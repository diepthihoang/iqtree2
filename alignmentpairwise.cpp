/***************************************************************************
 *   Copyright (C) 2009 by BUI Quang Minh   *
 *   minh.bui@univie.ac.at   *
 *                                                                         *
 *   This program is free software; you can redistribute it and/or modify  *
 *   it under the terms of the GNU General Public License as published by  *
 *   the Free Software Foundation; either version 2 of the License, or     *
 *   (at your option) any later version.                                   *
 *                                                                         *
 *   This program is distributed in the hope that it will be useful,       *
 *   but WITHOUT ANY WARRANTY; without even the implied warranty of        *
 *   MERCHANTABILITY or FITNESS FOR A PARTICULAR PURPOSE.  See the         *
 *   GNU General Public License for more details.                          *
 *                                                                         *
 *   You should have received a copy of the GNU General Public License     *
 *   along with this program; if not, write to the                         *
 *   Free Software Foundation, Inc.,                                       *
 *   59 Temple Place - Suite 330, Boston, MA  02111-1307, USA.             *
 ***************************************************************************/
#include "alignmentpairwise.h"
#include "phylosupertree.h"

AlignmentPairwise::AlignmentPairwise()
        : Alignment(), Optimization()
{
    pair_freq = NULL;
}

AlignmentPairwise::AlignmentPairwise(PhyloTree *atree, int seq1, int seq2) : Alignment(), Optimization() {
    tree = atree;
    seq_id1 = seq1;
    seq_id2 = seq2;
    num_states = tree->aln->num_states;
    STATE_UNKNOWN = tree->aln->STATE_UNKNOWN;
    pair_freq = NULL;

    if (tree->getRate()->isSiteSpecificRate() || tree->getModel()->isSiteSpecificModel()) return;

    // categorized rates
    if (tree->getRate()->getPtnCat(0) >= 0) {
        int size_sqr = num_states * num_states;
        int total_size = size_sqr * tree->getRate()->getNDiscreteRate();
        pair_freq = new double[total_size];
        memset(pair_freq, 0, sizeof(double)*total_size);
        int i = 0;
        for (Alignment::iterator it = tree->aln->begin(); it != tree->aln->end(); it++, i++) {
            int state1 = tree->aln->convertPomoState((*it)[seq_id1]);
            int state2 = tree->aln->convertPomoState((*it)[seq_id2]);
            addPattern(state1, state2, it->frequency, tree->getRate()->getPtnCat(i));
            /*
            	if (state1 < num_states && state2 < num_states)
            		pair_freq[tree->getRate()->getPtnCat(i)*size_sqr + state1*num_states + state2] += it->frequency;*/
        }
        return;
    }

    pair_freq = new double[num_states * num_states];
    memset(pair_freq, 0, sizeof(double) * num_states * num_states);
    for (Alignment::iterator it = tree->aln->begin(); it != tree->aln->end(); it++) {
        int state1 = tree->aln->convertPomoState((*it)[seq_id1]);
        int state2 = tree->aln->convertPomoState((*it)[seq_id2]);
        addPattern(state1, state2, it->frequency);
        /*		if (state1 < num_states && state2 < num_states)
        			pair_freq[state1 * num_states + state2] += it->frequency;*/
    }
}

bool AlignmentPairwise::addPattern(int state1, int state2, int freq, int cat) {
    int i;
    if (state1 == STATE_UNKNOWN || state2 == STATE_UNKNOWN) return true;

    double *pair_pos = pair_freq + (cat*num_states*num_states);
    // unambiguous case
    if (state1 < num_states && state2 < num_states) {
        pair_pos[state1*num_states + state2] += freq;
        return false;
    }

    return true;

    if (state1 < num_states) {
        // ambiguous character, for DNA, RNA
        state2 = state2 - (num_states - 1);
        for (i = 0; i < num_states; i++)
            if (state2 & (1 << i))
                pair_pos[state1*num_states + i] += freq;
        return false;
    }

    if (state2 < num_states) {
        // ambiguous character, for DNA, RNA
        state1 = state1 - (num_states - 1);
        for (i = 0; i < num_states; i++)
            if (state1 & (1 << i))
                pair_pos[i*num_states + state2] += freq;
        return false;
    }

    return true;
}

double AlignmentPairwise::computeFunction(double value) {

    RateHeterogeneity *site_rate = tree->getRate();
    int ncat = site_rate->getNDiscreteRate();
    ModelSubst *model = tree->getModel();
    int trans_size = tree->getModel()->getTransMatrixSize();
    int cat, i;
    int nptn = tree->aln->getNPattern();
    double lh = 0.0;

    // site-specific rates
    if (site_rate->isSiteSpecificRate()) {
        for (i = 0; i < nptn; i++) {
            int state1 = tree->aln->at(i)[seq_id1];
            int state2 = tree->aln->at(i)[seq_id2];
            if (state1 >= num_states || state2 >= num_states) continue;
            double trans = tree->getModelFactory()->computeTrans(value * site_rate->getPtnRate(i), state1, state2);
            lh -= log(trans) * tree->aln->at(i).frequency;

        }
        return lh;
    }

    if (tree->getModel()->isSiteSpecificModel()) {
        for (i = 0; i < nptn; i++) {
            int state1 = tree->aln->at(i)[seq_id1];
            int state2 = tree->aln->at(i)[seq_id2];
            if (state1 >= num_states || state2 >= num_states) continue;
            double trans = tree->getModel()->computeTrans(value, model->getPtnModelID(i), state1, state2);
            lh -= log(trans) * tree->aln->at(i).frequency;

        }
		return lh;
	}
    
    double *trans_mat = new double[trans_size];

    // categorized rates
    if (site_rate->getPtnCat(0) >= 0) {
        for (cat = 0; cat < ncat; cat++) {
            tree->getModelFactory()->computeTransMatrix(value*site_rate->getRate(cat), trans_mat);
            double *pair_pos = pair_freq + cat*trans_size;
            for (i = 0; i < trans_size; i++) if (pair_pos[i] > Params::getInstance().min_branch_length) {
                    if (trans_mat[i] <= 0) throw "Negative transition probability";
                    lh -= pair_pos[i] * log(trans_mat[i]);
                }
        }
        delete [] trans_mat;
        return lh;
    }

    double *sum_trans_mat = new double[trans_size];

    if (tree->getModelFactory()->site_rate->getGammaShape() == 0.0)
        tree->getModelFactory()->computeTransMatrix(value, sum_trans_mat);
    else {
        tree->getModelFactory()->computeTransMatrix(value * site_rate->getRate(0), sum_trans_mat);
        for (cat = 1; cat < ncat; cat++) {
            tree->getModelFactory()->computeTransMatrix(value * site_rate->getRate(cat), trans_mat);
            for (i = 0; i < trans_size; i++)
                sum_trans_mat[i] += trans_mat[i];
        }
    }
    for (i = 0; i < trans_size; i++) {
        lh -= pair_freq[i] * log(sum_trans_mat[i]);
    }
    delete [] sum_trans_mat;
    delete [] trans_mat;
    // negative log-likelihood (for minimization)
    return lh;
}

void AlignmentPairwise::computeFuncDerv(double value, double &df, double &ddf) {
    RateHeterogeneity *site_rate = tree->getRate();
    int ncat = site_rate->getNDiscreteRate();
    ModelSubst *model = tree->getModel();
    int trans_size = tree->getModel()->getTransMatrixSize();
    int cat, i;
    int nptn = tree->aln->getNPattern();
//    double lh = 0.0;
    df = 0.0;
    ddf = 0.0;

    if (site_rate->isSiteSpecificRate()) {
        for (i = 0; i < nptn; i++) {
            int state1 = tree->aln->at(i)[seq_id1];
            int state2 = tree->aln->at(i)[seq_id2];
            if (state1 >= num_states || state2 >= num_states) continue;
            double rate_val = site_rate->getPtnRate(i);
            double rate_sqr = rate_val * rate_val;
            double derv1, derv2;
            double trans = tree->getModelFactory()->computeTrans(value * rate_val, state1, state2, derv1, derv2);
//            lh -= log(trans) * tree->aln->at(i).frequency;
            double d1 = derv1 / trans;
            df -= rate_val * d1 * tree->aln->at(i).frequency;
            ddf -= rate_sqr * (derv2/trans - d1*d1) * tree->aln->at(i).frequency;

        }
//        return lh;
        return;
    }

    
    if (tree->getModel()->isSiteSpecificModel()) {
        for (i = 0; i < nptn; i++) {
            int state1 = tree->aln->at(i)[seq_id1];
            int state2 = tree->aln->at(i)[seq_id2];
            if (state1 >= num_states || state2 >= num_states) continue;
            double rate_val = site_rate->getPtnRate(i);
            double rate_sqr = rate_val * rate_val;
            double derv1, derv2;
            double trans = tree->getModel()->computeTrans(value * rate_val,model->getPtnModelID(i), state1, state2, derv1, derv2);
//            lh -= log(trans) * tree->aln->at(i).frequency;
            double d1 = derv1 / trans;
            df -= rate_val * d1 * tree->aln->at(i).frequency;
            ddf -= rate_sqr * (derv2/trans - d1*d1) * tree->aln->at(i).frequency;

        }
//        return lh;
        return;
    }

    double *trans_mat = new double[trans_size];
	double *trans_derv1 = new double[trans_size];
	double *trans_derv2 = new double[trans_size];

    // categorized rates
    if (site_rate->getPtnCat(0) >= 0) {
        for (cat = 0; cat < ncat; cat++) {
            double rate_val = site_rate->getRate(cat);
            double derv1 = 0.0, derv2 = 0.0;
            tree->getModelFactory()->computeTransDerv(value*rate_val, trans_mat, trans_derv1, trans_derv2);
            double *pair_pos = pair_freq + cat*trans_size;
            for (i = 0; i < trans_size; i++) if (pair_pos[i] > 0) {
                    if (trans_mat[i] <= 0) throw "Negative transition probability";
                    double d1 = trans_derv1[i] / trans_mat[i];
                    derv1 += pair_pos[i] * d1;
                    derv2 += pair_pos[i] * (trans_derv2[i]/trans_mat[i] - d1 * d1);
//                    lh -= pair_pos[i] * log(trans_mat[i]);
                }
            df -= derv1 * rate_val;
            ddf -= derv2 * rate_val * rate_val;
        }
        delete [] trans_derv2;
		delete [] trans_derv1;
		delete [] trans_mat;
//        return lh;
        return;
    }


    double *sum_trans = new double[trans_size];
	double *sum_derv1 = new double[trans_size];
	double *sum_derv2 = new double[trans_size];
    memset(sum_trans, 0, sizeof(double) * trans_size);
    memset(sum_derv1, 0, sizeof(double) * trans_size);
    memset(sum_derv2, 0, sizeof(double) * trans_size);

    for (cat = 0; cat < ncat; cat++) {
        double rate_val = site_rate->getRate(cat);
        if (tree->getModelFactory()->site_rate->getGammaShape() == 0.0)
            rate_val = 1.0;

        double rate_sqr = rate_val * rate_val;
        tree->getModelFactory()->computeTransDerv(value * rate_val, trans_mat, trans_derv1, trans_derv2);
        for (i = 0; i < trans_size; i++) {
            sum_trans[i] += trans_mat[i];
            sum_derv1[i] += trans_derv1[i] * rate_val;
            sum_derv2[i] += trans_derv2[i] * rate_sqr;
        }
    }
<<<<<<< HEAD
    for (i = 0; i < trans_size; i++) if (pair_freq[i] > 1e-6 && sum_trans[i] > 0.0) {
=======
    for (i = 0; i < trans_size; i++) if (pair_freq[i] > Params::getInstance().min_branch_length) {
>>>>>>> af6daa17
//            lh -= pair_freq[i] * log(sum_trans[i]);
            double d1 = sum_derv1[i] / sum_trans[i];
            df -= pair_freq[i] * d1;
            ddf -= pair_freq[i] * (sum_derv2[i]/sum_trans[i] - d1 * d1);
        }
    delete [] sum_derv2;
	delete [] sum_derv1;
	delete [] sum_trans;
	delete [] trans_derv2;
	delete [] trans_derv1;
	delete [] trans_mat;
    // negative log-likelihood (for minimization)
//    return lh;
    return;
}

double AlignmentPairwise::optimizeDist(double initial_dist, double &d2l) {
    // initial guess of the distance using Juke-Cantor correction
    double dist = initial_dist;

    d2l = -1.0;

    // if no model or rate is specified, return the JC distance and set variance to const
    if (!tree->getModelFactory() || !tree->getRate()) return dist;

    double negative_lh, ferror;
    if (tree->optimize_by_newton) // Newton-Raphson method
        dist = minimizeNewton(Params::getInstance().min_branch_length, dist, MAX_GENETIC_DIST, Params::getInstance().min_branch_length, d2l);
    else // Brent method
        dist = minimizeOneDimen(Params::getInstance().min_branch_length, dist, MAX_GENETIC_DIST, Params::getInstance().min_branch_length, &negative_lh, &ferror);

    return dist;
}

double AlignmentPairwise::optimizeDist(double initial_dist) {
	double d2l;
	return optimizeDist(initial_dist, d2l);
}


AlignmentPairwise::~AlignmentPairwise()
{
    if (pair_freq) delete [] pair_freq;
}

<|MERGE_RESOLUTION|>--- conflicted
+++ resolved
@@ -270,11 +270,7 @@
             sum_derv2[i] += trans_derv2[i] * rate_sqr;
         }
     }
-<<<<<<< HEAD
-    for (i = 0; i < trans_size; i++) if (pair_freq[i] > 1e-6 && sum_trans[i] > 0.0) {
-=======
     for (i = 0; i < trans_size; i++) if (pair_freq[i] > Params::getInstance().min_branch_length) {
->>>>>>> af6daa17
 //            lh -= pair_freq[i] * log(sum_trans[i]);
             double d1 = sum_derv1[i] / sum_trans[i];
             df -= pair_freq[i] * d1;
