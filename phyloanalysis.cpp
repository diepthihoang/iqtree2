--- conflicted
+++ resolved
@@ -59,7 +59,6 @@
 
 
 void reportReferences(Params &params, ofstream &out, string &original_model) {
-<<<<<<< HEAD
     if (params.pomo) {
         out << "For polymorphism-aware models please cite:" << endl << endl
             << "Dominik Schrempf, Bui Quang Minh, Nicola De Maio, Arndt von Haeseler, and Carolin Kosiol" << endl
@@ -67,19 +66,6 @@
             << "tree inference. J. Theor. Biol., in press." << endl << endl;
     }
 
-=======
-    bool modelfinder_only = false;
-    if (original_model.substr(0,4) == "TEST" || original_model.substr(0, 2) == "MF" || original_model.empty()) {
-        out << "To cite ModelFinder please use: " << endl << endl
-            << "Subha Kalyaanamoorthy, Bui Quang Minh, Thomas KF Wong, Arndt von Haeseler," << endl
-            << "and Lars S Jermiin (2017) ModelFinder: Fast model selection for" << endl
-            << "accurate phylogenetic estimates. Nature Methods, in press." << endl << endl;
-        if (original_model.find("ONLY") != string::npos || (original_model.substr(0,2)=="MF" && original_model.substr(0,3)!="MFP"))
-            modelfinder_only = true;
-    }
-
-    if (!modelfinder_only)
->>>>>>> 793f61a3
 	out << "To cite IQ-TREE please use:" << endl << endl
 		<< "Lam-Tung Nguyen, Heiko A. Schmidt, Arndt von Haeseler, and Bui Quang Minh" << endl
 		<< "(2015) IQ-TREE: A fast and effective stochastic algorithm for estimating" << endl
