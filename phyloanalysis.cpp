--- conflicted
+++ resolved
@@ -1884,16 +1884,6 @@
     if ((params.user_file || params.start_tree == STT_RANDOM_TREE) && params.snni && !params.iqp) {
         params.compute_ml_dist = false;
     }
-<<<<<<< HEAD
-=======
-    
-    if (params.constraint_tree_file)
-        params.compute_ml_dist = false;
-
-//    if ( params.user_file && params.min_iterations == 0) {
-//        params.compute_ml_dist = false;
-//    }
->>>>>>> f9ff8e62
 
 	//Generate BIONJ tree
 	if (MPIHelper::getInstance().isMaster()) {
