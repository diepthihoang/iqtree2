/***************************************************************************
 *   Copyright (C) 2009 by BUI Quang Minh   *
 *   minh.bui@univie.ac.at   *
 *                                                                         *
 *   This program is free software; you can redistribute it and/or modify  *
 *   it under the terms of the GNU General Public License as published by  *
 *   the Free Software Foundation; either version 2 of the License, or     *
 *   (at your option) any later version.                                   *
 *                                                                         *
 *   This program is distributed in the hope that it will be useful,       *
 *   but WITHOUT ANY WARRANTY; without even the implied warranty of        *
 *   MERCHANTABILITY or FITNESS FOR A PARTICULAR PURPOSE.  See the         *
 *   GNU General Public License for more details.                          *
 *                                                                         *
 *   You should have received a copy of the GNU General Public License     *
 *   along with this program; if not, write to the                         *
 *   Free Software Foundation, Inc.,                                       *
 *   59 Temple Place - Suite 330, Boston, MA  02111-1307, USA.             *
 ***************************************************************************/

#ifdef HAVE_CONFIG_H
#include <config.h>
#endif
#include <iqtree_config.h>
#include "phylotree.h"
#include "phylosupertree.h"
#include "phylosupertreeplen.h"
#include "phyloanalysis.h"
#include "alignment.h"
#include "superalignment.h"
#include "iqtree.h"
#include "gtrmodel.h"
#include "modeldna.h"
#include "myreader.h"
#include "rateheterogeneity.h"
#include "rategamma.h"
#include "rateinvar.h"
#include "rategammainvar.h"
//#include "modeltest_wrapper.h"
#include "modelprotein.h"
#include "modelbin.h"
#include "modelcodon.h"
#include "stoprule.h"

#include "mtreeset.h"
#include "mexttree.h"
#include "ratemeyerhaeseler.h"
#include "whtest_wrapper.h"
#include "partitionmodel.h"
#include "guidedbootstrap.h"
#include "modelset.h"
#include "timeutil.h"

#include "pll/pll.h"
#include "nnisearch.h"

void reportReferences(ofstream &out, string &original_model) {
    out << "Bui Quang Minh, Minh Anh Thi Nguyen, and Arndt von Haeseler (2013) Ultrafast" << endl
            << "approximation for phylogenetic bootstrap. Mol. Biol. Evol., 30:1188-1195." << endl
            /*
             << endl << "Lam-Tung Nguyen, Heiko A. Schmidt, Bui Quang Minh, and Arndt von Haeseler (2012)"
             << endl
             << "IQ-TREE: Efficient algorithm for phylogenetic inference by maximum likelihood"
             << endl << "and important quartet puzzling. In prep." << endl*/
            << endl << "For the original IQPNNI algorithm please cite: " << endl << endl
            << "Le Sy Vinh and Arndt von Haeseler (2004) IQPNNI: moving fast through tree space" << endl
            << "and stopping in time. Mol. Biol. Evol., 21:1565-1571." << endl << endl;
    /*		"*** If you use the parallel version, please cite: " << endl << endl <<
     "Bui Quang Minh, Le Sy Vinh, Arndt von Haeseler, and Heiko A. Schmidt (2005)" << endl <<
     "pIQPNNI - parallel reconstruction of large maximum likelihood phylogenies." << endl <<
     "Bioinformatics, 21:3794-3796." << endl << endl;*/

// 	if (original_model == "TEST" || original_model == "TESTONLY")
// 		out << "Since you used Modeltest please also cite Posada and Crandall (1998)" << endl << endl;
}

void reportAlignment(ofstream &out, Alignment &alignment) {
    out << "Input data: " << alignment.getNSeq() << " sequences with " << alignment.getNSite() << " "
            << ((alignment.num_states == 2) ?
                    "binary" :
                    ((alignment.num_states == 4) ? "nucleotide" : (alignment.num_states == 20) ? "amino-acid" : "codon"))
            << " sites" << endl << "Number of constant sites: "
            << round(alignment.frac_const_sites * alignment.getNSite()) << " (= " << alignment.frac_const_sites * 100
            << "% of all sites)" << endl << "Number of site patterns: " << alignment.size() << endl << endl;
}

void pruneModelInfo(vector<ModelInfo> &model_info, PhyloSuperTree *tree) {
    vector<ModelInfo> res_info;
    for (vector<PartitionInfo>::iterator it = tree->part_info.begin(); it != tree->part_info.end(); it++) {
        for (vector<ModelInfo>::iterator mit = model_info.begin(); mit != model_info.end(); mit++)
            if (mit->set_name == it->name)
                res_info.push_back(*mit);
    }
    model_info = res_info;

}

void reportModelSelection(ofstream &out, Params &params, vector<ModelInfo> &model_info, bool is_partitioned) {
    out << "Best-fit model according to "
            << ((params.model_test_criterion == MTC_BIC) ?
                    "BIC" : ((params.model_test_criterion == MTC_AIC) ? "AIC" : "AICc")) << ": ";
    vector<ModelInfo>::iterator it;
    if (is_partitioned) {
        string set_name = "";
        for (it = model_info.begin(); it != model_info.end(); it++) {
            if (it->set_name != set_name) {
                if (set_name != "")
                    out << ",";
                out << it->name << ":" << it->set_name;
                set_name = it->set_name;
            }
        }
    } else {
        out << model_info[0].name;
    }

    out << endl << endl << "List of models sorted by "
            << ((params.model_test_criterion == MTC_BIC) ?
                    "BIC" : ((params.model_test_criterion == MTC_AIC) ? "AIC" : "AICc")) << " scores: " << endl << endl;
    if (is_partitioned)
        out << "  ID  ";
    out << "Model             LogL          AIC      w-AIC      AICc     w-AICc       BIC      w-BIC" << endl;
    if (is_partitioned)
        out << "----------";

    out << "----------------------------------------------------------------------------------------" << endl;
    int setid = 1;
    for (it = model_info.begin(); it != model_info.end(); it++) {
        if (it->AIC_score == DBL_MAX)
            continue;
        if (it != model_info.begin() && it->set_name != (it - 1)->set_name)
            setid++;
        if (is_partitioned) {
            out.width(4);
            out << right << setid << "  ";
        }
        out.width(13);
        out << left << it->name << " ";
        out.width(11);
        out << right << it->logl << " ";
        out.width(11);
        out << it->AIC_score << ((it->AIC_conf) ? " + " : " - ") << it->AIC_weight << " ";
        out.width(11);
        out << it->AICc_score << ((it->AICc_conf) ? " + " : " - ") << it->AICc_weight << " ";
        out.width(11);
        out << it->BIC_score << ((it->BIC_conf) ? " + " : " - ") << it->BIC_weight;
        out << endl;
    }
    out << endl;
    out << "AIC, w-AIC   : Akaike information criterion scores and weights." << endl
            << "AICc, w-AICc : Corrected AIC scores and weights." << endl
            << "BIC, w-BIC   : Bayesian information criterion scores and weights." << endl << endl

            << "Plus signs denote the 95% confidence sets." << endl << "Minus signs denote significant exclusion."
            << endl;
    out << endl;
}

void reportModel(ofstream &out, PhyloTree &tree) {
    int i, j, k;
    out << "Model of substitution: " << tree.getModelName() << endl << endl;

    if (tree.aln->num_states <= 4) {
        out << "Rate parameter R:" << endl << endl;

        double *rate_mat = new double[tree.aln->num_states * tree.aln->num_states];
        if (!tree.getModel()->isSiteSpecificModel())
            tree.getModel()->getRateMatrix(rate_mat);
        else
            ((ModelSet*) tree.getModel())->front()->getRateMatrix(rate_mat);
        if (tree.aln->num_states > 4)
            out << fixed;
        if (tree.getModel()->isReversible()) {
            for (i = 0, k = 0; i < tree.aln->num_states - 1; i++)
                for (j = i + 1; j < tree.aln->num_states; j++, k++) {
                    out << "  " << tree.aln->convertStateBackStr(i) << "-" << tree.aln->convertStateBackStr(j) << ": "
                            << rate_mat[k];
                    if (tree.aln->num_states <= 4)
                        out << endl;
                    else if (k % 5 == 4)
                        out << endl;
                }
        } else { // non-reversible model
            for (i = 0, k = 0; i < tree.aln->num_states; i++)
                for (j = 0; j < tree.aln->num_states; j++)
                    if (i != j) {
                        out << "  " << tree.aln->convertStateBackStr(i) << "-" << tree.aln->convertStateBackStr(j)
                                << ": " << rate_mat[k];
                        if (tree.aln->num_states <= 4)
                            out << endl;
                        else if (k % 5 == 4)
                            out << endl;
                        k++;
                    }

        }

        //if (tree.aln->num_states > 4)
        out << endl;
        out.unsetf(ios_base::fixed);
        delete[] rate_mat;
    }
    out << "State frequencies: ";
    if (tree.getModel()->isSiteSpecificModel())
        out << "(site specific frequencies)" << endl << endl;
    else {
        if (!tree.getModel()->isReversible())
            out << "(inferred from Q matrix)" << endl;
        else
            switch (tree.getModel()->getFreqType()) {
            case FREQ_EMPIRICAL:
                out << "(empirical counts from alignment)" << endl;
                break;
            case FREQ_ESTIMATE:
                out << "(estimated with maximum likelihood)" << endl;
                break;
            case FREQ_USER_DEFINED:
                out << "(user-defined)" << endl;
                break;
            case FREQ_EQUAL:
                out << "(equal frequencies)" << endl;
                break;
            default:
                break;
            }
        out << endl;

        double *state_freqs = new double[tree.aln->num_states];
        tree.getModel()->getStateFrequency(state_freqs);
        for (i = 0; i < tree.aln->num_states; i++)
            out << "  pi(" << tree.aln->convertStateBackStr(i) << ") = " << state_freqs[i] << endl;
        delete[] state_freqs;
        out << endl;
        if (tree.aln->num_states <= 4) {
            // report Q matrix
            double *q_mat = new double[tree.aln->num_states * tree.aln->num_states];
            tree.getModel()->getQMatrix(q_mat);

            out << "Rate matrix Q:" << endl << endl;
            for (i = 0, k = 0; i < tree.aln->num_states; i++) {
                out << "  " << tree.aln->convertStateBackStr(i);
                for (j = 0; j < tree.aln->num_states; j++, k++) {
                    out << "  ";
                    out.width(8);
                    out << q_mat[k];
                }
                out << endl;
            }
            out << endl;
            delete[] q_mat;
        }
    }
}

void reportRate(ofstream &out, PhyloTree &tree) {
    int i;
    RateHeterogeneity *rate_model = tree.getRate();
    out << "Model of rate heterogeneity: " << rate_model->full_name << endl;
    rate_model->writeInfo(out);

    if (rate_model->getNDiscreteRate() > 1 || rate_model->getPInvar() > 0.0) {
        out << endl << " Category  Relative_rate  Proportion" << endl;
        if (rate_model->getPInvar() > 0.0)
            out << "  0         0              " << rate_model->getPInvar() << endl;
        int cats = rate_model->getNDiscreteRate();
        DoubleVector prop;
        if (rate_model->getGammaShape() > 0 || rate_model->getPtnCat(0) < 0)
            prop.resize(cats, (1.0 - rate_model->getPInvar()) / rate_model->getNRate());
        else {
            prop.resize(cats, 0.0);
            for (i = 0; i < tree.aln->getNPattern(); i++)
                prop[rate_model->getPtnCat(i)] += tree.aln->at(i).frequency;
            for (i = 0; i < cats; i++)
                prop[i] /= tree.aln->getNSite();
        }
        for (i = 0; i < cats; i++) {
            out << "  " << i + 1 << "         ";
            out.width(14);
            out << left << rate_model->getRate(i) << " " << prop[i];
            out << endl;
        }
        if (rate_model->getGammaShape() > 0) {
            out << "Relative rates are computed as "
                    << ((dynamic_cast<RateGamma*>(rate_model)->isCutMedian()) ? "median" : "mean")
                    << " of the portion of the Gamma distribution falling in the category." << endl;
        }
    }
    /*
     if (rate_model->getNDiscreteRate() > 1 || rate_model->isSiteSpecificRate())
     out << endl << "See file " << rate_file << " for site-specific rates and categories" << endl;*/
    out << endl;
}

void reportTree(ofstream &out, Params &params, PhyloTree &tree, double tree_lh, double lh_variance) {
    double epsilon = 1.0 / tree.getAlnNSite();
    double totalLen = tree.treeLength();
    out << "Total tree length (sum of branch lengths): " << totalLen << endl;
    double totalLenInternal = tree.treeLengthInternal(epsilon);
    out << "Sum of internal branch lengths: " << totalLenInternal << endl;
    out << "Sum of internal branch lengths divided by total tree length: " << totalLenInternal / totalLen << endl;
    out << endl;
    //out << "ZERO BRANCH EPSILON = " << epsilon << endl;
    int zero_branches = tree.countZeroBranches(NULL, NULL, epsilon);
    if (zero_branches > 0) {
        int zero_internal_branches = tree.countZeroInternalBranches(NULL, NULL, epsilon);
        out << "WARNING: " << zero_branches << " branches of near-zero lengths (<" << epsilon
                << ") and should be treated with caution!" << endl;
        out << "WARNING: " << zero_internal_branches << " internal branches of near-zero lengths (<" << epsilon
                << ") and should be treated with caution" << endl;
        cout << endl << "WARNING: " << zero_branches << " branches of near-zero lengths (<" << epsilon
                << ") and should be treated with caution!" << endl;
        out << "         Such branches are denoted by '**' in the figure" << endl << endl;
    }
    //int long_branches = tree.countLongBranches(NULL, NULL, MAX_BRANCH_LEN - 0.2);
    int long_branches = tree.countLongBranches(NULL, NULL, 9.0);
    if (long_branches > 0) {
        stringstream sstr;
        sstr << "WARNING: " << long_branches << " too long branches (>" << 9.0
                << ") should be treated with caution!" << endl;
        out << sstr.str();
        cout << sstr.str();
    }
    tree.sortTaxa();
    //tree.setExtendedFigChar();
    tree.drawTree(out, WT_BR_SCALE + WT_INT_NODE, epsilon);
    int df = tree.getModelFactory()->getNParameters();
    int ssize = tree.getAlnNSite();
    double AIC_score, AICc_score, BIC_score;
    computeInformationScores(tree_lh, df, ssize, AIC_score, AICc_score, BIC_score);

    out << "Log-likelihood of the tree: " << fixed << tree_lh << " (s.e. " << sqrt(lh_variance) << ")" << endl
            << "Number of free parameters: " << df << endl << "Akaike information criterion (AIC) score: " << AIC_score
            << endl << "Corrected Akaike information criterion (AICc) score: " << AICc_score << endl
            << "Bayesian information criterion (BIC) score: " << BIC_score << endl
            << "Unconstrained log-likelihood (without tree): " << tree.aln->computeUnconstrainedLogL() << endl << endl
            //<< "Total tree length: " << tree.treeLength() << endl << endl
            << "Tree in newick format:" << endl << endl;

    tree.printTree(out, WT_BR_LEN | WT_BR_LEN_FIXED_WIDTH | WT_SORT_TAXA);

    out << endl << endl;
}

void reportCredits(ofstream &out) {
    out << "CREDITS" << endl << "-------" << endl << endl
            << "Some parts of the code were taken from the following packages/libraries:" << endl << endl
            << "Schmidt HA, Strimmer K, Vingron M, and von Haeseler A (2002)" << endl
            << "TREE-PUZZLE: maximum likelihood phylogenetic analysis using quartets" << endl
            << "and parallel computing. Bioinformatics, 18(3):502-504." << endl << endl

            //<< "The source code to construct the BIONJ tree were taken from BIONJ software:"
            //<< endl << endl
            << "Gascuel O (1997) BIONJ: an improved version of the NJ algorithm" << endl
            << "based on a simple model of sequence data. Mol. Bio. Evol., 14:685-695." << endl << endl

            //<< "The Nexus file parser was taken from the Nexus Class Library:"
            //<< endl << endl
            << "Paul O. Lewis (2003) NCL: a C++ class library for interpreting data files in" << endl
            << "NEXUS format. Bioinformatics, 19(17):2330-2331." << endl << endl

            << "Mascagni M and Srinivasan A (2000) Algorithm 806: SPRNG: A Scalable Library" << endl
            << "for Pseudorandom Number Generation. ACM Transactions on Mathematical Software," << endl
            << "26: 436-461." << endl << endl

            << "Guennebaud G, Jacob B, et al. (2010) Eigen v3. http://eigen.tuxfamily.org" << endl << endl;
    /*
     << "The Modeltest 3.7 source codes were taken from:" << endl << endl
     << "David Posada and Keith A. Crandall (1998) MODELTEST: testing the model of"
     << endl << "DNA substitution. Bioinformatics, 14(9):817-8." << endl
     */
}

<<<<<<< HEAD
void reportPhyloAnalysis(Params &params, string &original_model, Alignment &alignment, IQTree &tree,
        vector<ModelInfo> &model_info) {
    string outfile = params.out_prefix;

    outfile += ".iqtree";
    try {
        ofstream out;
        out.exceptions(ios::failbit | ios::badbit);
        out.open(outfile.c_str());
        out << "IQ-TREE " << iqtree_VERSION_MAJOR << "." << iqtree_VERSION_MINOR << "." << iqtree_VERSION_PATCH
                << " built " << __DATE__ << endl << endl;
        if (params.partition_file)
            out << "Partition file name: " << params.partition_file << endl;
        if (params.aln_file)
            out << "Input file name: " << params.aln_file << endl;

        if (params.user_file)
            out << "User tree file name: " << params.user_file << endl;
        out << "Type of analysis: ";
        if (params.compute_ml_tree)
            out << "tree reconstruction";
        if (params.num_bootstrap_samples > 0) {
            if (params.compute_ml_tree)
                out << " + ";
            out << "non-parametric bootstrap (" << params.num_bootstrap_samples << " replicates)";
        }
        out << endl;
        out << "Random seed number: " << params.ran_seed << endl << endl;
        out << "REFERENCES" << endl << "----------" << endl << endl;
        reportReferences(out, original_model);

        out << "SEQUENCE ALIGNMENT" << endl << "------------------" << endl << endl;
        if (tree.isSuperTree()) {
            out << "Input data: " << alignment.getNSeq() << " taxa with " << alignment.getNSite() << " partitions and "
                    << tree.getAlnNSite() << " total sites ("
                    << ((SuperAlignment*) tree.aln)->computeMissingData() * 100 << "% missing data)" << endl << endl;

            PhyloSuperTree *stree = (PhyloSuperTree*) &tree;
            int namelen = stree->getMaxPartNameLength();
            int part;
            out.width(namelen + 7);
            out << left << "  ID  Name" << " #Seqs  #Sites  #Patterns  #Const_Sites" << endl;
            out << string(namelen + 46, '-') << endl;
            part = 0;
            for (PhyloSuperTree::iterator it = stree->begin(); it != stree->end(); it++, part++) {
                //out << "FOR PARTITION " << stree->part_info[part].name << ":" << endl << endl;
                //reportAlignment(out, *((*it)->aln));
                out.width(4);
                out << right << part + 1 << "  ";
                out.width(namelen);
                out << left << stree->part_info[part].name << "  ";
                out.width(5);
                out << right << (*it)->aln->getNSeq() << "  ";
                out.width(6);
                out << (*it)->aln->getNSite() << "  ";
                out.width(6);
                out << (*it)->aln->getNPattern() << "      ";
                out << round((*it)->aln->frac_const_sites * 100) << "%" << endl;
            }
            out << endl;
        } else
            reportAlignment(out, alignment);

        out.precision(4);
        out << fixed;

        if (!model_info.empty()) {
            out << "MODEL SELECTION" << endl << "---------------" << endl << endl;
            if (tree.isSuperTree())
                pruneModelInfo(model_info, (PhyloSuperTree*) &tree);
            reportModelSelection(out, params, model_info, tree.isSuperTree());
        }

        out << "SUBSTITUTION PROCESS" << endl << "--------------------" << endl << endl;
        if (tree.isSuperTree()) {
            out << "Full partition model with separate branch lengths and models between partitions" << endl << endl;
            PhyloSuperTree *stree = (PhyloSuperTree*) &tree;
            PhyloSuperTree::iterator it;
            int part;

            out << "  ID  Model" << endl;
            out << "-----------------" << endl;
            for (it = stree->begin(), part = 0; it != stree->end(); it++, part++) {
                out.width(4);
                out << right << (part + 1) << "  ";
                out << left << (*it)->getModelName() << endl;
            }
            out << endl;
            for (it = stree->begin(), part = 0; it != stree->end(); it++, part++) {
                out << "FOR PARTITION " << stree->part_info[part].name << ":" << endl << endl;
                reportModel(out, *(*it));
                reportRate(out, *(*it));
            }
        } else {
            reportModel(out, tree);
            reportRate(out, tree);
        }

        /*
         out << "RATE HETEROGENEITY" << endl << "------------------" << endl
         << endl;
         if (tree.isSuperTree()) {
         PhyloSuperTree *stree = (PhyloSuperTree*) &tree;
         int part = 0;
         for (PhyloSuperTree::iterator it = stree->begin();
         it != stree->end(); it++, part++) {
         out << "FOR PARTITION " << stree->part_info[part].name << ":"
         << endl << endl;
         reportRate(out, *(*it));
         }
         } else
         reportRate(out, tree);
         */
        // Bootstrap analysis:
        //Display as outgroup: a
        if (original_model == "WHTEST") {
            out << "TEST OF MODEL HOMOGENEITY" << endl << "-------------------------" << endl << endl;
            out << "Delta of input data:                 " << params.whtest_delta << endl;
            out << ".95 quantile of Delta distribution:  " << params.whtest_delta_quantile << endl;
            out << "Number of simulations performed:     " << params.whtest_simulations << endl;
            out << "P-value:                             " << params.whtest_p_value << endl;
            if (params.whtest_p_value < 0.05) {
                out << "RESULT: Homogeneity assumption is rejected (p-value cutoff 0.05)" << endl;
            } else {
                out << "RESULT: Homogeneity assumption is NOT rejected (p-value cutoff 0.05)" << endl;
            }
            out << endl << "*** For this result please cite:" << endl << endl;
            out << "G. Weiss and A. von Haeseler (2003) Testing substitution models" << endl
                    << "within a phylogenetic tree. Mol. Biol. Evol, 20(4):572-578" << endl << endl;
        }

        out << "TREE SEARCH" << endl << "-----------" << endl << endl << "Stopping rule: "
                << ((params.stop_condition == SC_STOP_PREDICT) ? "Yes" : "No") << endl << "Number of iterations: "
                << tree.stop_rule.getNumIterations() << endl << "Probability of deleting sequences: " << params.p_delete
                << endl << "Number of representative leaves: " << params.k_representative << endl
                << "NNI log-likelihood cutoff: " << tree.getNNICutoff() << endl << endl;

        if (params.compute_ml_tree) {
            out << "MAXIMUM LIKELIHOOD TREE" << endl << "-----------------------" << endl << endl;

            tree.setRootNode(params.root);
            out << "NOTE: Tree is UNROOTED although outgroup taxon '" << tree.root->name << "' is drawn at root"
                    << endl;
            if (params.partition_file)
                out << "NOTE: Branch lengths are weighted average over all partitions" << endl
                        << "      (weighted by the number of sites in the partitions)" << endl;
            if (params.aLRT_replicates > 0 || params.gbo_replicates
                    || (params.num_bootstrap_samples && params.compute_ml_tree)) {
                out << "Numbers in parentheses are ";
                if (params.aLRT_replicates > 0)
                    out << "SH-aLRT supports";
                if (params.num_bootstrap_samples && params.compute_ml_tree)
                    out << " standard bootstrap supports";
                if (params.gbo_replicates)
                    out << " ultrafast bootstrap supports";
                out << " (%)" << endl;
            }
            out << endl;
            reportTree(out, params, tree, tree.getBestScore(), tree.logl_variance);

            if (tree.isSuperTree()) {
                PhyloSuperTree *stree = (PhyloSuperTree*) &tree;
                int empty_branches = stree->countEmptyBranches();
                if (empty_branches) {
                    stringstream ss;
                    ss << empty_branches << " undefined branch lengths in the overall tree!";
                    outWarning(ss.str());
                }
                int part = 0;
                for (PhyloSuperTree::iterator it = stree->begin(); it != stree->end(); it++, part++) {
                    out << "FOR PARTITION " << stree->part_info[part].name << ":" << endl << endl;
                    string root_name;
                    if (params.root)
                        root_name = params.root;
                    else
                        root_name = (*it)->aln->getSeqName(0);
                    (*it)->root = (*it)->findNodeName(root_name);
                    assert((*it)->root);
                    reportTree(out, params, *(*it), (*it)->computeLikelihood(), (*it)->computeLogLVariance());
                }
            }

        }
        /*
         if (params.write_intermediate_trees) {
         out << endl << "CONSENSUS OF INTERMEDIATE TREES" << endl << "-----------------------" << endl << endl
         << "Number of intermediate trees: " << tree.stop_rule.getNumIterations() << endl
         << "Split threshold: " << params.split_threshold << endl
         << "Burn-in: " << params.tree_burnin << endl << endl;
         }*/

        if (params.consensus_type == CT_CONSENSUS_TREE) {
            out << "CONSENSUS TREE" << endl << "--------------" << endl << endl;
            out << "Consensus tree is constructed from "
                    << (params.num_bootstrap_samples ? params.num_bootstrap_samples : params.gbo_replicates)
                    << " bootstrap trees" << endl << "Branches with bootstrap support >"
                    << floor(params.split_threshold * 1000) / 10 << "% are kept";
            if (params.split_threshold == 0.0)
                out << " (extended consensus)";
            if (params.split_threshold == 0.5)
                out << " (majority-rule consensus)";
            if (params.split_threshold >= 0.99)
                out << " (strict consensus)";

            out << endl << "Branch lengths are optimized by maximum likelihood on original alignment" << endl;
            out << "Numbers in parentheses are bootstrap supports (%)" << endl << endl;

            string con_file = params.out_prefix;
            con_file += ".contree";
            bool rooted = false;

            tree.freeNode();
            tree.readTree(con_file.c_str(), rooted);
            tree.setAlignment(tree.aln);
            tree.initializeAllPartialLh();
            tree.fixNegativeBranch(false);
            if (tree.isSuperTree())
                ((PhyloSuperTree*) &tree)->mapTrees();
            tree.optimizeAllBranches();
            tree.printTree(con_file.c_str(), WT_BR_LEN | WT_BR_LEN_FIXED_WIDTH | WT_SORT_TAXA);
            tree.sortTaxa();
            tree.drawTree(out);
            out << endl << "Consensus tree in newick format: " << endl << endl;
            tree.printResultTree(out);
            out << endl << endl;
        }

        /* evaluate user trees */
        vector<TreeInfo> info;
        IntVector distinct_trees;
        if (params.treeset_file) {
            evaluateTrees(params, &tree, info, distinct_trees);
            out.precision(4);

            out << endl << "USER TREES" << endl << "----------" << endl << endl;
            out << "See " << params.treeset_file << ".trees for trees with branch lengths." << endl << endl;
            if (params.topotest_replicates && info.size() > 1) {
                if (params.do_weighted_test) {
                    out << "Tree      logL    deltaL  bp-RELL    p-KH     p-SH    p-WKH    p-WSH    c-ELW" << endl;
                    out << "-------------------------------------------------------------------------------" << endl;
                } else {
                    out << "Tree      logL    deltaL  bp-RELL    p-KH     p-SH    c-ELW" << endl;
                    out << "-------------------------------------------------------------" << endl;

                }
            } else {
                out << "Tree      logL    deltaL" << endl;
                out << "-------------------------" << endl;

            }
            double maxL = -DBL_MAX;
            int tid, orig_id;
            for (tid = 0; tid < info.size(); tid++)
                if (info[tid].logl > maxL)
                    maxL = info[tid].logl;
            for (orig_id = 0, tid = 0; orig_id < distinct_trees.size(); orig_id++) {
                out.width(3);
                out << right << orig_id + 1 << " ";
                if (distinct_trees[orig_id] >= 0) {
                    out << " = tree " << distinct_trees[orig_id] + 1 << endl;
                    continue;
                }
                out.precision(3);
                out.width(12);
                out << info[tid].logl << " ";
                out.width(7);
                out << maxL - info[tid].logl;
                if (!params.topotest_replicates || info.size() <= 1) {
                    out << endl;
                    tid++;
                    continue;
                }
                out.precision(4);
                out << "  ";
                out.width(6);
                out << info[tid].rell_bp;
                if (info[tid].rell_confident)
                    out << " + ";
                else
                    out << " - ";
                out.width(6);
                out << right << info[tid].kh_pvalue;
                if (info[tid].kh_pvalue < 0.05)
                    out << " - ";
                else
                    out << " + ";
                out.width(6);
                out << right << info[tid].sh_pvalue;
                if (info[tid].sh_pvalue < 0.05)
                    out << " - ";
                else
                    out << " + ";
                if (params.do_weighted_test) {
                    out.width(6);
                    out << right << info[tid].wkh_pvalue;
                    if (info[tid].wkh_pvalue < 0.05)
                        out << " - ";
                    else
                        out << " + ";
                    out.width(6);
                    out << right << info[tid].wsh_pvalue;
                    if (info[tid].wsh_pvalue < 0.05)
                        out << " - ";
                    else
                        out << " + ";
                }
                out.width(6);
                out << info[tid].elw_value;
                if (info[tid].elw_confident)
                    out << " +";
                else
                    out << " -";
                out << endl;
                tid++;
            }
            out << endl;

            if (params.topotest_replicates) {
                out << "deltaL  : logL difference from the maximal logl in the set." << endl
                        << "bp-RELL : bootstrap proportion using RELL method (Kishino et al. 1990)." << endl
                        << "p-KH    : p-value of one sided Kishino-Hasegawa test (1989)." << endl
                        << "p-SH    : p-value of Shimodaira-Hasegawa test (2000)." << endl;
                if (params.do_weighted_test) {
                    out << "p-WKH   : p-value of weighted KH test." << endl << "p-WSH   : p-value of weighted SH test."
                            << endl;
                }
                out << "c-ELW   : Expected Likelihood Weight (Strimmer & Rambaut 2002)." << endl << endl
                        << "Plus signs denote the 95% confidence sets." << endl
                        << "Minus signs denote significant exclusion." << endl << "All tests performed "
                        << params.topotest_replicates << " resamplings using the RELL method." << endl;
            }
            out << endl;
        }

        time_t cur_time;
        time(&cur_time);

        char *date_str;
        date_str = ctime(&cur_time);
        out.unsetf(ios_base::fixed);
        out << "TIME STAMP" << endl << "----------" << endl << endl << "Date and time: " << date_str
                << "Total CPU time used: " << (double) params.run_time << " seconds (" << convert_time(params.run_time)
                << ")" << endl << "Total wall-clock time used: " << getRealTime() - params.start_real_time
                << " seconds (" << convert_time(getRealTime() - params.start_real_time) << ")" << endl << endl;

        //reportCredits(out); // not needed, now in the manual
        out.close();

    } catch (ios::failure) {
        outError(ERR_WRITE_OUTPUT, outfile);
    }

    cout << endl << "Analysis results written to: " << endl << "  IQ-TREE report:           " << params.out_prefix
            << ".iqtree" << endl;
    if (params.compute_ml_tree)
        cout << "  Maximum-likelihood tree:  " << params.out_prefix << ".treefile" << endl;
    if (!params.dist_file) {
        cout << "  Juke-Cantor distances:    " << params.out_prefix << ".jcdist" << endl;
        if (params.compute_ml_dist)
            cout << "  Likelihood distances:     " << params.out_prefix << ".mldist" << endl;
        if (params.partition_file)
            cout << "  Concatenated alignment:   " << params.out_prefix << ".conaln" << endl;
    }
    if (tree.getRate()->getGammaShape() > 0)
        cout << "  Gamma-distributed rates:  " << params.out_prefix << ".rate" << endl;

    if (tree.getRate()->isSiteSpecificRate() || tree.getRate()->getPtnCat(0) >= 0)
        cout << "  Site-rates by MH model:   " << params.out_prefix << ".rate" << endl;

    if (params.print_site_lh)
        cout << "  Site log-likelihoods:     " << params.out_prefix << ".sitelh" << endl;

    if (params.write_intermediate_trees)
        cout << "  All intermediate trees:   " << params.out_prefix << ".treels" << endl;

    if (params.gbo_replicates) {
        cout << endl << "Ultrafast bootstrap approximation results written to:" << endl
                << "  Split support values:     " << params.out_prefix << ".splits" << endl
                << "  Consensus tree:           " << params.out_prefix << ".contree" << endl;
        if (params.print_ufboot_trees)
            cout << "  UFBoot trees:             " << params.out_prefix << ".ufboot" << endl;

    }

    if (params.treeset_file) {
        cout << "  Evaluated user trees:     " << params.out_prefix << ".trees" << endl;

        if (params.print_tree_lh) {
            cout << "  Tree log-likelihoods:   " << params.out_prefix << ".treelh" << endl;
        }
        if (params.print_site_lh) {
            cout << "  Site log-likelihoods:     " << params.out_prefix << ".sitelh" << endl;
        }
    }
    cout << "  Screen log file:          " << params.out_prefix << ".log" << endl;
    /*	if (original_model == "WHTEST")
     cout <<"  WH-TEST report:           " << params.out_prefix << ".whtest" << endl;*/
    cout << endl;
=======
void reportPhyloAnalysis(Params &params, string &original_model,
		Alignment &alignment, IQTree &tree, vector<ModelInfo> &model_info) {
	string outfile = params.out_prefix;

	outfile += ".iqtree";
	try {
		ofstream out;
		out.exceptions(ios::failbit | ios::badbit);
		out.open(outfile.c_str());
		out << "IQ-TREE " << iqtree_VERSION_MAJOR << "." << iqtree_VERSION_MINOR
				<< "." << iqtree_VERSION_PATCH << " built " << __DATE__ << endl
				<< endl;
		if (params.partition_file)
			out << "Partition file name: " << params.partition_file << endl;
		if (params.aln_file)
			out << "Input file name: " << params.aln_file << endl;

		if (params.user_file)
			out << "User tree file name: " << params.user_file << endl;
		out << "Type of analysis: ";
		if (params.compute_ml_tree)
			out << "tree reconstruction";
		if (params.num_bootstrap_samples > 0) {
			if (params.compute_ml_tree)
				out << " + ";
			out << "non-parametric bootstrap (" << params.num_bootstrap_samples
					<< " replicates)";
		}
		out << endl;
		out << "Random seed number: " << params.ran_seed << endl << endl;
		out << "REFERENCES" << endl << "----------" << endl << endl;
		reportReferences(out, original_model);

		out << "SEQUENCE ALIGNMENT" << endl << "------------------" << endl
				<< endl;
		if (tree.isSuperTree()) {
			out << "Input data: " << alignment.getNSeq() << " taxa with "
					<< alignment.getNSite() << " partitions and "
					<< tree.getAlnNSite() << " total sites ("
					<< ((SuperAlignment*)tree.aln)->computeMissingData()*100 << "% missing data)" << endl << endl;

			PhyloSuperTree *stree = (PhyloSuperTree*) &tree;
			int namelen = stree->getMaxPartNameLength();
			int part;
			out.width(namelen+7);
			out << left << "  ID  Name" << " #Seqs  #Sites  #Patterns  #Const_Sites" << endl;
			out << string(namelen+46, '-') << endl;
			part = 0;
			for (PhyloSuperTree::iterator it = stree->begin(); it != stree->end(); it++, part++) {
				//out << "FOR PARTITION " << stree->part_info[part].name << ":" << endl << endl;
				//reportAlignment(out, *((*it)->aln));
				out.width(4);
				out << right << part+1 << "  ";
				out.width(namelen);
				out << left << stree->part_info[part].name << "  ";
				out.width(5);
				out << right << (*it)->aln->getNSeq() << "  ";
				out.width(6);
				out << (*it)->aln->getNSite() << "  ";
				out.width(6);
				out << (*it)->aln->getNPattern() << "      ";
				out << round((*it)->aln->frac_const_sites*100) << "%" << endl;
			}
			out << endl;
		} else
			reportAlignment(out, alignment);

		out.precision(4);
		out << fixed;

		if (!model_info.empty()) {
			out << "MODEL SELECTION" << endl << "---------------" << endl << endl;
			if (tree.isSuperTree())
				pruneModelInfo(model_info, (PhyloSuperTree*)&tree);
			reportModelSelection(out, params, model_info, tree.isSuperTree());
		}

		out << "SUBSTITUTION PROCESS" << endl << "--------------------" << endl
				<< endl;
		if (tree.isSuperTree()) {
			out	<< "Full partition model with separate branch lengths and models between partitions" << endl << endl;
			PhyloSuperTree *stree = (PhyloSuperTree*) &tree;
			PhyloSuperTree::iterator it;
			int part;

			out << "  ID  Model" << endl;
			out << "-----------------" << endl;
			for (it = stree->begin(), part = 0; it != stree->end(); it++, part++) {
				out.width(4);
				out << right << (part+1) << "  ";
				out << left << (*it)->getModelName() << endl;
			}
			out << endl;
			for (it = stree->begin(), part = 0; it != stree->end(); it++, part++) {
				out << "FOR PARTITION " << stree->part_info[part].name << ":" << endl << endl;
				reportModel(out, *(*it));
				reportRate(out, *(*it));
			}
		} else {
			reportModel(out, tree);
			reportRate(out, tree);
		}

		/*
		out << "RATE HETEROGENEITY" << endl << "------------------" << endl
				<< endl;
		if (tree.isSuperTree()) {
			PhyloSuperTree *stree = (PhyloSuperTree*) &tree;
			int part = 0;
			for (PhyloSuperTree::iterator it = stree->begin();
					it != stree->end(); it++, part++) {
				out << "FOR PARTITION " << stree->part_info[part].name << ":"
						<< endl << endl;
				reportRate(out, *(*it));
			}
		} else
			reportRate(out, tree);
		*/
		// Bootstrap analysis:
		//Display as outgroup: a

		if (original_model == "WHTEST") {
			out << "TEST OF MODEL HOMOGENEITY" << endl
					<< "-------------------------" << endl << endl;
			out << "Delta of input data:                 "
					<< params.whtest_delta << endl;
			out << ".95 quantile of Delta distribution:  "
					<< params.whtest_delta_quantile << endl;
			out << "Number of simulations performed:     "
					<< params.whtest_simulations << endl;
			out << "P-value:                             "
					<< params.whtest_p_value << endl;
			if (params.whtest_p_value < 0.05) {
				out
						<< "RESULT: Homogeneity assumption is rejected (p-value cutoff 0.05)"
						<< endl;
			} else {
				out
						<< "RESULT: Homogeneity assumption is NOT rejected (p-value cutoff 0.05)"
						<< endl;
			}
			out << endl << "*** For this result please cite:" << endl << endl;
			out
					<< "G. Weiss and A. von Haeseler (2003) Testing substitution models"
					<< endl
					<< "within a phylogenetic tree. Mol. Biol. Evol, 20(4):572-578"
					<< endl << endl;
		}

		out << "TREE SEARCH" << endl << "-----------" << endl << endl
				<< "Stopping rule: "
				<< ((params.stop_condition == SC_STOP_PREDICT) ? "Yes" : "No")
				<< endl << "Number of iterations: "
				<< tree.stop_rule.getNumIterations() << endl
				<< "Probability of deleting sequences: " << params.p_delete
				<< endl << "Number of representative leaves: "
				<< params.k_representative << endl
				<< "NNI log-likelihood cutoff: " << tree.getNNICutoff() << endl
				<< endl;

		if (params.compute_ml_tree) {
			out << "MAXIMUM LIKELIHOOD TREE" << endl
					<< "-----------------------" << endl << endl;

			tree.setRootNode(params.root);
			out << "NOTE: Tree is UNROOTED although outgroup taxon '"
					<< tree.root->name << "' is drawn at root" << endl;
			if (params.partition_file)
				out
						<< "NOTE: Branch lengths are weighted average over all partitions"
						<< endl
						<< "      (weighted by the number of sites in the partitions)"
						<< endl;
			if (params.aLRT_replicates > 0 || params.gbo_replicates
					|| (params.num_bootstrap_samples && params.compute_ml_tree)) {
				out << "Numbers in parentheses are ";
				if (params.aLRT_replicates > 0)
					out << "SH-aLRT supports";
				if (params.num_bootstrap_samples && params.compute_ml_tree) {
					if (params.aLRT_replicates > 0)
						out << " /";
					out << " standard bootstrap supports";
				}
				if (params.gbo_replicates) {
					if (params.aLRT_replicates > 0)
						out << " /";
					out << " ultrafast bootstrap supports";
				}
				out << " (%)" << endl;
			}
			out << endl;
			reportTree(out, params, tree, tree.getBestScore(),
					tree.logl_variance);

			if (tree.isSuperTree()) {
				PhyloSuperTree *stree = (PhyloSuperTree*) &tree;
				int empty_branches = stree->countEmptyBranches();
				if (empty_branches) {
					stringstream ss;
					ss << empty_branches << " undefined branch lengths in the overall tree!";
					outWarning(ss.str());
				}
				int part = 0;
				for (PhyloSuperTree::iterator it = stree->begin();
						it != stree->end(); it++, part++) {
					out << "FOR PARTITION " << stree->part_info[part].name
							<< ":" << endl << endl;
					string root_name;
					if (params.root)
						root_name = params.root;
					else
						root_name = (*it)->aln->getSeqName(0);
					(*it)->root = (*it)->findNodeName(root_name);
					assert((*it)->root);
					reportTree(out, params, *(*it), (*it)->computeLikelihood(),
							(*it)->computeLogLVariance());
				}
			}

		}
		/*
		 if (params.write_intermediate_trees) {
		 out << endl << "CONSENSUS OF INTERMEDIATE TREES" << endl << "-----------------------" << endl << endl
		 << "Number of intermediate trees: " << tree.stop_rule.getNumIterations() << endl
		 << "Split threshold: " << params.split_threshold << endl
		 << "Burn-in: " << params.tree_burnin << endl << endl;
		 }*/

		if (params.consensus_type == CT_CONSENSUS_TREE) {
			out << "CONSENSUS TREE" << endl << "--------------" << endl << endl;
			out << "Consensus tree is constructed from "
					<< (params.num_bootstrap_samples ?
							params.num_bootstrap_samples : params.gbo_replicates)
					<< " bootstrap trees" << endl
					<< "Branches with bootstrap support >"
					<< floor(params.split_threshold * 1000) / 10
					<< "% are kept";
			if (params.split_threshold == 0.0)
				out << " (extended consensus)";
			if (params.split_threshold == 0.5)
				out << " (majority-rule consensus)";
			if (params.split_threshold >= 0.99)
				out << " (strict consensus)";

			out << endl
					<< "Branch lengths are optimized by maximum likelihood on original alignment"
					<< endl;
			out << "Numbers in parentheses are bootstrap supports (%)" << endl
					<< endl;

			string con_file = params.out_prefix;
			con_file += ".contree";
			bool rooted = false;

			tree.freeNode();
			tree.readTree(con_file.c_str(), rooted);
			tree.setAlignment(tree.aln);
			tree.initializeAllPartialLh();
			tree.fixNegativeBranch(false);
			if (tree.isSuperTree())
				((PhyloSuperTree*) &tree)->mapTrees();
			tree.optimizeAllBranches();
			tree.printTree(con_file.c_str(),
					WT_BR_LEN | WT_BR_LEN_FIXED_WIDTH | WT_SORT_TAXA);
			tree.sortTaxa();
			tree.drawTree(out);
			out << endl << "Consensus tree in newick format: " << endl << endl;
			tree.printResultTree(out);
			out << endl << endl;
		}

		/* evaluate user trees */
		vector<TreeInfo> info;
		IntVector distinct_trees;
		if (params.treeset_file) {
			evaluateTrees(params, &tree, info, distinct_trees);
			out.precision(4);

			out << endl << "USER TREES" << endl << "----------" << endl << endl;
			out << "See " << params.treeset_file << ".trees for trees with branch lengths." << endl << endl;
			if (params.topotest_replicates && info.size() > 1) {
				if (params.do_weighted_test) {
					out << "Tree      logL    deltaL  bp-RELL    p-KH     p-SH    p-WKH    p-WSH    c-ELW" << endl;
					out << "-------------------------------------------------------------------------------" << endl;
				} else {
					out << "Tree      logL    deltaL  bp-RELL    p-KH     p-SH    c-ELW" << endl;
					out << "-------------------------------------------------------------" << endl;

				}
			} else {
				out << "Tree      logL    deltaL" << endl;
				out << "-------------------------" << endl;

			}
			double maxL = -DBL_MAX;
			int tid, orig_id;
			for (tid = 0; tid < info.size(); tid++)
				if (info[tid].logl > maxL) maxL = info[tid].logl;
			for (orig_id = 0, tid = 0; orig_id < distinct_trees.size(); orig_id++) {
				out.width(3);
				out << right << orig_id+1 << " ";
				if (distinct_trees[orig_id] >= 0) {
					out << " = tree " << distinct_trees[orig_id]+1 << endl;
					continue;
				}
				out.precision(3);
				out.width(12);
				out << info[tid].logl << " ";
				out.width(7);
				out << maxL - info[tid].logl;
				if (!params.topotest_replicates || info.size() <= 1) {
					out << endl;
					tid++;
					continue;
				}
				out.precision(4);
				out << "  ";
				out.width(6);
				out << info[tid].rell_bp;
				if (info[tid].rell_confident)
					out << " + ";
				else
					out << " - ";
				out.width(6);
				out << right << info[tid].kh_pvalue;
				if (info[tid].kh_pvalue < 0.05)
					out << " - ";
				else
					out << " + ";
				out.width(6);
				out << right << info[tid].sh_pvalue;
				if (info[tid].sh_pvalue < 0.05)
					out << " - ";
				else
					out << " + ";
				if (params.do_weighted_test) {
					out.width(6);
					out << right << info[tid].wkh_pvalue;
					if (info[tid].wkh_pvalue < 0.05)
						out << " - ";
					else
						out << " + ";
					out.width(6);
					out << right << info[tid].wsh_pvalue;
					if (info[tid].wsh_pvalue < 0.05)
						out << " - ";
					else
						out << " + ";
				}
				out.width(6);
				out << info[tid].elw_value;
				if (info[tid].elw_confident)
					out << " +";
				else
					out << " -";
				out << endl;
				tid++;
			}
			out << endl;

			if (params.topotest_replicates) {
				out <<  "deltaL  : logL difference from the maximal logl in the set." << endl
					 << "bp-RELL : bootstrap proportion using RELL method (Kishino et al. 1990)." << endl
					 << "p-KH    : p-value of one sided Kishino-Hasegawa test (1989)." << endl
					 << "p-SH    : p-value of Shimodaira-Hasegawa test (2000)." << endl;
				if (params.do_weighted_test) {
					out << "p-WKH   : p-value of weighted KH test." << endl
					 << "p-WSH   : p-value of weighted SH test." << endl;
				}
				out	 << "c-ELW   : Expected Likelihood Weight (Strimmer & Rambaut 2002)." << endl << endl
					 << "Plus signs denote the 95% confidence sets." << endl
					 << "Minus signs denote significant exclusion."  << endl
					 << "All tests performed "
					 << params.topotest_replicates << " resamplings using the RELL method."<<endl;
			}
			out << endl;
		}


		time_t cur_time;
		time(&cur_time);

		char *date_str;
		date_str = ctime(&cur_time);
		out.unsetf(ios_base::fixed);
		out << "TIME STAMP" << endl << "----------" << endl << endl
				<< "Date and time: " << date_str << "Total CPU time used: "
				<< (double) params.run_time << " seconds (" << convert_time(params.run_time) << ")" << endl
				<< "Total wall-clock time used: " << getRealTime() - params.start_real_time
				<< " seconds (" << convert_time(getRealTime() - params.start_real_time) << ")" << endl << endl;

		//reportCredits(out); // not needed, now in the manual
		out.close();

	} catch (ios::failure) {
		outError(ERR_WRITE_OUTPUT, outfile);
	}

	cout << endl << "Analysis results written to: " << endl
			<< "  IQ-TREE report:           " << params.out_prefix << ".iqtree"
			<< endl;
	if (params.compute_ml_tree)
		cout << "  Maximum-likelihood tree:  " << params.out_prefix
				<< ".treefile" << endl;
	if (!params.user_file) {
		cout << "  BIONJ tree:               " << params.out_prefix << ".bionj"
				<< endl;
		if (params.bestStart) {
			cout << "  Parsimony tree:           " << params.out_prefix
					<< ".parsimony" << endl;
		}
	}
	if (!params.dist_file) {
		cout << "  Juke-Cantor distances:    " << params.out_prefix << ".jcdist"
				<< endl;
		if (params.compute_ml_dist)
			cout << "  Likelihood distances:     " << params.out_prefix
					<< ".mldist" << endl;
		if (params.partition_file)
			cout << "  Concatenated alignment:   " << params.out_prefix
					<< ".conaln" << endl;
	}
	if (tree.getRate()->getGammaShape() > 0)
		cout << "  Gamma-distributed rates:  " << params.out_prefix << ".rate"
				<< endl;

	if (tree.getRate()->isSiteSpecificRate()
			|| tree.getRate()->getPtnCat(0) >= 0)
		cout << "  Site-rates by MH model:   " << params.out_prefix << ".rate"
				<< endl;

	if (params.print_site_lh)
		cout << "  Site log-likelihoods:     " << params.out_prefix << ".sitelh"
				<< endl;

	if (params.write_intermediate_trees)
		cout << "  All intermediate trees:   " << params.out_prefix << ".treels"
				<< endl;

	if (params.gbo_replicates) {
		cout << endl << "Ultrafast bootstrap approximation results written to:"
				<< endl << "  Split support values:     " << params.out_prefix
				<< ".splits" << endl << "  Consensus tree:           "
				<< params.out_prefix << ".contree" << endl;
		if (params.print_ufboot_trees)
			cout << "  UFBoot trees:             " << params.out_prefix << ".ufboot" << endl;

	}

	if (params.treeset_file) {
		cout << "  Evaluated user trees:     " << params.out_prefix << ".trees" << endl;

		if (params.print_tree_lh) {
			cout << "  Tree log-likelihoods:   " << params.out_prefix << ".treelh" << endl;
		}
		if (params.print_site_lh) {
			cout << "  Site log-likelihoods:     " << params.out_prefix << ".sitelh" << endl;
		}
	}
	cout << "  Screen log file:          " << params.out_prefix << ".log"
			<< endl;
	/*	if (original_model == "WHTEST")
	 cout <<"  WH-TEST report:           " << params.out_prefix << ".whtest" << endl;*/
	cout << endl;
>>>>>>> 8348b9df

}

void checkZeroDist(Alignment *aln, double *dist) {
    int ntaxa = aln->getNSeq();
    IntVector checked;
    checked.resize(ntaxa, 0);
    int i, j;
    for (i = 0; i < ntaxa - 1; i++) {
        if (checked[i])
            continue;
        string str = "";
        bool first = true;
        for (j = i + 1; j < ntaxa; j++)
            if (dist[i * ntaxa + j] <= 1e-6) {
                if (first)
                    str = "ZERO distance between sequences " + aln->getSeqName(i);
                str += ", " + aln->getSeqName(j);
                checked[j] = 1;
                first = false;
            }
        checked[i] = 1;
        if (str != "")
            outWarning(str);
    }
}

void printAnalysisInfo(int model_df, IQTree& iqtree, Params& params) {
//	if (!params.raxmllib) {
<<<<<<< HEAD
    cout << "Model of evolution: ";
    if (iqtree.isSuperTree()) {
        cout << iqtree.getModelName() << " (" << model_df << " free parameters)" << endl;
    } else {
        cout << iqtree.getModelName() << " with ";
        switch (iqtree.getModel()->getFreqType()) {
        case FREQ_EQUAL:
            cout << "equal";
            break;
        case FREQ_EMPIRICAL:
            cout << "counted";
            break;
        case FREQ_USER_DEFINED:
            cout << "user-defined";
            break;
        case FREQ_ESTIMATE:
            cout << "optimized";
            break;
        case FREQ_CODON_1x4:
            cout << "counted 1x4";
            break;
        case FREQ_CODON_3x4:
            cout << "counted 3x4";
            break;
        case FREQ_CODON_3x4C:
            cout << "counted 3x4-corrected";
            break;
        default:
            outError("Wrong specified state frequencies");
        }
        cout << " frequencies (" << model_df << " free parameters)" << endl;
    }
    cout << "Fixed branch lengths: " << ((params.fixed_branch_length) ? "Yes" : "No") << endl;
    //cout << "Lambda for local search: " << params.lambda << endl;
//	if (params.speed_conf != 1.0) {
//		cout << "Confidence value for speed up NNI: ";
//		if (params.new_heuristic)
//			cout << "Using 50%*" << params.speed_conf << endl;
//		else
//			cout << "N" << params.speed_conf << " * delta" << params.speed_conf
//					<< endl;
//	} else {
//		cout << "Speed up NNI: disabled " << endl;
//	}
//	cout << "NNI cutoff: " << params.nni_cutoff << endl;
//	cout << "Approximate NNI: " << (params.approximate_nni ? "Yes" : "No")
//			<< endl;
    cout << "Speed NNI: " << (params.speednni ? "Yes" : "No") << endl;
    cout << "Phylogenetic likelihood library: " << (params.pll ? "Yes" : "No") << endl;
    cout << "Number of Newton-Raphson steps in NNI evaluation and branch length optimiazaion: " << NNI_MAX_NR_STEP
            << " / " << PLL_NEWZPERCYCLE << endl;
    cout << endl;
=======
	cout << "Model of evolution: ";
	if (iqtree.isSuperTree()) {
		cout << iqtree.getModelName() << " (" << model_df << " free parameters)" << endl;
	} else {
		cout << iqtree.getModelName() << " with ";
		switch (iqtree.getModel()->getFreqType()) {
		case FREQ_EQUAL:
			cout << "equal";
			break;
		case FREQ_EMPIRICAL:
			cout << "counted";
			break;
		case FREQ_USER_DEFINED:
			cout << "user-defined";
			break;
		case FREQ_ESTIMATE:
			cout << "optimized";
			break;
		case FREQ_CODON_1x4:
			cout << "counted 1x4";
			break;
		case FREQ_CODON_3x4:
			cout << "counted 3x4";
			break;
		case FREQ_CODON_3x4C:
			cout << "counted 3x4-corrected";
			break;
		default:
			outError("Wrong specified state frequencies");
		}
		cout << " frequencies (" << model_df << " free parameters)" << endl;
	}
	cout << "Fixed branch lengths: "
			<< ((params.fixed_branch_length) ? "Yes" : "No") << endl;
	cout << "Lambda for local search: " << params.lambda << endl;
	if (params.speed_conf != 1.0) {
		cout << "Confidence value for speed up NNI: ";
		if (params.new_heuristic)
			cout << "Using 50%*" << params.speed_conf << endl;
		else
			cout << "N" << params.speed_conf << " * delta" << params.speed_conf
					<< endl;
	} else {
		cout << "Speed up NNI: disabled " << endl;
	}
	cout << "NNI cutoff: " << params.nni_cutoff << endl;
	cout << "Approximate NNI: " << (params.approximate_nni ? "Yes" : "No")
			<< endl;
	cout << "Phylogenetic likelihood library: " << (params.pll ? "Yes" : "No") << endl;
	cout << "Number of Newton-Raphson steps in NNI evaluation and branch length optimization: " << NNI_MAX_NR_STEP << " / " << PLL_NEWZPERCYCLE << endl;
	cout << endl;
>>>>>>> 8348b9df
}

void computeMLDist(double &longest_dist, string &dist_file, double begin_time, IQTree& iqtree, Params& params,
        Alignment* alignment, double &bestTreeScore) {
    stringstream best_tree_string;
    iqtree.printTree(best_tree_string, WT_BR_LEN + WT_TAXON_ID);
    cout << "Computing ML distances based on estimated model parameters...";
    double *ml_dist = NULL;
    double *ml_var = NULL;
    longest_dist = iqtree.computeDist(params, alignment, ml_dist, ml_var, dist_file);
    cout << " " << (getCPUTime() - begin_time) << " sec" << endl;
    cout << endl;
    if (longest_dist > MAX_GENETIC_DIST * 0.99) {
        outWarning("Some pairwise ML distances are too long (saturated)");
        //cout << "Some ML distances are too long, using old distances..." << endl;
    } //else
    {
        if (!iqtree.dist_matrix) {
            iqtree.dist_matrix = new double[alignment->getNSeq() * alignment->getNSeq()];
        }
        if (!iqtree.var_matrix) {
            iqtree.var_matrix = new double[alignment->getNSeq() * alignment->getNSeq()];
        }
        memmove(iqtree.dist_matrix, ml_dist, sizeof(double) * alignment->getNSeq() * alignment->getNSeq());
        memmove(iqtree.var_matrix, ml_var, sizeof(double) * alignment->getNSeq() * alignment->getNSeq());
    }
    delete[] ml_dist;
    delete[] ml_var;
}

void runPhyloAnalysis(Params &params, string &original_model, Alignment* &alignment, IQTree &iqtree,
        vector<ModelInfo> &model_info) {
    double t_begin, t_end;
    t_begin = getCPUTime();

    /*if PLL is used for likelihood computation, then make sure to deallocate
    all other memory used by IQ-TREE */
    if (params.pllModOpt) {
        iqtree.deleteAllPartialLh();
    }

    try {
        if (!iqtree.getModelFactory()) {
            if (iqtree.isSuperTree()) {
                if (params.partition_type) {
                    iqtree.setModelFactory(new PartitionModelPlen(params, (PhyloSuperTreePlen*) &iqtree));
                } else
                    iqtree.setModelFactory(new PartitionModel(params, (PhyloSuperTree*) &iqtree));
            } else {
                iqtree.setModelFactory(new ModelFactory(params, &iqtree));
            }
        }
    } catch (string & str) {
        outError(str);
    }
    iqtree.setModel(iqtree.getModelFactory()->model);
    iqtree.setRate(iqtree.getModelFactory()->site_rate);

    if (params.pll) {
        if (iqtree.getRate()->getNDiscreteRate() == 1) {
            // TODO: change rateHetModel to PLL_CAT in case of non-Gamma model
        }
    }

    if (params.inni || params.pll) {
        /* Initialized all data structure for PLL*/
        iqtree.pllAttr.rateHetModel = PLL_GAMMA;
        iqtree.pllAttr.fastScaling = PLL_FALSE;
        iqtree.pllAttr.saveMemory = PLL_FALSE;
        iqtree.pllAttr.useRecom = PLL_FALSE;
        iqtree.pllAttr.randomNumberSeed = params.ran_seed;
        iqtree.pllAttr.numberOfThreads = 2; /* This only affects the pthreads version */

        if (iqtree.pllInst != NULL) {
            pllDestroyInstance(iqtree.pllInst);
        }
        /* Create a PLL instance */
        iqtree.pllInst = pllCreateInstance(&iqtree.pllAttr);

        /* Read in the alignment file */
        string pllAln = params.out_prefix;
        pllAln += ".pllaln";
        if (alignment->isSuperAlignment()) {
            ((SuperAlignment*) alignment)->printCombinedAlignment(pllAln.c_str());
        } else {
            alignment->printPhylip(pllAln.c_str());
        }
        iqtree.pllAlignment = pllParseAlignmentFile(PLL_FORMAT_PHYLIP, pllAln.c_str());

        /* Read in the partition information */
        pllQueue *partitionInfo;
        ofstream pllPartitionFileHandle;
        string pllPartitionFileName = string(params.out_prefix) + ".pll_partitions";
        pllPartitionFileHandle.open(pllPartitionFileName.c_str());
        if (iqtree.isSuperTree()) {
            PhyloSuperTree *siqtree = (PhyloSuperTree*) &iqtree;
            int i = 0;
            int startPos = 1;
            for (PhyloSuperTree::iterator it = siqtree->begin(); it != siqtree->end(); it++) {
                i++;
                int curLen = ((*it))->getAlnNSite();
                if ((*it)->aln->num_states == 4) {
                    //cout << "HELLO DNA" << endl;
                    pllPartitionFileHandle << "DNA";
                } else if ((*it)->getModel()) {
                    pllPartitionFileHandle << (*it)->getModel()->name;
                } else
                    pllPartitionFileHandle << iqtree.getModelName();
                pllPartitionFileHandle << ", p" << i << " = " << startPos << "-" << startPos + curLen - 1 << endl;
                startPos = startPos + curLen;
            }

        } else {
            /* create a partition file */
            string model;
            if (alignment->num_states == 4) {
                model = "DNA";
            } else if (iqtree.getModel()) {
                model = iqtree.getModel()->name;
            } else {
                //model = "WAG"; // TODO: Change this hard-coded model
                model = iqtree.getModelName();
            }
            pllPartitionFileHandle << model << ", p1 = " << "1-" << iqtree.getAlnNSite() << endl;
        }
        pllPartitionFileHandle.close();
        partitionInfo = pllPartitionParse(pllPartitionFileName.c_str());

        /* Validate the partitions */
        if (!pllPartitionsValidate(partitionInfo, iqtree.pllAlignment)) {
            fprintf(stderr, "Error: Partitions do not cover all sites\n");
            exit(EXIT_FAILURE);
        }

        /* Commit the partitions and build a partitions structure */
        iqtree.pllPartitions = pllPartitionsCommit(partitionInfo, iqtree.pllAlignment);

        /* We don't need the the intermediate partition queue structure anymore */
        pllQueuePartitionsDestroy(&partitionInfo);

        /* eliminate duplicate sites from the alignment and update weights vector */
        pllAlignmentRemoveDups(iqtree.pllAlignment, iqtree.pllPartitions);

        pllTreeInitTopologyForAlignment(iqtree.pllInst, iqtree.pllAlignment);

        /* Connect the alignment and partition structure with the tree structure */
        if (!pllLoadAlignment(iqtree.pllInst, iqtree.pllAlignment, iqtree.pllPartitions, PLL_SHALLOW_COPY)) {
            outError("Incompatible tree/alignment combination");
        }
    }

    /*
     cout << "Computing parsimony score..." << endl;
     for (int i = 0; i < trees_block->GetNumTrees(); i++) {
     stringstream strs(trees_block->GetTranslatedTreeDescription(i), ios::in | ios::out | ios::app);
     strs << ";";
     PhyloTree tree;
     bool myrooted = trees_block->IsRootedTree(i);
     tree.readTree(strs, myrooted);
     tree.setAlignment(alignment);
     int score = tree.computeParsimonyScore();
     cout << "Tree " << trees_block->GetTreeName(i) << " has parsimony score of " << score << endl;
     }
     */

    /* initialize tree, either by user tree or BioNJ tree */
    double longest_dist;
    string dist_file;
    double begin_time = getCPUTime();
    params.startTime = begin_time;
    params.start_real_time = getRealTime();
    string bionj_file = params.out_prefix;
    bionj_file += ".bionj";

    // Compute JC distances or read them from user file
    if (params.dist_file) {
        cout << "Reading distance matrix file " << params.dist_file << " ..." << endl;
    } else if (params.compute_jc_dist) {
        cout << "Computing Juke-Cantor distances..." << endl;
    } else if (params.compute_obs_dist) {
        cout << "Computing observed distances..." << endl;
    }

    if (params.compute_jc_dist || params.compute_obs_dist || params.partition_file) {
        longest_dist = iqtree.computeDist(params, alignment, iqtree.dist_matrix, iqtree.var_matrix, dist_file);
        checkZeroDist(alignment, iqtree.dist_matrix);
        if (longest_dist > MAX_GENETIC_DIST * 0.99) {
            outWarning("Some pairwise distances are too long (saturated)");
            //cout << "Some distances are too long, computing observed distances..." << endl;
            //longest_dist = iqtree.computeObsDist(params, alignment, iqtree.dist_matrix, dist_file);
            //assert(longest_dist <= 1.0);
        }
    }

    int numParsTree;
    // start the search with user-defined tree
    if (params.user_file) {
        cout << "READING INPUT TREE FILE " << params.user_file << " ..." << endl;
        bool myrooted = params.is_rooted;
        iqtree.readTree(params.user_file, myrooted);
        iqtree.setAlignment(alignment);
        numParsTree = 1;
        // Create parsimony tree using IQ-Tree kernel
    } else if (params.parsimony_tree && !params.pll) {
        cout << endl;
        cout << "CREATING PARSIMONY TREE BY IQTree ..." << endl;
        iqtree.computeParsimonyTree(params.out_prefix, alignment);
        numParsTree = 1;
    } else if (params.inni) {
        cout << endl;
        cout << "CREATING THE INITIAL MAXIMUM PARSIMONY TREE ... ";
        double start = getCPUTime();
        // generate a parsimony tree for model optimization
        iqtree.pllInst->randomNumberSeed = params.ran_seed;
        pllComputeRandomizedStepwiseAdditionParsimonyTree(iqtree.pllInst, iqtree.pllPartitions);
        Tree2String(iqtree.pllInst->tree_string, iqtree.pllInst, iqtree.pllPartitions, iqtree.pllInst->start->back,
        PLL_FALSE,
        PLL_TRUE, PLL_FALSE, PLL_FALSE, PLL_FALSE, PLL_SUMMARIZE_LH,
        PLL_FALSE, PLL_FALSE);
        iqtree.readTreeString(string(iqtree.pllInst->tree_string));
        double end = getCPUTime();
        cout << end - start << " seconds" << endl;
        numParsTree = params.numParsTrees;
    } else {
        double start = getCPUTime();
        // This is the old default option: using BIONJ as starting tree
        iqtree.computeBioNJ(params, alignment, dist_file);
        cout << getCPUTime() - start << " seconds" << endl;
        numParsTree = 1;
    }

    if (params.root) {
        string str = params.root;
        if (!iqtree.findNodeName(str)) {
            str = "Specified root name " + str + "not found";
            outError(str);
        }
    }

    /* Fix if negative branch lengths detected */
    //double fixed_length = 0.001;
<<<<<<< HEAD
    bool fixbranch = false;
    if (!params.user_file) {
        fixbranch = true;
    }

    int fixed_number = iqtree.fixNegativeBranch(fixbranch);
=======
    int fixed_number = iqtree.fixNegativeBranch(false);
>>>>>>> 8348b9df
    if (fixed_number) {
        cout << "WARNING: " << fixed_number << " undefined/negative branch lengths are initialized with parsimony"
                << endl;
    }


    bool test_only = params.model_name.substr(0, 8) == "TESTONLY";
    /* initialize substitution model */
    if (params.model_name.substr(0, 4) == "TEST") {
        if (iqtree.isSuperTree())
            ((PhyloSuperTree*) &iqtree)->mapTrees();
        uint64_t mem_size = iqtree.getMemoryRequired();
        mem_size *= (params.num_rate_cats + 1);
        cout << "NOTE: MODEL SELECTION REQUIRES AT LEAST " << ((double) mem_size * sizeof(double) / 1024.0) / 1024
                << " MB MEMORY!" << endl;
        if (mem_size >= getMemorySize()) {
            outError("Memory required exceeds your computer RAM size!");
        }
        params.model_name = testModel(params, &iqtree, model_info);
        cout << "CPU time for model selection: " << getCPUTime() - t_begin << " seconds." << endl;
        alignment = iqtree.aln;
        if (test_only) {
            params.min_iterations = 0;
        }
    }

<<<<<<< HEAD
    if (params.model_name == "WHTEST") {
        if (alignment->num_states != 4)
            outError("Weiss & von Haeseler test of model homogeneity only works for DNA");
        params.model_name = "GTR+G";
    }

    assert(iqtree.aln);
    iqtree.optimize_by_newton = params.optimize_by_newton;
    iqtree.sse = params.SSE;
    if (params.gbo_replicates) {
        params.speed_conf = 1.0;
    }

    iqtree.setStartLambda(params.lambda);
    if (iqtree.isSuperTree())
        ((PhyloSuperTree*) &iqtree)->mapTrees();

    // string to store the current tree with taxon id and branch lengths
    string initTree;
    iqtree.setParams(params);

    // degree of freedom
    int model_df = iqtree.getModelFactory()->getNParameters();
    cout << endl;
    cout << "ML-TREE SEARCH START WITH THE FOLLOWING PARAMETERS:" << endl;
    printAnalysisInfo(model_df, iqtree, params);

    if (params.pllModOpt) {
        cout << "Optimizing model parameters by PLL ... ";
        double stime = getCPUTime();
        string curTreeString = iqtree.getTreeString();
        pllNewickTree *newick = pllNewickParseString(curTreeString.c_str());
        pllTreeInitTopologyNewick(iqtree.pllInst, newick, PLL_FALSE);
        pllNewickParseDestroy(&newick);
        pllInitModel(iqtree.pllInst, iqtree.pllPartitions, iqtree.pllAlignment);
        modOpt(iqtree.pllInst, iqtree.pllPartitions, 0.1);
        iqtree.curScore = iqtree.pllInst->likelihood;
        double etime = getCPUTime();
        cout << etime - stime << " seconds" << endl;
        cout << "Current tree log-likelihood: " << iqtree.curScore << endl;
        cout << endl;
        Tree2String(iqtree.pllInst->tree_string, iqtree.pllInst, iqtree.pllPartitions, iqtree.pllInst->start->back,
        PLL_FALSE, PLL_TRUE, PLL_FALSE, PLL_FALSE, PLL_FALSE, PLL_SUMMARIZE_LH, PLL_FALSE, PLL_FALSE);
        initTree = string(iqtree.pllInst->tree_string);
    } else {
        uint64_t mem_size = iqtree.getMemoryRequired();
        cout << "NOTE: THE ANALYSIS REQUIRES AT LEAST " << ((double) mem_size * sizeof(double) / 1024.0) / 1024
                << " MB MEMORY!" << endl;
        if (mem_size >= getMemorySize()) {
            outError("Memory required exceeds your computer RAM size!");
        }

        if (params.min_iterations > 0) {
            if (alignment->num_states == 4) {
                params.model_eps = 0.1;
            } else if (alignment->num_states == 20) {
                params.model_eps = 0.01;
            }
        }

        cout.precision(6);
        cout << "Optimize model parameters " << (params.optimize_model_rate_joint ? "jointly" : "") << " (log-likelihood tolerance "
                << params.model_eps << ")... " << endl;

        // Optimize model parameters and branch lengths using ML for the initial tree
        iqtree.curScore = iqtree.getModelFactory()->optimizeParameters(params.fixed_branch_length, true, params.model_eps);
        cout << endl;
        initTree = iqtree.getTreeString();
    }

    iqtree.setBestTree(initTree, iqtree.curScore);

    // Compute maximum likelihood distance
    double bestTreeScore = iqtree.bestScore;
    // ML distance is only needed for IQP
    if (params.inni || params.min_iterations == 1) {
        params.compute_ml_dist = false;
    }
    if (!params.dist_file && params.compute_ml_dist) {
        computeMLDist(longest_dist, dist_file, getCPUTime(), iqtree, params, alignment, bestTreeScore);
    }

    if (!params.fixed_branch_length && params.leastSquareBranch) {
        cout << "Computing Least Square branch lengths " << endl;
        iqtree.optimizeAllBranchesLS();
        iqtree.curScore = iqtree.computeLikelihood();
        iqtree.printResultTree("LeastSquareTree");
    }

    double cputime_search_start, cputime_search_end;
    double clocktime_search_start, clocktime_search_end;
    cputime_search_start = getCPUTime();
    clocktime_search_start = getRealTime();

    if (params.parsimony) {
        iqtree.enable_parsimony = true;
        iqtree.pars_scores = new double[3000];
        iqtree.lh_scores = new double[3000];
        for (int i = 0; i < 3000; i++) {
            iqtree.pars_scores[i] = 0;
            iqtree.lh_scores[i] = 0;
        }
        iqtree.cur_pars_score = iqtree.computeParsimony();
    }

    if (params.speednni) {
        iqtree.searchinfo.speednni = true;
    } else {
        iqtree.searchinfo.speednni = false;
    }

    if (params.nni5) {
        iqtree.searchinfo.evalType = FIVE_BRAN_OPT;
    } else {
        iqtree.searchinfo.evalType = ONE_BRAN_OPT;
    }

    if (params.min_iterations > 0) {
        if (params.evol) {
            iqtree.refTreeSet.clear();
            iqtree.refTreeSetSorted.clear();
        }
        double initTime = getCPUTime();
        int nni_count = 0;
        int nni_steps = 0;
        string *parsTree = new string[numParsTree];
        parsTree[0] = initTree;

        // input the tree optimized by IQ-TREE into PLL
        if (!params.pllModOpt && params.pll) {
            pllNewickTree *newick = pllNewickParseString(parsTree[0].c_str());
            pllTreeInitTopologyNewick(iqtree.pllInst, newick, PLL_FALSE);
            pllInitModel(iqtree.pllInst, iqtree.pllPartitions, iqtree.pllAlignment);
            iqtree.inputModelParam2PLL();
            pllTreeInitTopologyNewick(iqtree.pllInst, newick, PLL_FALSE);
            pllNewickParseDestroy(&newick);
        }

        for (int treeNr = 0; treeNr < numParsTree; treeNr++) {
            if (treeNr >= 1) {
                iqtree.pllInst->randomNumberSeed = params.ran_seed + treeNr * 12345;
                pllComputeRandomizedStepwiseAdditionParsimonyTree(iqtree.pllInst, iqtree.pllPartitions);
                Tree2String(iqtree.pllInst->tree_string, iqtree.pllInst, iqtree.pllPartitions,
                        iqtree.pllInst->start->back,
                        PLL_FALSE,
                        PLL_TRUE, PLL_FALSE, PLL_FALSE, PLL_FALSE,
                        PLL_SUMMARIZE_LH,
                        PLL_FALSE, PLL_FALSE);
                string parsTreeString = string(iqtree.pllInst->tree_string);
                parsTree[treeNr] = parsTreeString;
                iqtree.readTreeString(parsTreeString);
                iqtree.initializeAllPartialLh();
                iqtree.clearAllPartialLH();
                iqtree.fixNegativeBranch(true);
                string tree = iqtree.getTreeString();
                pllNewickTree *newick = pllNewickParseString(tree.c_str());
                pllTreeInitTopologyNewick(iqtree.pllInst, newick, PLL_FALSE);
                pllNewickParseDestroy(&newick);
            }

            /*** Do NNI tree search on the starting parsimony trees ****/
            string intermediate_tree;
            if (params.pll) {
                pllEvaluateGeneric(iqtree.pllInst, iqtree.pllPartitions, iqtree.pllInst->start, PLL_TRUE, PLL_FALSE);
                pllTreeEvaluate(iqtree.pllInst, iqtree.pllPartitions, params.numSmoothTree);
                //pllTreeEvaluate(iqtree.pllInst, iqtree.pllPartitions, 100);
                iqtree.curScore = iqtree.pllInst->likelihood;
                cout << "logl of starting tree " << treeNr + 1 << ": " << iqtree.curScore << endl;
                iqtree.curScore = iqtree.pllOptimizeNNI(nni_count, nni_steps, iqtree.searchinfo);
                cout << "logl of fastNNI " << treeNr + 1 << ": " << iqtree.curScore << " (NNIs: " << nni_count
                        << " / NNI steps: " << nni_steps << ")" << endl;
                Tree2String(iqtree.pllInst->tree_string, iqtree.pllInst, iqtree.pllPartitions,
                        iqtree.pllInst->start->back,
                        PLL_TRUE, PLL_TRUE, PLL_FALSE, PLL_FALSE, PLL_FALSE,
                        PLL_SUMMARIZE_LH, PLL_FALSE, PLL_FALSE);
                intermediate_tree = string(iqtree.pllInst->tree_string);
            } else {
                iqtree.readTreeString(parsTree[treeNr]);
                iqtree.initializeAllPartialLh();
                iqtree.fixNegativeBranch(true);
                if (iqtree.isSuperTree())
                    ((PhyloSuperTree*) &iqtree)->mapTrees();
                iqtree.clearAllPartialLH();
                iqtree.curScore = iqtree.optimizeAllBranches(params.numSmoothTree);
                cout << "logl of starting tree " << treeNr + 1 << ": " << iqtree.curScore << endl;
                iqtree.curScore = iqtree.optimizeNNI(nni_count, nni_steps);
                cout << "logl of fastNNI " << treeNr + 1 << ": " << iqtree.curScore << " (NNIs: " << nni_count
                        << " / NNI steps: " << nni_steps << ")" << endl;
                stringstream tree;
                iqtree.printTree(tree);
                intermediate_tree = tree.str();
            }

            if (iqtree.curScore > iqtree.bestScore) {
                if (params.modOpt) {
                    if (params.pllModOpt) {
                        cout << "Optimizing model parameters by PLL ... ";
                        double stime = getCPUTime();
                        modOpt(iqtree.pllInst, iqtree.pllPartitions, 1.0);
                        iqtree.curScore = iqtree.pllInst->likelihood;
                        double etime = getCPUTime();
                        cout << etime - stime << " seconds" << endl;
                        Tree2String(iqtree.pllInst->tree_string, iqtree.pllInst, iqtree.pllPartitions,
                                iqtree.pllInst->start->back,
                                PLL_TRUE, PLL_TRUE, PLL_FALSE, PLL_FALSE,
                                PLL_FALSE,
                                PLL_SUMMARIZE_LH, PLL_FALSE, PLL_FALSE);
                        intermediate_tree = string(iqtree.pllInst->tree_string);
                    } else {
                        if (params.pll) {
                            iqtree.readTreeString(intermediate_tree);
                            iqtree.initializeAllPartialLh();
                            iqtree.clearAllPartialLH();
                        }
                        //double time_s = getCPUTime();
                        // Back up model parameters
                        double *rate_param_bk = NULL;
                        if (iqtree.aln->num_states == 4) {
                            rate_param_bk = new double[6];
                            iqtree.getModel()->getRateMatrix(rate_param_bk);
                        }
                        double alpha_bk = iqtree.getRate()->getGammaShape();
                        cout.precision(6);
                        cout << "Re-estimate model parameters using logl epsilon =  " << params.model_eps << endl;
                        // Now re-estimate the model parameters
                        double modOptScore = iqtree.getModelFactory()->optimizeParameters(params.fixed_branch_length, false, params.model_eps);
                        //cout << getCPUTime() - time_s << "s " << endl;
                        if (modOptScore < iqtree.curScore) {
                            cout << "  BUG: Tree logl gets worse after model optimization!" << endl;
                            cout << "  Old logl: " << iqtree.curScore << " / " << "new logl: " << modOptScore << endl;
                            iqtree.readTreeString(intermediate_tree);
                            iqtree.initializeAllPartialLh();
                            iqtree.clearAllPartialLH();
                            if (iqtree.aln->num_states == 4) {
                                assert(rate_param_bk != NULL);
                                ((GTRModel*) iqtree.getModel())->setRateMatrix(rate_param_bk);
                            }
                            dynamic_cast<RateGamma*>(iqtree.getRate())->setGammaShape(alpha_bk);
                            iqtree.getModel()->decomposeRateMatrix();
                            cout << "Reset rate parameters!" << endl;
                        } else {
                            //iqtree.curScore = modOptScore;
                            intermediate_tree = iqtree.getTreeString();
                            if (params.pll) {
                                iqtree.inputModelParam2PLL();
                                // recompute the curScore using PLL
                                //curScore = inputTree2PLL(intermediate_tree);
                                iqtree.deleteAllPartialLh();
                            }
                        }
                    }
                    iqtree.setBestTree(intermediate_tree, iqtree.curScore);
                    cout << "BETTER SCORE FOUND: " << iqtree.bestScore << endl;
                }
            }
            if (params.evol) {
                iqtree.updateRefTreeSet(intermediate_tree, iqtree.curScore);
            }

            double min_elapsed = (getCPUTime() - begin_time) / 60;
            if (min_elapsed > params.maxtime) {
                cout << "Maximal running time of " << params.maxtime << " minutes reached" << endl;
                break;
            }
        }

        iqtree.readTreeString(iqtree.bestTreeString);
        iqtree.curScore = iqtree.bestScore;

        delete[] parsTree;
        cout << endl;
        cout << "Initial phase: tree logl = " << iqtree.bestScore << " / CPU time: " << getCPUTime() - initTime << endl;
        if (verbose_mode >= VB_MED) {
            if (params.evol) {
                iqtree.printLoglInTreePop();
            }
        }

        if (iqtree.isSuperTree()) {
            ((PhyloSuperTree*) &iqtree)->mapTrees();
        }

        // deallocate partial likelihood within IQTree kernel to save memory when PLL is used */
        if (params.pll)
            iqtree.deleteAllPartialLh();

        /* FOR PARTITION MODEL */
        if (iqtree.isSuperTree())
            ((PhyloSuperTree*) &iqtree)->computeBranchLengths();

        if (iqtree.isSuperTree())
            ((PhyloSuperTree*) &iqtree)->computeBranchLengths();

        if (params.leastSquareNNI) {
            iqtree.computeSubtreeDists();
        }
        iqtree.setRootNode(params.root); // Important for NNI below

        //estimate_nni_cutoff = saved_estimate_nni;
        if (original_model == "WHTEST") {
            cout << endl << "Testing model homogeneity by Weiss & von Haeseler (2003)..." << endl;
            WHTest(params, iqtree);
        }

        NodeVector pruned_taxa;
        StrVector linked_name;
        double *saved_dist_mat = iqtree.dist_matrix;
        double *pattern_lh;
        int num_low_support;
        double mytime;

        pattern_lh = new double[iqtree.getAlnNPattern()];

        if (params.aLRT_threshold <= 100 && (params.aLRT_replicates > 0 || params.localbp_replicates > 0)) {
            mytime = getCPUTime();
            cout << "Testing tree branches by SH-like aLRT with " << params.aLRT_replicates << " replicates..." << endl;
            iqtree.setRootNode(params.root);
            iqtree.computePatternLikelihood(pattern_lh, &iqtree.curScore);
            num_low_support = iqtree.testAllBranches(params.aLRT_threshold, iqtree.curScore, pattern_lh,
                    params.aLRT_replicates, params.localbp_replicates);
            iqtree.printResultTree();
            cout << "  " << getCPUTime() - mytime << " sec." << endl;
            cout << num_low_support << " branches show low support values (<= " << params.aLRT_threshold << "%)"
                    << endl;

            //tree.drawTree(cout);
            cout << "Collapsing stable clades..." << endl;
            iqtree.collapseStableClade(params.aLRT_threshold, pruned_taxa, linked_name, iqtree.dist_matrix);
            cout << pruned_taxa.size() << " taxa were pruned from stable clades" << endl;
        }

        if (!pruned_taxa.empty()) {
            cout << "Pruned alignment contains " << iqtree.aln->getNSeq() << " sequences and " << iqtree.aln->getNSite()
                    << " sites and " << iqtree.aln->getNPattern() << " patterns" << endl;
            //tree.clearAllPartialLh();
            iqtree.initializeAllPartialLh();
            iqtree.clearAllPartialLH();
            iqtree.curScore = iqtree.optimizeAllBranches();
            //cout << "Log-likelihood	after reoptimizing model parameters: " << tree.curScore << endl;
            int nni_count, nni_steps;
            iqtree.curScore = iqtree.optimizeNNI(nni_count, nni_steps);
            cout << "Log-likelihood after optimizing partial tree: " << iqtree.curScore << endl;
        }

        /* DO THOROUGH TREE SEARCH */
        if (params.k_representative > 0 /*&&  params.min_iterations > 1*/) {
            if (params.inni) {
                cout << endl << "START STOCHASTIC NNI SEARCH WITH THE FOLLOWING PARAMETERS" << endl;
            } else {
                cout << endl << "START IQPNNI SEARCH WITH THE FOLLOWING PARAMETERS" << endl;
            }
            if (!params.inni) {
                cout << "Number of representative leaves  : " << params.k_representative << endl;
                cout << "Probability of deleting sequences: " << iqtree.getProbDelete() << endl;
                cout << "Number of leaves to be deleted   : " << iqtree.getDelete() << endl;
            } else if (params.inni) {
                cout << "Perturbation strength: " << params.pertubSize << endl;
            }
            cout << "Evolutionary approach: " << (params.evol ? "Yes" : "No") << endl;
            if (params.evol) {
                cout << "Population size: " << params.popSize << endl;
            }
            cout << "Use automatic stopping rule: " << (params.autostop ? "Yes" : "No") << endl;
            if (params.autostop) {
                cout << "Search stops after " << params.maxUnsuccess << " non-improving iterations" << endl;
            } else if (params.maxtime < 1000000) {
                cout << "Maximum running time: " << params.maxtime << " minutes" << endl;
            } else {
                cout << "Number of iterations: ";
                if (params.stop_condition == SC_FIXED_ITERATION)
                    cout << params.min_iterations << endl;
                else
                    cout << "predicted in [" << params.min_iterations << "," << params.max_iterations
                            << "] (confidence " << params.stop_confidence << ")" << endl;
            }
            if (!params.inni) {
                cout << "Important quartets assessed on: "
                        << ((params.iqp_assess_quartet == IQP_DISTANCE) ?
                                "Distance" : ((params.iqp_assess_quartet == IQP_PARSIMONY) ? "Parsimony" : "Bootstrap"))
                        << endl;
            }

            cout << "NNI assessed on: " << ((params.nni5) ? "5 branches" : "1 branch") << endl;
            cout << "SSE instructions: " << ((iqtree.sse) ? "Yes" : "No") << endl;
            cout << "Branch length optimization method   : " << ((iqtree.optimize_by_newton) ? "Newton" : "Brent")
                    << endl;
            cout << "Phylogenetic likelihood library(PLL): " << (params.pll ? "Yes" : "No") << endl;
            cout << endl;
            if (params.evol && verbose_mode >= VB_MED) {
                iqtree.printLoglInTreePop();
            }
            iqtree.curScore = iqtree.doTreeSearch();
            // input the best tree into IQ-TREE
            iqtree.readTreeString(iqtree.bestTreeString);
            // input model parameter from PLL
            if (params.pllModOpt) {
                cout << "Best logl computed by PLL: " << iqtree.pllInst->likelihood << endl;
                cout << "Model parameters by PLL:" << endl;
                iqtree.printPLLModParams();
                if (iqtree.aln->num_states == 4) {
                    double* rate_params = iqtree.getModelRatesFromPLL();
                    ((GTRModel*) iqtree.getModel())->setRateMatrix(rate_params);
                    delete[] rate_params;
                }
                double alpha = iqtree.getAlphaFromPLL();
                dynamic_cast<RateGamma*>(iqtree.getRate())->setGammaShape(alpha);
                iqtree.getModel()->decomposeRateMatrix();
                cout << endl;
            }
        } else {
            /* do SPR with likelihood function */
            if (params.tree_spr) {
                //tree.optimizeSPRBranches();
                cout << "Doing SPR Search" << endl;
                cout << "Start tree.optimizeSPR()" << endl;
                double spr_score = iqtree.optimizeSPR();
                cout << "Finish tree.optimizeSPR()" << endl;
                //double spr_score = tree.optimizeSPR(tree.curScore, (PhyloNode*) tree.root->neighbors[0]->node);
                if (spr_score <= iqtree.curScore) {
                    cout << "SPR search did not found any better tree" << endl;
                }
            }

        }

        if (!pruned_taxa.empty()) {
            cout << "Restoring full tree..." << endl;
            iqtree.restoreStableClade(alignment, pruned_taxa, linked_name);
            delete[] iqtree.dist_matrix;
            iqtree.dist_matrix = saved_dist_mat;
            iqtree.initializeAllPartialLh();
            iqtree.clearAllPartialLH();
            iqtree.curScore = iqtree.optimizeAllBranches();
            //cout << "Log-likelihood	after reoptimizing model parameters: " << tree.curScore << endl;
            int nni_count, nni_steps;
            iqtree.curScore = iqtree.optimizeNNI(nni_count, nni_steps);
            cout << "Log-likelihood	after reoptimizing full tree: " << iqtree.curScore << endl;
            //iqtree.setBestScore(iqtree.getModelFactory()->optimizeParameters(params.fixed_branch_length, true, params.model_eps));
        }

        cputime_search_end = getCPUTime();
        double treeSearchTime = (cputime_search_end - cputime_search_start);
        clocktime_search_end = getRealTime();
        double clocktime_search = clocktime_search_end - clocktime_search_start;

        if (iqtree.isSuperTree())
            ((PhyloSuperTree*) &iqtree)->mapTrees();

        if (params.min_iterations) {
            if (!params.pllModOpt) {
                cout << endl;
                iqtree.setAlignment(alignment);
                iqtree.initializeAllPartialLh();
                iqtree.clearAllPartialLH();
                cout << "Optimizing model parameters" << endl;
                iqtree.setBestScore(iqtree.getModelFactory()->optimizeParameters(params.fixed_branch_length, true, 0.01));
            }
        } else {
            iqtree.setBestScore(iqtree.curScore);
        }

        if (iqtree.isSuperTree())
            ((PhyloSuperTree*) &iqtree)->computeBranchLengths();

        cout << endl;
        cout << "BEST SCORE FOUND : " << iqtree.getBestScore() << endl;

        if (params.evol) {
            iqtree.printLoglInTreePop();
            iqtree.printRefTrees();
        }

        /* root the tree at the first sequence */
        iqtree.root = iqtree.findLeafName(alignment->getSeqName(0));
        assert(iqtree.root);

        double myscore = 0.0;

        if (!params.pllModOpt) {
            myscore = iqtree.getBestScore();
            iqtree.computePatternLikelihood(pattern_lh, &myscore);

            // compute logl variance
            iqtree.logl_variance = iqtree.computeLogLVariance();

            if (params.print_site_lh) {
                string site_lh_file = params.out_prefix;
                site_lh_file += ".sitelh";
                if (params.print_site_lh == 1)
                    printSiteLh(site_lh_file.c_str(), &iqtree, pattern_lh);
                else
                    printSiteLhCategory(site_lh_file.c_str(), &iqtree);
            }

            if (params.print_partition_info && iqtree.isSuperTree()) {
                string partition_info = params.out_prefix;
                partition_info += ".partinfo.nex";
                ((PhyloSuperTree*) (&iqtree))->printPartition(partition_info.c_str());
            }

            if (params.mvh_site_rate) {
                RateMeyerHaeseler *rate_mvh = new RateMeyerHaeseler(params.rate_file, &iqtree, params.rate_mh_type);
                cout << endl << "Computing site-specific rates by " << rate_mvh->full_name << "..." << endl;
                rate_mvh->runIterativeProc(params, iqtree);
                cout << endl << "BEST SCORE FOUND : " << iqtree.getBestScore() << endl;
                string mhrate_file = params.out_prefix;
                mhrate_file += ".mhrate";
                iqtree.getRate()->writeSiteRates(mhrate_file.c_str());

                if (params.print_site_lh) {
                    string site_lh_file = params.out_prefix;
                    site_lh_file += ".mhsitelh";
                    printSiteLh(site_lh_file.c_str(), &iqtree);
                }
            }
            if ((params.aLRT_replicates > 0 || params.localbp_replicates > 0) && !iqtree.isSuperTree()) {
                mytime = getCPUTime();
                cout << endl;
                cout << "Testing tree branches by SH-like aLRT with " << params.aLRT_replicates << " replicates..." << endl;
                iqtree.setRootNode(params.root);
                //if (tree.isSuperTree()) ((PhyloSuperTree*)&tree)->mapTrees();
                num_low_support = iqtree.testAllBranches(params.aLRT_threshold, myscore, pattern_lh, params.aLRT_replicates,
                        params.localbp_replicates);
                //cout << num_low_support << " branches show low support values (<= " << params.aLRT_threshold << "%)" << endl;
                cout << "CPU Time used:  " << getCPUTime() - mytime << " sec." << endl;
            }
            string rate_file = params.out_prefix;
            rate_file += ".rate";
            iqtree.getRate()->writeSiteRates(rate_file.c_str());

            if (iqtree.isSuperTree()) {
                PhyloSuperTree *stree = (PhyloSuperTree*) &iqtree;
                int part = 0;
                try {
                    ofstream out;
                    out.exceptions(ios::failbit | ios::badbit);
                    out.open(rate_file.c_str());
                    for (PhyloSuperTree::iterator it = stree->begin(); it != stree->end(); it++, part++) {
                        out << "SITE RATES FOR PARTITION " << stree->part_info[part].name << ":" << endl;
                        (*it)->getRate()->writeSiteRates(out);
                    }
                    cout << "Site rates printed to " << rate_file << endl;
                    out.close();
                } catch (ios::failure) {
                    outError(ERR_WRITE_OUTPUT, rate_file);
                }
            }
            if (params.gbo_replicates > 0) {
                if (!params.online_bootstrap)
                    runGuidedBootstrap(params, alignment, iqtree);
                else
                    iqtree.summarizeBootstrap(params);
            }
        }

        cout << "Total tree length: " << iqtree.treeLength() << endl;

        if (iqtree.isSuperTree()) {
            PhyloSuperTree *stree = (PhyloSuperTree*) &iqtree;
            cout << stree->evalNNIs << " NNIs evaluated from " << stree->totalNNIs << " all possible NNIs ( "
                    << (int) (((stree->evalNNIs + 1.0) / (stree->totalNNIs + 1.0)) * 100.0) << " %)" << endl;
        }

        t_end = getCPUTime();
        params.run_time = (t_end - t_begin);
        cout << endl;
        cout << "CPU time used for tree search: " << treeSearchTime << " sec (" << convert_time(treeSearchTime) << ")"
                << endl;
        cout << "Wall-clock time used for tree search: " << clocktime_search << " sec (" << convert_time(treeSearchTime)
                << ")" << endl;
        cout << "Total CPU time used: " << (double) params.run_time << " sec ("
                << convert_time((double) params.run_time) << ")" << endl;
        cout << "Total wall-clock time used: " << getRealTime() - params.start_real_time << " sec ("
                << convert_time(getRealTime() - params.start_real_time) << ")" << endl;
        //printf( "Total time used: %8.6f seconds.\n", (double) params.run_time );

        iqtree.printResultTree();

        if (params.out_file)
            iqtree.printTree(params.out_file);

        delete[] pattern_lh;
    }
=======
    cout.precision(6);
	cout << "Optimize model parameters " << (params.optimize_model_rate_joint ? "jointly":"")
			<< " (tolerace " << params.model_eps << ")... " << endl;

    // Optimize model parameters and branch lengths using ML for the initial tree
    iqtree.curScore = iqtree.getModelFactory()->optimizeParameters(params.fixed_branch_length, true, params.model_eps);
    iqtree.bestScore = iqtree.curScore;

	// Save current tree to a string
	iqtree.printTree(initTree);
	string bestTreeString = initTree.str();

	// Compute maximum likelihood distance
	double bestTreeScore = iqtree.bestScore;
	if (params.inni || params.min_iterations == 1) {
		params.compute_ml_dist = false;
	}
	if (!params.dist_file && params.compute_ml_dist) {
		computeMLDist(longest_dist, dist_file, getCPUTime(), iqtree, params, alignment, bestTreeScore);
	}

    if (!params.fixed_branch_length && params.leastSquareBranch) {
        cout << "Computing Least Square branch lengths " << endl;
        iqtree.optimizeAllBranchesLS();
        iqtree.curScore = iqtree.computeLikelihood();
        iqtree.printResultTree("LeastSquareTree");
	}

	double cputime_search_start, cputime_search_end;
	double clocktime_search_start, clocktime_search_end;
	cputime_search_start = getCPUTime();
	clocktime_search_start = getRealTime();

	if (params.parsimony) {
		iqtree.enable_parsimony = true;
		iqtree.pars_scores = new double[3000];
		iqtree.lh_scores = new double[3000];
		for (int i = 0; i < 3000; i++) {
			iqtree.pars_scores[i] = 0;
			iqtree.lh_scores[i] = 0;
		}
		iqtree.cur_pars_score = iqtree.computeParsimony();
	}

	if (params.min_iterations > 0) {
		double initTime = getCPUTime();
		int nni_count = 0;
		int nni_steps = 0;
		string *parsTree = new string[numParsTree];
		parsTree[0] = initTree.str();
		if (params.pll) {
			pllNewickTree *newick = pllNewickParseString(parsTree[0].c_str());
			pllTreeInitTopologyNewick(iqtree.pllInst, newick, PLL_FALSE);
			pllInitModel(iqtree.pllInst, iqtree.pllPartitions,
					iqtree.pllAlignment);
			iqtree.inputModelParam2PLL();
			pllTreeInitTopologyNewick(iqtree.pllInst, newick, PLL_FALSE);
			pllNewickParseDestroy(&newick);
		}

		for (int treeNr = 0; treeNr < numParsTree; treeNr++) {
			if (treeNr >= 1) {
				iqtree.pllInst->randomNumberSeed = params.ran_seed
						+ treeNr * 12345;
				pllComputeRandomizedStepwiseAdditionParsimonyTree(
						iqtree.pllInst, iqtree.pllPartitions);
				Tree2String(iqtree.pllInst->tree_string, iqtree.pllInst,
						iqtree.pllPartitions, iqtree.pllInst->start->back,
						PLL_FALSE,
						PLL_TRUE, PLL_FALSE, PLL_FALSE, PLL_FALSE,
						PLL_SUMMARIZE_LH,
						PLL_FALSE, PLL_FALSE);
				string parsTreeString(iqtree.pllInst->tree_string);
				iqtree.readTreeString(parsTreeString);
				iqtree.initializeAllPartialLh();
				iqtree.clearAllPartialLH();
				iqtree.fixNegativeBranch(false);
				stringstream tree;
				iqtree.printTree(tree);
				parsTree[treeNr] = tree.str();
			}
			if (params.pll) {
				pllNewickTree *newick = pllNewickParseString(parsTree[treeNr].c_str());
				pllTreeInitTopologyNewick(iqtree.pllInst, newick, PLL_FALSE);
				pllEvaluateGeneric(iqtree.pllInst, iqtree.pllPartitions,
						iqtree.pllInst->start, PLL_TRUE, PLL_FALSE);
				pllTreeEvaluate(iqtree.pllInst, iqtree.pllPartitions, 8);
				pllNewickParseDestroy(&newick);
				iqtree.curScore = iqtree.pllInst->likelihood;
				cout << "logl of starting tree " << treeNr + 1 << ": " << iqtree.curScore << endl;
				if (params.nni5) {
					iqtree.searchinfo.evalType = FIVE_BRAN_OPT;
				} else {
					iqtree.searchinfo.evalType = ONE_BRAN_OPT;
				}
				iqtree.curScore = iqtree.pllOptimizeNNI(nni_count, nni_steps, iqtree.searchinfo);
				cout << "logl of fastNNI " << treeNr + 1 << ": "
						<< iqtree.curScore << " (NNIs: " << nni_count
						<< " / NNI steps: " << nni_steps << ")" << endl;
				if (iqtree.curScore > iqtree.bestScore) {
					iqtree.bestScore = iqtree.curScore;
					Tree2String(iqtree.pllInst->tree_string, iqtree.pllInst,
							iqtree.pllPartitions, iqtree.pllInst->start->back,
							PLL_TRUE, PLL_TRUE, PLL_FALSE, PLL_FALSE, PLL_FALSE,
							PLL_SUMMARIZE_LH, PLL_FALSE, PLL_FALSE);
					bestTreeString = string(iqtree.pllInst->tree_string);
					iqtree.readTreeString(bestTreeString);
					cout << "BETTER SCORE FOUND: " << iqtree.bestScore << endl;
				}
			} else {
				stringstream parsTreeString;
				parsTreeString << parsTree[treeNr];
				iqtree.readTree(parsTreeString, iqtree.rooted);
				iqtree.setAlignment(alignment);
				if (iqtree.isSuperTree())
					((PhyloSuperTree*) &iqtree)->mapTrees();
				iqtree.initializeAllPartialLh();
				iqtree.curScore = iqtree.optimizeAllBranches(8);
				cout << "logl of starting tree " << treeNr + 1 << ": "
						<< iqtree.curScore << endl;
				iqtree.curScore = iqtree.optimizeNNI(nni_count, nni_steps);
				cout << "logl of fastNNI " << treeNr + 1 << ": "
						<< iqtree.curScore << " (NNIs: " << nni_count
						<< " / NNI steps: " << nni_steps << ")" << endl;
				if (iqtree.curScore > iqtree.bestScore) {
					iqtree.bestScore = iqtree.curScore;
					stringstream tree;
					iqtree.printTree(tree);
					bestTreeString = tree.str();
					cout << "BETTER SCORE FOUND: " << iqtree.bestScore << endl;
				}
			}
			double min_elapsed = (getCPUTime() - begin_time) / 60;
			if (min_elapsed > params.maxtime) {
				cout << "Maximal running time of " << params.maxtime << " minutes reached" << endl;
				break;
			}
		}

		iqtree.readTreeString(bestTreeString);
		if (iqtree.isSuperTree())
			((PhyloSuperTree*) &iqtree)->mapTrees();
		if (params.modOpt) {
			iqtree.initializeAllPartialLh();
			iqtree.clearAllPartialLH();
			iqtree.bestScore = iqtree.curScore = iqtree.getModelFactory()->optimizeParameters(params.fixed_branch_length, true, 0.1);
			if (params.pll) {
				iqtree.inputModelParam2PLL();
			}
		}
		if (params.pll) {
			iqtree.bestScore = iqtree.curScore = iqtree.inputTree2PLL(bestTreeString, true);
		}
		cout << "Initial phase: tree log-likelihood = " << iqtree.bestScore << " / CPU time: " << getCPUTime() - initTime << endl;

		delete[] parsTree;

		if (iqtree.isSuperTree()) {
			((PhyloSuperTree*) &iqtree)->mapTrees();
		}

		// deallocate partial likelihood within IQTree kernel to save memory when PLL is used */
		if (params.pll)
			iqtree.deleteAllPartialLh();


		/* FOR PARTITION MODEL */
		if (iqtree.isSuperTree())
			((PhyloSuperTree*) &iqtree)->computeBranchLengths();
	}


	if (iqtree.isSuperTree())
		((PhyloSuperTree*) &iqtree)->computeBranchLengths();

	/*
	 if ((tree.getModel()->name == "JC") && tree.getRate()->getNDim() == 0)
	 params.compute_ml_dist = false;*/

	/* do NNI with likelihood function */
	//bool saved_estimate_nni = estimate_nni_cutoff;
	//estimate_nni_cutoff = false; // do not estimate NNI cutoff based on initial BIONJ tree

    if (params.leastSquareNNI) {
    	iqtree.computeSubtreeDists();
    }
    iqtree.setRootNode(params.root); // Important for NNI below

	//estimate_nni_cutoff = saved_estimate_nni;
	if (original_model == "WHTEST") {
		cout << endl
				<< "Testing model homogeneity by Weiss & von Haeseler (2003)..."
				<< endl;
		WHTest(params, iqtree);
	}

	/*double sum_scaling = 1.0;
	 if (!tree.checkEqualScalingFactor(sum_scaling))
	 cout << "Scaling factor not equal along the tree" << endl;*/

	NodeVector pruned_taxa;
	StrVector linked_name;
	double *saved_dist_mat = iqtree.dist_matrix;
	double *pattern_lh;
	int num_low_support;
	double mytime;

	pattern_lh = new double[iqtree.getAlnNPattern()];

	if (params.aLRT_threshold <= 100
			&& (params.aLRT_replicates > 0 || params.localbp_replicates > 0)) {
		mytime = getCPUTime();
		cout << "Testing tree branches by SH-like aLRT with "
				<< params.aLRT_replicates << " replicates..." << endl;
		iqtree.setRootNode(params.root);
		iqtree.computePatternLikelihood(pattern_lh, &iqtree.curScore);
		num_low_support = iqtree.testAllBranches(params.aLRT_threshold,
				iqtree.curScore, pattern_lh, params.aLRT_replicates,
				params.localbp_replicates);
		iqtree.printResultTree();
		cout << "  " << getCPUTime() - mytime << " sec." << endl;
		cout << num_low_support << " branches show low support values (<= "
				<< params.aLRT_threshold << "%)" << endl;

		//tree.drawTree(cout);
		cout << "Collapsing stable clades..." << endl;
		iqtree.collapseStableClade(params.aLRT_threshold, pruned_taxa,
				linked_name, iqtree.dist_matrix);
		cout << pruned_taxa.size() << " taxa were pruned from stable clades"
				<< endl;
	}

	if (!pruned_taxa.empty()) {
		cout << "Pruned alignment contains " << iqtree.aln->getNSeq()
				<< " sequences and " << iqtree.aln->getNSite() << " sites and "
				<< iqtree.aln->getNPattern() << " patterns" << endl;
		//tree.clearAllPartialLh();
		iqtree.initializeAllPartialLh();
		iqtree.clearAllPartialLH();
		iqtree.curScore = iqtree.optimizeAllBranches();
		//cout << "Log-likelihood	after reoptimizing model parameters: " << tree.curScore << endl;
		int nni_count, nni_steps;
		iqtree.curScore = iqtree.optimizeNNI(nni_count, nni_steps);
		cout << "Log-likelihood after optimizing partial tree: "
				<< iqtree.curScore << endl;
		/*
		 pattern_lh = new double[tree.getAlnSize()];
		 double score = tree.computeLikelihood(pattern_lh);
		 num_low_support = tree.testAllBranches(params.aLRT_threshold, score, pattern_lh, params.aLRT_replicates);
		 tree.drawTree(cout);
		 delete [] pattern_lh;*/
	}
	// set p delete if ZERO
	/*
	 if (params.p_delete == 0) {
	 int num_high_support = tree.leafNum - 3 - num_low_support;
	 params.p_delete = (2.0 + num_high_support)*2.0 / tree.leafNum;
	 if (params.p_delete > 0.5) params.p_delete = 0.5;
	 }*/

	//tree.setParams(params);
	/* evaluating all trees in user tree file */

	/* DO IQPNNI */
	if (params.k_representative > 0 /*&&  params.min_iterations > 1*/) {
		if (params.inni) {
			cout << endl << "START ITERATED NNI SEARCH WITH THE FOLLOWING PARAMETERS" << endl;
		} else {
			cout << endl << "START IQPNNI SEARCH WITH THE FOLLOWING PARAMETERS" << endl;
		}
		if (!params.inni) {
			cout << "Number of representative leaves  : " << params.k_representative << endl;
			cout << "Probability of deleting sequences: " << iqtree.getProbDelete() << endl;
			cout << "Number of leaves to be deleted   : " << iqtree.getDelete() << endl;
		} else if (params.inni) {
			cout << "Perturbation strength: " << params.pertubSize << endl;
		}
		cout << "Number of iterations: ";
		if (params.stop_condition == SC_FIXED_ITERATION)
			cout << params.min_iterations << endl;
		else
			cout << "predicted in [" << params.min_iterations << ","
					<< params.max_iterations << "] (confidence "
					<< params.stop_confidence << ")" << endl;
		if (!params.inni) {
			cout << "Important quartets assessed on: "
					<< ((params.iqp_assess_quartet == IQP_DISTANCE) ?
							"Distance" : ((params.iqp_assess_quartet == IQP_PARSIMONY) ? "Parsimony" : "Bootstrap"))
					<< endl;
		}

		cout << "NNI assessed on: " << ((params.nni5) ? "5 branches" : "1 branch") << endl;
		cout << "SSE instructions: "
				<< ((iqtree.sse) ? "Yes" : "No") << endl;
		cout << "Branch length optimization method   : "
				<< ((iqtree.optimize_by_newton) ? "Newton" : "Brent") << endl;
		cout << "Phylogenetic likelihood library(PLL): " << (params.pll ? "Yes" : "No") << endl;
		cout << endl;
		iqtree.doTreeSearch();
		iqtree.setAlignment(alignment);
	} else {
		/* do SPR with likelihood function */
		if (params.tree_spr) {
			//tree.optimizeSPRBranches();
			cout << "Doing SPR Search" << endl;
			cout << "Start tree.optimizeSPR()" << endl;
			double spr_score = iqtree.optimizeSPR();
			cout << "Finish tree.optimizeSPR()" << endl;
			//double spr_score = tree.optimizeSPR(tree.curScore, (PhyloNode*) tree.root->neighbors[0]->node);
			if (spr_score <= iqtree.curScore) {
				cout << "SPR search did not found any better tree" << endl;
			}
		}

	}

	if (!pruned_taxa.empty()) {
		cout << "Restoring full tree..." << endl;
		iqtree.restoreStableClade(alignment, pruned_taxa, linked_name);
		delete[] iqtree.dist_matrix;
		iqtree.dist_matrix = saved_dist_mat;
		iqtree.initializeAllPartialLh();
		iqtree.clearAllPartialLH();
		iqtree.curScore = iqtree.optimizeAllBranches();
		//cout << "Log-likelihood	after reoptimizing model parameters: " << tree.curScore << endl;
		int nni_count, nni_steps;
		iqtree.curScore = iqtree.optimizeNNI(nni_count, nni_steps);
		cout << "Log-likelihood	after reoptimizing full tree: "
				<< iqtree.curScore << endl;		//iqtree.setBestScore(iqtree.getModelFactory()->optimizeParameters(params.fixed_branch_length, true, params.model_eps));

	}

	cputime_search_end = getCPUTime();
	double treeSearchTime = (cputime_search_end - cputime_search_start);
	clocktime_search_end = getRealTime();
	double clocktime_search = clocktime_search_end - clocktime_search_start;

	if (iqtree.isSuperTree())
			((PhyloSuperTree*) &iqtree)->mapTrees();

	if (params.min_iterations) {
		cout << endl;
		iqtree.setAlignment(alignment);
		iqtree.initializeAllPartialLh();
		iqtree.clearAllPartialLH();
		cout << "Optimizing model parameters" << endl;
		iqtree.setBestScore(iqtree.getModelFactory()->optimizeParameters(params.fixed_branch_length, true, 0.1));
	} else {
		iqtree.setBestScore(iqtree.curScore);
	}

	if (iqtree.isSuperTree())
		((PhyloSuperTree*) &iqtree)->computeBranchLengths();

	cout << endl;
	cout << "BEST SCORE FOUND : " << iqtree.getBestScore() << endl;

	/* root the tree at the first sequence */
	iqtree.root = iqtree.findLeafName(alignment->getSeqName(0));
	assert(iqtree.root);

	double myscore = 0.0;

	myscore = iqtree.getBestScore();
	// who changed computeLikelihood to computePatternLikelihood? I now commented out
	// computePatternLikelihood
	//iqtree.computePatternLikelihood(pattern_lh, &myscore);
	iqtree.computeLikelihood(pattern_lh);

	// compute logl variance
	iqtree.logl_variance = iqtree.computeLogLVariance();


	if (params.print_site_lh) {
		string site_lh_file = params.out_prefix;
		site_lh_file += ".sitelh";
		if (params.print_site_lh == 1)
			printSiteLh(site_lh_file.c_str(), &iqtree, pattern_lh);
		else
			printSiteLhCategory(site_lh_file.c_str(), &iqtree);
	}

	if (params.print_partition_info && iqtree.isSuperTree()) {
		string partition_info = params.out_prefix;
		partition_info += ".partinfo.nex";
		((PhyloSuperTree*)(&iqtree))->printPartition(partition_info.c_str());

	}

	if (params.mvh_site_rate) {
		RateMeyerHaeseler *rate_mvh = new RateMeyerHaeseler(params.rate_file,
				&iqtree, params.rate_mh_type);
		cout << endl << "Computing site-specific rates by "
				<< rate_mvh->full_name << "..." << endl;
		rate_mvh->runIterativeProc(params, iqtree);
		cout << endl << "BEST SCORE FOUND : " << iqtree.getBestScore() << endl;
		string mhrate_file = params.out_prefix;
		mhrate_file += ".mhrate";
		iqtree.getRate()->writeSiteRates(mhrate_file.c_str());

		if (params.print_site_lh) {
			string site_lh_file = params.out_prefix;
			site_lh_file += ".mhsitelh";
			printSiteLh(site_lh_file.c_str(), &iqtree);
		}
	}

	if ((params.aLRT_replicates > 0 || params.localbp_replicates > 0) && !iqtree.isSuperTree()) {
		mytime = getCPUTime();
		cout << endl;
		cout << "Testing tree branches by SH-like aLRT with "
				<< params.aLRT_replicates << " replicates..." << endl;
		iqtree.setRootNode(params.root);
		//if (tree.isSuperTree()) ((PhyloSuperTree*)&tree)->mapTrees();
		num_low_support = iqtree.testAllBranches(params.aLRT_threshold, myscore,
				pattern_lh, params.aLRT_replicates, params.localbp_replicates);
		//cout << num_low_support << " branches show low support values (<= " << params.aLRT_threshold << "%)" << endl;
		cout << "CPU Time used:  " << getCPUTime() - mytime << " sec." << endl;
		//delete [] pattern_lh;
		/*
		 string out_file = params.out_prefix;
		 out_file += ".alrt";
		 tree.writeInternalNodeNames(out_file);

		 cout << "Support values written to " << out_file << endl;*/
	}

	string rate_file = params.out_prefix;
	rate_file += ".rate";
	iqtree.getRate()->writeSiteRates(rate_file.c_str());

	if (iqtree.isSuperTree()) {
		PhyloSuperTree *stree = (PhyloSuperTree*) &iqtree;
		int part = 0;
		try {
			ofstream out;
			out.exceptions(ios::failbit | ios::badbit);
			out.open(rate_file.c_str());
			for (PhyloSuperTree::iterator it = stree->begin(); it != stree->end();
					it++, part++) {
				out << "SITE RATES FOR PARTITION " << stree->part_info[part].name << ":" << endl;
				(*it)->getRate()->writeSiteRates(out);
			}
			cout << "Site rates printed to " << rate_file << endl;
			out.close();
		} catch (ios::failure) {
			outError(ERR_WRITE_OUTPUT, rate_file);
		}
	}

	if (params.gbo_replicates > 0) {
		if (!params.online_bootstrap)
			runGuidedBootstrap(params, alignment, iqtree);
		else
			iqtree.summarizeBootstrap(params);
	}

	cout << "Total tree length: " << iqtree.treeLength() << endl;

	if (iqtree.isSuperTree()) {
		PhyloSuperTree *stree = (PhyloSuperTree*) &iqtree;
		cout << stree->evalNNIs << " NNIs evaluated from " << stree->totalNNIs << " all possible NNIs ( " <<
				(int)(((stree->evalNNIs+1.0)/(stree->totalNNIs+1.0))*100.0) << " %)" << endl;
	}

	t_end = getCPUTime();
	params.run_time = (t_end - t_begin);
	cout << endl;
	cout << "CPU time used for tree search: " << treeSearchTime
			<< " sec (" << convert_time(treeSearchTime) << ")" << endl;
	cout << "Wall-clock time used for tree search: " << clocktime_search
			<< " sec (" << convert_time(treeSearchTime) << ")" << endl;
	cout << "Total CPU time used: " << (double) params.run_time << " sec ("
			<< convert_time((double) params.run_time) << ")" << endl;
	cout << "Total wall-clock time used: "
			<< getRealTime() - params.start_real_time << " sec ("
			<< convert_time(getRealTime() - params.start_real_time) << ")"
			<< endl;
	//printf( "Total time used: %8.6f seconds.\n", (double) params.run_time );

	iqtree.printResultTree();
    if (verbose_mode >= VB_MED && params.pll) {
        iqtree.printPhylolibTree(".phylolibtree_end");
    }
	if (params.out_file)
		iqtree.printTree(params.out_file);
	//tree.printTree(params.out_file,WT_BR_LEN_FIXED_WIDTH);

	else {
		//tree.printTree(cout);
		//cout << endl;
		/*
		 if (verbose_mode > VB_MED) {
		 if (verbose_mode >= VB_DEBUG)
		 tree.drawTree(cout, WT_BR_SCALE + WT_INT_NODE + WT_BR_LEN);
		 else
		 tree.drawTree(cout);
		 }*/
	}

	delete[] pattern_lh;

	/*	if (tree.getRate()->isSiteSpecificRate() || tree.getRate()->getPtnCat(0) >= 0) {
	 string rate_file = params.out_prefix;
	 rate_file += ".mhrate";
	 tree.getRate()->writeSiteRates(rate_file.c_str());
	 }*/

/*	if (verbose_mode >= VB_DEBUG)
		iqtree.printTransMatrices();
	*/
>>>>>>> 8348b9df
}


void runPhyloAnalysis(Params &params) {
<<<<<<< HEAD
Alignment *alignment;
IQTree *tree;
vector<ModelInfo> model_info;
// read in alignment
if (params.partition_file) {
    if (params.partition_type) {
        // initialize supertree - Proportional Edges case, "-spt p" option
        tree = new PhyloSuperTreePlen(params);
    } else {
        // initialize supertree stuff if user specifies partition file with -sp option
        tree = new PhyloSuperTree(params);
    }
    // this alignment will actually be of type SuperAlignment
    alignment = tree->aln;
} else {
    alignment = new Alignment(params.aln_file, params.sequence_type, params.intype);
    tree = new IQTree(alignment);
}
string original_model = params.model_name;
if (params.concatenate_aln) {
    Alignment aln(params.concatenate_aln, params.sequence_type, params.intype);
    cout << "Concatenating " << params.aln_file << " with " << params.concatenate_aln << " ..." << endl;
    alignment->concatenateAlignment(&aln);
=======
	Alignment *alignment;
	IQTree *tree;
	vector<ModelInfo> model_info;
	// read in alignment
	if (params.partition_file) {
		if(params.partition_type){
			// initialize supertree - Proportional Edges case, "-spt p" option
			tree = new PhyloSuperTreePlen(params);
		} else {
			// initialize supertree stuff if user specifies partition file with -sp option
			tree = new PhyloSuperTree(params);
		}
		// this alignment will actually be of type SuperAlignment
		alignment = tree->aln;
	} else {
		alignment = new Alignment(params.aln_file, params.sequence_type, params.intype);
		tree = new IQTree(alignment);
	}
	string original_model = params.model_name;
	if (params.concatenate_aln) {
		Alignment aln(params.concatenate_aln, params.sequence_type, params.intype);
		cout << "Concatenating " << params.aln_file << " with " << params.concatenate_aln << " ..." << endl;
		alignment->concatenateAlignment(&aln);
	}

	if (params.aln_output) {
		// convert alignment to other format and write to output file
		if (params.num_bootstrap_samples || params.print_bootaln) {
			// create bootstrap alignment
			Alignment* bootstrap_alignment;
			cout << "Creating bootstrap alignment..." << endl;
			if (alignment->isSuperAlignment())
				bootstrap_alignment = new SuperAlignment;
			else
				bootstrap_alignment = new Alignment;
			bootstrap_alignment->createBootstrapAlignment(alignment, NULL, params.bootstrap_spec);
			delete alignment;
			alignment = bootstrap_alignment;
		}
		if (alignment->isSuperAlignment()) {
			((SuperAlignment*)alignment)->printCombinedAlignment(params.aln_output);
			if (params.print_subaln)
				((SuperAlignment*)alignment)->printSubAlignments(params, ((PhyloSuperTree*)tree)->part_info);

		} else if (params.gap_masked_aln) {
			Alignment out_aln;
			Alignment masked_aln(params.gap_masked_aln, params.sequence_type,
					params.intype);
			out_aln.createGapMaskedAlignment(&masked_aln, alignment);
			out_aln.printPhylip(params.aln_output, false, params.aln_site_list,
					params.aln_nogaps, params.ref_seq_name);
			string str = params.gap_masked_aln;
			str += ".sitegaps";
			out_aln.printSiteGaps(str.c_str());
		} else if (params.aln_output_format == ALN_PHYLIP)
			alignment->printPhylip(params.aln_output, false,
					params.aln_site_list, params.aln_nogaps,
					params.ref_seq_name);
		else if (params.aln_output_format == ALN_FASTA)
			alignment->printFasta(params.aln_output, false,
					params.aln_site_list, params.aln_nogaps,
					params.ref_seq_name);
	} else if (params.gbo_replicates > 0 && params.user_file
			&& params.second_tree) {
		// run one of the UFBoot analysis
		runGuidedBootstrap(params, alignment, *tree);
	} else if (params.avh_test) {
		// run one of the wondering test for Arndt
		runAvHTest(params, alignment, *tree);
	} else if (params.bootlh_test) {
		// run Arndt's plot of tree likelihoods against bootstrap alignments
		runBootLhTest(params, alignment, *tree);
	} else if (params.num_bootstrap_samples == 0) {
		// the main Maximum likelihood tree reconstruction
		alignment->checkGappySeq();
		runPhyloAnalysis(params, original_model, alignment, *tree, model_info);
		if (params.gbo_replicates && params.online_bootstrap) {

			cout << endl << "Computing consensus tree..." << endl;
			string splitsfile = params.out_prefix;
			splitsfile += ".splits.nex";
			//cout << splitsfile << endl;
			computeConsensusTree(splitsfile.c_str(), 0, 1e6, -1,
					params.split_threshold, NULL, params.out_prefix, NULL,
					&params);
		}
		//if (original_model != "TESTONLY")
			reportPhyloAnalysis(params, original_model, *alignment, *tree, model_info);
	} else {
		// the classical non-parameter bootstrap (SBS)
		// turn off aLRT test
		int saved_aLRT_replicates = params.aLRT_replicates;
		params.aLRT_replicates = 0;
		string treefile_name = params.out_prefix;
		treefile_name += ".treefile";
		string boottrees_name = params.out_prefix;
		boottrees_name += ".boottrees";
		string bootaln_name = params.out_prefix;
		bootaln_name += ".bootaln";
		string bootlh_name = params.out_prefix;
		bootlh_name += ".bootlh";
		// first empty the boottrees file
		try {
			ofstream tree_out;
			tree_out.exceptions(ios::failbit | ios::badbit);
			tree_out.open(boottrees_name.c_str());
			tree_out.close();
		} catch (ios::failure) {
			outError(ERR_WRITE_OUTPUT, boottrees_name);
		}

		// empty the bootaln file
		if (params.print_bootaln)
		try {
			ofstream tree_out;
			tree_out.exceptions(ios::failbit | ios::badbit);
			tree_out.open(bootaln_name.c_str());
			tree_out.close();
		} catch (ios::failure) {
			outError(ERR_WRITE_OUTPUT, bootaln_name);
		}

		double start_time = getCPUTime();

		// do bootstrap analysis
		for (int sample = 0; sample < params.num_bootstrap_samples; sample++) {
			cout << endl << "===> START BOOTSTRAP REPLICATE NUMBER "
					<< sample + 1 << endl << endl;

			Alignment* bootstrap_alignment;
			cout << "Creating bootstrap alignment..." << endl;
			if (alignment->isSuperAlignment())
				bootstrap_alignment = new SuperAlignment;
			else
				bootstrap_alignment = new Alignment;
			bootstrap_alignment->createBootstrapAlignment(alignment, NULL, params.bootstrap_spec);
			if (params.print_tree_lh) {
				double prob;
				bootstrap_alignment->multinomialProb(*alignment, prob);
				ofstream boot_lh;
				if (sample == 0)
					boot_lh.open(bootlh_name.c_str());
				else
					boot_lh.open(bootlh_name.c_str(),
							ios_base::out | ios_base::app);
				boot_lh << "0\t" << prob << endl;
				boot_lh.close();
			}
			IQTree *boot_tree;
			if (alignment->isSuperAlignment()){
				if(params.partition_type){
					boot_tree = new PhyloSuperTreePlen(
											(SuperAlignment*) bootstrap_alignment,
											(PhyloSuperTree*) tree);
				} else {
					boot_tree = new PhyloSuperTree(
											(SuperAlignment*) bootstrap_alignment,
											(PhyloSuperTree*) tree);
				}
			} else
				boot_tree = new IQTree(bootstrap_alignment);
			if (params.print_bootaln)
				bootstrap_alignment->printPhylip(bootaln_name.c_str(), true);
			runPhyloAnalysis(params, original_model, bootstrap_alignment,
					*boot_tree, model_info);
			// read in the output tree file
			string tree_str;
			try {
				ifstream tree_in;
				tree_in.exceptions(ios::failbit | ios::badbit);
				tree_in.open(treefile_name.c_str());
				tree_in >> tree_str;
				tree_in.close();
			} catch (ios::failure) {
				outError(ERR_READ_INPUT, treefile_name);
			}
			// write the tree into .boottrees file
			try {
				ofstream tree_out;
				tree_out.exceptions(ios::failbit | ios::badbit);
				tree_out.open(boottrees_name.c_str(),
						ios_base::out | ios_base::app);
				tree_out << tree_str << endl;
				tree_out.close();
			} catch (ios::failure) {
				outError(ERR_WRITE_OUTPUT, boottrees_name);
			}
			if (params.num_bootstrap_samples == 1)
				reportPhyloAnalysis(params, original_model,
						*bootstrap_alignment, *boot_tree, model_info);
			delete bootstrap_alignment;
		}

		if (params.consensus_type == CT_CONSENSUS_TREE) {

			cout << endl << "===> COMPUTE CONSENSUS TREE FROM "
					<< params.num_bootstrap_samples << " BOOTSTRAP TREES"
					<< endl << endl;
			computeConsensusTree(boottrees_name.c_str(), 0, 1e6, -1,
					params.split_threshold, NULL, params.out_prefix, NULL,
					&params);
		}

		if (params.compute_ml_tree) {
			cout << endl << "===> START ANALYSIS ON THE ORIGINAL ALIGNMENT"
					<< endl << endl;
			params.aLRT_replicates = saved_aLRT_replicates;
			runPhyloAnalysis(params, original_model, alignment, *tree, model_info);

			cout << endl
					<< "===> ASSIGN BOOTSTRAP SUPPORTS TO THE TREE FROM ORIGINAL ALIGNMENT"
					<< endl << endl;
			MExtTree ext_tree;
			assignBootstrapSupport(boottrees_name.c_str(), 0, 1e6,
					treefile_name.c_str(), false, treefile_name.c_str(),
					params.out_prefix, ext_tree, NULL, &params);
			tree->copyTree(&ext_tree);
			reportPhyloAnalysis(params, original_model, *alignment, *tree, model_info);
		} else if (params.consensus_type == CT_CONSENSUS_TREE) {
			int mi = params.min_iterations;
			STOP_CONDITION sc = params.stop_condition;
			params.min_iterations = 0;
			params.stop_condition = SC_FIXED_ITERATION;
			runPhyloAnalysis(params, original_model, alignment, *tree, model_info);
			params.min_iterations = mi;
			params.stop_condition = sc;
			tree->setIQPIterations(params.stop_condition,
					params.stop_confidence, params.min_iterations,
					params.max_iterations);
			reportPhyloAnalysis(params, original_model, *alignment, *tree, model_info);
		} else
			cout << endl;

		cout << "Total CPU time for bootstrap: " << (getCPUTime() - start_time)
				<< " seconds." << endl << endl;
		cout << "Non-parametric bootstrap results written to:" << endl;
		if (params.print_bootaln)
			cout << "  Bootstrap alignments:     " << params.out_prefix
				<< ".bootaln" << endl;
		cout << "  Bootstrap trees:          "
				<< params.out_prefix << ".boottrees" << endl;
		if (params.consensus_type == CT_CONSENSUS_TREE)
			cout << "  Consensus tree:           " << params.out_prefix
					<< ".contree" << endl;
		cout << endl;
	}

	//if(params.partition_type)
	//	((PhyloSuperTreePlen*)tree)->printNNIcasesNUM();

	delete tree;
	delete alignment;
>>>>>>> 8348b9df
}

if (params.aln_output) {
    // convert alignment to other format and write to output file
    if (params.num_bootstrap_samples || params.print_bootaln) {
        // create bootstrap alignment
        Alignment* bootstrap_alignment;
        cout << "Creating bootstrap alignment..." << endl;
        if (alignment->isSuperAlignment())
            bootstrap_alignment = new SuperAlignment;
        else
            bootstrap_alignment = new Alignment;
        bootstrap_alignment->createBootstrapAlignment(alignment, NULL, params.bootstrap_spec);
        delete alignment;
        alignment = bootstrap_alignment;
    }
    if (alignment->isSuperAlignment()) {
        ((SuperAlignment*) alignment)->printCombinedAlignment(params.aln_output);
        if (params.print_subaln)
            ((SuperAlignment*) alignment)->printSubAlignments(params, ((PhyloSuperTree*) tree)->part_info);

    } else if (params.gap_masked_aln) {
        Alignment out_aln;
        Alignment masked_aln(params.gap_masked_aln, params.sequence_type, params.intype);
        out_aln.createGapMaskedAlignment(&masked_aln, alignment);
        out_aln.printPhylip(params.aln_output, false, params.aln_site_list, params.aln_nogaps, params.ref_seq_name);
        string str = params.gap_masked_aln;
        str += ".sitegaps";
        out_aln.printSiteGaps(str.c_str());
    } else if (params.aln_output_format == ALN_PHYLIP)
        alignment->printPhylip(params.aln_output, false, params.aln_site_list, params.aln_nogaps, params.ref_seq_name);
    else if (params.aln_output_format == ALN_FASTA)
        alignment->printFasta(params.aln_output, false, params.aln_site_list, params.aln_nogaps, params.ref_seq_name);
} else if (params.gbo_replicates > 0 && params.user_file && params.second_tree) {
    // run one of the UFBoot analysis
    runGuidedBootstrap(params, alignment, *tree);
} else if (params.avh_test) {
    // run one of the wondering test for Arndt
    runAvHTest(params, alignment, *tree);
} else if (params.num_bootstrap_samples == 0) {
    // the main Maximum likelihood tree reconstruction
    alignment->checkGappySeq();
    runPhyloAnalysis(params, original_model, alignment, *tree, model_info);
    if (params.gbo_replicates && params.online_bootstrap) {

        cout << endl << "Computing consensus tree..." << endl;
        string splitsfile = params.out_prefix;
        splitsfile += ".splits.nex";
        //cout << splitsfile << endl;
        computeConsensusTree(splitsfile.c_str(), 0, 1e6, -1, params.split_threshold, NULL, params.out_prefix, NULL,
                &params);
    }
    //if (original_model != "TESTONLY")
    reportPhyloAnalysis(params, original_model, *alignment, *tree, model_info);
} else {
    // the classical non-parameter bootstrap (SBS)
    // turn off aLRT test
    int saved_aLRT_replicates = params.aLRT_replicates;
    params.aLRT_replicates = 0;
    string treefile_name = params.out_prefix;
    treefile_name += ".treefile";
    string boottrees_name = params.out_prefix;
    boottrees_name += ".boottrees";
    string bootaln_name = params.out_prefix;
    bootaln_name += ".bootaln";
    string bootlh_name = params.out_prefix;
    bootlh_name += ".bootlh";
    // first empty the boottrees file
    try {
        ofstream tree_out;
        tree_out.exceptions(ios::failbit | ios::badbit);
        tree_out.open(boottrees_name.c_str());
        tree_out.close();
    } catch (ios::failure) {
        outError(ERR_WRITE_OUTPUT, boottrees_name);
    }

    // empty the bootaln file
    if (params.print_bootaln)
        try {
            ofstream tree_out;
            tree_out.exceptions(ios::failbit | ios::badbit);
            tree_out.open(bootaln_name.c_str());
            tree_out.close();
        } catch (ios::failure) {
            outError(ERR_WRITE_OUTPUT, bootaln_name);
        }

    double start_time = getCPUTime();

    // do bootstrap analysis
    for (int sample = 0; sample < params.num_bootstrap_samples; sample++) {
        cout << endl << "===> START BOOTSTRAP REPLICATE NUMBER " << sample + 1 << endl << endl;

        Alignment* bootstrap_alignment;
        cout << "Creating bootstrap alignment..." << endl;
        if (alignment->isSuperAlignment())
            bootstrap_alignment = new SuperAlignment;
        else
            bootstrap_alignment = new Alignment;
        bootstrap_alignment->createBootstrapAlignment(alignment, NULL, params.bootstrap_spec);
        if (params.print_tree_lh) {
            double prob;
            bootstrap_alignment->multinomialProb(*alignment, prob);
            ofstream boot_lh;
            if (sample == 0)
                boot_lh.open(bootlh_name.c_str());
            else
                boot_lh.open(bootlh_name.c_str(), ios_base::out | ios_base::app);
            boot_lh << "0\t" << prob << endl;
            boot_lh.close();
        }
        IQTree *boot_tree;
        if (alignment->isSuperAlignment()) {
            if (params.partition_type) {
                boot_tree = new PhyloSuperTreePlen((SuperAlignment*) bootstrap_alignment, (PhyloSuperTree*) tree);
            } else {
                boot_tree = new PhyloSuperTree((SuperAlignment*) bootstrap_alignment, (PhyloSuperTree*) tree);
            }
        } else
            boot_tree = new IQTree(bootstrap_alignment);
        if (params.print_bootaln)
            bootstrap_alignment->printPhylip(bootaln_name.c_str(), true);
        runPhyloAnalysis(params, original_model, bootstrap_alignment, *boot_tree, model_info);
        // read in the output tree file
        string tree_str;
        try {
            ifstream tree_in;
            tree_in.exceptions(ios::failbit | ios::badbit);
            tree_in.open(treefile_name.c_str());
            tree_in >> tree_str;
            tree_in.close();
        } catch (ios::failure) {
            outError(ERR_READ_INPUT, treefile_name);
        }
        // write the tree into .boottrees file
        try {
            ofstream tree_out;
            tree_out.exceptions(ios::failbit | ios::badbit);
            tree_out.open(boottrees_name.c_str(), ios_base::out | ios_base::app);
            tree_out << tree_str << endl;
            tree_out.close();
        } catch (ios::failure) {
            outError(ERR_WRITE_OUTPUT, boottrees_name);
        }
        if (params.num_bootstrap_samples == 1)
            reportPhyloAnalysis(params, original_model, *bootstrap_alignment, *boot_tree, model_info);
        delete bootstrap_alignment;
    }

    if (params.consensus_type == CT_CONSENSUS_TREE) {

        cout << endl << "===> COMPUTE CONSENSUS TREE FROM " << params.num_bootstrap_samples << " BOOTSTRAP TREES"
                << endl << endl;
        computeConsensusTree(boottrees_name.c_str(), 0, 1e6, -1, params.split_threshold, NULL, params.out_prefix,
        NULL, &params);
    }

    if (params.compute_ml_tree) {
        cout << endl << "===> START ANALYSIS ON THE ORIGINAL ALIGNMENT" << endl << endl;
        params.aLRT_replicates = saved_aLRT_replicates;
        runPhyloAnalysis(params, original_model, alignment, *tree, model_info);

        cout << endl << "===> ASSIGN BOOTSTRAP SUPPORTS TO THE TREE FROM ORIGINAL ALIGNMENT" << endl << endl;
        MExtTree ext_tree;
        assignBootstrapSupport(boottrees_name.c_str(), 0, 1e6, treefile_name.c_str(), false, treefile_name.c_str(),
                params.out_prefix, ext_tree, NULL, &params);
        tree->copyTree(&ext_tree);
        reportPhyloAnalysis(params, original_model, *alignment, *tree, model_info);
    } else if (params.consensus_type == CT_CONSENSUS_TREE) {
        int mi = params.min_iterations;
        STOP_CONDITION sc = params.stop_condition;
        params.min_iterations = 0;
        params.stop_condition = SC_FIXED_ITERATION;
        runPhyloAnalysis(params, original_model, alignment, *tree, model_info);
        params.min_iterations = mi;
        params.stop_condition = sc;
        tree->setIQPIterations(params.stop_condition, params.stop_confidence, params.min_iterations,
                params.max_iterations);
        reportPhyloAnalysis(params, original_model, *alignment, *tree, model_info);
    } else
        cout << endl;

    cout << "Total CPU time for bootstrap: " << (getCPUTime() - start_time) << " seconds." << endl << endl;
    cout << "Non-parametric bootstrap results written to:" << endl;
    if (params.print_bootaln)
        cout << "  Bootstrap alignments:     " << params.out_prefix << ".bootaln" << endl;
    cout << "  Bootstrap trees:          " << params.out_prefix << ".boottrees" << endl;
    if (params.consensus_type == CT_CONSENSUS_TREE)
        cout << "  Consensus tree:           " << params.out_prefix << ".contree" << endl;
    cout << endl;
}

//if(params.partition_type)
//	((PhyloSuperTreePlen*)tree)->printNNIcasesNUM();

delete tree;
delete alignment;
}

void assignBranchSupportNew(Params &params) {
if (!params.user_file)
    outError("No trees file provided");
if (!params.second_tree)
    outError("No target tree file provided");
cout << "Reading tree " << params.second_tree << " ..." << endl;
MTree tree(params.second_tree, params.is_rooted);
cout << tree.leafNum << " taxa and " << tree.branchNum << " branches" << endl;
tree.assignBranchSupport(params.user_file);
string str = params.second_tree;
str += ".suptree";
tree.printTree(str.c_str());
cout << "Tree with assigned branch supports written to " << str << endl;
if (verbose_mode >= VB_DEBUG)
    tree.drawTree(cout);
}

/**
 * assign split occurence frequencies from a set of input trees onto a target tree
 * NOTE: input trees must have the same taxon set
 * @param input_trees file containing NEWICK tree strings
 * @param burnin number of beginning trees to discard
 * @param max_count max number of trees to read in
 * @param target_tree the target tree
 * @param rooted TRUE if trees are rooted, false for unrooted trees
 * @param output_file file name to write output tree with assigned support values
 * @param out_prefix prefix of output file
 * @param mytree (OUT) resulting tree with support values assigned from target_tree
 * @param tree_weight_file file containing INTEGER weights of input trees
 * @param params program parameters
 */
void assignBootstrapSupport(const char *input_trees, int burnin, int max_count, const char *target_tree, bool rooted,
    const char *output_tree, const char *out_prefix, MExtTree &mytree, const char* tree_weight_file, Params *params) {
//bool rooted = false;
// read the tree file
cout << "Reading tree " << target_tree << " ..." << endl;
mytree.init(target_tree, rooted);
// reindex the taxa in the tree to aphabetical names
NodeVector taxa;
mytree.getTaxa(taxa);
sort(taxa.begin(), taxa.end(), nodenamecmp);
int i = 0;
for (NodeVector::iterator it = taxa.begin(); it != taxa.end(); it++) {
    (*it)->id = i++;
}

/*
 string filename = params.boot_trees;
 filename += ".nolen";
 boot_trees.printTrees(filename.c_str(), false);
 return;
 */
SplitGraph sg;
SplitIntMap hash_ss;
// make the taxa name
vector<string> taxname;
taxname.resize(mytree.leafNum);
mytree.getTaxaName(taxname);

// read the bootstrap tree file
double scale = 100.0;
if (params->scaling_factor > 0)
    scale = params->scaling_factor;

MTreeSet boot_trees;
if (params && detectInputFile((char*) input_trees) == IN_NEXUS) {
    sg.init(*params);
    for (SplitGraph::iterator it = sg.begin(); it != sg.end(); it++)
        hash_ss.insertSplit((*it), (*it)->getWeight());
    StrVector sgtaxname;
    sg.getTaxaName(sgtaxname);
    i = 0;
    for (StrVector::iterator sit = sgtaxname.begin(); sit != sgtaxname.end(); sit++, i++) {
        Node *leaf = mytree.findLeafName(*sit);
        if (!leaf)
            outError("Tree does not contain taxon ", *sit);
        leaf->id = i;
    }
    scale /= sg.maxWeight();
} else {
    boot_trees.init(input_trees, rooted, burnin, max_count, tree_weight_file);
    boot_trees.convertSplits(taxname, sg, hash_ss, SW_COUNT, -1);
    scale /= boot_trees.sumTreeWeights();
}
//sg.report(cout);
cout << "Rescaling split weights by " << scale << endl;
if (params->scaling_factor < 0)
    sg.scaleWeight(scale, true);
else {
    sg.scaleWeight(scale, false, params->numeric_precision);
}

cout << sg.size() << " splits found" << endl;
// compute the percentage of appearance
//	printSplitSet(sg, hash_ss);
//sg.report(cout);
cout << "Creating bootstrap support values..." << endl;
mytree.createBootstrapSupport(taxname, boot_trees, sg, hash_ss);
//mytree.scaleLength(100.0/boot_trees.size(), true);
string out_file;
if (output_tree)
    out_file = output_tree;
else {
    if (out_prefix)
        out_file = out_prefix;
    else
        out_file = target_tree;
    out_file += ".suptree";
}

mytree.printTree(out_file.c_str());
cout << "Tree with assigned bootstrap support written to " << out_file << endl;
/*
 if (out_prefix)
 out_file = out_prefix;
 else
 out_file = target_tree;
 out_file += ".supval";
 mytree.writeInternalNodeNames(out_file);

 cout << "Support values written to " << out_file << endl;
 */
}

void computeConsensusTree(const char *input_trees, int burnin, int max_count, double cutoff, double weight_threshold,
    const char *output_tree, const char *out_prefix, const char *tree_weight_file, Params *params) {
bool rooted = false;

// read the bootstrap tree file
/*
 MTreeSet boot_trees(input_trees, rooted, burnin, tree_weight_file);
 string first_taxname = boot_trees.front()->root->name;
 //if (params.root) first_taxname = params.root;

 SplitGraph sg;

 boot_trees.convertSplits(sg, cutoff, SW_COUNT, weight_threshold);*/

//sg.report(cout);
SplitGraph sg;
SplitIntMap hash_ss;
// make the taxa name
//vector<string> taxname;
//taxname.resize(mytree.leafNum);
//mytree.getTaxaName(taxname);

// read the bootstrap tree file
double scale = 100.0;
if (params->scaling_factor > 0)
    scale = params->scaling_factor;

MTreeSet boot_trees;
if (params && detectInputFile((char*) input_trees) == IN_NEXUS) {
    char *user_file = params->user_file;
    params->user_file = (char*) input_trees;
    params->split_weight_summary = SW_COUNT; // count number of splits
    sg.init(*params);
    params->user_file = user_file;
    for (SplitGraph::iterator it = sg.begin(); it != sg.end(); it++)
        hash_ss.insertSplit((*it), (*it)->getWeight());
    /*		StrVector sgtaxname;
     sg.getTaxaName(sgtaxname);
     i = 0;
     for (StrVector::iterator sit = sgtaxname.begin(); sit != sgtaxname.end(); sit++, i++) {
     Node *leaf = mytree.findLeafName(*sit);
     if (!leaf) outError("Tree does not contain taxon ", *sit);
     leaf->id = i;
     }*/
    scale /= sg.maxWeight();
} else {
    boot_trees.init(input_trees, rooted, burnin, max_count, tree_weight_file);
    boot_trees.convertSplits(sg, cutoff, SW_COUNT, weight_threshold);
    scale /= boot_trees.sumTreeWeights();
    cout << sg.size() << " splits found" << endl;
}
//sg.report(cout);
cout << "Rescaling split weights by " << scale << endl;
if (params->scaling_factor < 0)
    sg.scaleWeight(scale, true);
else {
    sg.scaleWeight(scale, false, params->numeric_precision);
}

cout << "Creating greedy consensus tree..." << endl;
MTree mytree;
SplitGraph maxsg;
sg.findMaxCompatibleSplits(maxsg);

if (verbose_mode >= VB_MAX)
    maxsg.saveFileStarDot(cout);
cout << "convert compatible split system into tree..." << endl;
mytree.convertToTree(maxsg);
//cout << "done" << endl;
string taxname = sg.getTaxa()->GetTaxonLabel(0);
Node *node = mytree.findLeafName(taxname);
if (node)
    mytree.root = node;
// mytree.scaleLength(100.0 / boot_trees.sumTreeWeights(), true);

// mytree.getTaxaID(maxsg.getSplitsBlock()->getCycle());
//maxsg.saveFile(cout);

string out_file;

if (output_tree)
    out_file = output_tree;
else {
    if (out_prefix)
        out_file = out_prefix;
    else
        out_file = input_trees;
    out_file += ".contree";
}

mytree.printTree(out_file.c_str(), WT_BR_CLADE);
cout << "Consensus tree written to " << out_file << endl;

if (output_tree)
    out_file = output_tree;
else {
    if (out_prefix)
        out_file = out_prefix;
    else
        out_file = input_trees;
    out_file += ".splits";
}

//sg.scaleWeight(0.01, false, 4);
sg.saveFile(out_file.c_str(), IN_OTHER, true);
cout << "Non-trivial split supports printed to star-dot file " << out_file << endl;

}

void computeConsensusNetwork(const char *input_trees, int burnin, int max_count, double cutoff, int weight_summary,
    double weight_threshold, const char *output_tree, const char *out_prefix, const char* tree_weight_file) {
bool rooted = false;

// read the bootstrap tree file
MTreeSet boot_trees(input_trees, rooted, burnin, max_count, tree_weight_file);

SplitGraph sg;
//SplitIntMap hash_ss;

boot_trees.convertSplits(sg, cutoff, weight_summary, weight_threshold);

string out_file;

if (output_tree)
    out_file = output_tree;
else {
    if (out_prefix)
        out_file = out_prefix;
    else
        out_file = input_trees;
    out_file += ".nex";
}

sg.saveFile(out_file.c_str(), IN_NEXUS);
cout << "Consensus network printed to " << out_file << endl;

if (output_tree)
    out_file = output_tree;
else {
    if (out_prefix)
        out_file = out_prefix;
    else
        out_file = input_trees;
    out_file += ".splits";
}

sg.saveFile(out_file.c_str(), IN_OTHER, true);
cout << "Non-trivial split supports printed to star-dot file " << out_file << endl;

}<|MERGE_RESOLUTION|>--- conflicted
+++ resolved
@@ -55,240 +55,251 @@
 #include "nnisearch.h"
 
 void reportReferences(ofstream &out, string &original_model) {
-    out << "Bui Quang Minh, Minh Anh Thi Nguyen, and Arndt von Haeseler (2013) Ultrafast" << endl
-            << "approximation for phylogenetic bootstrap. Mol. Biol. Evol., 30:1188-1195." << endl
-            /*
-             << endl << "Lam-Tung Nguyen, Heiko A. Schmidt, Bui Quang Minh, and Arndt von Haeseler (2012)"
-             << endl
-             << "IQ-TREE: Efficient algorithm for phylogenetic inference by maximum likelihood"
-             << endl << "and important quartet puzzling. In prep." << endl*/
-            << endl << "For the original IQPNNI algorithm please cite: " << endl << endl
-            << "Le Sy Vinh and Arndt von Haeseler (2004) IQPNNI: moving fast through tree space" << endl
-            << "and stopping in time. Mol. Biol. Evol., 21:1565-1571." << endl << endl;
-    /*		"*** If you use the parallel version, please cite: " << endl << endl <<
-     "Bui Quang Minh, Le Sy Vinh, Arndt von Haeseler, and Heiko A. Schmidt (2005)" << endl <<
-     "pIQPNNI - parallel reconstruction of large maximum likelihood phylogenies." << endl <<
-     "Bioinformatics, 21:3794-3796." << endl << endl;*/
+	out
+			<< "Bui Quang Minh, Minh Anh Thi Nguyen, and Arndt von Haeseler (2013) Ultrafast"
+			<< endl << "approximation for phylogenetic bootstrap. Mol. Biol. Evol., 30:1188-1195."
+			<< endl
+			/*
+			<< endl << "Lam-Tung Nguyen, Heiko A. Schmidt, Bui Quang Minh, and Arndt von Haeseler (2012)"
+			<< endl
+			<< "IQ-TREE: Efficient algorithm for phylogenetic inference by maximum likelihood"
+			<< endl << "and important quartet puzzling. In prep." << endl*/
+			<< endl << "For the original IQPNNI algorithm please cite: " << endl
+			<< endl
+			<< "Le Sy Vinh and Arndt von Haeseler (2004) IQPNNI: moving fast through tree space"
+			<< endl
+			<< "and stopping in time. Mol. Biol. Evol., 21:1565-1571."
+			<< endl << endl;
+	/*		"*** If you use the parallel version, please cite: " << endl << endl <<
+	 "Bui Quang Minh, Le Sy Vinh, Arndt von Haeseler, and Heiko A. Schmidt (2005)" << endl <<
+	 "pIQPNNI - parallel reconstruction of large maximum likelihood phylogenies." << endl <<
+	 "Bioinformatics, 21:3794-3796." << endl << endl;*/
 
 // 	if (original_model == "TEST" || original_model == "TESTONLY")
 // 		out << "Since you used Modeltest please also cite Posada and Crandall (1998)" << endl << endl;
 }
 
 void reportAlignment(ofstream &out, Alignment &alignment) {
-    out << "Input data: " << alignment.getNSeq() << " sequences with " << alignment.getNSite() << " "
-            << ((alignment.num_states == 2) ?
-                    "binary" :
-                    ((alignment.num_states == 4) ? "nucleotide" : (alignment.num_states == 20) ? "amino-acid" : "codon"))
-            << " sites" << endl << "Number of constant sites: "
-            << round(alignment.frac_const_sites * alignment.getNSite()) << " (= " << alignment.frac_const_sites * 100
-            << "% of all sites)" << endl << "Number of site patterns: " << alignment.size() << endl << endl;
+	out << "Input data: " << alignment.getNSeq() << " sequences with "
+			<< alignment.getNSite() << " "
+			<< ((alignment.num_states == 2) ?
+					"binary" :
+					((alignment.num_states == 4) ? "nucleotide" : (alignment.num_states == 20) ? "amino-acid" : "codon"))
+			<< " sites" << endl << "Number of constant sites: "
+			<< round(alignment.frac_const_sites * alignment.getNSite())
+			<< " (= " << alignment.frac_const_sites * 100 << "% of all sites)"
+			<< endl << "Number of site patterns: " << alignment.size() << endl
+			<< endl;
 }
 
 void pruneModelInfo(vector<ModelInfo> &model_info, PhyloSuperTree *tree) {
-    vector<ModelInfo> res_info;
-    for (vector<PartitionInfo>::iterator it = tree->part_info.begin(); it != tree->part_info.end(); it++) {
-        for (vector<ModelInfo>::iterator mit = model_info.begin(); mit != model_info.end(); mit++)
-            if (mit->set_name == it->name)
-                res_info.push_back(*mit);
-    }
-    model_info = res_info;
+	vector<ModelInfo> res_info;
+	for (vector<PartitionInfo>::iterator it = tree->part_info.begin(); it != tree->part_info.end(); it++) {
+		for (vector<ModelInfo>::iterator mit = model_info.begin(); mit != model_info.end(); mit++)
+			if (mit->set_name == it->name)
+				res_info.push_back(*mit);
+	}
+	model_info = res_info;
 
 }
 
 void reportModelSelection(ofstream &out, Params &params, vector<ModelInfo> &model_info, bool is_partitioned) {
-    out << "Best-fit model according to "
-            << ((params.model_test_criterion == MTC_BIC) ?
-                    "BIC" : ((params.model_test_criterion == MTC_AIC) ? "AIC" : "AICc")) << ": ";
-    vector<ModelInfo>::iterator it;
-    if (is_partitioned) {
-        string set_name = "";
-        for (it = model_info.begin(); it != model_info.end(); it++) {
-            if (it->set_name != set_name) {
-                if (set_name != "")
-                    out << ",";
-                out << it->name << ":" << it->set_name;
-                set_name = it->set_name;
-            }
-        }
-    } else {
-        out << model_info[0].name;
-    }
-
-    out << endl << endl << "List of models sorted by "
-            << ((params.model_test_criterion == MTC_BIC) ?
-                    "BIC" : ((params.model_test_criterion == MTC_AIC) ? "AIC" : "AICc")) << " scores: " << endl << endl;
-    if (is_partitioned)
-        out << "  ID  ";
-    out << "Model             LogL          AIC      w-AIC      AICc     w-AICc       BIC      w-BIC" << endl;
-    if (is_partitioned)
-        out << "----------";
-
-    out << "----------------------------------------------------------------------------------------" << endl;
-    int setid = 1;
-    for (it = model_info.begin(); it != model_info.end(); it++) {
-        if (it->AIC_score == DBL_MAX)
-            continue;
-        if (it != model_info.begin() && it->set_name != (it - 1)->set_name)
-            setid++;
-        if (is_partitioned) {
-            out.width(4);
-            out << right << setid << "  ";
-        }
-        out.width(13);
-        out << left << it->name << " ";
-        out.width(11);
-        out << right << it->logl << " ";
-        out.width(11);
-        out << it->AIC_score << ((it->AIC_conf) ? " + " : " - ") << it->AIC_weight << " ";
-        out.width(11);
-        out << it->AICc_score << ((it->AICc_conf) ? " + " : " - ") << it->AICc_weight << " ";
-        out.width(11);
-        out << it->BIC_score << ((it->BIC_conf) ? " + " : " - ") << it->BIC_weight;
-        out << endl;
-    }
-    out << endl;
-    out << "AIC, w-AIC   : Akaike information criterion scores and weights." << endl
-            << "AICc, w-AICc : Corrected AIC scores and weights." << endl
-            << "BIC, w-BIC   : Bayesian information criterion scores and weights." << endl << endl
-
-            << "Plus signs denote the 95% confidence sets." << endl << "Minus signs denote significant exclusion."
-            << endl;
-    out << endl;
+	out << "Best-fit model according to "
+		<< ((params.model_test_criterion == MTC_BIC) ? "BIC" :
+			((params.model_test_criterion == MTC_AIC) ? "AIC" : "AICc")) << ": ";
+	vector<ModelInfo>::iterator it;
+	if (is_partitioned) {
+		string set_name = "";
+		for (it = model_info.begin(); it != model_info.end(); it++) {
+			if (it->set_name != set_name) {
+				if (set_name != "")
+					out << ",";
+				out << it->name << ":" << it->set_name;
+				set_name = it->set_name;
+			}
+		}
+	} else {
+		out << model_info[0].name;
+	}
+
+	out << endl << endl << "List of models sorted by "
+		<< ((params.model_test_criterion == MTC_BIC) ? "BIC" :
+			((params.model_test_criterion == MTC_AIC) ? "AIC" : "AICc"))
+		<< " scores: " << endl << endl;
+	if (is_partitioned)
+		out << "  ID  ";
+	out << "Model             LogL          AIC      w-AIC      AICc     w-AICc       BIC      w-BIC" << endl;
+	if (is_partitioned)
+		out << "----------";
+
+	out << "----------------------------------------------------------------------------------------" << endl;
+	int setid = 1;
+	for (it = model_info.begin(); it != model_info.end(); it++) {
+		if (it->AIC_score == DBL_MAX) continue;
+		if (it != model_info.begin() && it->set_name != (it-1)->set_name)
+			setid++;
+		if (is_partitioned) {
+			out.width(4);
+			out << right << setid << "  ";
+		}
+		out.width(13);
+		out << left << it->name << " ";
+		out.width(11);
+		out << right << it->logl << " ";
+		out.width(11);
+		out	<< it->AIC_score << ((it->AIC_conf) ? " + " : " - ") << it->AIC_weight << " ";
+		out.width(11);
+		out << it->AICc_score << ((it->AICc_conf) ? " + " : " - ") << it->AICc_weight << " ";
+		out.width(11);
+		out << it->BIC_score  << ((it->BIC_conf) ? " + " : " - ") << it->BIC_weight;
+		out << endl;
+	}
+	out << endl;
+	out <<  "AIC, w-AIC   : Akaike information criterion scores and weights." << endl
+		 << "AICc, w-AICc : Corrected AIC scores and weights." << endl
+		 << "BIC, w-BIC   : Bayesian information criterion scores and weights." << endl << endl
+
+		 << "Plus signs denote the 95% confidence sets." << endl
+		 << "Minus signs denote significant exclusion." <<endl;
+	out << endl;
 }
 
 void reportModel(ofstream &out, PhyloTree &tree) {
-    int i, j, k;
-    out << "Model of substitution: " << tree.getModelName() << endl << endl;
-
-    if (tree.aln->num_states <= 4) {
-        out << "Rate parameter R:" << endl << endl;
-
-        double *rate_mat = new double[tree.aln->num_states * tree.aln->num_states];
-        if (!tree.getModel()->isSiteSpecificModel())
-            tree.getModel()->getRateMatrix(rate_mat);
-        else
-            ((ModelSet*) tree.getModel())->front()->getRateMatrix(rate_mat);
-        if (tree.aln->num_states > 4)
-            out << fixed;
-        if (tree.getModel()->isReversible()) {
-            for (i = 0, k = 0; i < tree.aln->num_states - 1; i++)
-                for (j = i + 1; j < tree.aln->num_states; j++, k++) {
-                    out << "  " << tree.aln->convertStateBackStr(i) << "-" << tree.aln->convertStateBackStr(j) << ": "
-                            << rate_mat[k];
-                    if (tree.aln->num_states <= 4)
-                        out << endl;
-                    else if (k % 5 == 4)
-                        out << endl;
-                }
-        } else { // non-reversible model
-            for (i = 0, k = 0; i < tree.aln->num_states; i++)
-                for (j = 0; j < tree.aln->num_states; j++)
-                    if (i != j) {
-                        out << "  " << tree.aln->convertStateBackStr(i) << "-" << tree.aln->convertStateBackStr(j)
-                                << ": " << rate_mat[k];
-                        if (tree.aln->num_states <= 4)
-                            out << endl;
-                        else if (k % 5 == 4)
-                            out << endl;
-                        k++;
-                    }
-
-        }
-
-        //if (tree.aln->num_states > 4)
-        out << endl;
-        out.unsetf(ios_base::fixed);
-        delete[] rate_mat;
-    }
-    out << "State frequencies: ";
-    if (tree.getModel()->isSiteSpecificModel())
-        out << "(site specific frequencies)" << endl << endl;
-    else {
-        if (!tree.getModel()->isReversible())
-            out << "(inferred from Q matrix)" << endl;
-        else
-            switch (tree.getModel()->getFreqType()) {
-            case FREQ_EMPIRICAL:
-                out << "(empirical counts from alignment)" << endl;
-                break;
-            case FREQ_ESTIMATE:
-                out << "(estimated with maximum likelihood)" << endl;
-                break;
-            case FREQ_USER_DEFINED:
-                out << "(user-defined)" << endl;
-                break;
-            case FREQ_EQUAL:
-                out << "(equal frequencies)" << endl;
-                break;
-            default:
-                break;
-            }
-        out << endl;
-
-        double *state_freqs = new double[tree.aln->num_states];
-        tree.getModel()->getStateFrequency(state_freqs);
-        for (i = 0; i < tree.aln->num_states; i++)
-            out << "  pi(" << tree.aln->convertStateBackStr(i) << ") = " << state_freqs[i] << endl;
-        delete[] state_freqs;
-        out << endl;
-        if (tree.aln->num_states <= 4) {
-            // report Q matrix
-            double *q_mat = new double[tree.aln->num_states * tree.aln->num_states];
-            tree.getModel()->getQMatrix(q_mat);
-
-            out << "Rate matrix Q:" << endl << endl;
-            for (i = 0, k = 0; i < tree.aln->num_states; i++) {
-                out << "  " << tree.aln->convertStateBackStr(i);
-                for (j = 0; j < tree.aln->num_states; j++, k++) {
-                    out << "  ";
-                    out.width(8);
-                    out << q_mat[k];
-                }
-                out << endl;
-            }
-            out << endl;
-            delete[] q_mat;
-        }
-    }
+	int i, j, k;
+	out << "Model of substitution: " << tree.getModelName() << endl << endl;
+
+	if (tree.aln->num_states <= 4) {
+		out << "Rate parameter R:" << endl << endl;
+
+		double *rate_mat = new double[tree.aln->num_states * tree.aln->num_states];
+		if (!tree.getModel()->isSiteSpecificModel())
+			tree.getModel()->getRateMatrix(rate_mat);
+		else
+			((ModelSet*) tree.getModel())->front()->getRateMatrix(rate_mat);
+		if (tree.aln->num_states > 4)
+			out << fixed;
+		if (tree.getModel()->isReversible()) {
+			for (i = 0, k = 0; i < tree.aln->num_states - 1; i++)
+				for (j = i + 1; j < tree.aln->num_states; j++, k++) {
+					out << "  " << tree.aln->convertStateBackStr(i) << "-"
+							<< tree.aln->convertStateBackStr(j) << ": " << rate_mat[k];
+					if (tree.aln->num_states <= 4)
+						out << endl;
+					else if (k % 5 == 4)
+						out << endl;
+				}
+		} else { // non-reversible model
+			for (i = 0, k = 0; i < tree.aln->num_states; i++)
+				for (j = 0; j < tree.aln->num_states; j++)
+					if (i != j) {
+						out << "  " << tree.aln->convertStateBackStr(i) << "-"
+								<< tree.aln->convertStateBackStr(j) << ": "
+								<< rate_mat[k];
+						if (tree.aln->num_states <= 4)
+							out << endl;
+						else if (k % 5 == 4)
+							out << endl;
+						k++;
+					}
+
+		}
+
+		//if (tree.aln->num_states > 4)
+			out << endl;
+		out.unsetf(ios_base::fixed);
+		delete[] rate_mat;
+	}
+	out << "State frequencies: ";
+	if (tree.getModel()->isSiteSpecificModel())
+		out << "(site specific frequencies)" << endl << endl;
+	else {
+		if (!tree.getModel()->isReversible())
+			out << "(inferred from Q matrix)" << endl;
+		else
+			switch (tree.getModel()->getFreqType()) {
+			case FREQ_EMPIRICAL:
+				out << "(empirical counts from alignment)" << endl;
+				break;
+			case FREQ_ESTIMATE:
+				out << "(estimated with maximum likelihood)" << endl;
+				break;
+			case FREQ_USER_DEFINED:
+				out << "(user-defined)" << endl;
+				break;
+			case FREQ_EQUAL:
+				out << "(equal frequencies)" << endl;
+				break;
+			default:
+				break;
+			}
+		out << endl;
+
+		double *state_freqs = new double[tree.aln->num_states];
+		tree.getModel()->getStateFrequency(state_freqs);
+		for (i = 0; i < tree.aln->num_states; i++)
+			out << "  pi(" << tree.aln->convertStateBackStr(i) << ") = "
+					<< state_freqs[i] << endl;
+		delete[] state_freqs;
+		out << endl;
+		if (tree.aln->num_states <= 4) {
+			// report Q matrix
+			double *q_mat = new double[tree.aln->num_states * tree.aln->num_states];
+			tree.getModel()->getQMatrix(q_mat);
+
+			out << "Rate matrix Q:" << endl << endl;
+			for (i = 0, k = 0; i < tree.aln->num_states; i++) {
+				out << "  " << tree.aln->convertStateBackStr(i);
+				for (j = 0; j < tree.aln->num_states; j++, k++) {
+					out << "  ";
+					out.width(8);
+					out << q_mat[k];
+				}
+				out << endl;
+			}
+			out << endl;
+			delete[] q_mat;
+		}
+	}
 }
 
 void reportRate(ofstream &out, PhyloTree &tree) {
-    int i;
-    RateHeterogeneity *rate_model = tree.getRate();
-    out << "Model of rate heterogeneity: " << rate_model->full_name << endl;
-    rate_model->writeInfo(out);
-
-    if (rate_model->getNDiscreteRate() > 1 || rate_model->getPInvar() > 0.0) {
-        out << endl << " Category  Relative_rate  Proportion" << endl;
-        if (rate_model->getPInvar() > 0.0)
-            out << "  0         0              " << rate_model->getPInvar() << endl;
-        int cats = rate_model->getNDiscreteRate();
-        DoubleVector prop;
-        if (rate_model->getGammaShape() > 0 || rate_model->getPtnCat(0) < 0)
-            prop.resize(cats, (1.0 - rate_model->getPInvar()) / rate_model->getNRate());
-        else {
-            prop.resize(cats, 0.0);
-            for (i = 0; i < tree.aln->getNPattern(); i++)
-                prop[rate_model->getPtnCat(i)] += tree.aln->at(i).frequency;
-            for (i = 0; i < cats; i++)
-                prop[i] /= tree.aln->getNSite();
-        }
-        for (i = 0; i < cats; i++) {
-            out << "  " << i + 1 << "         ";
-            out.width(14);
-            out << left << rate_model->getRate(i) << " " << prop[i];
-            out << endl;
-        }
-        if (rate_model->getGammaShape() > 0) {
-            out << "Relative rates are computed as "
-                    << ((dynamic_cast<RateGamma*>(rate_model)->isCutMedian()) ? "median" : "mean")
-                    << " of the portion of the Gamma distribution falling in the category." << endl;
-        }
-    }
-    /*
-     if (rate_model->getNDiscreteRate() > 1 || rate_model->isSiteSpecificRate())
-     out << endl << "See file " << rate_file << " for site-specific rates and categories" << endl;*/
-    out << endl;
+	int i;
+	RateHeterogeneity *rate_model = tree.getRate();
+	out << "Model of rate heterogeneity: " << rate_model->full_name << endl;
+	rate_model->writeInfo(out);
+
+	if (rate_model->getNDiscreteRate() > 1 || rate_model->getPInvar() > 0.0) {
+		out << endl << " Category  Relative_rate  Proportion" << endl;
+		if (rate_model->getPInvar() > 0.0)
+			out << "  0         0              " << rate_model->getPInvar()
+					<< endl;
+		int cats = rate_model->getNDiscreteRate();
+		DoubleVector prop;
+		if (rate_model->getGammaShape() > 0 || rate_model->getPtnCat(0) < 0)
+			prop.resize(cats,
+					(1.0 - rate_model->getPInvar()) / rate_model->getNRate());
+		else {
+			prop.resize(cats, 0.0);
+			for (i = 0; i < tree.aln->getNPattern(); i++)
+				prop[rate_model->getPtnCat(i)] += tree.aln->at(i).frequency;
+			for (i = 0; i < cats; i++)
+				prop[i] /= tree.aln->getNSite();
+		}
+		for (i = 0; i < cats; i++) {
+			out << "  " << i + 1 << "         ";
+			out.width(14);
+			out << left << rate_model->getRate(i) << " " << prop[i];
+			out << endl;
+		}
+		if (rate_model->getGammaShape() > 0) {
+			out << "Relative rates are computed as " << ((dynamic_cast<RateGamma*>(rate_model)->isCutMedian()) ? "median" : "mean") <<
+				" of the portion of the Gamma distribution falling in the category." << endl;
+		}
+	}
+	/*
+	 if (rate_model->getNDiscreteRate() > 1 || rate_model->isSiteSpecificRate())
+	 out << endl << "See file " << rate_file << " for site-specific rates and categories" << endl;*/
+	out << endl;
 }
 
 void reportTree(ofstream &out, Params &params, PhyloTree &tree, double tree_lh, double lh_variance) {
@@ -328,448 +339,52 @@
     double AIC_score, AICc_score, BIC_score;
     computeInformationScores(tree_lh, df, ssize, AIC_score, AICc_score, BIC_score);
 
-    out << "Log-likelihood of the tree: " << fixed << tree_lh << " (s.e. " << sqrt(lh_variance) << ")" << endl
-            << "Number of free parameters: " << df << endl << "Akaike information criterion (AIC) score: " << AIC_score
-            << endl << "Corrected Akaike information criterion (AICc) score: " << AICc_score << endl
-            << "Bayesian information criterion (BIC) score: " << BIC_score << endl
-            << "Unconstrained log-likelihood (without tree): " << tree.aln->computeUnconstrainedLogL() << endl << endl
-            //<< "Total tree length: " << tree.treeLength() << endl << endl
-            << "Tree in newick format:" << endl << endl;
-
-    tree.printTree(out, WT_BR_LEN | WT_BR_LEN_FIXED_WIDTH | WT_SORT_TAXA);
-
-    out << endl << endl;
+	out << "Log-likelihood of the tree: " << fixed << tree_lh << " (s.e. "
+			<< sqrt(lh_variance) << ")" << endl
+			<< "Number of free parameters: " << df << endl
+			<< "Akaike information criterion (AIC) score: " << AIC_score << endl
+			<< "Corrected Akaike information criterion (AICc) score: " << AICc_score << endl
+			<< "Bayesian information criterion (BIC) score: " << BIC_score << endl
+			<< "Unconstrained log-likelihood (without tree): "
+			<< tree.aln->computeUnconstrainedLogL() << endl << endl
+			//<< "Total tree length: " << tree.treeLength() << endl << endl
+			<< "Tree in newick format:" << endl << endl;
+
+	tree.printTree(out, WT_BR_LEN | WT_BR_LEN_FIXED_WIDTH | WT_SORT_TAXA);
+
+	out << endl << endl;
 }
 
 void reportCredits(ofstream &out) {
-    out << "CREDITS" << endl << "-------" << endl << endl
-            << "Some parts of the code were taken from the following packages/libraries:" << endl << endl
-            << "Schmidt HA, Strimmer K, Vingron M, and von Haeseler A (2002)" << endl
-            << "TREE-PUZZLE: maximum likelihood phylogenetic analysis using quartets" << endl
-            << "and parallel computing. Bioinformatics, 18(3):502-504." << endl << endl
-
-            //<< "The source code to construct the BIONJ tree were taken from BIONJ software:"
-            //<< endl << endl
-            << "Gascuel O (1997) BIONJ: an improved version of the NJ algorithm" << endl
-            << "based on a simple model of sequence data. Mol. Bio. Evol., 14:685-695." << endl << endl
-
-            //<< "The Nexus file parser was taken from the Nexus Class Library:"
-            //<< endl << endl
-            << "Paul O. Lewis (2003) NCL: a C++ class library for interpreting data files in" << endl
-            << "NEXUS format. Bioinformatics, 19(17):2330-2331." << endl << endl
-
-            << "Mascagni M and Srinivasan A (2000) Algorithm 806: SPRNG: A Scalable Library" << endl
-            << "for Pseudorandom Number Generation. ACM Transactions on Mathematical Software," << endl
-            << "26: 436-461." << endl << endl
-
-            << "Guennebaud G, Jacob B, et al. (2010) Eigen v3. http://eigen.tuxfamily.org" << endl << endl;
-    /*
-     << "The Modeltest 3.7 source codes were taken from:" << endl << endl
-     << "David Posada and Keith A. Crandall (1998) MODELTEST: testing the model of"
-     << endl << "DNA substitution. Bioinformatics, 14(9):817-8." << endl
-     */
+	out << "CREDITS" << endl << "-------" << endl << endl
+			<< "Some parts of the code were taken from the following packages/libraries:"
+			<< endl << endl
+			<< "Schmidt HA, Strimmer K, Vingron M, and von Haeseler A (2002)" << endl
+			<< "TREE-PUZZLE: maximum likelihood phylogenetic analysis using quartets" << endl
+			<< "and parallel computing. Bioinformatics, 18(3):502-504." << endl << endl
+
+			//<< "The source code to construct the BIONJ tree were taken from BIONJ software:"
+			//<< endl << endl
+			<< "Gascuel O (1997) BIONJ: an improved version of the NJ algorithm" << endl
+			<< "based on a simple model of sequence data. Mol. Bio. Evol., 14:685-695." << endl << endl
+
+			//<< "The Nexus file parser was taken from the Nexus Class Library:"
+			//<< endl << endl
+			<< "Paul O. Lewis (2003) NCL: a C++ class library for interpreting data files in" << endl
+			<< "NEXUS format. Bioinformatics, 19(17):2330-2331." << endl << endl
+
+			<< "Mascagni M and Srinivasan A (2000) Algorithm 806: SPRNG: A Scalable Library" << endl
+			<< "for Pseudorandom Number Generation. ACM Transactions on Mathematical Software," << endl
+			<< "26: 436-461." << endl << endl
+
+			<< "Guennebaud G, Jacob B, et al. (2010) Eigen v3. http://eigen.tuxfamily.org" << endl << endl;
+			/*
+			<< "The Modeltest 3.7 source codes were taken from:" << endl << endl
+			<< "David Posada and Keith A. Crandall (1998) MODELTEST: testing the model of"
+			<< endl << "DNA substitution. Bioinformatics, 14(9):817-8." << endl
+			*/
 }
 
-<<<<<<< HEAD
-void reportPhyloAnalysis(Params &params, string &original_model, Alignment &alignment, IQTree &tree,
-        vector<ModelInfo> &model_info) {
-    string outfile = params.out_prefix;
-
-    outfile += ".iqtree";
-    try {
-        ofstream out;
-        out.exceptions(ios::failbit | ios::badbit);
-        out.open(outfile.c_str());
-        out << "IQ-TREE " << iqtree_VERSION_MAJOR << "." << iqtree_VERSION_MINOR << "." << iqtree_VERSION_PATCH
-                << " built " << __DATE__ << endl << endl;
-        if (params.partition_file)
-            out << "Partition file name: " << params.partition_file << endl;
-        if (params.aln_file)
-            out << "Input file name: " << params.aln_file << endl;
-
-        if (params.user_file)
-            out << "User tree file name: " << params.user_file << endl;
-        out << "Type of analysis: ";
-        if (params.compute_ml_tree)
-            out << "tree reconstruction";
-        if (params.num_bootstrap_samples > 0) {
-            if (params.compute_ml_tree)
-                out << " + ";
-            out << "non-parametric bootstrap (" << params.num_bootstrap_samples << " replicates)";
-        }
-        out << endl;
-        out << "Random seed number: " << params.ran_seed << endl << endl;
-        out << "REFERENCES" << endl << "----------" << endl << endl;
-        reportReferences(out, original_model);
-
-        out << "SEQUENCE ALIGNMENT" << endl << "------------------" << endl << endl;
-        if (tree.isSuperTree()) {
-            out << "Input data: " << alignment.getNSeq() << " taxa with " << alignment.getNSite() << " partitions and "
-                    << tree.getAlnNSite() << " total sites ("
-                    << ((SuperAlignment*) tree.aln)->computeMissingData() * 100 << "% missing data)" << endl << endl;
-
-            PhyloSuperTree *stree = (PhyloSuperTree*) &tree;
-            int namelen = stree->getMaxPartNameLength();
-            int part;
-            out.width(namelen + 7);
-            out << left << "  ID  Name" << " #Seqs  #Sites  #Patterns  #Const_Sites" << endl;
-            out << string(namelen + 46, '-') << endl;
-            part = 0;
-            for (PhyloSuperTree::iterator it = stree->begin(); it != stree->end(); it++, part++) {
-                //out << "FOR PARTITION " << stree->part_info[part].name << ":" << endl << endl;
-                //reportAlignment(out, *((*it)->aln));
-                out.width(4);
-                out << right << part + 1 << "  ";
-                out.width(namelen);
-                out << left << stree->part_info[part].name << "  ";
-                out.width(5);
-                out << right << (*it)->aln->getNSeq() << "  ";
-                out.width(6);
-                out << (*it)->aln->getNSite() << "  ";
-                out.width(6);
-                out << (*it)->aln->getNPattern() << "      ";
-                out << round((*it)->aln->frac_const_sites * 100) << "%" << endl;
-            }
-            out << endl;
-        } else
-            reportAlignment(out, alignment);
-
-        out.precision(4);
-        out << fixed;
-
-        if (!model_info.empty()) {
-            out << "MODEL SELECTION" << endl << "---------------" << endl << endl;
-            if (tree.isSuperTree())
-                pruneModelInfo(model_info, (PhyloSuperTree*) &tree);
-            reportModelSelection(out, params, model_info, tree.isSuperTree());
-        }
-
-        out << "SUBSTITUTION PROCESS" << endl << "--------------------" << endl << endl;
-        if (tree.isSuperTree()) {
-            out << "Full partition model with separate branch lengths and models between partitions" << endl << endl;
-            PhyloSuperTree *stree = (PhyloSuperTree*) &tree;
-            PhyloSuperTree::iterator it;
-            int part;
-
-            out << "  ID  Model" << endl;
-            out << "-----------------" << endl;
-            for (it = stree->begin(), part = 0; it != stree->end(); it++, part++) {
-                out.width(4);
-                out << right << (part + 1) << "  ";
-                out << left << (*it)->getModelName() << endl;
-            }
-            out << endl;
-            for (it = stree->begin(), part = 0; it != stree->end(); it++, part++) {
-                out << "FOR PARTITION " << stree->part_info[part].name << ":" << endl << endl;
-                reportModel(out, *(*it));
-                reportRate(out, *(*it));
-            }
-        } else {
-            reportModel(out, tree);
-            reportRate(out, tree);
-        }
-
-        /*
-         out << "RATE HETEROGENEITY" << endl << "------------------" << endl
-         << endl;
-         if (tree.isSuperTree()) {
-         PhyloSuperTree *stree = (PhyloSuperTree*) &tree;
-         int part = 0;
-         for (PhyloSuperTree::iterator it = stree->begin();
-         it != stree->end(); it++, part++) {
-         out << "FOR PARTITION " << stree->part_info[part].name << ":"
-         << endl << endl;
-         reportRate(out, *(*it));
-         }
-         } else
-         reportRate(out, tree);
-         */
-        // Bootstrap analysis:
-        //Display as outgroup: a
-        if (original_model == "WHTEST") {
-            out << "TEST OF MODEL HOMOGENEITY" << endl << "-------------------------" << endl << endl;
-            out << "Delta of input data:                 " << params.whtest_delta << endl;
-            out << ".95 quantile of Delta distribution:  " << params.whtest_delta_quantile << endl;
-            out << "Number of simulations performed:     " << params.whtest_simulations << endl;
-            out << "P-value:                             " << params.whtest_p_value << endl;
-            if (params.whtest_p_value < 0.05) {
-                out << "RESULT: Homogeneity assumption is rejected (p-value cutoff 0.05)" << endl;
-            } else {
-                out << "RESULT: Homogeneity assumption is NOT rejected (p-value cutoff 0.05)" << endl;
-            }
-            out << endl << "*** For this result please cite:" << endl << endl;
-            out << "G. Weiss and A. von Haeseler (2003) Testing substitution models" << endl
-                    << "within a phylogenetic tree. Mol. Biol. Evol, 20(4):572-578" << endl << endl;
-        }
-
-        out << "TREE SEARCH" << endl << "-----------" << endl << endl << "Stopping rule: "
-                << ((params.stop_condition == SC_STOP_PREDICT) ? "Yes" : "No") << endl << "Number of iterations: "
-                << tree.stop_rule.getNumIterations() << endl << "Probability of deleting sequences: " << params.p_delete
-                << endl << "Number of representative leaves: " << params.k_representative << endl
-                << "NNI log-likelihood cutoff: " << tree.getNNICutoff() << endl << endl;
-
-        if (params.compute_ml_tree) {
-            out << "MAXIMUM LIKELIHOOD TREE" << endl << "-----------------------" << endl << endl;
-
-            tree.setRootNode(params.root);
-            out << "NOTE: Tree is UNROOTED although outgroup taxon '" << tree.root->name << "' is drawn at root"
-                    << endl;
-            if (params.partition_file)
-                out << "NOTE: Branch lengths are weighted average over all partitions" << endl
-                        << "      (weighted by the number of sites in the partitions)" << endl;
-            if (params.aLRT_replicates > 0 || params.gbo_replicates
-                    || (params.num_bootstrap_samples && params.compute_ml_tree)) {
-                out << "Numbers in parentheses are ";
-                if (params.aLRT_replicates > 0)
-                    out << "SH-aLRT supports";
-                if (params.num_bootstrap_samples && params.compute_ml_tree)
-                    out << " standard bootstrap supports";
-                if (params.gbo_replicates)
-                    out << " ultrafast bootstrap supports";
-                out << " (%)" << endl;
-            }
-            out << endl;
-            reportTree(out, params, tree, tree.getBestScore(), tree.logl_variance);
-
-            if (tree.isSuperTree()) {
-                PhyloSuperTree *stree = (PhyloSuperTree*) &tree;
-                int empty_branches = stree->countEmptyBranches();
-                if (empty_branches) {
-                    stringstream ss;
-                    ss << empty_branches << " undefined branch lengths in the overall tree!";
-                    outWarning(ss.str());
-                }
-                int part = 0;
-                for (PhyloSuperTree::iterator it = stree->begin(); it != stree->end(); it++, part++) {
-                    out << "FOR PARTITION " << stree->part_info[part].name << ":" << endl << endl;
-                    string root_name;
-                    if (params.root)
-                        root_name = params.root;
-                    else
-                        root_name = (*it)->aln->getSeqName(0);
-                    (*it)->root = (*it)->findNodeName(root_name);
-                    assert((*it)->root);
-                    reportTree(out, params, *(*it), (*it)->computeLikelihood(), (*it)->computeLogLVariance());
-                }
-            }
-
-        }
-        /*
-         if (params.write_intermediate_trees) {
-         out << endl << "CONSENSUS OF INTERMEDIATE TREES" << endl << "-----------------------" << endl << endl
-         << "Number of intermediate trees: " << tree.stop_rule.getNumIterations() << endl
-         << "Split threshold: " << params.split_threshold << endl
-         << "Burn-in: " << params.tree_burnin << endl << endl;
-         }*/
-
-        if (params.consensus_type == CT_CONSENSUS_TREE) {
-            out << "CONSENSUS TREE" << endl << "--------------" << endl << endl;
-            out << "Consensus tree is constructed from "
-                    << (params.num_bootstrap_samples ? params.num_bootstrap_samples : params.gbo_replicates)
-                    << " bootstrap trees" << endl << "Branches with bootstrap support >"
-                    << floor(params.split_threshold * 1000) / 10 << "% are kept";
-            if (params.split_threshold == 0.0)
-                out << " (extended consensus)";
-            if (params.split_threshold == 0.5)
-                out << " (majority-rule consensus)";
-            if (params.split_threshold >= 0.99)
-                out << " (strict consensus)";
-
-            out << endl << "Branch lengths are optimized by maximum likelihood on original alignment" << endl;
-            out << "Numbers in parentheses are bootstrap supports (%)" << endl << endl;
-
-            string con_file = params.out_prefix;
-            con_file += ".contree";
-            bool rooted = false;
-
-            tree.freeNode();
-            tree.readTree(con_file.c_str(), rooted);
-            tree.setAlignment(tree.aln);
-            tree.initializeAllPartialLh();
-            tree.fixNegativeBranch(false);
-            if (tree.isSuperTree())
-                ((PhyloSuperTree*) &tree)->mapTrees();
-            tree.optimizeAllBranches();
-            tree.printTree(con_file.c_str(), WT_BR_LEN | WT_BR_LEN_FIXED_WIDTH | WT_SORT_TAXA);
-            tree.sortTaxa();
-            tree.drawTree(out);
-            out << endl << "Consensus tree in newick format: " << endl << endl;
-            tree.printResultTree(out);
-            out << endl << endl;
-        }
-
-        /* evaluate user trees */
-        vector<TreeInfo> info;
-        IntVector distinct_trees;
-        if (params.treeset_file) {
-            evaluateTrees(params, &tree, info, distinct_trees);
-            out.precision(4);
-
-            out << endl << "USER TREES" << endl << "----------" << endl << endl;
-            out << "See " << params.treeset_file << ".trees for trees with branch lengths." << endl << endl;
-            if (params.topotest_replicates && info.size() > 1) {
-                if (params.do_weighted_test) {
-                    out << "Tree      logL    deltaL  bp-RELL    p-KH     p-SH    p-WKH    p-WSH    c-ELW" << endl;
-                    out << "-------------------------------------------------------------------------------" << endl;
-                } else {
-                    out << "Tree      logL    deltaL  bp-RELL    p-KH     p-SH    c-ELW" << endl;
-                    out << "-------------------------------------------------------------" << endl;
-
-                }
-            } else {
-                out << "Tree      logL    deltaL" << endl;
-                out << "-------------------------" << endl;
-
-            }
-            double maxL = -DBL_MAX;
-            int tid, orig_id;
-            for (tid = 0; tid < info.size(); tid++)
-                if (info[tid].logl > maxL)
-                    maxL = info[tid].logl;
-            for (orig_id = 0, tid = 0; orig_id < distinct_trees.size(); orig_id++) {
-                out.width(3);
-                out << right << orig_id + 1 << " ";
-                if (distinct_trees[orig_id] >= 0) {
-                    out << " = tree " << distinct_trees[orig_id] + 1 << endl;
-                    continue;
-                }
-                out.precision(3);
-                out.width(12);
-                out << info[tid].logl << " ";
-                out.width(7);
-                out << maxL - info[tid].logl;
-                if (!params.topotest_replicates || info.size() <= 1) {
-                    out << endl;
-                    tid++;
-                    continue;
-                }
-                out.precision(4);
-                out << "  ";
-                out.width(6);
-                out << info[tid].rell_bp;
-                if (info[tid].rell_confident)
-                    out << " + ";
-                else
-                    out << " - ";
-                out.width(6);
-                out << right << info[tid].kh_pvalue;
-                if (info[tid].kh_pvalue < 0.05)
-                    out << " - ";
-                else
-                    out << " + ";
-                out.width(6);
-                out << right << info[tid].sh_pvalue;
-                if (info[tid].sh_pvalue < 0.05)
-                    out << " - ";
-                else
-                    out << " + ";
-                if (params.do_weighted_test) {
-                    out.width(6);
-                    out << right << info[tid].wkh_pvalue;
-                    if (info[tid].wkh_pvalue < 0.05)
-                        out << " - ";
-                    else
-                        out << " + ";
-                    out.width(6);
-                    out << right << info[tid].wsh_pvalue;
-                    if (info[tid].wsh_pvalue < 0.05)
-                        out << " - ";
-                    else
-                        out << " + ";
-                }
-                out.width(6);
-                out << info[tid].elw_value;
-                if (info[tid].elw_confident)
-                    out << " +";
-                else
-                    out << " -";
-                out << endl;
-                tid++;
-            }
-            out << endl;
-
-            if (params.topotest_replicates) {
-                out << "deltaL  : logL difference from the maximal logl in the set." << endl
-                        << "bp-RELL : bootstrap proportion using RELL method (Kishino et al. 1990)." << endl
-                        << "p-KH    : p-value of one sided Kishino-Hasegawa test (1989)." << endl
-                        << "p-SH    : p-value of Shimodaira-Hasegawa test (2000)." << endl;
-                if (params.do_weighted_test) {
-                    out << "p-WKH   : p-value of weighted KH test." << endl << "p-WSH   : p-value of weighted SH test."
-                            << endl;
-                }
-                out << "c-ELW   : Expected Likelihood Weight (Strimmer & Rambaut 2002)." << endl << endl
-                        << "Plus signs denote the 95% confidence sets." << endl
-                        << "Minus signs denote significant exclusion." << endl << "All tests performed "
-                        << params.topotest_replicates << " resamplings using the RELL method." << endl;
-            }
-            out << endl;
-        }
-
-        time_t cur_time;
-        time(&cur_time);
-
-        char *date_str;
-        date_str = ctime(&cur_time);
-        out.unsetf(ios_base::fixed);
-        out << "TIME STAMP" << endl << "----------" << endl << endl << "Date and time: " << date_str
-                << "Total CPU time used: " << (double) params.run_time << " seconds (" << convert_time(params.run_time)
-                << ")" << endl << "Total wall-clock time used: " << getRealTime() - params.start_real_time
-                << " seconds (" << convert_time(getRealTime() - params.start_real_time) << ")" << endl << endl;
-
-        //reportCredits(out); // not needed, now in the manual
-        out.close();
-
-    } catch (ios::failure) {
-        outError(ERR_WRITE_OUTPUT, outfile);
-    }
-
-    cout << endl << "Analysis results written to: " << endl << "  IQ-TREE report:           " << params.out_prefix
-            << ".iqtree" << endl;
-    if (params.compute_ml_tree)
-        cout << "  Maximum-likelihood tree:  " << params.out_prefix << ".treefile" << endl;
-    if (!params.dist_file) {
-        cout << "  Juke-Cantor distances:    " << params.out_prefix << ".jcdist" << endl;
-        if (params.compute_ml_dist)
-            cout << "  Likelihood distances:     " << params.out_prefix << ".mldist" << endl;
-        if (params.partition_file)
-            cout << "  Concatenated alignment:   " << params.out_prefix << ".conaln" << endl;
-    }
-    if (tree.getRate()->getGammaShape() > 0)
-        cout << "  Gamma-distributed rates:  " << params.out_prefix << ".rate" << endl;
-
-    if (tree.getRate()->isSiteSpecificRate() || tree.getRate()->getPtnCat(0) >= 0)
-        cout << "  Site-rates by MH model:   " << params.out_prefix << ".rate" << endl;
-
-    if (params.print_site_lh)
-        cout << "  Site log-likelihoods:     " << params.out_prefix << ".sitelh" << endl;
-
-    if (params.write_intermediate_trees)
-        cout << "  All intermediate trees:   " << params.out_prefix << ".treels" << endl;
-
-    if (params.gbo_replicates) {
-        cout << endl << "Ultrafast bootstrap approximation results written to:" << endl
-                << "  Split support values:     " << params.out_prefix << ".splits" << endl
-                << "  Consensus tree:           " << params.out_prefix << ".contree" << endl;
-        if (params.print_ufboot_trees)
-            cout << "  UFBoot trees:             " << params.out_prefix << ".ufboot" << endl;
-
-    }
-
-    if (params.treeset_file) {
-        cout << "  Evaluated user trees:     " << params.out_prefix << ".trees" << endl;
-
-        if (params.print_tree_lh) {
-            cout << "  Tree log-likelihoods:   " << params.out_prefix << ".treelh" << endl;
-        }
-        if (params.print_site_lh) {
-            cout << "  Site log-likelihoods:     " << params.out_prefix << ".sitelh" << endl;
-        }
-    }
-    cout << "  Screen log file:          " << params.out_prefix << ".log" << endl;
-    /*	if (original_model == "WHTEST")
-     cout <<"  WH-TEST report:           " << params.out_prefix << ".whtest" << endl;*/
-    cout << endl;
-=======
 void reportPhyloAnalysis(Params &params, string &original_model,
 		Alignment &alignment, IQTree &tree, vector<ModelInfo> &model_info) {
 	string outfile = params.out_prefix;
@@ -948,16 +563,10 @@
 				out << "Numbers in parentheses are ";
 				if (params.aLRT_replicates > 0)
 					out << "SH-aLRT supports";
-				if (params.num_bootstrap_samples && params.compute_ml_tree) {
-					if (params.aLRT_replicates > 0)
-						out << " /";
+				if (params.num_bootstrap_samples && params.compute_ml_tree)
 					out << " standard bootstrap supports";
-				}
-				if (params.gbo_replicates) {
-					if (params.aLRT_replicates > 0)
-						out << " /";
+				if (params.gbo_replicates)
 					out << " ultrafast bootstrap supports";
-				}
 				out << " (%)" << endl;
 			}
 			out << endl;
@@ -1174,13 +783,9 @@
 	if (params.compute_ml_tree)
 		cout << "  Maximum-likelihood tree:  " << params.out_prefix
 				<< ".treefile" << endl;
-	if (!params.user_file) {
+	if (!params.user_file && !params.snni) {
 		cout << "  BIONJ tree:               " << params.out_prefix << ".bionj"
 				<< endl;
-		if (params.bestStart) {
-			cout << "  Parsimony tree:           " << params.out_prefix
-					<< ".parsimony" << endl;
-		}
 	}
 	if (!params.dist_file) {
 		cout << "  Juke-Cantor distances:    " << params.out_prefix << ".jcdist"
@@ -1234,90 +839,37 @@
 	/*	if (original_model == "WHTEST")
 	 cout <<"  WH-TEST report:           " << params.out_prefix << ".whtest" << endl;*/
 	cout << endl;
->>>>>>> 8348b9df
 
 }
 
 void checkZeroDist(Alignment *aln, double *dist) {
-    int ntaxa = aln->getNSeq();
-    IntVector checked;
-    checked.resize(ntaxa, 0);
-    int i, j;
-    for (i = 0; i < ntaxa - 1; i++) {
-        if (checked[i])
-            continue;
-        string str = "";
-        bool first = true;
-        for (j = i + 1; j < ntaxa; j++)
-            if (dist[i * ntaxa + j] <= 1e-6) {
-                if (first)
-                    str = "ZERO distance between sequences " + aln->getSeqName(i);
-                str += ", " + aln->getSeqName(j);
-                checked[j] = 1;
-                first = false;
-            }
-        checked[i] = 1;
-        if (str != "")
-            outWarning(str);
-    }
+	int ntaxa = aln->getNSeq();
+	IntVector checked;
+	checked.resize(ntaxa, 0);
+	int i, j;
+	for (i = 0; i < ntaxa - 1; i++) {
+		if (checked[i])
+			continue;
+		string str = "";
+		bool first = true;
+		for (j = i + 1; j < ntaxa; j++)
+			if (dist[i * ntaxa + j] <= 1e-6) {
+				if (first)
+					str = "ZERO distance between sequences "
+							+ aln->getSeqName(i);
+				str += ", " + aln->getSeqName(j);
+				checked[j] = 1;
+				first = false;
+			}
+		checked[i] = 1;
+		if (str != "")
+			outWarning(str);
+	}
 }
+
 
 void printAnalysisInfo(int model_df, IQTree& iqtree, Params& params) {
 //	if (!params.raxmllib) {
-<<<<<<< HEAD
-    cout << "Model of evolution: ";
-    if (iqtree.isSuperTree()) {
-        cout << iqtree.getModelName() << " (" << model_df << " free parameters)" << endl;
-    } else {
-        cout << iqtree.getModelName() << " with ";
-        switch (iqtree.getModel()->getFreqType()) {
-        case FREQ_EQUAL:
-            cout << "equal";
-            break;
-        case FREQ_EMPIRICAL:
-            cout << "counted";
-            break;
-        case FREQ_USER_DEFINED:
-            cout << "user-defined";
-            break;
-        case FREQ_ESTIMATE:
-            cout << "optimized";
-            break;
-        case FREQ_CODON_1x4:
-            cout << "counted 1x4";
-            break;
-        case FREQ_CODON_3x4:
-            cout << "counted 3x4";
-            break;
-        case FREQ_CODON_3x4C:
-            cout << "counted 3x4-corrected";
-            break;
-        default:
-            outError("Wrong specified state frequencies");
-        }
-        cout << " frequencies (" << model_df << " free parameters)" << endl;
-    }
-    cout << "Fixed branch lengths: " << ((params.fixed_branch_length) ? "Yes" : "No") << endl;
-    //cout << "Lambda for local search: " << params.lambda << endl;
-//	if (params.speed_conf != 1.0) {
-//		cout << "Confidence value for speed up NNI: ";
-//		if (params.new_heuristic)
-//			cout << "Using 50%*" << params.speed_conf << endl;
-//		else
-//			cout << "N" << params.speed_conf << " * delta" << params.speed_conf
-//					<< endl;
-//	} else {
-//		cout << "Speed up NNI: disabled " << endl;
-//	}
-//	cout << "NNI cutoff: " << params.nni_cutoff << endl;
-//	cout << "Approximate NNI: " << (params.approximate_nni ? "Yes" : "No")
-//			<< endl;
-    cout << "Speed NNI: " << (params.speednni ? "Yes" : "No") << endl;
-    cout << "Phylogenetic likelihood library: " << (params.pll ? "Yes" : "No") << endl;
-    cout << "Number of Newton-Raphson steps in NNI evaluation and branch length optimiazaion: " << NNI_MAX_NR_STEP
-            << " / " << PLL_NEWZPERCYCLE << endl;
-    cout << endl;
-=======
 	cout << "Model of evolution: ";
 	if (iqtree.isSuperTree()) {
 		cout << iqtree.getModelName() << " (" << model_df << " free parameters)" << endl;
@@ -1367,37 +919,39 @@
 	cout << "Approximate NNI: " << (params.approximate_nni ? "Yes" : "No")
 			<< endl;
 	cout << "Phylogenetic likelihood library: " << (params.pll ? "Yes" : "No") << endl;
-	cout << "Number of Newton-Raphson steps in NNI evaluation and branch length optimization: " << NNI_MAX_NR_STEP << " / " << PLL_NEWZPERCYCLE << endl;
+    cout << "Number of Newton-Raphson steps in NNI evaluation and branch length optimiazaion: " << NNI_MAX_NR_STEP
+            << " / " << PLL_NEWZPERCYCLE << endl;
 	cout << endl;
->>>>>>> 8348b9df
 }
 
-void computeMLDist(double &longest_dist, string &dist_file, double begin_time, IQTree& iqtree, Params& params,
-        Alignment* alignment, double &bestTreeScore) {
-    stringstream best_tree_string;
-    iqtree.printTree(best_tree_string, WT_BR_LEN + WT_TAXON_ID);
-    cout << "Computing ML distances based on estimated model parameters...";
-    double *ml_dist = NULL;
-    double *ml_var = NULL;
-    longest_dist = iqtree.computeDist(params, alignment, ml_dist, ml_var, dist_file);
-    cout << " " << (getCPUTime() - begin_time) << " sec" << endl;
-    cout << endl;
-    if (longest_dist > MAX_GENETIC_DIST * 0.99) {
-        outWarning("Some pairwise ML distances are too long (saturated)");
-        //cout << "Some ML distances are too long, using old distances..." << endl;
-    } //else
-    {
-        if (!iqtree.dist_matrix) {
-            iqtree.dist_matrix = new double[alignment->getNSeq() * alignment->getNSeq()];
-        }
-        if (!iqtree.var_matrix) {
-            iqtree.var_matrix = new double[alignment->getNSeq() * alignment->getNSeq()];
-        }
-        memmove(iqtree.dist_matrix, ml_dist, sizeof(double) * alignment->getNSeq() * alignment->getNSeq());
-        memmove(iqtree.var_matrix, ml_var, sizeof(double) * alignment->getNSeq() * alignment->getNSeq());
-    }
-    delete[] ml_dist;
-    delete[] ml_var;
+void computeMLDist(double &longest_dist, string &dist_file, double begin_time,
+		IQTree& iqtree, Params& params, Alignment* alignment, double &bestTreeScore) {
+	stringstream best_tree_string;
+	iqtree.printTree(best_tree_string, WT_BR_LEN + WT_TAXON_ID);
+	cout << "Computing ML distances based on estimated model parameters...";
+	double *ml_dist = NULL;
+    double *ml_var = NULL;
+    longest_dist = iqtree.computeDist(params, alignment, ml_dist, ml_var, dist_file);
+	cout << " " << (getCPUTime() - begin_time) << " sec" << endl;
+	cout << endl;
+	if (longest_dist > MAX_GENETIC_DIST * 0.99) {
+		outWarning("Some pairwise ML distances are too long (saturated)");
+		//cout << "Some ML distances are too long, using old distances..." << endl;
+	} //else
+	{
+		if ( !iqtree.dist_matrix ) {
+	        iqtree.dist_matrix = new double[alignment->getNSeq() * alignment->getNSeq()];
+		}
+		if ( !iqtree.var_matrix ) {
+	        iqtree.var_matrix = new double[alignment->getNSeq() * alignment->getNSeq()];
+		}
+		memmove(iqtree.dist_matrix, ml_dist,
+                sizeof (double) * alignment->getNSeq() * alignment->getNSeq());
+        memmove(iqtree.var_matrix, ml_var,
+				sizeof(double) * alignment->getNSeq() * alignment->getNSeq());
+	}
+	delete[] ml_dist;
+    delete[] ml_var;
 }
 
 void runPhyloAnalysis(Params &params, string &original_model, Alignment* &alignment, IQTree &iqtree,
@@ -1405,8 +959,7 @@
     double t_begin, t_end;
     t_begin = getCPUTime();
 
-    /*if PLL is used for likelihood computation, then make sure to deallocate
-    all other memory used by IQ-TREE */
+    /*if PLL is used for likelihood computation, then make sure to deallocate all other memory used by IQ-TREE */
     if (params.pllModOpt) {
         iqtree.deleteAllPartialLh();
     }
@@ -1425,6 +978,7 @@
     } catch (string & str) {
         outError(str);
     }
+
     iqtree.setModel(iqtree.getModelFactory()->model);
     iqtree.setRate(iqtree.getModelFactory()->site_rate);
 
@@ -1434,7 +988,7 @@
         }
     }
 
-    if (params.inni || params.pll) {
+    if (params.snni || params.pll) {
         /* Initialized all data structure for PLL*/
         iqtree.pllAttr.rateHetModel = PLL_GAMMA;
         iqtree.pllAttr.fastScaling = PLL_FALSE;
@@ -1472,7 +1026,6 @@
                 i++;
                 int curLen = ((*it))->getAlnNSite();
                 if ((*it)->aln->num_states == 4) {
-                    //cout << "HELLO DNA" << endl;
                     pllPartitionFileHandle << "DNA";
                 } else if ((*it)->getModel()) {
                     pllPartitionFileHandle << (*it)->getModel()->name;
@@ -1481,7 +1034,6 @@
                 pllPartitionFileHandle << ", p" << i << " = " << startPos << "-" << startPos + curLen - 1 << endl;
                 startPos = startPos + curLen;
             }
-
         } else {
             /* create a partition file */
             string model;
@@ -1490,7 +1042,6 @@
             } else if (iqtree.getModel()) {
                 model = iqtree.getModel()->name;
             } else {
-                //model = "WAG"; // TODO: Change this hard-coded model
                 model = iqtree.getModelName();
             }
             pllPartitionFileHandle << model << ", p1 = " << "1-" << iqtree.getAlnNSite() << endl;
@@ -1535,7 +1086,6 @@
      }
      */
 
-    /* initialize tree, either by user tree or BioNJ tree */
     double longest_dist;
     string dist_file;
     double begin_time = getCPUTime();
@@ -1558,27 +1108,24 @@
         checkZeroDist(alignment, iqtree.dist_matrix);
         if (longest_dist > MAX_GENETIC_DIST * 0.99) {
             outWarning("Some pairwise distances are too long (saturated)");
-            //cout << "Some distances are too long, computing observed distances..." << endl;
-            //longest_dist = iqtree.computeObsDist(params, alignment, iqtree.dist_matrix, dist_file);
-            //assert(longest_dist <= 1.0);
         }
     }
 
-    int numParsTree;
+    int numInitTrees;
     // start the search with user-defined tree
     if (params.user_file) {
         cout << "READING INPUT TREE FILE " << params.user_file << " ..." << endl;
         bool myrooted = params.is_rooted;
         iqtree.readTree(params.user_file, myrooted);
         iqtree.setAlignment(alignment);
-        numParsTree = 1;
+        numInitTrees = 1;
         // Create parsimony tree using IQ-Tree kernel
     } else if (params.parsimony_tree && !params.pll) {
         cout << endl;
         cout << "CREATING PARSIMONY TREE BY IQTree ..." << endl;
         iqtree.computeParsimonyTree(params.out_prefix, alignment);
-        numParsTree = 1;
-    } else if (params.inni) {
+        numInitTrees = 1;
+    } else if (params.snni) {
         cout << endl;
         cout << "CREATING THE INITIAL MAXIMUM PARSIMONY TREE ... ";
         double start = getCPUTime();
@@ -1586,19 +1133,17 @@
         iqtree.pllInst->randomNumberSeed = params.ran_seed;
         pllComputeRandomizedStepwiseAdditionParsimonyTree(iqtree.pllInst, iqtree.pllPartitions);
         Tree2String(iqtree.pllInst->tree_string, iqtree.pllInst, iqtree.pllPartitions, iqtree.pllInst->start->back,
-        PLL_FALSE,
-        PLL_TRUE, PLL_FALSE, PLL_FALSE, PLL_FALSE, PLL_SUMMARIZE_LH,
-        PLL_FALSE, PLL_FALSE);
+                PLL_FALSE, PLL_TRUE, PLL_FALSE, PLL_FALSE, PLL_FALSE, PLL_SUMMARIZE_LH, PLL_FALSE, PLL_FALSE);
         iqtree.readTreeString(string(iqtree.pllInst->tree_string));
         double end = getCPUTime();
         cout << end - start << " seconds" << endl;
-        numParsTree = params.numParsTrees;
+        numInitTrees = params.numParsTrees;
     } else {
         double start = getCPUTime();
         // This is the old default option: using BIONJ as starting tree
         iqtree.computeBioNJ(params, alignment, dist_file);
         cout << getCPUTime() - start << " seconds" << endl;
-        numParsTree = 1;
+        numInitTrees = 1;
     }
 
     if (params.root) {
@@ -1610,22 +1155,15 @@
     }
 
     /* Fix if negative branch lengths detected */
-    //double fixed_length = 0.001;
-<<<<<<< HEAD
     bool fixbranch = false;
     if (!params.user_file) {
         fixbranch = true;
     }
-
     int fixed_number = iqtree.fixNegativeBranch(fixbranch);
-=======
-    int fixed_number = iqtree.fixNegativeBranch(false);
->>>>>>> 8348b9df
-    if (fixed_number) {
+    if (fixed_number && params.user_file) {
         cout << "WARNING: " << fixed_number << " undefined/negative branch lengths are initialized with parsimony"
                 << endl;
     }
-
 
     bool test_only = params.model_name.substr(0, 8) == "TESTONLY";
     /* initialize substitution model */
@@ -1647,7 +1185,6 @@
         }
     }
 
-<<<<<<< HEAD
     if (params.model_name == "WHTEST") {
         if (alignment->num_states != 4)
             outError("Weiss & von Haeseler test of model homogeneity only works for DNA");
@@ -1657,8 +1194,29 @@
     assert(iqtree.aln);
     iqtree.optimize_by_newton = params.optimize_by_newton;
     iqtree.sse = params.SSE;
-    if (params.gbo_replicates) {
+    if (params.gbo_replicates)
         params.speed_conf = 1.0;
+    try {
+        if (!iqtree.getModelFactory()) {
+            if (iqtree.isSuperTree()) {
+                if (params.partition_type) {
+                    iqtree.setModelFactory(new PartitionModelPlen(params, (PhyloSuperTreePlen*) &iqtree));
+                } else
+                    iqtree.setModelFactory(new PartitionModel(params, (PhyloSuperTree*) &iqtree));
+            } else {
+                iqtree.setModelFactory(new ModelFactory(params, &iqtree));
+            }
+        }
+    } catch (string & str) {
+        outError(str);
+    }
+    iqtree.setModel(iqtree.getModelFactory()->model);
+    iqtree.setRate(iqtree.getModelFactory()->site_rate);
+
+    if (params.pll) {
+        if (iqtree.getRate()->getNDiscreteRate() == 1) {
+            // TODO: change rateHetModel to PLL_CAT in case of non-Gamma model
+        }
     }
 
     iqtree.setStartLambda(params.lambda);
@@ -1690,7 +1248,7 @@
         cout << "Current tree log-likelihood: " << iqtree.curScore << endl;
         cout << endl;
         Tree2String(iqtree.pllInst->tree_string, iqtree.pllInst, iqtree.pllPartitions, iqtree.pllInst->start->back,
-        PLL_FALSE, PLL_TRUE, PLL_FALSE, PLL_FALSE, PLL_FALSE, PLL_SUMMARIZE_LH, PLL_FALSE, PLL_FALSE);
+                PLL_FALSE, PLL_TRUE, PLL_FALSE, PLL_FALSE, PLL_FALSE, PLL_SUMMARIZE_LH, PLL_FALSE, PLL_FALSE);
         initTree = string(iqtree.pllInst->tree_string);
     } else {
         uint64_t mem_size = iqtree.getMemoryRequired();
@@ -1705,15 +1263,17 @@
                 params.model_eps = 0.1;
             } else if (alignment->num_states == 20) {
                 params.model_eps = 0.01;
+            } else {
+                params.model_eps = 0.001;
             }
         }
-
         cout.precision(6);
-        cout << "Optimize model parameters " << (params.optimize_model_rate_joint ? "jointly" : "") << " (log-likelihood tolerance "
-                << params.model_eps << ")... " << endl;
+        cout << "Optimize model parameters " << (params.optimize_model_rate_joint ? "jointly" : "")
+                << " (log-likelihood tolerance " << params.model_eps << ")... " << endl;
 
         // Optimize model parameters and branch lengths using ML for the initial tree
-        iqtree.curScore = iqtree.getModelFactory()->optimizeParameters(params.fixed_branch_length, true, params.model_eps);
+        iqtree.curScore = iqtree.getModelFactory()->optimizeParameters(params.fixed_branch_length, true,
+                params.model_eps);
         cout << endl;
         initTree = iqtree.getTreeString();
     }
@@ -1723,7 +1283,7 @@
     // Compute maximum likelihood distance
     double bestTreeScore = iqtree.bestScore;
     // ML distance is only needed for IQP
-    if (params.inni || params.min_iterations == 1) {
+    if (params.snni || params.min_iterations == 1) {
         params.compute_ml_dist = false;
     }
     if (!params.dist_file && params.compute_ml_dist) {
@@ -1764,16 +1324,15 @@
     } else {
         iqtree.searchinfo.evalType = ONE_BRAN_OPT;
     }
-
     if (params.min_iterations > 0) {
-        if (params.evol) {
+        if (params.snni) {
             iqtree.refTreeSet.clear();
             iqtree.refTreeSetSorted.clear();
         }
         double initTime = getCPUTime();
         int nni_count = 0;
         int nni_steps = 0;
-        string *parsTree = new string[numParsTree];
+        string *parsTree = new string[numInitTrees];
         parsTree[0] = initTree;
 
         // input the tree optimized by IQ-TREE into PLL
@@ -1786,63 +1345,70 @@
             pllNewickParseDestroy(&newick);
         }
 
-        for (int treeNr = 0; treeNr < numParsTree; treeNr++) {
+        for (int treeNr = 0; treeNr < numInitTrees; treeNr++) {
+            // The first parsimony tree was already created, so we don't need to
+            // re-create it here.
             if (treeNr >= 1) {
                 iqtree.pllInst->randomNumberSeed = params.ran_seed + treeNr * 12345;
                 pllComputeRandomizedStepwiseAdditionParsimonyTree(iqtree.pllInst, iqtree.pllPartitions);
                 Tree2String(iqtree.pllInst->tree_string, iqtree.pllInst, iqtree.pllPartitions,
-                        iqtree.pllInst->start->back,
-                        PLL_FALSE,
-                        PLL_TRUE, PLL_FALSE, PLL_FALSE, PLL_FALSE,
-                        PLL_SUMMARIZE_LH,
-                        PLL_FALSE, PLL_FALSE);
+                        iqtree.pllInst->start->back, PLL_FALSE, PLL_TRUE, PLL_FALSE, PLL_FALSE, PLL_FALSE,
+                        PLL_SUMMARIZE_LH, PLL_FALSE, PLL_FALSE);
                 string parsTreeString = string(iqtree.pllInst->tree_string);
                 parsTree[treeNr] = parsTreeString;
+
+                // Initialize branch lengths of the parsimony tree using parsimony method
                 iqtree.readTreeString(parsTreeString);
-                iqtree.initializeAllPartialLh();
+                iqtree.initializeAllPartialPars();
                 iqtree.clearAllPartialLH();
                 iqtree.fixNegativeBranch(true);
+
+                // Input the new parsimony tree with branch lengths into PLL
                 string tree = iqtree.getTreeString();
                 pllNewickTree *newick = pllNewickParseString(tree.c_str());
                 pllTreeInitTopologyNewick(iqtree.pllInst, newick, PLL_FALSE);
                 pllNewickParseDestroy(&newick);
             }
 
-            /*** Do NNI tree search on the starting parsimony trees ****/
+            /*** Do NNI tree search on the starting parsimony trees ***/
             string intermediate_tree;
             if (params.pll) {
+                /***** PLL ******/
                 pllEvaluateGeneric(iqtree.pllInst, iqtree.pllPartitions, iqtree.pllInst->start, PLL_TRUE, PLL_FALSE);
-                pllTreeEvaluate(iqtree.pllInst, iqtree.pllPartitions, params.numSmoothTree);
-                //pllTreeEvaluate(iqtree.pllInst, iqtree.pllPartitions, 100);
+                pllTreeEvaluate(iqtree.pllInst, iqtree.pllPartitions, 8);
                 iqtree.curScore = iqtree.pllInst->likelihood;
-                cout << "logl of starting tree " << treeNr + 1 << ": " << iqtree.curScore << endl;
+                cout << "Logl of starting tree " << treeNr + 1 << ": " << iqtree.curScore << endl;
+                if (params.nni5) {
+                    iqtree.searchinfo.evalType = FIVE_BRAN_OPT;
+                } else {
+                    iqtree.searchinfo.evalType = ONE_BRAN_OPT;
+                }
                 iqtree.curScore = iqtree.pllOptimizeNNI(nni_count, nni_steps, iqtree.searchinfo);
-                cout << "logl of fastNNI " << treeNr + 1 << ": " << iqtree.curScore << " (NNIs: " << nni_count
+                cout << "Logl of fastNNI " << treeNr + 1 << ": " << iqtree.curScore << " (NNIs: " << nni_count
                         << " / NNI steps: " << nni_steps << ")" << endl;
                 Tree2String(iqtree.pllInst->tree_string, iqtree.pllInst, iqtree.pllPartitions,
-                        iqtree.pllInst->start->back,
-                        PLL_TRUE, PLL_TRUE, PLL_FALSE, PLL_FALSE, PLL_FALSE,
+                        iqtree.pllInst->start->back, PLL_TRUE, PLL_TRUE, PLL_FALSE, PLL_FALSE, PLL_FALSE,
                         PLL_SUMMARIZE_LH, PLL_FALSE, PLL_FALSE);
                 intermediate_tree = string(iqtree.pllInst->tree_string);
             } else {
+                /******* IQ-TREE ******/
                 iqtree.readTreeString(parsTree[treeNr]);
                 iqtree.initializeAllPartialLh();
-                iqtree.fixNegativeBranch(true);
                 if (iqtree.isSuperTree())
                     ((PhyloSuperTree*) &iqtree)->mapTrees();
                 iqtree.clearAllPartialLH();
-                iqtree.curScore = iqtree.optimizeAllBranches(params.numSmoothTree);
-                cout << "logl of starting tree " << treeNr + 1 << ": " << iqtree.curScore << endl;
+                iqtree.curScore = iqtree.optimizeAllBranches(8);
+                cout << "Logl of starting tree " << treeNr + 1 << ": " << iqtree.curScore << endl;
                 iqtree.curScore = iqtree.optimizeNNI(nni_count, nni_steps);
-                cout << "logl of fastNNI " << treeNr + 1 << ": " << iqtree.curScore << " (NNIs: " << nni_count
+                cout << "Logl of fastNNI " << treeNr + 1 << ": " << iqtree.curScore << " (NNIs: " << nni_count
                         << " / NNI steps: " << nni_steps << ")" << endl;
-                stringstream tree;
-                iqtree.printTree(tree);
-                intermediate_tree = tree.str();
+                intermediate_tree = iqtree.getTreeString();
             }
 
+            // Better tree is found
             if (iqtree.curScore > iqtree.bestScore) {
                 if (params.modOpt) {
+                    // Optimize model parameters using PLL
                     if (params.pllModOpt) {
                         cout << "Optimizing model parameters by PLL ... ";
                         double stime = getCPUTime();
@@ -1851,19 +1417,17 @@
                         double etime = getCPUTime();
                         cout << etime - stime << " seconds" << endl;
                         Tree2String(iqtree.pllInst->tree_string, iqtree.pllInst, iqtree.pllPartitions,
-                                iqtree.pllInst->start->back,
-                                PLL_TRUE, PLL_TRUE, PLL_FALSE, PLL_FALSE,
-                                PLL_FALSE,
+                                iqtree.pllInst->start->back, PLL_TRUE, PLL_TRUE, PLL_FALSE, PLL_FALSE, PLL_FALSE,
                                 PLL_SUMMARIZE_LH, PLL_FALSE, PLL_FALSE);
                         intermediate_tree = string(iqtree.pllInst->tree_string);
                     } else {
+                        // Optimize model parameters using IQ-TREE
                         if (params.pll) {
                             iqtree.readTreeString(intermediate_tree);
                             iqtree.initializeAllPartialLh();
                             iqtree.clearAllPartialLH();
                         }
-                        //double time_s = getCPUTime();
-                        // Back up model parameters
+                        // Back up model parameters in case something goes wrong
                         double *rate_param_bk = NULL;
                         if (iqtree.aln->num_states == 4) {
                             rate_param_bk = new double[6];
@@ -1873,7 +1437,8 @@
                         cout.precision(6);
                         cout << "Re-estimate model parameters using logl epsilon =  " << params.model_eps << endl;
                         // Now re-estimate the model parameters
-                        double modOptScore = iqtree.getModelFactory()->optimizeParameters(params.fixed_branch_length, false, params.model_eps);
+                        double modOptScore = iqtree.getModelFactory()->optimizeParameters(params.fixed_branch_length,
+                                false, params.model_eps);
                         //cout << getCPUTime() - time_s << "s " << endl;
                         if (modOptScore < iqtree.curScore) {
                             cout << "  BUG: Tree logl gets worse after model optimization!" << endl;
@@ -1888,25 +1453,25 @@
                             dynamic_cast<RateGamma*>(iqtree.getRate())->setGammaShape(alpha_bk);
                             iqtree.getModel()->decomposeRateMatrix();
                             cout << "Reset rate parameters!" << endl;
+                            // There is something wrong with this alignment, stop optimizing model parameters
+                            params.modOpt = false;
                         } else {
-                            //iqtree.curScore = modOptScore;
+                            // update PLL with the new model parameters and new best tree
                             intermediate_tree = iqtree.getTreeString();
                             if (params.pll) {
+                                // update PLL with the new model parameters
                                 iqtree.inputModelParam2PLL();
-                                // recompute the curScore using PLL
-                                //curScore = inputTree2PLL(intermediate_tree);
-                                iqtree.deleteAllPartialLh();
                             }
                         }
+                        iqtree.deleteAllPartialLh();
                     }
-                    iqtree.setBestTree(intermediate_tree, iqtree.curScore);
-                    cout << "BETTER SCORE FOUND: " << iqtree.bestScore << endl;
                 }
+                iqtree.setBestTree(intermediate_tree, iqtree.curScore);
+                cout << "BETTER SCORE FOUND: " << iqtree.bestScore << endl;
             }
-            if (params.evol) {
+            if (params.snni) {
                 iqtree.updateRefTreeSet(intermediate_tree, iqtree.curScore);
             }
-
             double min_elapsed = (getCPUTime() - begin_time) / 60;
             if (min_elapsed > params.maxtime) {
                 cout << "Maximal running time of " << params.maxtime << " minutes reached" << endl;
@@ -1914,32 +1479,34 @@
             }
         }
 
+        /*** End of explorative phase ***/
+
         iqtree.readTreeString(iqtree.bestTreeString);
         iqtree.curScore = iqtree.bestScore;
-
         delete[] parsTree;
         cout << endl;
         cout << "Initial phase: tree logl = " << iqtree.bestScore << " / CPU time: " << getCPUTime() - initTime << endl;
-        if (verbose_mode >= VB_MED) {
-            if (params.evol) {
-                iqtree.printLoglInTreePop();
-            }
-        }
+        if (params.snni) {
+            iqtree.printLoglInTreePop();
+        }
+        if (params.pll) {
+            iqtree.bestScore = iqtree.curScore = iqtree.inputTree2PLL(iqtree.bestTreeString, true);
+        }
+        cout << "Initial phase: tree log-likelihood = " << iqtree.bestScore << " / CPU time: "
+                << getCPUTime() - initTime << endl;
 
         if (iqtree.isSuperTree()) {
             ((PhyloSuperTree*) &iqtree)->mapTrees();
         }
 
-        // deallocate partial likelihood within IQTree kernel to save memory when PLL is used */
-        if (params.pll)
-            iqtree.deleteAllPartialLh();
-
         /* FOR PARTITION MODEL */
-        if (iqtree.isSuperTree())
+        if (iqtree.isSuperTree()) {
             ((PhyloSuperTree*) &iqtree)->computeBranchLengths();
-
-        if (iqtree.isSuperTree())
+        }
+
+        if (iqtree.isSuperTree()) {
             ((PhyloSuperTree*) &iqtree)->computeBranchLengths();
+        }
 
         if (params.leastSquareNNI) {
             iqtree.computeSubtreeDists();
@@ -1951,6 +1518,10 @@
             cout << endl << "Testing model homogeneity by Weiss & von Haeseler (2003)..." << endl;
             WHTest(params, iqtree);
         }
+
+        /*double sum_scaling = 1.0;
+         if (!tree.checkEqualScalingFactor(sum_scaling))
+         cout << "Scaling factor not equal along the tree" << endl;*/
 
         NodeVector pruned_taxa;
         StrVector linked_name;
@@ -1994,20 +1565,21 @@
 
         /* DO THOROUGH TREE SEARCH */
         if (params.k_representative > 0 /*&&  params.min_iterations > 1*/) {
-            if (params.inni) {
+            if (params.snni) {
                 cout << endl << "START STOCHASTIC NNI SEARCH WITH THE FOLLOWING PARAMETERS" << endl;
             } else {
                 cout << endl << "START IQPNNI SEARCH WITH THE FOLLOWING PARAMETERS" << endl;
+                cout << "Important quartets assessed on: "
+                        << ((params.iqp_assess_quartet == IQP_DISTANCE) ?
+                                "Distance" : ((params.iqp_assess_quartet == IQP_PARSIMONY) ? "Parsimony" : "Bootstrap"))
+                        << endl;
             }
-            if (!params.inni) {
+            if (!params.snni) {
                 cout << "Number of representative leaves  : " << params.k_representative << endl;
                 cout << "Probability of deleting sequences: " << iqtree.getProbDelete() << endl;
                 cout << "Number of leaves to be deleted   : " << iqtree.getDelete() << endl;
-            } else if (params.inni) {
+            } else {
                 cout << "Perturbation strength: " << params.pertubSize << endl;
-            }
-            cout << "Evolutionary approach: " << (params.evol ? "Yes" : "No") << endl;
-            if (params.evol) {
                 cout << "Population size: " << params.popSize << endl;
             }
             cout << "Use automatic stopping rule: " << (params.autostop ? "Yes" : "No") << endl;
@@ -2017,19 +1589,13 @@
                 cout << "Maximum running time: " << params.maxtime << " minutes" << endl;
             } else {
                 cout << "Number of iterations: ";
-                if (params.stop_condition == SC_FIXED_ITERATION)
+                if (params.stop_condition == SC_FIXED_ITERATION) {
                     cout << params.min_iterations << endl;
-                else
+                } else {
                     cout << "predicted in [" << params.min_iterations << "," << params.max_iterations
                             << "] (confidence " << params.stop_confidence << ")" << endl;
+                }
             }
-            if (!params.inni) {
-                cout << "Important quartets assessed on: "
-                        << ((params.iqp_assess_quartet == IQP_DISTANCE) ?
-                                "Distance" : ((params.iqp_assess_quartet == IQP_PARSIMONY) ? "Parsimony" : "Bootstrap"))
-                        << endl;
-            }
-
             cout << "NNI assessed on: " << ((params.nni5) ? "5 branches" : "1 branch") << endl;
             cout << "SSE instructions: " << ((iqtree.sse) ? "Yes" : "No") << endl;
             cout << "Branch length optimization method   : " << ((iqtree.optimize_by_newton) ? "Newton" : "Brent")
@@ -2086,6 +1652,7 @@
             iqtree.curScore = iqtree.optimizeNNI(nni_count, nni_steps);
             cout << "Log-likelihood	after reoptimizing full tree: " << iqtree.curScore << endl;
             //iqtree.setBestScore(iqtree.getModelFactory()->optimizeParameters(params.fixed_branch_length, true, params.model_eps));
+
         }
 
         cputime_search_end = getCPUTime();
@@ -2103,7 +1670,8 @@
                 iqtree.initializeAllPartialLh();
                 iqtree.clearAllPartialLH();
                 cout << "Optimizing model parameters" << endl;
-                iqtree.setBestScore(iqtree.getModelFactory()->optimizeParameters(params.fixed_branch_length, true, 0.01));
+                iqtree.setBestScore(
+                        iqtree.getModelFactory()->optimizeParameters(params.fixed_branch_length, true, 0.01));
             }
         } else {
             iqtree.setBestScore(iqtree.curScore);
@@ -2113,12 +1681,10 @@
             ((PhyloSuperTree*) &iqtree)->computeBranchLengths();
 
         cout << endl;
+        iqtree.printLoglInTreePop();
+        iqtree.printRefTrees();
+        cout << endl;
         cout << "BEST SCORE FOUND : " << iqtree.getBestScore() << endl;
-
-        if (params.evol) {
-            iqtree.printLoglInTreePop();
-            iqtree.printRefTrees();
-        }
 
         /* root the tree at the first sequence */
         iqtree.root = iqtree.findLeafName(alignment->getSeqName(0));
@@ -2128,7 +1694,10 @@
 
         if (!params.pllModOpt) {
             myscore = iqtree.getBestScore();
-            iqtree.computePatternLikelihood(pattern_lh, &myscore);
+            // who changed computeLikelihood to computePatternLikelihood? I now commented out
+            // computePatternLikelihood
+            //iqtree.computePatternLikelihood(pattern_lh, &myscore);
+            iqtree.computeLikelihood(pattern_lh);
 
             // compute logl variance
             iqtree.logl_variance = iqtree.computeLogLVariance();
@@ -2146,6 +1715,7 @@
                 string partition_info = params.out_prefix;
                 partition_info += ".partinfo.nex";
                 ((PhyloSuperTree*) (&iqtree))->printPartition(partition_info.c_str());
+
             }
 
             if (params.mvh_site_rate) {
@@ -2163,17 +1733,27 @@
                     printSiteLh(site_lh_file.c_str(), &iqtree);
                 }
             }
+
             if ((params.aLRT_replicates > 0 || params.localbp_replicates > 0) && !iqtree.isSuperTree()) {
                 mytime = getCPUTime();
                 cout << endl;
-                cout << "Testing tree branches by SH-like aLRT with " << params.aLRT_replicates << " replicates..." << endl;
+                cout << "Testing tree branches by SH-like aLRT with " << params.aLRT_replicates << " replicates..."
+                        << endl;
                 iqtree.setRootNode(params.root);
                 //if (tree.isSuperTree()) ((PhyloSuperTree*)&tree)->mapTrees();
-                num_low_support = iqtree.testAllBranches(params.aLRT_threshold, myscore, pattern_lh, params.aLRT_replicates,
-                        params.localbp_replicates);
+                num_low_support = iqtree.testAllBranches(params.aLRT_threshold, myscore, pattern_lh,
+                        params.aLRT_replicates, params.localbp_replicates);
                 //cout << num_low_support << " branches show low support values (<= " << params.aLRT_threshold << "%)" << endl;
                 cout << "CPU Time used:  " << getCPUTime() - mytime << " sec." << endl;
+                //delete [] pattern_lh;
+                /*
+                 string out_file = params.out_prefix;
+                 out_file += ".alrt";
+                 tree.writeInternalNodeNames(out_file);
+
+                 cout << "Support values written to " << out_file << endl;*/
             }
+
             string rate_file = params.out_prefix;
             rate_file += ".rate";
             iqtree.getRate()->writeSiteRates(rate_file.c_str());
@@ -2195,6 +1775,7 @@
                     outError(ERR_WRITE_OUTPUT, rate_file);
                 }
             }
+
             if (params.gbo_replicates > 0) {
                 if (!params.online_bootstrap)
                     runGuidedBootstrap(params, alignment, iqtree);
@@ -2225,554 +1806,14 @@
         //printf( "Total time used: %8.6f seconds.\n", (double) params.run_time );
 
         iqtree.printResultTree();
-
         if (params.out_file)
             iqtree.printTree(params.out_file);
 
         delete[] pattern_lh;
     }
-=======
-    cout.precision(6);
-	cout << "Optimize model parameters " << (params.optimize_model_rate_joint ? "jointly":"")
-			<< " (tolerace " << params.model_eps << ")... " << endl;
-
-    // Optimize model parameters and branch lengths using ML for the initial tree
-    iqtree.curScore = iqtree.getModelFactory()->optimizeParameters(params.fixed_branch_length, true, params.model_eps);
-    iqtree.bestScore = iqtree.curScore;
-
-	// Save current tree to a string
-	iqtree.printTree(initTree);
-	string bestTreeString = initTree.str();
-
-	// Compute maximum likelihood distance
-	double bestTreeScore = iqtree.bestScore;
-	if (params.inni || params.min_iterations == 1) {
-		params.compute_ml_dist = false;
-	}
-	if (!params.dist_file && params.compute_ml_dist) {
-		computeMLDist(longest_dist, dist_file, getCPUTime(), iqtree, params, alignment, bestTreeScore);
-	}
-
-    if (!params.fixed_branch_length && params.leastSquareBranch) {
-        cout << "Computing Least Square branch lengths " << endl;
-        iqtree.optimizeAllBranchesLS();
-        iqtree.curScore = iqtree.computeLikelihood();
-        iqtree.printResultTree("LeastSquareTree");
-	}
-
-	double cputime_search_start, cputime_search_end;
-	double clocktime_search_start, clocktime_search_end;
-	cputime_search_start = getCPUTime();
-	clocktime_search_start = getRealTime();
-
-	if (params.parsimony) {
-		iqtree.enable_parsimony = true;
-		iqtree.pars_scores = new double[3000];
-		iqtree.lh_scores = new double[3000];
-		for (int i = 0; i < 3000; i++) {
-			iqtree.pars_scores[i] = 0;
-			iqtree.lh_scores[i] = 0;
-		}
-		iqtree.cur_pars_score = iqtree.computeParsimony();
-	}
-
-	if (params.min_iterations > 0) {
-		double initTime = getCPUTime();
-		int nni_count = 0;
-		int nni_steps = 0;
-		string *parsTree = new string[numParsTree];
-		parsTree[0] = initTree.str();
-		if (params.pll) {
-			pllNewickTree *newick = pllNewickParseString(parsTree[0].c_str());
-			pllTreeInitTopologyNewick(iqtree.pllInst, newick, PLL_FALSE);
-			pllInitModel(iqtree.pllInst, iqtree.pllPartitions,
-					iqtree.pllAlignment);
-			iqtree.inputModelParam2PLL();
-			pllTreeInitTopologyNewick(iqtree.pllInst, newick, PLL_FALSE);
-			pllNewickParseDestroy(&newick);
-		}
-
-		for (int treeNr = 0; treeNr < numParsTree; treeNr++) {
-			if (treeNr >= 1) {
-				iqtree.pllInst->randomNumberSeed = params.ran_seed
-						+ treeNr * 12345;
-				pllComputeRandomizedStepwiseAdditionParsimonyTree(
-						iqtree.pllInst, iqtree.pllPartitions);
-				Tree2String(iqtree.pllInst->tree_string, iqtree.pllInst,
-						iqtree.pllPartitions, iqtree.pllInst->start->back,
-						PLL_FALSE,
-						PLL_TRUE, PLL_FALSE, PLL_FALSE, PLL_FALSE,
-						PLL_SUMMARIZE_LH,
-						PLL_FALSE, PLL_FALSE);
-				string parsTreeString(iqtree.pllInst->tree_string);
-				iqtree.readTreeString(parsTreeString);
-				iqtree.initializeAllPartialLh();
-				iqtree.clearAllPartialLH();
-				iqtree.fixNegativeBranch(false);
-				stringstream tree;
-				iqtree.printTree(tree);
-				parsTree[treeNr] = tree.str();
-			}
-			if (params.pll) {
-				pllNewickTree *newick = pllNewickParseString(parsTree[treeNr].c_str());
-				pllTreeInitTopologyNewick(iqtree.pllInst, newick, PLL_FALSE);
-				pllEvaluateGeneric(iqtree.pllInst, iqtree.pllPartitions,
-						iqtree.pllInst->start, PLL_TRUE, PLL_FALSE);
-				pllTreeEvaluate(iqtree.pllInst, iqtree.pllPartitions, 8);
-				pllNewickParseDestroy(&newick);
-				iqtree.curScore = iqtree.pllInst->likelihood;
-				cout << "logl of starting tree " << treeNr + 1 << ": " << iqtree.curScore << endl;
-				if (params.nni5) {
-					iqtree.searchinfo.evalType = FIVE_BRAN_OPT;
-				} else {
-					iqtree.searchinfo.evalType = ONE_BRAN_OPT;
-				}
-				iqtree.curScore = iqtree.pllOptimizeNNI(nni_count, nni_steps, iqtree.searchinfo);
-				cout << "logl of fastNNI " << treeNr + 1 << ": "
-						<< iqtree.curScore << " (NNIs: " << nni_count
-						<< " / NNI steps: " << nni_steps << ")" << endl;
-				if (iqtree.curScore > iqtree.bestScore) {
-					iqtree.bestScore = iqtree.curScore;
-					Tree2String(iqtree.pllInst->tree_string, iqtree.pllInst,
-							iqtree.pllPartitions, iqtree.pllInst->start->back,
-							PLL_TRUE, PLL_TRUE, PLL_FALSE, PLL_FALSE, PLL_FALSE,
-							PLL_SUMMARIZE_LH, PLL_FALSE, PLL_FALSE);
-					bestTreeString = string(iqtree.pllInst->tree_string);
-					iqtree.readTreeString(bestTreeString);
-					cout << "BETTER SCORE FOUND: " << iqtree.bestScore << endl;
-				}
-			} else {
-				stringstream parsTreeString;
-				parsTreeString << parsTree[treeNr];
-				iqtree.readTree(parsTreeString, iqtree.rooted);
-				iqtree.setAlignment(alignment);
-				if (iqtree.isSuperTree())
-					((PhyloSuperTree*) &iqtree)->mapTrees();
-				iqtree.initializeAllPartialLh();
-				iqtree.curScore = iqtree.optimizeAllBranches(8);
-				cout << "logl of starting tree " << treeNr + 1 << ": "
-						<< iqtree.curScore << endl;
-				iqtree.curScore = iqtree.optimizeNNI(nni_count, nni_steps);
-				cout << "logl of fastNNI " << treeNr + 1 << ": "
-						<< iqtree.curScore << " (NNIs: " << nni_count
-						<< " / NNI steps: " << nni_steps << ")" << endl;
-				if (iqtree.curScore > iqtree.bestScore) {
-					iqtree.bestScore = iqtree.curScore;
-					stringstream tree;
-					iqtree.printTree(tree);
-					bestTreeString = tree.str();
-					cout << "BETTER SCORE FOUND: " << iqtree.bestScore << endl;
-				}
-			}
-			double min_elapsed = (getCPUTime() - begin_time) / 60;
-			if (min_elapsed > params.maxtime) {
-				cout << "Maximal running time of " << params.maxtime << " minutes reached" << endl;
-				break;
-			}
-		}
-
-		iqtree.readTreeString(bestTreeString);
-		if (iqtree.isSuperTree())
-			((PhyloSuperTree*) &iqtree)->mapTrees();
-		if (params.modOpt) {
-			iqtree.initializeAllPartialLh();
-			iqtree.clearAllPartialLH();
-			iqtree.bestScore = iqtree.curScore = iqtree.getModelFactory()->optimizeParameters(params.fixed_branch_length, true, 0.1);
-			if (params.pll) {
-				iqtree.inputModelParam2PLL();
-			}
-		}
-		if (params.pll) {
-			iqtree.bestScore = iqtree.curScore = iqtree.inputTree2PLL(bestTreeString, true);
-		}
-		cout << "Initial phase: tree log-likelihood = " << iqtree.bestScore << " / CPU time: " << getCPUTime() - initTime << endl;
-
-		delete[] parsTree;
-
-		if (iqtree.isSuperTree()) {
-			((PhyloSuperTree*) &iqtree)->mapTrees();
-		}
-
-		// deallocate partial likelihood within IQTree kernel to save memory when PLL is used */
-		if (params.pll)
-			iqtree.deleteAllPartialLh();
-
-
-		/* FOR PARTITION MODEL */
-		if (iqtree.isSuperTree())
-			((PhyloSuperTree*) &iqtree)->computeBranchLengths();
-	}
-
-
-	if (iqtree.isSuperTree())
-		((PhyloSuperTree*) &iqtree)->computeBranchLengths();
-
-	/*
-	 if ((tree.getModel()->name == "JC") && tree.getRate()->getNDim() == 0)
-	 params.compute_ml_dist = false;*/
-
-	/* do NNI with likelihood function */
-	//bool saved_estimate_nni = estimate_nni_cutoff;
-	//estimate_nni_cutoff = false; // do not estimate NNI cutoff based on initial BIONJ tree
-
-    if (params.leastSquareNNI) {
-    	iqtree.computeSubtreeDists();
-    }
-    iqtree.setRootNode(params.root); // Important for NNI below
-
-	//estimate_nni_cutoff = saved_estimate_nni;
-	if (original_model == "WHTEST") {
-		cout << endl
-				<< "Testing model homogeneity by Weiss & von Haeseler (2003)..."
-				<< endl;
-		WHTest(params, iqtree);
-	}
-
-	/*double sum_scaling = 1.0;
-	 if (!tree.checkEqualScalingFactor(sum_scaling))
-	 cout << "Scaling factor not equal along the tree" << endl;*/
-
-	NodeVector pruned_taxa;
-	StrVector linked_name;
-	double *saved_dist_mat = iqtree.dist_matrix;
-	double *pattern_lh;
-	int num_low_support;
-	double mytime;
-
-	pattern_lh = new double[iqtree.getAlnNPattern()];
-
-	if (params.aLRT_threshold <= 100
-			&& (params.aLRT_replicates > 0 || params.localbp_replicates > 0)) {
-		mytime = getCPUTime();
-		cout << "Testing tree branches by SH-like aLRT with "
-				<< params.aLRT_replicates << " replicates..." << endl;
-		iqtree.setRootNode(params.root);
-		iqtree.computePatternLikelihood(pattern_lh, &iqtree.curScore);
-		num_low_support = iqtree.testAllBranches(params.aLRT_threshold,
-				iqtree.curScore, pattern_lh, params.aLRT_replicates,
-				params.localbp_replicates);
-		iqtree.printResultTree();
-		cout << "  " << getCPUTime() - mytime << " sec." << endl;
-		cout << num_low_support << " branches show low support values (<= "
-				<< params.aLRT_threshold << "%)" << endl;
-
-		//tree.drawTree(cout);
-		cout << "Collapsing stable clades..." << endl;
-		iqtree.collapseStableClade(params.aLRT_threshold, pruned_taxa,
-				linked_name, iqtree.dist_matrix);
-		cout << pruned_taxa.size() << " taxa were pruned from stable clades"
-				<< endl;
-	}
-
-	if (!pruned_taxa.empty()) {
-		cout << "Pruned alignment contains " << iqtree.aln->getNSeq()
-				<< " sequences and " << iqtree.aln->getNSite() << " sites and "
-				<< iqtree.aln->getNPattern() << " patterns" << endl;
-		//tree.clearAllPartialLh();
-		iqtree.initializeAllPartialLh();
-		iqtree.clearAllPartialLH();
-		iqtree.curScore = iqtree.optimizeAllBranches();
-		//cout << "Log-likelihood	after reoptimizing model parameters: " << tree.curScore << endl;
-		int nni_count, nni_steps;
-		iqtree.curScore = iqtree.optimizeNNI(nni_count, nni_steps);
-		cout << "Log-likelihood after optimizing partial tree: "
-				<< iqtree.curScore << endl;
-		/*
-		 pattern_lh = new double[tree.getAlnSize()];
-		 double score = tree.computeLikelihood(pattern_lh);
-		 num_low_support = tree.testAllBranches(params.aLRT_threshold, score, pattern_lh, params.aLRT_replicates);
-		 tree.drawTree(cout);
-		 delete [] pattern_lh;*/
-	}
-	// set p delete if ZERO
-	/*
-	 if (params.p_delete == 0) {
-	 int num_high_support = tree.leafNum - 3 - num_low_support;
-	 params.p_delete = (2.0 + num_high_support)*2.0 / tree.leafNum;
-	 if (params.p_delete > 0.5) params.p_delete = 0.5;
-	 }*/
-
-	//tree.setParams(params);
-	/* evaluating all trees in user tree file */
-
-	/* DO IQPNNI */
-	if (params.k_representative > 0 /*&&  params.min_iterations > 1*/) {
-		if (params.inni) {
-			cout << endl << "START ITERATED NNI SEARCH WITH THE FOLLOWING PARAMETERS" << endl;
-		} else {
-			cout << endl << "START IQPNNI SEARCH WITH THE FOLLOWING PARAMETERS" << endl;
-		}
-		if (!params.inni) {
-			cout << "Number of representative leaves  : " << params.k_representative << endl;
-			cout << "Probability of deleting sequences: " << iqtree.getProbDelete() << endl;
-			cout << "Number of leaves to be deleted   : " << iqtree.getDelete() << endl;
-		} else if (params.inni) {
-			cout << "Perturbation strength: " << params.pertubSize << endl;
-		}
-		cout << "Number of iterations: ";
-		if (params.stop_condition == SC_FIXED_ITERATION)
-			cout << params.min_iterations << endl;
-		else
-			cout << "predicted in [" << params.min_iterations << ","
-					<< params.max_iterations << "] (confidence "
-					<< params.stop_confidence << ")" << endl;
-		if (!params.inni) {
-			cout << "Important quartets assessed on: "
-					<< ((params.iqp_assess_quartet == IQP_DISTANCE) ?
-							"Distance" : ((params.iqp_assess_quartet == IQP_PARSIMONY) ? "Parsimony" : "Bootstrap"))
-					<< endl;
-		}
-
-		cout << "NNI assessed on: " << ((params.nni5) ? "5 branches" : "1 branch") << endl;
-		cout << "SSE instructions: "
-				<< ((iqtree.sse) ? "Yes" : "No") << endl;
-		cout << "Branch length optimization method   : "
-				<< ((iqtree.optimize_by_newton) ? "Newton" : "Brent") << endl;
-		cout << "Phylogenetic likelihood library(PLL): " << (params.pll ? "Yes" : "No") << endl;
-		cout << endl;
-		iqtree.doTreeSearch();
-		iqtree.setAlignment(alignment);
-	} else {
-		/* do SPR with likelihood function */
-		if (params.tree_spr) {
-			//tree.optimizeSPRBranches();
-			cout << "Doing SPR Search" << endl;
-			cout << "Start tree.optimizeSPR()" << endl;
-			double spr_score = iqtree.optimizeSPR();
-			cout << "Finish tree.optimizeSPR()" << endl;
-			//double spr_score = tree.optimizeSPR(tree.curScore, (PhyloNode*) tree.root->neighbors[0]->node);
-			if (spr_score <= iqtree.curScore) {
-				cout << "SPR search did not found any better tree" << endl;
-			}
-		}
-
-	}
-
-	if (!pruned_taxa.empty()) {
-		cout << "Restoring full tree..." << endl;
-		iqtree.restoreStableClade(alignment, pruned_taxa, linked_name);
-		delete[] iqtree.dist_matrix;
-		iqtree.dist_matrix = saved_dist_mat;
-		iqtree.initializeAllPartialLh();
-		iqtree.clearAllPartialLH();
-		iqtree.curScore = iqtree.optimizeAllBranches();
-		//cout << "Log-likelihood	after reoptimizing model parameters: " << tree.curScore << endl;
-		int nni_count, nni_steps;
-		iqtree.curScore = iqtree.optimizeNNI(nni_count, nni_steps);
-		cout << "Log-likelihood	after reoptimizing full tree: "
-				<< iqtree.curScore << endl;		//iqtree.setBestScore(iqtree.getModelFactory()->optimizeParameters(params.fixed_branch_length, true, params.model_eps));
-
-	}
-
-	cputime_search_end = getCPUTime();
-	double treeSearchTime = (cputime_search_end - cputime_search_start);
-	clocktime_search_end = getRealTime();
-	double clocktime_search = clocktime_search_end - clocktime_search_start;
-
-	if (iqtree.isSuperTree())
-			((PhyloSuperTree*) &iqtree)->mapTrees();
-
-	if (params.min_iterations) {
-		cout << endl;
-		iqtree.setAlignment(alignment);
-		iqtree.initializeAllPartialLh();
-		iqtree.clearAllPartialLH();
-		cout << "Optimizing model parameters" << endl;
-		iqtree.setBestScore(iqtree.getModelFactory()->optimizeParameters(params.fixed_branch_length, true, 0.1));
-	} else {
-		iqtree.setBestScore(iqtree.curScore);
-	}
-
-	if (iqtree.isSuperTree())
-		((PhyloSuperTree*) &iqtree)->computeBranchLengths();
-
-	cout << endl;
-	cout << "BEST SCORE FOUND : " << iqtree.getBestScore() << endl;
-
-	/* root the tree at the first sequence */
-	iqtree.root = iqtree.findLeafName(alignment->getSeqName(0));
-	assert(iqtree.root);
-
-	double myscore = 0.0;
-
-	myscore = iqtree.getBestScore();
-	// who changed computeLikelihood to computePatternLikelihood? I now commented out
-	// computePatternLikelihood
-	//iqtree.computePatternLikelihood(pattern_lh, &myscore);
-	iqtree.computeLikelihood(pattern_lh);
-
-	// compute logl variance
-	iqtree.logl_variance = iqtree.computeLogLVariance();
-
-
-	if (params.print_site_lh) {
-		string site_lh_file = params.out_prefix;
-		site_lh_file += ".sitelh";
-		if (params.print_site_lh == 1)
-			printSiteLh(site_lh_file.c_str(), &iqtree, pattern_lh);
-		else
-			printSiteLhCategory(site_lh_file.c_str(), &iqtree);
-	}
-
-	if (params.print_partition_info && iqtree.isSuperTree()) {
-		string partition_info = params.out_prefix;
-		partition_info += ".partinfo.nex";
-		((PhyloSuperTree*)(&iqtree))->printPartition(partition_info.c_str());
-
-	}
-
-	if (params.mvh_site_rate) {
-		RateMeyerHaeseler *rate_mvh = new RateMeyerHaeseler(params.rate_file,
-				&iqtree, params.rate_mh_type);
-		cout << endl << "Computing site-specific rates by "
-				<< rate_mvh->full_name << "..." << endl;
-		rate_mvh->runIterativeProc(params, iqtree);
-		cout << endl << "BEST SCORE FOUND : " << iqtree.getBestScore() << endl;
-		string mhrate_file = params.out_prefix;
-		mhrate_file += ".mhrate";
-		iqtree.getRate()->writeSiteRates(mhrate_file.c_str());
-
-		if (params.print_site_lh) {
-			string site_lh_file = params.out_prefix;
-			site_lh_file += ".mhsitelh";
-			printSiteLh(site_lh_file.c_str(), &iqtree);
-		}
-	}
-
-	if ((params.aLRT_replicates > 0 || params.localbp_replicates > 0) && !iqtree.isSuperTree()) {
-		mytime = getCPUTime();
-		cout << endl;
-		cout << "Testing tree branches by SH-like aLRT with "
-				<< params.aLRT_replicates << " replicates..." << endl;
-		iqtree.setRootNode(params.root);
-		//if (tree.isSuperTree()) ((PhyloSuperTree*)&tree)->mapTrees();
-		num_low_support = iqtree.testAllBranches(params.aLRT_threshold, myscore,
-				pattern_lh, params.aLRT_replicates, params.localbp_replicates);
-		//cout << num_low_support << " branches show low support values (<= " << params.aLRT_threshold << "%)" << endl;
-		cout << "CPU Time used:  " << getCPUTime() - mytime << " sec." << endl;
-		//delete [] pattern_lh;
-		/*
-		 string out_file = params.out_prefix;
-		 out_file += ".alrt";
-		 tree.writeInternalNodeNames(out_file);
-
-		 cout << "Support values written to " << out_file << endl;*/
-	}
-
-	string rate_file = params.out_prefix;
-	rate_file += ".rate";
-	iqtree.getRate()->writeSiteRates(rate_file.c_str());
-
-	if (iqtree.isSuperTree()) {
-		PhyloSuperTree *stree = (PhyloSuperTree*) &iqtree;
-		int part = 0;
-		try {
-			ofstream out;
-			out.exceptions(ios::failbit | ios::badbit);
-			out.open(rate_file.c_str());
-			for (PhyloSuperTree::iterator it = stree->begin(); it != stree->end();
-					it++, part++) {
-				out << "SITE RATES FOR PARTITION " << stree->part_info[part].name << ":" << endl;
-				(*it)->getRate()->writeSiteRates(out);
-			}
-			cout << "Site rates printed to " << rate_file << endl;
-			out.close();
-		} catch (ios::failure) {
-			outError(ERR_WRITE_OUTPUT, rate_file);
-		}
-	}
-
-	if (params.gbo_replicates > 0) {
-		if (!params.online_bootstrap)
-			runGuidedBootstrap(params, alignment, iqtree);
-		else
-			iqtree.summarizeBootstrap(params);
-	}
-
-	cout << "Total tree length: " << iqtree.treeLength() << endl;
-
-	if (iqtree.isSuperTree()) {
-		PhyloSuperTree *stree = (PhyloSuperTree*) &iqtree;
-		cout << stree->evalNNIs << " NNIs evaluated from " << stree->totalNNIs << " all possible NNIs ( " <<
-				(int)(((stree->evalNNIs+1.0)/(stree->totalNNIs+1.0))*100.0) << " %)" << endl;
-	}
-
-	t_end = getCPUTime();
-	params.run_time = (t_end - t_begin);
-	cout << endl;
-	cout << "CPU time used for tree search: " << treeSearchTime
-			<< " sec (" << convert_time(treeSearchTime) << ")" << endl;
-	cout << "Wall-clock time used for tree search: " << clocktime_search
-			<< " sec (" << convert_time(treeSearchTime) << ")" << endl;
-	cout << "Total CPU time used: " << (double) params.run_time << " sec ("
-			<< convert_time((double) params.run_time) << ")" << endl;
-	cout << "Total wall-clock time used: "
-			<< getRealTime() - params.start_real_time << " sec ("
-			<< convert_time(getRealTime() - params.start_real_time) << ")"
-			<< endl;
-	//printf( "Total time used: %8.6f seconds.\n", (double) params.run_time );
-
-	iqtree.printResultTree();
-    if (verbose_mode >= VB_MED && params.pll) {
-        iqtree.printPhylolibTree(".phylolibtree_end");
-    }
-	if (params.out_file)
-		iqtree.printTree(params.out_file);
-	//tree.printTree(params.out_file,WT_BR_LEN_FIXED_WIDTH);
-
-	else {
-		//tree.printTree(cout);
-		//cout << endl;
-		/*
-		 if (verbose_mode > VB_MED) {
-		 if (verbose_mode >= VB_DEBUG)
-		 tree.drawTree(cout, WT_BR_SCALE + WT_INT_NODE + WT_BR_LEN);
-		 else
-		 tree.drawTree(cout);
-		 }*/
-	}
-
-	delete[] pattern_lh;
-
-	/*	if (tree.getRate()->isSiteSpecificRate() || tree.getRate()->getPtnCat(0) >= 0) {
-	 string rate_file = params.out_prefix;
-	 rate_file += ".mhrate";
-	 tree.getRate()->writeSiteRates(rate_file.c_str());
-	 }*/
-
-/*	if (verbose_mode >= VB_DEBUG)
-		iqtree.printTransMatrices();
-	*/
->>>>>>> 8348b9df
 }
 
-
 void runPhyloAnalysis(Params &params) {
-<<<<<<< HEAD
-Alignment *alignment;
-IQTree *tree;
-vector<ModelInfo> model_info;
-// read in alignment
-if (params.partition_file) {
-    if (params.partition_type) {
-        // initialize supertree - Proportional Edges case, "-spt p" option
-        tree = new PhyloSuperTreePlen(params);
-    } else {
-        // initialize supertree stuff if user specifies partition file with -sp option
-        tree = new PhyloSuperTree(params);
-    }
-    // this alignment will actually be of type SuperAlignment
-    alignment = tree->aln;
-} else {
-    alignment = new Alignment(params.aln_file, params.sequence_type, params.intype);
-    tree = new IQTree(alignment);
-}
-string original_model = params.model_name;
-if (params.concatenate_aln) {
-    Alignment aln(params.concatenate_aln, params.sequence_type, params.intype);
-    cout << "Concatenating " << params.aln_file << " with " << params.concatenate_aln << " ..." << endl;
-    alignment->concatenateAlignment(&aln);
-=======
 	Alignment *alignment;
 	IQTree *tree;
 	vector<ModelInfo> model_info;
@@ -2842,9 +1883,6 @@
 	} else if (params.avh_test) {
 		// run one of the wondering test for Arndt
 		runAvHTest(params, alignment, *tree);
-	} else if (params.bootlh_test) {
-		// run Arndt's plot of tree likelihoods against bootstrap alignments
-		runBootLhTest(params, alignment, *tree);
 	} else if (params.num_bootstrap_samples == 0) {
 		// the main Maximum likelihood tree reconstruction
 		alignment->checkGappySeq();
@@ -3025,223 +2063,26 @@
 
 	delete tree;
 	delete alignment;
->>>>>>> 8348b9df
 }
 
-if (params.aln_output) {
-    // convert alignment to other format and write to output file
-    if (params.num_bootstrap_samples || params.print_bootaln) {
-        // create bootstrap alignment
-        Alignment* bootstrap_alignment;
-        cout << "Creating bootstrap alignment..." << endl;
-        if (alignment->isSuperAlignment())
-            bootstrap_alignment = new SuperAlignment;
-        else
-            bootstrap_alignment = new Alignment;
-        bootstrap_alignment->createBootstrapAlignment(alignment, NULL, params.bootstrap_spec);
-        delete alignment;
-        alignment = bootstrap_alignment;
-    }
-    if (alignment->isSuperAlignment()) {
-        ((SuperAlignment*) alignment)->printCombinedAlignment(params.aln_output);
-        if (params.print_subaln)
-            ((SuperAlignment*) alignment)->printSubAlignments(params, ((PhyloSuperTree*) tree)->part_info);
-
-    } else if (params.gap_masked_aln) {
-        Alignment out_aln;
-        Alignment masked_aln(params.gap_masked_aln, params.sequence_type, params.intype);
-        out_aln.createGapMaskedAlignment(&masked_aln, alignment);
-        out_aln.printPhylip(params.aln_output, false, params.aln_site_list, params.aln_nogaps, params.ref_seq_name);
-        string str = params.gap_masked_aln;
-        str += ".sitegaps";
-        out_aln.printSiteGaps(str.c_str());
-    } else if (params.aln_output_format == ALN_PHYLIP)
-        alignment->printPhylip(params.aln_output, false, params.aln_site_list, params.aln_nogaps, params.ref_seq_name);
-    else if (params.aln_output_format == ALN_FASTA)
-        alignment->printFasta(params.aln_output, false, params.aln_site_list, params.aln_nogaps, params.ref_seq_name);
-} else if (params.gbo_replicates > 0 && params.user_file && params.second_tree) {
-    // run one of the UFBoot analysis
-    runGuidedBootstrap(params, alignment, *tree);
-} else if (params.avh_test) {
-    // run one of the wondering test for Arndt
-    runAvHTest(params, alignment, *tree);
-} else if (params.num_bootstrap_samples == 0) {
-    // the main Maximum likelihood tree reconstruction
-    alignment->checkGappySeq();
-    runPhyloAnalysis(params, original_model, alignment, *tree, model_info);
-    if (params.gbo_replicates && params.online_bootstrap) {
-
-        cout << endl << "Computing consensus tree..." << endl;
-        string splitsfile = params.out_prefix;
-        splitsfile += ".splits.nex";
-        //cout << splitsfile << endl;
-        computeConsensusTree(splitsfile.c_str(), 0, 1e6, -1, params.split_threshold, NULL, params.out_prefix, NULL,
-                &params);
-    }
-    //if (original_model != "TESTONLY")
-    reportPhyloAnalysis(params, original_model, *alignment, *tree, model_info);
-} else {
-    // the classical non-parameter bootstrap (SBS)
-    // turn off aLRT test
-    int saved_aLRT_replicates = params.aLRT_replicates;
-    params.aLRT_replicates = 0;
-    string treefile_name = params.out_prefix;
-    treefile_name += ".treefile";
-    string boottrees_name = params.out_prefix;
-    boottrees_name += ".boottrees";
-    string bootaln_name = params.out_prefix;
-    bootaln_name += ".bootaln";
-    string bootlh_name = params.out_prefix;
-    bootlh_name += ".bootlh";
-    // first empty the boottrees file
-    try {
-        ofstream tree_out;
-        tree_out.exceptions(ios::failbit | ios::badbit);
-        tree_out.open(boottrees_name.c_str());
-        tree_out.close();
-    } catch (ios::failure) {
-        outError(ERR_WRITE_OUTPUT, boottrees_name);
-    }
-
-    // empty the bootaln file
-    if (params.print_bootaln)
-        try {
-            ofstream tree_out;
-            tree_out.exceptions(ios::failbit | ios::badbit);
-            tree_out.open(bootaln_name.c_str());
-            tree_out.close();
-        } catch (ios::failure) {
-            outError(ERR_WRITE_OUTPUT, bootaln_name);
-        }
-
-    double start_time = getCPUTime();
-
-    // do bootstrap analysis
-    for (int sample = 0; sample < params.num_bootstrap_samples; sample++) {
-        cout << endl << "===> START BOOTSTRAP REPLICATE NUMBER " << sample + 1 << endl << endl;
-
-        Alignment* bootstrap_alignment;
-        cout << "Creating bootstrap alignment..." << endl;
-        if (alignment->isSuperAlignment())
-            bootstrap_alignment = new SuperAlignment;
-        else
-            bootstrap_alignment = new Alignment;
-        bootstrap_alignment->createBootstrapAlignment(alignment, NULL, params.bootstrap_spec);
-        if (params.print_tree_lh) {
-            double prob;
-            bootstrap_alignment->multinomialProb(*alignment, prob);
-            ofstream boot_lh;
-            if (sample == 0)
-                boot_lh.open(bootlh_name.c_str());
-            else
-                boot_lh.open(bootlh_name.c_str(), ios_base::out | ios_base::app);
-            boot_lh << "0\t" << prob << endl;
-            boot_lh.close();
-        }
-        IQTree *boot_tree;
-        if (alignment->isSuperAlignment()) {
-            if (params.partition_type) {
-                boot_tree = new PhyloSuperTreePlen((SuperAlignment*) bootstrap_alignment, (PhyloSuperTree*) tree);
-            } else {
-                boot_tree = new PhyloSuperTree((SuperAlignment*) bootstrap_alignment, (PhyloSuperTree*) tree);
-            }
-        } else
-            boot_tree = new IQTree(bootstrap_alignment);
-        if (params.print_bootaln)
-            bootstrap_alignment->printPhylip(bootaln_name.c_str(), true);
-        runPhyloAnalysis(params, original_model, bootstrap_alignment, *boot_tree, model_info);
-        // read in the output tree file
-        string tree_str;
-        try {
-            ifstream tree_in;
-            tree_in.exceptions(ios::failbit | ios::badbit);
-            tree_in.open(treefile_name.c_str());
-            tree_in >> tree_str;
-            tree_in.close();
-        } catch (ios::failure) {
-            outError(ERR_READ_INPUT, treefile_name);
-        }
-        // write the tree into .boottrees file
-        try {
-            ofstream tree_out;
-            tree_out.exceptions(ios::failbit | ios::badbit);
-            tree_out.open(boottrees_name.c_str(), ios_base::out | ios_base::app);
-            tree_out << tree_str << endl;
-            tree_out.close();
-        } catch (ios::failure) {
-            outError(ERR_WRITE_OUTPUT, boottrees_name);
-        }
-        if (params.num_bootstrap_samples == 1)
-            reportPhyloAnalysis(params, original_model, *bootstrap_alignment, *boot_tree, model_info);
-        delete bootstrap_alignment;
-    }
-
-    if (params.consensus_type == CT_CONSENSUS_TREE) {
-
-        cout << endl << "===> COMPUTE CONSENSUS TREE FROM " << params.num_bootstrap_samples << " BOOTSTRAP TREES"
-                << endl << endl;
-        computeConsensusTree(boottrees_name.c_str(), 0, 1e6, -1, params.split_threshold, NULL, params.out_prefix,
-        NULL, &params);
-    }
-
-    if (params.compute_ml_tree) {
-        cout << endl << "===> START ANALYSIS ON THE ORIGINAL ALIGNMENT" << endl << endl;
-        params.aLRT_replicates = saved_aLRT_replicates;
-        runPhyloAnalysis(params, original_model, alignment, *tree, model_info);
-
-        cout << endl << "===> ASSIGN BOOTSTRAP SUPPORTS TO THE TREE FROM ORIGINAL ALIGNMENT" << endl << endl;
-        MExtTree ext_tree;
-        assignBootstrapSupport(boottrees_name.c_str(), 0, 1e6, treefile_name.c_str(), false, treefile_name.c_str(),
-                params.out_prefix, ext_tree, NULL, &params);
-        tree->copyTree(&ext_tree);
-        reportPhyloAnalysis(params, original_model, *alignment, *tree, model_info);
-    } else if (params.consensus_type == CT_CONSENSUS_TREE) {
-        int mi = params.min_iterations;
-        STOP_CONDITION sc = params.stop_condition;
-        params.min_iterations = 0;
-        params.stop_condition = SC_FIXED_ITERATION;
-        runPhyloAnalysis(params, original_model, alignment, *tree, model_info);
-        params.min_iterations = mi;
-        params.stop_condition = sc;
-        tree->setIQPIterations(params.stop_condition, params.stop_confidence, params.min_iterations,
-                params.max_iterations);
-        reportPhyloAnalysis(params, original_model, *alignment, *tree, model_info);
-    } else
-        cout << endl;
-
-    cout << "Total CPU time for bootstrap: " << (getCPUTime() - start_time) << " seconds." << endl << endl;
-    cout << "Non-parametric bootstrap results written to:" << endl;
-    if (params.print_bootaln)
-        cout << "  Bootstrap alignments:     " << params.out_prefix << ".bootaln" << endl;
-    cout << "  Bootstrap trees:          " << params.out_prefix << ".boottrees" << endl;
-    if (params.consensus_type == CT_CONSENSUS_TREE)
-        cout << "  Consensus tree:           " << params.out_prefix << ".contree" << endl;
-    cout << endl;
+void assignBranchSupportNew(Params &params) {
+	if (!params.user_file)
+		outError("No trees file provided");
+	if (!params.second_tree)
+		outError("No target tree file provided");
+	cout << "Reading tree " << params.second_tree << " ..." << endl;
+	MTree tree(params.second_tree, params.is_rooted);
+	cout << tree.leafNum << " taxa and " << tree.branchNum << " branches" << endl;
+	tree.assignBranchSupport(params.user_file);
+	string str = params.second_tree;
+	str += ".suptree";
+	tree.printTree(str.c_str());
+	cout << "Tree with assigned branch supports written to " << str << endl;
+	if (verbose_mode >= VB_DEBUG)
+		tree.drawTree(cout);
 }
 
-//if(params.partition_type)
-//	((PhyloSuperTreePlen*)tree)->printNNIcasesNUM();
-
-delete tree;
-delete alignment;
-}
-
-void assignBranchSupportNew(Params &params) {
-if (!params.user_file)
-    outError("No trees file provided");
-if (!params.second_tree)
-    outError("No target tree file provided");
-cout << "Reading tree " << params.second_tree << " ..." << endl;
-MTree tree(params.second_tree, params.is_rooted);
-cout << tree.leafNum << " taxa and " << tree.branchNum << " branches" << endl;
-tree.assignBranchSupport(params.user_file);
-string str = params.second_tree;
-str += ".suptree";
-tree.printTree(str.c_str());
-cout << "Tree with assigned branch supports written to " << str << endl;
-if (verbose_mode >= VB_DEBUG)
-    tree.drawTree(cout);
-}
+
 
 /**
  * assign split occurence frequencies from a set of input trees onto a target tree
@@ -3257,246 +2098,257 @@
  * @param tree_weight_file file containing INTEGER weights of input trees
  * @param params program parameters
  */
-void assignBootstrapSupport(const char *input_trees, int burnin, int max_count, const char *target_tree, bool rooted,
-    const char *output_tree, const char *out_prefix, MExtTree &mytree, const char* tree_weight_file, Params *params) {
-//bool rooted = false;
-// read the tree file
-cout << "Reading tree " << target_tree << " ..." << endl;
-mytree.init(target_tree, rooted);
-// reindex the taxa in the tree to aphabetical names
-NodeVector taxa;
-mytree.getTaxa(taxa);
-sort(taxa.begin(), taxa.end(), nodenamecmp);
-int i = 0;
-for (NodeVector::iterator it = taxa.begin(); it != taxa.end(); it++) {
-    (*it)->id = i++;
+void assignBootstrapSupport(const char *input_trees, int burnin, int max_count,
+		const char *target_tree, bool rooted, const char *output_tree,
+		const char *out_prefix, MExtTree &mytree, const char* tree_weight_file,
+		Params *params) {
+	//bool rooted = false;
+	// read the tree file
+	cout << "Reading tree " << target_tree << " ..." << endl;
+	mytree.init(target_tree, rooted);
+	// reindex the taxa in the tree to aphabetical names
+	NodeVector taxa;
+	mytree.getTaxa(taxa);
+	sort(taxa.begin(), taxa.end(), nodenamecmp);
+	int i = 0;
+	for (NodeVector::iterator it = taxa.begin(); it != taxa.end(); it++) {
+		(*it)->id = i++;
+	}
+
+	/*
+	 string filename = params.boot_trees;
+	 filename += ".nolen";
+	 boot_trees.printTrees(filename.c_str(), false);
+	 return;
+	 */
+	SplitGraph sg;
+	SplitIntMap hash_ss;
+	// make the taxa name
+	vector<string> taxname;
+	taxname.resize(mytree.leafNum);
+	mytree.getTaxaName(taxname);
+
+	// read the bootstrap tree file
+	double scale = 100.0;
+	if (params->scaling_factor > 0)
+		scale = params->scaling_factor;
+
+	MTreeSet boot_trees;
+	if (params && detectInputFile((char*) input_trees) == IN_NEXUS) {
+		sg.init(*params);
+		for (SplitGraph::iterator it = sg.begin(); it != sg.end(); it++)
+			hash_ss.insertSplit((*it), (*it)->getWeight());
+		StrVector sgtaxname;
+		sg.getTaxaName(sgtaxname);
+		i = 0;
+		for (StrVector::iterator sit = sgtaxname.begin();
+				sit != sgtaxname.end(); sit++, i++) {
+			Node *leaf = mytree.findLeafName(*sit);
+			if (!leaf)
+				outError("Tree does not contain taxon ", *sit);
+			leaf->id = i;
+		}
+		scale /= sg.maxWeight();
+	} else {
+		boot_trees.init(input_trees, rooted, burnin, max_count,
+				tree_weight_file);
+		boot_trees.convertSplits(taxname, sg, hash_ss, SW_COUNT, -1);
+		scale /= boot_trees.sumTreeWeights();
+	}
+	//sg.report(cout);
+	cout << "Rescaling split weights by " << scale << endl;
+	if (params->scaling_factor < 0)
+		sg.scaleWeight(scale, true);
+	else {
+		sg.scaleWeight(scale, false, params->numeric_precision);
+	}
+
+	cout << sg.size() << " splits found" << endl;
+	// compute the percentage of appearance
+	//	printSplitSet(sg, hash_ss);
+	//sg.report(cout);
+	cout << "Creating bootstrap support values..." << endl;
+	mytree.createBootstrapSupport(taxname, boot_trees, sg, hash_ss);
+	//mytree.scaleLength(100.0/boot_trees.size(), true);
+	string out_file;
+	if (output_tree)
+		out_file = output_tree;
+	else {
+		if (out_prefix)
+			out_file = out_prefix;
+		else
+			out_file = target_tree;
+		out_file += ".suptree";
+	}
+
+	mytree.printTree(out_file.c_str());
+	cout << "Tree with assigned bootstrap support written to " << out_file
+			<< endl;
+	/*
+	if (out_prefix)
+		out_file = out_prefix;
+	else
+		out_file = target_tree;
+	out_file += ".supval";
+	mytree.writeInternalNodeNames(out_file);
+
+	cout << "Support values written to " << out_file << endl;
+	*/
 }
 
-/*
- string filename = params.boot_trees;
- filename += ".nolen";
- boot_trees.printTrees(filename.c_str(), false);
- return;
- */
-SplitGraph sg;
-SplitIntMap hash_ss;
-// make the taxa name
-vector<string> taxname;
-taxname.resize(mytree.leafNum);
-mytree.getTaxaName(taxname);
-
-// read the bootstrap tree file
-double scale = 100.0;
-if (params->scaling_factor > 0)
-    scale = params->scaling_factor;
-
-MTreeSet boot_trees;
-if (params && detectInputFile((char*) input_trees) == IN_NEXUS) {
-    sg.init(*params);
-    for (SplitGraph::iterator it = sg.begin(); it != sg.end(); it++)
-        hash_ss.insertSplit((*it), (*it)->getWeight());
-    StrVector sgtaxname;
-    sg.getTaxaName(sgtaxname);
-    i = 0;
-    for (StrVector::iterator sit = sgtaxname.begin(); sit != sgtaxname.end(); sit++, i++) {
-        Node *leaf = mytree.findLeafName(*sit);
-        if (!leaf)
-            outError("Tree does not contain taxon ", *sit);
-        leaf->id = i;
-    }
-    scale /= sg.maxWeight();
-} else {
-    boot_trees.init(input_trees, rooted, burnin, max_count, tree_weight_file);
-    boot_trees.convertSplits(taxname, sg, hash_ss, SW_COUNT, -1);
-    scale /= boot_trees.sumTreeWeights();
+void computeConsensusTree(const char *input_trees, int burnin, int max_count,
+		double cutoff, double weight_threshold, const char *output_tree,
+		const char *out_prefix, const char *tree_weight_file, Params *params) {
+	bool rooted = false;
+
+	// read the bootstrap tree file
+	/*
+	 MTreeSet boot_trees(input_trees, rooted, burnin, tree_weight_file);
+	 string first_taxname = boot_trees.front()->root->name;
+	 //if (params.root) first_taxname = params.root;
+
+	 SplitGraph sg;
+
+	 boot_trees.convertSplits(sg, cutoff, SW_COUNT, weight_threshold);*/
+
+	//sg.report(cout);
+	SplitGraph sg;
+	SplitIntMap hash_ss;
+	// make the taxa name
+	//vector<string> taxname;
+	//taxname.resize(mytree.leafNum);
+	//mytree.getTaxaName(taxname);
+
+	// read the bootstrap tree file
+	double scale = 100.0;
+	if (params->scaling_factor > 0)
+		scale = params->scaling_factor;
+
+	MTreeSet boot_trees;
+	if (params && detectInputFile((char*) input_trees) == IN_NEXUS) {
+		char *user_file = params->user_file;
+		params->user_file = (char*) input_trees;
+		params->split_weight_summary = SW_COUNT; // count number of splits
+		sg.init(*params);
+		params->user_file = user_file;
+		for (SplitGraph::iterator it = sg.begin(); it != sg.end(); it++)
+			hash_ss.insertSplit((*it), (*it)->getWeight());
+		/*		StrVector sgtaxname;
+		 sg.getTaxaName(sgtaxname);
+		 i = 0;
+		 for (StrVector::iterator sit = sgtaxname.begin(); sit != sgtaxname.end(); sit++, i++) {
+		 Node *leaf = mytree.findLeafName(*sit);
+		 if (!leaf) outError("Tree does not contain taxon ", *sit);
+		 leaf->id = i;
+		 }*/
+		scale /= sg.maxWeight();
+	} else {
+		boot_trees.init(input_trees, rooted, burnin, max_count,
+				tree_weight_file);
+		boot_trees.convertSplits(sg, cutoff, SW_COUNT, weight_threshold);
+		scale /= boot_trees.sumTreeWeights();
+		cout << sg.size() << " splits found" << endl;
+	}
+	//sg.report(cout);
+	cout << "Rescaling split weights by " << scale << endl;
+	if (params->scaling_factor < 0)
+		sg.scaleWeight(scale, true);
+	else {
+		sg.scaleWeight(scale, false, params->numeric_precision);
+	}
+
+
+
+	cout << "Creating greedy consensus tree..." << endl;
+	MTree mytree;
+	SplitGraph maxsg;
+	sg.findMaxCompatibleSplits(maxsg);
+
+	if (verbose_mode >= VB_MAX)
+		maxsg.saveFileStarDot(cout);
+	cout << "convert compatible split system into tree..." << endl;
+	mytree.convertToTree(maxsg);
+	//cout << "done" << endl;
+	string taxname = sg.getTaxa()->GetTaxonLabel(0);
+	Node *node = mytree.findLeafName(taxname);
+	if (node)
+		mytree.root = node;
+	// mytree.scaleLength(100.0 / boot_trees.sumTreeWeights(), true);
+
+	// mytree.getTaxaID(maxsg.getSplitsBlock()->getCycle());
+	//maxsg.saveFile(cout);
+
+	string out_file;
+
+	if (output_tree)
+		out_file = output_tree;
+	else {
+		if (out_prefix)
+			out_file = out_prefix;
+		else
+			out_file = input_trees;
+		out_file += ".contree";
+	}
+
+	mytree.printTree(out_file.c_str(), WT_BR_CLADE);
+	cout << "Consensus tree written to " << out_file << endl;
+
+	if (output_tree)
+		out_file = output_tree;
+	else {
+		if (out_prefix)
+			out_file = out_prefix;
+		else
+			out_file = input_trees;
+		out_file += ".splits";
+	}
+
+    //sg.scaleWeight(0.01, false, 4);
+    sg.saveFile(out_file.c_str(), IN_OTHER, true);
+    cout << "Non-trivial split supports printed to star-dot file " << out_file << endl;
+
 }
-//sg.report(cout);
-cout << "Rescaling split weights by " << scale << endl;
-if (params->scaling_factor < 0)
-    sg.scaleWeight(scale, true);
-else {
-    sg.scaleWeight(scale, false, params->numeric_precision);
-}
-
-cout << sg.size() << " splits found" << endl;
-// compute the percentage of appearance
-//	printSplitSet(sg, hash_ss);
-//sg.report(cout);
-cout << "Creating bootstrap support values..." << endl;
-mytree.createBootstrapSupport(taxname, boot_trees, sg, hash_ss);
-//mytree.scaleLength(100.0/boot_trees.size(), true);
-string out_file;
-if (output_tree)
-    out_file = output_tree;
-else {
-    if (out_prefix)
-        out_file = out_prefix;
-    else
-        out_file = target_tree;
-    out_file += ".suptree";
-}
-
-mytree.printTree(out_file.c_str());
-cout << "Tree with assigned bootstrap support written to " << out_file << endl;
-/*
- if (out_prefix)
- out_file = out_prefix;
- else
- out_file = target_tree;
- out_file += ".supval";
- mytree.writeInternalNodeNames(out_file);
-
- cout << "Support values written to " << out_file << endl;
- */
-}
-
-void computeConsensusTree(const char *input_trees, int burnin, int max_count, double cutoff, double weight_threshold,
-    const char *output_tree, const char *out_prefix, const char *tree_weight_file, Params *params) {
-bool rooted = false;
-
-// read the bootstrap tree file
-/*
- MTreeSet boot_trees(input_trees, rooted, burnin, tree_weight_file);
- string first_taxname = boot_trees.front()->root->name;
- //if (params.root) first_taxname = params.root;
-
- SplitGraph sg;
-
- boot_trees.convertSplits(sg, cutoff, SW_COUNT, weight_threshold);*/
-
-//sg.report(cout);
-SplitGraph sg;
-SplitIntMap hash_ss;
-// make the taxa name
-//vector<string> taxname;
-//taxname.resize(mytree.leafNum);
-//mytree.getTaxaName(taxname);
-
-// read the bootstrap tree file
-double scale = 100.0;
-if (params->scaling_factor > 0)
-    scale = params->scaling_factor;
-
-MTreeSet boot_trees;
-if (params && detectInputFile((char*) input_trees) == IN_NEXUS) {
-    char *user_file = params->user_file;
-    params->user_file = (char*) input_trees;
-    params->split_weight_summary = SW_COUNT; // count number of splits
-    sg.init(*params);
-    params->user_file = user_file;
-    for (SplitGraph::iterator it = sg.begin(); it != sg.end(); it++)
-        hash_ss.insertSplit((*it), (*it)->getWeight());
-    /*		StrVector sgtaxname;
-     sg.getTaxaName(sgtaxname);
-     i = 0;
-     for (StrVector::iterator sit = sgtaxname.begin(); sit != sgtaxname.end(); sit++, i++) {
-     Node *leaf = mytree.findLeafName(*sit);
-     if (!leaf) outError("Tree does not contain taxon ", *sit);
-     leaf->id = i;
-     }*/
-    scale /= sg.maxWeight();
-} else {
-    boot_trees.init(input_trees, rooted, burnin, max_count, tree_weight_file);
-    boot_trees.convertSplits(sg, cutoff, SW_COUNT, weight_threshold);
-    scale /= boot_trees.sumTreeWeights();
-    cout << sg.size() << " splits found" << endl;
-}
-//sg.report(cout);
-cout << "Rescaling split weights by " << scale << endl;
-if (params->scaling_factor < 0)
-    sg.scaleWeight(scale, true);
-else {
-    sg.scaleWeight(scale, false, params->numeric_precision);
-}
-
-cout << "Creating greedy consensus tree..." << endl;
-MTree mytree;
-SplitGraph maxsg;
-sg.findMaxCompatibleSplits(maxsg);
-
-if (verbose_mode >= VB_MAX)
-    maxsg.saveFileStarDot(cout);
-cout << "convert compatible split system into tree..." << endl;
-mytree.convertToTree(maxsg);
-//cout << "done" << endl;
-string taxname = sg.getTaxa()->GetTaxonLabel(0);
-Node *node = mytree.findLeafName(taxname);
-if (node)
-    mytree.root = node;
-// mytree.scaleLength(100.0 / boot_trees.sumTreeWeights(), true);
-
-// mytree.getTaxaID(maxsg.getSplitsBlock()->getCycle());
-//maxsg.saveFile(cout);
-
-string out_file;
-
-if (output_tree)
-    out_file = output_tree;
-else {
-    if (out_prefix)
-        out_file = out_prefix;
-    else
-        out_file = input_trees;
-    out_file += ".contree";
-}
-
-mytree.printTree(out_file.c_str(), WT_BR_CLADE);
-cout << "Consensus tree written to " << out_file << endl;
-
-if (output_tree)
-    out_file = output_tree;
-else {
-    if (out_prefix)
-        out_file = out_prefix;
-    else
-        out_file = input_trees;
-    out_file += ".splits";
-}
-
-//sg.scaleWeight(0.01, false, 4);
-sg.saveFile(out_file.c_str(), IN_OTHER, true);
-cout << "Non-trivial split supports printed to star-dot file " << out_file << endl;
-
-}
-
-void computeConsensusNetwork(const char *input_trees, int burnin, int max_count, double cutoff, int weight_summary,
-    double weight_threshold, const char *output_tree, const char *out_prefix, const char* tree_weight_file) {
-bool rooted = false;
-
-// read the bootstrap tree file
-MTreeSet boot_trees(input_trees, rooted, burnin, max_count, tree_weight_file);
-
-SplitGraph sg;
-//SplitIntMap hash_ss;
-
-boot_trees.convertSplits(sg, cutoff, weight_summary, weight_threshold);
-
-string out_file;
-
-if (output_tree)
-    out_file = output_tree;
-else {
-    if (out_prefix)
-        out_file = out_prefix;
-    else
-        out_file = input_trees;
-    out_file += ".nex";
-}
-
-sg.saveFile(out_file.c_str(), IN_NEXUS);
-cout << "Consensus network printed to " << out_file << endl;
-
-if (output_tree)
-    out_file = output_tree;
-else {
-    if (out_prefix)
-        out_file = out_prefix;
-    else
-        out_file = input_trees;
-    out_file += ".splits";
-}
-
-sg.saveFile(out_file.c_str(), IN_OTHER, true);
-cout << "Non-trivial split supports printed to star-dot file " << out_file << endl;
+
+void computeConsensusNetwork(const char *input_trees, int burnin, int max_count,
+		double cutoff, int weight_summary, double weight_threshold, const char *output_tree,
+		const char *out_prefix, const char* tree_weight_file) {
+	bool rooted = false;
+
+	// read the bootstrap tree file
+	MTreeSet boot_trees(input_trees, rooted, burnin, max_count,
+			tree_weight_file);
+
+	SplitGraph sg;
+	//SplitIntMap hash_ss;
+
+	boot_trees.convertSplits(sg, cutoff, weight_summary, weight_threshold);
+
+	string out_file;
+
+	if (output_tree)
+		out_file = output_tree;
+	else {
+		if (out_prefix)
+			out_file = out_prefix;
+		else
+			out_file = input_trees;
+		out_file += ".nex";
+	}
+
+	sg.saveFile(out_file.c_str(), IN_NEXUS);
+	cout << "Consensus network printed to " << out_file << endl;
+
+	if (output_tree)
+		out_file = output_tree;
+	else {
+		if (out_prefix)
+			out_file = out_prefix;
+		else
+			out_file = input_trees;
+		out_file += ".splits";
+	}
+
+	sg.saveFile(out_file.c_str(), IN_OTHER, true);
+    cout << "Non-trivial split supports printed to star-dot file " << out_file << endl;
 
 }