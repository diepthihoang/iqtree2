/***************************************************************************
 *   Copyright (C) 2009 by BUI Quang Minh   *
 *   minh.bui@univie.ac.at   *
 *                                                                         *
 *   This program is free software; you can redistribute it and/or modify  *
 *   it under the terms of the GNU General Public License as published by  *
 *   the Free Software Foundation; either version 2 of the License, or     *
 *   (at your option) any later version.                                   *
 *                                                                         *
 *   This program is distributed in the hope that it will be useful,       *
 *   but WITHOUT ANY WARRANTY; without even the implied warranty of        *
 *   MERCHANTABILITY or FITNESS FOR A PARTICULAR PURPOSE.  See the         *
 *   GNU General Public License for more details.                          *
 *                                                                         *
 *   You should have received a copy of the GNU General Public License     *
 *   along with this program; if not, write to the                         *
 *   Free Software Foundation, Inc.,                                       *
 *   59 Temple Place - Suite 330, Boston, MA  02111-1307, USA.             *
 ***************************************************************************/

#ifdef HAVE_CONFIG_H
#include <config.h>
#endif
#include <iqtree_config.h>
#include "phylotree.h"
#include "phylosupertree.h"
#include "phylosupertreeplen.h"
#include "phyloanalysis.h"
#include "alignment.h"
#include "superalignment.h"
#include "iqtree.h"
#include "model/modelgtr.h"
#include "model/modeldna.h"
#include "myreader.h"
#include "model/rateheterogeneity.h"
#include "model/rategamma.h"
#include "model/rateinvar.h"
#include "model/rategammainvar.h"
//#include "modeltest_wrapper.h"
#include "model/modelprotein.h"
#include "model/modelbin.h"
#include "model/modelcodon.h"
#include "stoprule.h"

#include "mtreeset.h"
#include "mexttree.h"
#include "model/ratemeyerhaeseler.h"
#include "whtest_wrapper.h"
#include "model/partitionmodel.h"
#include "guidedbootstrap.h"
#include "model/modelset.h"
#include "timeutil.h"


void reportReferences(Params &params, ofstream &out, string &original_model) {
	out << "To cite IQ-TREE please use:" << endl << endl
		<< "Lam-Tung Nguyen, Heiko A. Schmidt, Arndt von Haeseler, and Bui Quang Minh (2014)" << endl
		<< "IQ-TREE: : A fast and effective stochastic algorithm for estimating" << endl
		<< "maximum likelihood phylogenies. Mol. Biol. Evol., in press." << endl << endl;

	if (params.gbo_replicates)
	out << "Since you also used ultrafast bootstrap (UFBoot) please cite: " << endl << endl
		<< "Bui Quang Minh, Minh Anh Thi Nguyen, and Arndt von Haeseler (2013) Ultrafast" << endl
		<< "approximation for phylogenetic bootstrap. Mol. Biol. Evol., 30:1188-1195." << endl << endl;

	/*		"*** If you use the parallel version, please cite: " << endl << endl <<
	 "Bui Quang Minh, Le Sy Vinh, Arndt von Haeseler, and Heiko A. Schmidt (2005)" << endl <<
	 "pIQPNNI - parallel reconstruction of large maximum likelihood phylogenies." << endl <<
	 "Bioinformatics, 21:3794-3796." << endl << endl;*/

// 	if (original_model == "TEST" || original_model == "TESTONLY")
// 		out << "Since you used Modeltest please also cite Posada and Crandall (1998)" << endl << endl;
}

void reportAlignment(ofstream &out, Alignment &alignment) {
	out << "Input data: " << alignment.getNSeq() << " sequences with "
			<< alignment.getNSite() << " "
			<< ((alignment.seq_type == SEQ_BINARY) ?
					"binary" :
					((alignment.seq_type == SEQ_DNA) ? "nucleotide" :
					(alignment.seq_type == SEQ_PROTEIN) ? "amino-acid" :
					(alignment.seq_type == SEQ_CODON) ? "codon": "morphological"))
			<< " sites" << endl << "Number of constant sites: "
			<< round(alignment.frac_const_sites * alignment.getNSite())
			<< " (= " << alignment.frac_const_sites * 100 << "% of all sites)"
			<< endl << "Number of site patterns: " << alignment.size() << endl
			<< endl;
}

void pruneModelInfo(vector<ModelInfo> &model_info, PhyloSuperTree *tree) {
	vector<ModelInfo> res_info;
	for (vector<PartitionInfo>::iterator it = tree->part_info.begin(); it != tree->part_info.end(); it++) {
		for (vector<ModelInfo>::iterator mit = model_info.begin(); mit != model_info.end(); mit++)
			if (mit->set_name == it->name)
				res_info.push_back(*mit);
	}
	model_info = res_info;

}

void reportModelSelection(ofstream &out, Params &params, vector<ModelInfo> &model_info, bool is_partitioned) {
	out << "Best-fit model according to "
		<< ((params.model_test_criterion == MTC_BIC) ? "BIC" :
			((params.model_test_criterion == MTC_AIC) ? "AIC" : "AICc")) << ": ";
	vector<ModelInfo>::iterator it;
	if (is_partitioned) {
		string set_name = "";
		for (it = model_info.begin(); it != model_info.end(); it++) {
			if (it->set_name != set_name) {
				if (set_name != "")
					out << ",";
				out << it->name << ":" << it->set_name;
				set_name = it->set_name;
			}
		}
	} else {
		out << model_info[0].name;
	}

	if (is_partitioned) {
		out << endl << endl << "List of best-fit models per partition:" << endl << endl;
	} else {
		out << endl << endl << "List of models sorted by "
			<< ((params.model_test_criterion == MTC_BIC) ? "BIC" :
				((params.model_test_criterion == MTC_AIC) ? "AIC" : "AICc"))
			<< " scores: " << endl << endl;
	}
	if (is_partitioned)
		out << "  ID  ";
	out << "Model             LogL          AIC      w-AIC      AICc     w-AICc       BIC      w-BIC" << endl;
	/*
	if (is_partitioned)
		out << "----------";

	out << "----------------------------------------------------------------------------------------" << endl;
	*/
	int setid = 1;
	for (it = model_info.begin(); it != model_info.end(); it++) {
		if (it->AIC_score == DBL_MAX) continue;
		if (it != model_info.begin() && it->set_name != (it-1)->set_name)
			setid++;
		if (is_partitioned && it != model_info.begin() && it->set_name == (it-1)->set_name)
			continue;
		if (is_partitioned) {
			out.width(4);
			out << right << setid << "  ";
		}
		out.width(13);
		out << left << it->name << " ";
		out.width(11);
		out << right << it->logl << " ";
		out.width(11);
		out	<< it->AIC_score << ((it->AIC_conf) ? " + " : " - ") << it->AIC_weight << " ";
		out.width(11);
		out << it->AICc_score << ((it->AICc_conf) ? " + " : " - ") << it->AICc_weight << " ";
		out.width(11);
		out << it->BIC_score  << ((it->BIC_conf) ? " + " : " - ") << it->BIC_weight;
		out << endl;
	}
	out << endl;
	out <<  "AIC, w-AIC   : Akaike information criterion scores and weights." << endl
		 << "AICc, w-AICc : Corrected AIC scores and weights." << endl
		 << "BIC, w-BIC   : Bayesian information criterion scores and weights." << endl << endl

		 << "Plus signs denote the 95% confidence sets." << endl
		 << "Minus signs denote significant exclusion." <<endl;
	out << endl;
}

void reportModel(ofstream &out, PhyloTree &tree) {
	int i, j, k;
	out << "Model of substitution: " << tree.getModelName() << endl << endl;

    if (tree.aln->num_states <= 4) {
        out << "Rate parameter R:" << endl << endl;

        double *rate_mat = new double[tree.aln->num_states * tree.aln->num_states];
        if (!tree.getModel()->isSiteSpecificModel())
            tree.getModel()->getRateMatrix(rate_mat);
        else
            ((ModelSet*) tree.getModel())->front()->getRateMatrix(rate_mat);
        if (tree.aln->num_states > 4)
            out << fixed;
        if (tree.getModel()->isReversible()) {
            for (i = 0, k = 0; i < tree.aln->num_states - 1; i++)
                for (j = i + 1; j < tree.aln->num_states; j++, k++) {
                    out << "  " << tree.aln->convertStateBackStr(i) << "-" << tree.aln->convertStateBackStr(j) << ": "
                            << rate_mat[k];
                    if (tree.aln->num_states <= 4)
                        out << endl;
                    else if (k % 5 == 4)
                        out << endl;
                }

        } else { // non-reversible model
            for (i = 0, k = 0; i < tree.aln->num_states; i++)
                for (j = 0; j < tree.aln->num_states; j++)
                    if (i != j) {
                        out << "  " << tree.aln->convertStateBackStr(i) << "-" << tree.aln->convertStateBackStr(j)
                                << ": " << rate_mat[k];
                        if (tree.aln->num_states <= 4)
                            out << endl;
                        else if (k % 5 == 4)
                            out << endl;
                        k++;
                    }

        }

        //if (tree.aln->num_states > 4)
        out << endl;
        out.unsetf(ios_base::fixed);
        delete[] rate_mat;
    }
	out << "State frequencies: ";
	if (tree.getModel()->isSiteSpecificModel())
		out << "(site specific frequencies)" << endl << endl;
	else {
		if (!tree.getModel()->isReversible())
			out << "(inferred from Q matrix)" << endl;
		else
			switch (tree.getModel()->getFreqType()) {
			case FREQ_EMPIRICAL:
				out << "(empirical counts from alignment)" << endl;
				break;
			case FREQ_ESTIMATE:
				out << "(estimated with maximum likelihood)" << endl;
				break;
			case FREQ_USER_DEFINED:
				out << "(user-defined)" << endl;
				break;
			case FREQ_EQUAL:
				out << "(equal frequencies)" << endl;
				break;
			default:
				break;
			}
		out << endl;

		double *state_freqs = new double[tree.aln->num_states];
		tree.getModel()->getStateFrequency(state_freqs);
		for (i = 0; i < tree.aln->num_states; i++)
			out << "  pi(" << tree.aln->convertStateBackStr(i) << ") = "
					<< state_freqs[i] << endl;
		delete[] state_freqs;
		out << endl;
		if (tree.aln->num_states <= 4) {
			// report Q matrix
			double *q_mat = new double[tree.aln->num_states * tree.aln->num_states];
			tree.getModel()->getQMatrix(q_mat);

			out << "Rate matrix Q:" << endl << endl;
			for (i = 0, k = 0; i < tree.aln->num_states; i++) {
				out << "  " << tree.aln->convertStateBackStr(i);
				for (j = 0; j < tree.aln->num_states; j++, k++) {
					out << "  ";
					out.width(8);
					out << q_mat[k];
				}
				out << endl;
			}
			out << endl;
			delete[] q_mat;
		}
	}
}

void reportRate(ofstream &out, PhyloTree &tree) {
	int i;
	RateHeterogeneity *rate_model = tree.getRate();
	out << "Model of rate heterogeneity: " << rate_model->full_name << endl;
	rate_model->writeInfo(out);

	if (rate_model->getNDiscreteRate() > 1 || rate_model->getPInvar() > 0.0) {
		out << endl << " Category  Relative_rate  Proportion" << endl;
		if (rate_model->getPInvar() > 0.0)
			out << "  0         0              " << rate_model->getPInvar()
					<< endl;
		int cats = rate_model->getNDiscreteRate();
		DoubleVector prop;
		if (rate_model->getGammaShape() > 0 || rate_model->getPtnCat(0) < 0) {
//			prop.resize(cats, (1.0 - rate_model->getPInvar()) / rate_model->getNRate());
			prop.resize(cats);
		for (i = 0; i < cats; i++)
			prop[i] = rate_model->getProp(i);
		} else {
			prop.resize(cats, 0.0);
			for (i = 0; i < tree.aln->getNPattern(); i++)
				prop[rate_model->getPtnCat(i)] += tree.aln->at(i).frequency;
			for (i = 0; i < cats; i++)
				prop[i] /= tree.aln->getNSite();
		}
		for (i = 0; i < cats; i++) {
			out << "  " << i + 1 << "         ";
			out.width(14);
			out << left << rate_model->getRate(i) << " " << prop[i];
			out << endl;
		}
		if (rate_model->getGammaShape() > 0) {
			out << "Relative rates are computed as " << ((dynamic_cast<RateGamma*>(rate_model)->isCutMedian()) ? "MEDIAN" : "MEAN") <<
				" of the portion of the Gamma distribution falling in the category." << endl;
		}
	}
	/*
	 if (rate_model->getNDiscreteRate() > 1 || rate_model->isSiteSpecificRate())
	 out << endl << "See file " << rate_file << " for site-specific rates and categories" << endl;*/
	out << endl;
}

void reportTree(ofstream &out, Params &params, PhyloTree &tree, double tree_lh,
		double lh_variance) {
	double epsilon = 1.0 / tree.getAlnNSite();
	double totalLen = tree.treeLength();
	out << "Total tree length (sum of branch lengths): " << totalLen << endl;
	double totalLenInternal = tree.treeLengthInternal(epsilon);
	out << "Sum of internal branch lengths: " << totalLenInternal << endl;
	out << "Sum of internal branch lengths divided by total tree length: "
			<< totalLenInternal / totalLen << endl;
	out << endl;
	//out << "ZERO BRANCH EPSILON = " << epsilon << endl;
	int zero_internal_branches = tree.countZeroInternalBranches(NULL, NULL, epsilon);
	if (zero_internal_branches > 0) {
		//int zero_internal_branches = tree.countZeroInternalBranches(NULL, NULL, epsilon);
		/*
		out << "WARNING: " << zero_branches
				<< " branches of near-zero lengths (<" << epsilon << ") and should be treated with caution!"
				<< endl;
		*/
		out << "WARNING: " << zero_internal_branches
				<< " near-zero internal branches (<" << epsilon << ") should be treated with caution"
				<< endl;
		/*
		cout << endl << "WARNING: " << zero_branches
				<< " branches of near-zero lengths (<" << epsilon << ") and should be treated with caution!"
				<< endl;
		*/
		out << "         Such branches are denoted by '**' in the figure"
				<< endl << endl;
	}
	int long_branches = tree.countLongBranches(NULL, NULL, MAX_BRANCH_LEN-0.2);
	if (long_branches > 0) {
		//stringstream sstr;
		out << "WARNING: " << long_branches
				<< " too long branches (>" << MAX_BRANCH_LEN-0.2 << ") should be treated with caution!"
				<< endl;
		//out << sstr.str();
		//cout << sstr.str();
	}
	tree.sortTaxa();
	//tree.setExtendedFigChar();
	tree.drawTree(out, WT_BR_SCALE, epsilon);
	int df = tree.getModelFactory()->getNParameters();
	int ssize = tree.getAlnNSite();
	double AIC_score, AICc_score, BIC_score;
	computeInformationScores(tree_lh, df, ssize, AIC_score, AICc_score, BIC_score);

	out << "Log-likelihood of the tree: " << fixed << tree_lh << " (s.e. "
			<< sqrt(lh_variance) << ")" << endl
			<< "Number of free parameters: " << df << endl
			<< "Akaike information criterion (AIC) score: " << AIC_score << endl
			<< "Corrected Akaike information criterion (AICc) score: " << AICc_score << endl
			<< "Bayesian information criterion (BIC) score: " << BIC_score << endl
			<< "Unconstrained log-likelihood (without tree): "
			<< tree.aln->computeUnconstrainedLogL() << endl << endl
			//<< "Total tree length: " << tree.treeLength() << endl << endl
			<< "Tree in newick format:" << endl << endl;

	tree.printTree(out, WT_BR_LEN | WT_BR_LEN_FIXED_WIDTH | WT_SORT_TAXA);

	out << endl << endl;
}

void reportCredits(ofstream &out) {
	out << "CREDITS" << endl << "-------" << endl << endl
			<< "Some parts of the code were taken from the following packages/libraries:"
			<< endl << endl
			<< "Schmidt HA, Strimmer K, Vingron M, and von Haeseler A (2002)" << endl
			<< "TREE-PUZZLE: maximum likelihood phylogenetic analysis using quartets" << endl
			<< "and parallel computing. Bioinformatics, 18(3):502-504." << endl << endl

			//<< "The source code to construct the BIONJ tree were taken from BIONJ software:"
			//<< endl << endl
			<< "Gascuel O (1997) BIONJ: an improved version of the NJ algorithm" << endl
			<< "based on a simple model of sequence data. Mol. Bio. Evol., 14:685-695." << endl << endl

			//<< "The Nexus file parser was taken from the Nexus Class Library:"
			//<< endl << endl
			<< "Paul O. Lewis (2003) NCL: a C++ class library for interpreting data files in" << endl
			<< "NEXUS format. Bioinformatics, 19(17):2330-2331." << endl << endl

			<< "Mascagni M and Srinivasan A (2000) Algorithm 806: SPRNG: A Scalable Library" << endl
			<< "for Pseudorandom Number Generation. ACM Transactions on Mathematical Software," << endl
			<< "26: 436-461." << endl << endl

			<< "Guennebaud G, Jacob B, et al. (2010) Eigen v3. http://eigen.tuxfamily.org" << endl << endl;
			/*
			<< "The Modeltest 3.7 source codes were taken from:" << endl << endl
			<< "David Posada and Keith A. Crandall (1998) MODELTEST: testing the model of"
			<< endl << "DNA substitution. Bioinformatics, 14(9):817-8." << endl
			*/
}

/***********************************************************
 * CREATE REPORT FILE
 ***********************************************************/
extern StringIntMap pllTreeCounter;
void reportPhyloAnalysis(Params &params, string &original_model,
		Alignment &alignment, IQTree &tree, vector<ModelInfo> &model_info,
		StrVector &removed_seqs, StrVector &twin_seqs) {
	if (params.count_trees) {
		// addon: print #distinct trees
		cout << endl << "NOTE: " << pllTreeCounter.size() << " distinct trees evaluated during whole tree search" << endl;

		IntVector counts;
		for (StringIntMap::iterator i = pllTreeCounter.begin(); i != pllTreeCounter.end(); i++) {
			if (i->second > counts.size())
				counts.resize(i->second+1, 0);
			counts[i->second]++;
		}
		for (IntVector::iterator i2 = counts.begin(); i2 != counts.end(); i2++) {
		    if (*i2 != 0) {
	            cout << "#Trees occuring " << (i2-counts.begin()) << " times: " << *i2 << endl;
		    }
		}
	}
	string outfile = params.out_prefix;

	outfile += ".iqtree";
	try {
		ofstream out;
		out.exceptions(ios::failbit | ios::badbit);
		out.open(outfile.c_str());
		out << "IQ-TREE " << iqtree_VERSION_MAJOR << "." << iqtree_VERSION_MINOR
				<< "." << iqtree_VERSION_PATCH << " built " << __DATE__ << endl
				<< endl;
		if (params.partition_file)
			out << "Partition file name: " << params.partition_file << endl;
		if (params.aln_file)
			out << "Input file name: " << params.aln_file << endl;

		if (params.user_file)
			out << "User tree file name: " << params.user_file << endl;
		out << "Type of analysis: ";
		if (params.compute_ml_tree)
			out << "tree reconstruction";
		if (params.num_bootstrap_samples > 0) {
			if (params.compute_ml_tree)
				out << " + ";
			out << "non-parametric bootstrap (" << params.num_bootstrap_samples
					<< " replicates)";
		}
		out << endl;
		out << "Random seed number: " << params.ran_seed << endl << endl;
		out << "REFERENCES" << endl << "----------" << endl << endl;
		reportReferences(params, out, original_model);

		out << "SEQUENCE ALIGNMENT" << endl << "------------------" << endl
				<< endl;
		if (tree.isSuperTree()) {
			out << "Input data: " << alignment.getNSeq() << " taxa with "
					<< alignment.getNSite() << " partitions and "
					<< tree.getAlnNSite() << " total sites ("
					<< ((SuperAlignment*)tree.aln)->computeMissingData()*100 << "% missing data)" << endl << endl;

			PhyloSuperTree *stree = (PhyloSuperTree*) &tree;
			int namelen = stree->getMaxPartNameLength();
			int part;
			out.width(max(namelen+6,10));
			out << left << "  ID  Name" << "  Type  #Seqs  #Sites  #Patterns  #Const_Sites" << endl;
			//out << string(namelen+54, '-') << endl;
			part = 0;
			for (PhyloSuperTree::iterator it = stree->begin(); it != stree->end(); it++, part++) {
				//out << "FOR PARTITION " << stree->part_info[part].name << ":" << endl << endl;
				//reportAlignment(out, *((*it)->aln));
				out.width(4);
				out << right << part+1 << "  ";
				out.width(max(namelen,4));
				out << left << stree->part_info[part].name << "  ";
				out.width(6);
				switch ((*it)->aln->seq_type) {
				case SEQ_BINARY: out << "BIN"; break;
				case SEQ_CODON: out << "CODON"; break;
				case SEQ_DNA: out << "DNA"; break;
				case SEQ_MORPH: out << "MORPH"; break;
				case SEQ_MULTISTATE: out << "TINA"; break;
				case SEQ_PROTEIN: out << "AA"; break;
				case SEQ_UNKNOWN: out << "???"; break;
				}
				out.width(5);
				out << right << (*it)->aln->getNSeq() << "  ";
				out.width(6);
				out << (*it)->aln->getNSite() << "  ";
				out.width(6);
				out << (*it)->aln->getNPattern() << "      ";
				out << round((*it)->aln->frac_const_sites*100) << "%" << endl;
			}
			out << endl;
		} else
			reportAlignment(out, alignment);

		out.precision(4);
		out << fixed;

		if (!model_info.empty()) {
			out << "MODEL SELECTION" << endl << "---------------" << endl << endl;
			if (tree.isSuperTree())
				pruneModelInfo(model_info, (PhyloSuperTree*)&tree);
			reportModelSelection(out, params, model_info, tree.isSuperTree());
		}

		out << "SUBSTITUTION PROCESS" << endl << "--------------------" << endl
				<< endl;
		if (tree.isSuperTree()) {
			if(params.partition_type)
				out	<< "Proportional partition model with joint branch lengths and separate models between partitions" << endl << endl;
			else
				out	<< "Full partition model with separate branch lengths and models between partitions" << endl << endl;
			PhyloSuperTree *stree = (PhyloSuperTree*) &tree;
			PhyloSuperTree::iterator it;
			int part;
			if(params.partition_type)
				out << "  ID  Model          Rate   Parameters" << endl;
			else
				out << "  ID  Model          Parameters" << endl;
			//out << "-------------------------------------" << endl;
			for (it = stree->begin(), part = 0; it != stree->end(); it++, part++) {
				out.width(4);
				out << right << (part+1) << "  ";
				out.width(14);
				if(params.partition_type)
					out << left << (*it)->getModelName() << " " << stree->part_info[part].part_rate  << " " << (*it)->getModelNameParams() << endl;
				else
					out << left << (*it)->getModelName() << " " << (*it)->getModelNameParams() << endl;
			}
			out << endl;
			/*
			for (it = stree->begin(), part = 0; it != stree->end(); it++, part++) {
				reportModel(out, *(*it));
				reportRate(out, *(*it));
			}*/
		} else {
			reportModel(out, tree);
			reportRate(out, tree);
		}

		/*
		out << "RATE HETEROGENEITY" << endl << "------------------" << endl
				<< endl;
		if (tree.isSuperTree()) {
			PhyloSuperTree *stree = (PhyloSuperTree*) &tree;
			int part = 0;
			for (PhyloSuperTree::iterator it = stree->begin();
					it != stree->end(); it++, part++) {
				out << "FOR PARTITION " << stree->part_info[part].name << ":"
						<< endl << endl;
				reportRate(out, *(*it));
			}
		} else
			reportRate(out, tree);
		*/
		// Bootstrap analysis:
		//Display as outgroup: a

		if (original_model == "WHTEST") {
			out << "TEST OF MODEL HOMOGENEITY" << endl
					<< "-------------------------" << endl << endl;
			out << "Delta of input data:                 "
					<< params.whtest_delta << endl;
			out << ".95 quantile of Delta distribution:  "
					<< params.whtest_delta_quantile << endl;
			out << "Number of simulations performed:     "
					<< params.whtest_simulations << endl;
			out << "P-value:                             "
					<< params.whtest_p_value << endl;
			if (params.whtest_p_value < 0.05) {
				out
						<< "RESULT: Homogeneity assumption is rejected (p-value cutoff 0.05)"
						<< endl;
			} else {
				out
						<< "RESULT: Homogeneity assumption is NOT rejected (p-value cutoff 0.05)"
						<< endl;
			}
			out << endl << "*** For this result please cite:" << endl << endl;
			out
					<< "G. Weiss and A. von Haeseler (2003) Testing substitution models"
					<< endl
					<< "within a phylogenetic tree. Mol. Biol. Evol, 20(4):572-578"
					<< endl << endl;
		}
/*
		out << "TREE SEARCH" << endl << "-----------" << endl << endl
				<< "Stopping rule: "
				<< ((params.stop_condition == SC_STOP_PREDICT) ? "Yes" : "No")
				<< endl << "Number of iterations: "
				<< tree.stop_rule.getNumIterations() << endl
				<< "Probability of deleting sequences: " << params.p_delete
				<< endl << "Number of representative leaves: "
				<< params.k_representative << endl
				<< "NNI log-likelihood cutoff: " << tree.getNNICutoff() << endl
				<< endl;
*/
		if (params.compute_ml_tree) {
			out << "MAXIMUM LIKELIHOOD TREE" << endl
					<< "-----------------------" << endl << endl;

			tree.setRootNode(params.root);
			out << "NOTE: Tree is UNROOTED although outgroup taxon '" << tree.root->name << "' is drawn at root" << endl;
			if (params.partition_file)
				out	<< "NOTE: Branch lengths are weighted average over all partitions"
					<< endl
					<< "      (weighted by the number of sites in the partitions)"
					<< endl;
			if (params.aLRT_replicates > 0 || params.gbo_replicates || (params.num_bootstrap_samples && params.compute_ml_tree)) {
				out << "Numbers in parentheses are ";
				if (params.aLRT_replicates > 0)
					out << "SH-aLRT supports";
				if (params.num_bootstrap_samples && params.compute_ml_tree) {
					if (params.aLRT_replicates > 0)
						out << " /";
					out << " standard bootstrap supports";
				}
				if (params.gbo_replicates) {
					if (params.aLRT_replicates > 0)
						out << " /";
					out << " ultrafast bootstrap supports";
				}
				out << " (%)" << endl;
			}
			out << endl;
			reportTree(out, params, tree, tree.getBestScore(), tree.logl_variance);

			if (tree.isSuperTree()) {
				PhyloSuperTree *stree = (PhyloSuperTree*) &tree;
				stree->mapTrees();
				int empty_branches = stree->countEmptyBranches();
				if (empty_branches) {
					stringstream ss;
					ss << empty_branches << " branches in the overall tree with no phylogenetic information due to missing data!";
					outWarning(ss.str());
				}
				/*
				int part = 0;
				for (PhyloSuperTree::iterator it = stree->begin();
						it != stree->end(); it++, part++) {
					out << "FOR PARTITION " << stree->part_info[part].name
							<< ":" << endl << endl;
					string root_name;
					if (params.root)
						root_name = params.root;
					else
						root_name = (*it)->aln->getSeqName(0);
					(*it)->root = (*it)->findNodeName(root_name);
					assert((*it)->root);
					reportTree(out, params, *(*it), (*it)->computeLikelihood(),
							(*it)->computeLogLVariance());
				}*/
			}

		}
		/*
		 if (params.write_intermediate_trees) {
		 out << endl << "CONSENSUS OF INTERMEDIATE TREES" << endl << "-----------------------" << endl << endl
		 << "Number of intermediate trees: " << tree.stop_rule.getNumIterations() << endl
		 << "Split threshold: " << params.split_threshold << endl
		 << "Burn-in: " << params.tree_burnin << endl << endl;
		 }*/

		if (params.consensus_type == CT_CONSENSUS_TREE) {
			out << "CONSENSUS TREE" << endl << "--------------" << endl << endl;
			out << "Consensus tree is constructed from "
					<< (params.num_bootstrap_samples ? params.num_bootstrap_samples : params.gbo_replicates)
					<< " bootstrap trees" << endl << "Branches with bootstrap support >"
					<< floor(params.split_threshold * 1000) / 10 << "% are kept";
			if (params.split_threshold == 0.0)
				out << " (extended consensus)";
			if (params.split_threshold == 0.5)
				out << " (majority-rule consensus)";
			if (params.split_threshold >= 0.99)
				out << " (strict consensus)";

			out << endl << "Branch lengths are optimized by maximum likelihood on original alignment" << endl;
			out << "Numbers in parentheses are bootstrap supports (%)" << endl << endl;

			string con_file = params.out_prefix;
			con_file += ".contree";
			bool rooted = false;
			MTree contree;
			contree.readTree(con_file.c_str(), rooted);
			contree.drawTree(out, WT_BR_SCALE);
			out << endl << "Consensus tree in newick format: " << endl << endl;
			contree.printTree(out);
			out << endl << endl;
//			tree.freeNode();
//			tree.root = NULL;
//			tree.readTree(con_file.c_str(), rooted);
//			if (removed_seqs.size() > 0) {
//				tree.reinsertIdenticalSeqs(tree.aln, removed_seqs, twin_seqs);
//			}
//			tree.setAlignment(tree.aln);

			// bug fix
//			if ((tree.sse == LK_EIGEN || tree.sse == LK_EIGEN_SSE) && !tree.isBifurcating()) {
//				cout << "NOTE: Changing to old kernel as consensus tree is multifurcating" << endl;
//				tree.changeLikelihoodKernel(LK_SSE);
//			}

//			tree.initializeAllPartialLh();
//			tree.fixNegativeBranch(false);
//			if (tree.isSuperTree())
//				((PhyloSuperTree*) &tree)->mapTrees();
//			tree.optimizeAllBranches();
//			tree.printTree(con_file.c_str(), WT_BR_LEN | WT_BR_LEN_FIXED_WIDTH | WT_SORT_TAXA);
//			tree.sortTaxa();
//			tree.drawTree(out, WT_BR_SCALE);
//			out << endl << "Consensus tree in newick format: " << endl << endl;
//			tree.printResultTree(out);
//			out << endl << endl;
		}


		/* evaluate user trees */
		vector<TreeInfo> info;
		IntVector distinct_trees;
		if (params.treeset_file) {
			evaluateTrees(params, &tree, info, distinct_trees);
			out.precision(4);

			out << endl << "USER TREES" << endl << "----------" << endl << endl;
			out << "See " << params.treeset_file << ".trees for trees with branch lengths." << endl << endl;
			if (params.topotest_replicates && info.size() > 1) {
				if (params.do_weighted_test) {
					out << "Tree      logL    deltaL  bp-RELL    p-KH     p-SH    p-WKH    p-WSH    c-ELW" << endl;
					out << "-------------------------------------------------------------------------------" << endl;
				} else {
					out << "Tree      logL    deltaL  bp-RELL    p-KH     p-SH    c-ELW" << endl;
					out << "-------------------------------------------------------------" << endl;

				}
			} else {
				out << "Tree      logL    deltaL" << endl;
				out << "-------------------------" << endl;

			}
			double maxL = -DBL_MAX;
			int tid, orig_id;
			for (tid = 0; tid < info.size(); tid++)
				if (info[tid].logl > maxL) maxL = info[tid].logl;
			for (orig_id = 0, tid = 0; orig_id < distinct_trees.size(); orig_id++) {
				out.width(3);
				out << right << orig_id+1 << " ";
				if (distinct_trees[orig_id] >= 0) {
					out << " = tree " << distinct_trees[orig_id]+1 << endl;
					continue;
				}
				out.precision(3);
				out.width(12);
				out << info[tid].logl << " ";
				out.width(7);
				out << maxL - info[tid].logl;
				if (!params.topotest_replicates || info.size() <= 1) {
					out << endl;
					tid++;
					continue;
				}
				out.precision(4);
				out << "  ";
				out.width(6);
				out << info[tid].rell_bp;
				if (info[tid].rell_confident)
					out << " + ";
				else
					out << " - ";
				out.width(6);
				out << right << info[tid].kh_pvalue;
				if (info[tid].kh_pvalue < 0.05)
					out << " - ";
				else
					out << " + ";
				out.width(6);
				out << right << info[tid].sh_pvalue;
				if (info[tid].sh_pvalue < 0.05)
					out << " - ";
				else
					out << " + ";
				if (params.do_weighted_test) {
					out.width(6);
					out << right << info[tid].wkh_pvalue;
					if (info[tid].wkh_pvalue < 0.05)
						out << " - ";
					else
						out << " + ";
					out.width(6);
					out << right << info[tid].wsh_pvalue;
					if (info[tid].wsh_pvalue < 0.05)
						out << " - ";
					else
						out << " + ";
				}
				out.width(6);
				out << info[tid].elw_value;
				if (info[tid].elw_confident)
					out << " +";
				else
					out << " -";
				out << endl;
				tid++;
			}
			out << endl;

			if (params.topotest_replicates) {
				out <<  "deltaL  : logL difference from the maximal logl in the set." << endl
					 << "bp-RELL : bootstrap proportion using RELL method (Kishino et al. 1990)." << endl
					 << "p-KH    : p-value of one sided Kishino-Hasegawa test (1989)." << endl
					 << "p-SH    : p-value of Shimodaira-Hasegawa test (2000)." << endl;
				if (params.do_weighted_test) {
					out << "p-WKH   : p-value of weighted KH test." << endl
					 << "p-WSH   : p-value of weighted SH test." << endl;
				}
				out	 << "c-ELW   : Expected Likelihood Weight (Strimmer & Rambaut 2002)." << endl << endl
					 << "Plus signs denote the 95% confidence sets." << endl
					 << "Minus signs denote significant exclusion."  << endl
					 << "All tests performed "
					 << params.topotest_replicates << " resamplings using the RELL method."<<endl;
			}
			out << endl;
		}


		time_t cur_time;
		time(&cur_time);

		char *date_str;
		date_str = ctime(&cur_time);
		out.unsetf(ios_base::fixed);
		out << "TIME STAMP" << endl << "----------" << endl << endl
				<< "Date and time: " << date_str << "Total CPU time used: "
				<< (double) params.run_time << " seconds (" << convert_time(params.run_time) << ")" << endl
				<< "Total wall-clock time used: " << getRealTime() - params.start_real_time
				<< " seconds (" << convert_time(getRealTime() - params.start_real_time) << ")" << endl << endl;

		//reportCredits(out); // not needed, now in the manual
		out.close();

	} catch (ios::failure) {
		outError(ERR_WRITE_OUTPUT, outfile);
	}

	cout << endl << "Analysis results written to: " << endl
			<< "  IQ-TREE report:                " << params.out_prefix << ".iqtree"
			<< endl;
	if (params.compute_ml_tree) {
		cout << "  Maximum-likelihood tree:       " << params.out_prefix
				<< ".treefile" << endl;
		if (params.write_local_optimal_trees)
		cout << "  Candidate trees (" << tree.candidateTrees.size() << "):      " << params.out_prefix << ".localtrees" << endl;
	}
	if (!params.user_file && params.start_tree == STT_BIONJ) {
		cout << "  BIONJ tree:                    " << params.out_prefix << ".bionj"
				<< endl;
	}
	if (!params.dist_file) {
		//cout << "  Juke-Cantor distances:    " << params.out_prefix << ".jcdist" << endl;
		if (params.compute_ml_dist)
		cout << "  Likelihood distances:          " << params.out_prefix
					<< ".mldist" << endl;
		if (params.print_conaln)
		cout << "  Concatenated alignment:        " << params.out_prefix
					<< ".conaln" << endl;
	}
	if (tree.getRate()->getGammaShape() > 0 && params.print_site_rate)
		cout << "  Gamma-distributed rates:       " << params.out_prefix << ".rate"
				<< endl;

	if ((tree.getRate()->isSiteSpecificRate() || tree.getRate()->getPtnCat(0) >= 0) && params.print_site_rate)
		cout << "  Site-rates by MH model:        " << params.out_prefix << ".rate"
				<< endl;

	if (params.print_site_lh)
		cout << "  Site log-likelihoods:          " << params.out_prefix << ".sitelh"
				<< endl;

	if (params.write_intermediate_trees)
		cout << "  All intermediate trees:        " << params.out_prefix << ".treels"
				<< endl;

	if (params.gbo_replicates) {
		cout << endl << "Ultrafast bootstrap approximation results written to:" << endl
			 << "  Split support values:          " << params.out_prefix << ".splits.nex" << endl
			 << "  Consensus tree:                " << params.out_prefix << ".contree" << endl;
		if (params.print_ufboot_trees)
		cout << "  UFBoot trees:                  " << params.out_prefix << ".ufboot" << endl;

	}

	if (params.treeset_file) {
		cout << "  Evaluated user trees:          " << params.out_prefix << ".trees" << endl;

		if (params.print_tree_lh) {
		cout << "  Tree log-likelihoods:          " << params.out_prefix << ".treelh" << endl;
		}
		if (params.print_site_lh) {
		cout << "  Site log-likelihoods:          " << params.out_prefix << ".sitelh" << endl;
		}
	}
	cout << "  Screen log file:               " << params.out_prefix << ".log" << endl;
	/*	if (original_model == "WHTEST")
	 cout <<"  WH-TEST report:           " << params.out_prefix << ".whtest" << endl;*/
	cout << endl;

}

void checkZeroDist(Alignment *aln, double *dist) {
	int ntaxa = aln->getNSeq();
	IntVector checked;
	checked.resize(ntaxa, 0);
	int i, j;
	for (i = 0; i < ntaxa - 1; i++) {
		if (checked[i])
			continue;
		string str = "";
		bool first = true;
		for (j = i + 1; j < ntaxa; j++)
			if (dist[i * ntaxa + j] <= 1e-6) {
				if (first)
					str = "ZERO distance between sequences "
							+ aln->getSeqName(i);
				str += ", " + aln->getSeqName(j);
				checked[j] = 1;
				first = false;
			}
		checked[i] = 1;
		if (str != "")
			outWarning(str);
	}
}


void printAnalysisInfo(int model_df, IQTree& iqtree, Params& params) {
//	if (!params.raxmllib) {
	cout << "Model of evolution: ";
	if (iqtree.isSuperTree()) {
		cout << iqtree.getModelName() << " (" << model_df << " free parameters)" << endl;
	} else {
		cout << iqtree.getModelName() << " with ";
		switch (iqtree.getModel()->getFreqType()) {
		case FREQ_EQUAL:
			cout << "equal";
			break;
		case FREQ_EMPIRICAL:
			cout << "counted";
			break;
		case FREQ_USER_DEFINED:
			cout << "user-defined";
			break;
		case FREQ_ESTIMATE:
			cout << "optimized";
			break;
		case FREQ_CODON_1x4:
			cout << "counted 1x4";
			break;
		case FREQ_CODON_3x4:
			cout << "counted 3x4";
			break;
		case FREQ_CODON_3x4C:
			cout << "counted 3x4-corrected";
			break;
		default:
			outError("Wrong specified state frequencies");
		}
		cout << " frequencies (" << model_df << " free parameters)" << endl;
	}
	cout << "Fixed branch lengths: "
			<< ((params.fixed_branch_length) ? "Yes" : "No") << endl;

	if (params.min_iterations > 0) {
	    cout << "Tree search algorithm: " << (params.snni ? "Stochastic nearest neighbor interchange" : "IQPNNI") << endl;
	    cout << "Termination condition: ";
	    if (params.stop_condition == SC_REAL_TIME) {
	        cout << "after " << params.maxtime << " minutes" << endl;
	    } else if (params.stop_condition == SC_UNSUCCESS_ITERATION) {
	        cout << "after " << params.unsuccess_iteration << " unsuccessful iterations" << endl;
	    } else if (params.stop_condition == SC_FIXED_ITERATION) {
	            cout << params.min_iterations << " iterations" << endl;
	    } else if(params.stop_condition == SC_WEIBULL) {
	            cout << "predicted in [" << params.min_iterations << ","
	                    << params.max_iterations << "] (confidence "
	                    << params.stop_confidence << ")" << endl;
	    } else if (params.stop_condition == SC_BOOTSTRAP_CORRELATION) {
	    	cout << "min " << params.min_correlation << " correlation coefficient" << endl;
	    }

	    if (!params.snni) {
	        cout << "Number of representative leaves  : " << params.k_representative << endl;
	        cout << "Probability of deleting sequences: " << iqtree.getProbDelete() << endl;
	        cout << "Number of leaves to be deleted   : " << iqtree.getDelete() << endl;
	        cout << "Important quartets assessed on: "
	                << ((params.iqp_assess_quartet == IQP_DISTANCE) ?
	                        "Distance" : ((params.iqp_assess_quartet == IQP_PARSIMONY) ? "Parsimony" : "Bootstrap"))
	                << endl;
	    }
	    cout << "NNI assessed on: " << ((params.nni5) ? "5 branches" : "1 branch") << endl;
	}
	cout << "Phylogenetic likelihood library: " << (params.pll ? "Yes" : "No") << endl;
    cout << "Branch length optimization method: "
            << ((iqtree.optimize_by_newton) ? "Newton" : "Brent") << endl;
    cout << "Number of Newton-Raphson steps in NNI evaluation and branch length optimization: " << NNI_MAX_NR_STEP
            << " / " << PLL_NEWZPERCYCLE << endl;
    cout << "SSE instructions: "
            << ((iqtree.sse) ? "Yes" : "No") << endl;
	cout << endl;
}

void computeMLDist(Params& params, IQTree& iqtree, string &dist_file, double begin_time, double &bestTreeScore) {
	double longest_dist;
	stringstream best_tree_string;
	iqtree.printTree(best_tree_string, WT_BR_LEN + WT_TAXON_ID);
	cout << "Computing ML distances based on estimated model parameters...";
	double *ml_dist = NULL;
    double *ml_var = NULL;
    longest_dist = iqtree.computeDist(params, iqtree.aln, ml_dist, ml_var, dist_file);
	cout << " " << (getCPUTime() - begin_time) << " sec" << endl;
	cout << endl;
	if (longest_dist > MAX_GENETIC_DIST * 0.99) {
		outWarning("Some pairwise ML distances are too long (saturated)");
		//cout << "Some ML distances are too long, using old distances..." << endl;
	} //else
	{
		if ( !iqtree.dist_matrix ) {
	        iqtree.dist_matrix = new double[iqtree.aln->getNSeq() * iqtree.aln->getNSeq()];
		}
		if ( !iqtree.var_matrix ) {
	        iqtree.var_matrix = new double[iqtree.aln->getNSeq() * iqtree.aln->getNSeq()];
		}
		memmove(iqtree.dist_matrix, ml_dist,
                sizeof (double) * iqtree.aln->getNSeq() * iqtree.aln->getNSeq());
        memmove(iqtree.var_matrix, ml_var,
				sizeof(double) * iqtree.aln->getNSeq() * iqtree.aln->getNSeq());
	}
	delete[] ml_dist;
    delete[] ml_var;
}

void computeInitialDist(Params &params, IQTree &iqtree, string &dist_file) {
    double longest_dist;
	if (params.dist_file) {
		cout << "Reading distance matrix file " << params.dist_file << " ..." << endl;
	} else if (params.compute_jc_dist) {
		cout << "Computing Juke-Cantor distances..." << endl;
	} else if (params.compute_obs_dist) {
		cout << "Computing observed distances..." << endl;
	}

	if (params.compute_jc_dist || params.compute_obs_dist || params.partition_file) {
		longest_dist = iqtree.computeDist(params, iqtree.aln, iqtree.dist_matrix, iqtree.var_matrix, dist_file);
		checkZeroDist(iqtree.aln, iqtree.dist_matrix);
		if (longest_dist > MAX_GENETIC_DIST * 0.99) {
			outWarning("Some pairwise distances are too long (saturated)");
		}
	}

}

void initializeParams(Params &params, IQTree &iqtree, vector<ModelInfo> &model_info) {
    iqtree.curScore = -DBL_MAX;
    bool test_only = params.model_name.substr(0, 8) == "TESTONLY";
    /* initialize substitution model */
    if (params.model_name.substr(0, 4) == "TEST") {
        if (iqtree.isSuperTree())
            ((PhyloSuperTree*) &iqtree)->mapTrees();
        uint64_t mem_size = iqtree.getMemoryRequired();
        mem_size *= (params.num_rate_cats + 1);
        cout << "NOTE: MODEL SELECTION REQUIRES AT LEAST " << ((double) mem_size * sizeof(double) / 1024.0) / 1024
                << " MB MEMORY!" << endl;
        if (mem_size >= getMemorySize()) {
            outError("Memory required exceeds your computer RAM size!");
        }
        params.model_name = testModel(params, &iqtree, model_info);
        cout << "CPU time for model selection: " << getCPUTime() - params.startCPUTime << " seconds." << endl;
//        alignment = iqtree.aln;
        if (test_only) {
            params.min_iterations = 0;
        }
    }

    if (params.model_name == "WHTEST") {
        if (iqtree.aln->seq_type != SEQ_DNA)
            outError("Weiss & von Haeseler test of model homogeneity only works for DNA");
        params.model_name = "GTR+G";
    }

    assert(iqtree.aln);
    if (params.gbo_replicates)
        params.speed_conf = 1.0;

    if (iqtree.isSuperTree())
        ((PhyloSuperTree*) &iqtree)->mapTrees();
<<<<<<< HEAD
=======

    // set parameter for the current tree
    iqtree.setParams(params);
}
/*
 *  Generate the initial candidate tree set
 *  @param numInitTrees number of parsimony trees to use
 *  @return number of duplicated trees
 */
int initCandidateTreeSet(Params &params, IQTree &iqtree, int numInitTrees) {
    int nni_count = 0;
    int nni_steps = 0;
    int numDup = 0;
    cout << "Generating " << numInitTrees - 1 << " parsimony trees... ";
    cout.flush();
    double startTime = getCPUTime();
    int numDupPars = 0;
    for (int treeNr = 1; treeNr < numInitTrees; treeNr++) {
        string curParsTree;
        if (params.start_tree == STT_PLL_PARSIMONY) {
			iqtree.pllInst->randomNumberSeed = params.ran_seed + treeNr * 12345;
	        pllComputeRandomizedStepwiseAdditionParsimonyTree(iqtree.pllInst, iqtree.pllPartitions, params.sprDist);
			pllTreeToNewick(iqtree.pllInst->tree_string, iqtree.pllInst, iqtree.pllPartitions,
					iqtree.pllInst->start->back, PLL_TRUE, PLL_TRUE, PLL_FALSE, PLL_FALSE, PLL_FALSE,
					PLL_SUMMARIZE_LH, PLL_FALSE, PLL_FALSE);
			curParsTree = string(iqtree.pllInst->tree_string);
        } else {
            iqtree.computeParsimonyTree(NULL, iqtree.aln);
            curParsTree = iqtree.getTreeString();
        }
        if (iqtree.candidateTrees.treeExist(curParsTree)) {
            numDupPars++;
            continue;
        } else {
        	if (params.start_tree == STT_PLL_PARSIMONY)
        		iqtree.readTreeString(curParsTree);
            if (params.count_trees) {
                string tree = iqtree.getTopology();
                if (pllTreeCounter.find(tree) == pllTreeCounter.end()) {
                    // not found in hash_map
                    pllTreeCounter[curParsTree] = 1;
                } else {
                    // found in hash_map
                    pllTreeCounter[curParsTree]++;
                }
        	}
        	iqtree.candidateTrees.update(curParsTree, -DBL_MAX);
        }
    }
    double parsTime = getCPUTime() - startTime;
    cout << "(" << numDupPars << " duplicated parsimony trees)" << endl;
    cout << "CPU time: " << parsTime << endl;
    cout << "Computing log-likelihood of the parsimony trees ... " << endl;
    startTime = getCPUTime();
    vector<string> unOptParTrees = iqtree.candidateTrees.getHighestScoringTrees(numInitTrees);
    for (vector<string>::iterator it = unOptParTrees.begin()+1; it != unOptParTrees.end(); it++) {
    	iqtree.readTreeString(*it);
        // Initialize branch lengths for the parsimony tree
        iqtree.initializeAllPartialPars();
        iqtree.clearAllPartialLH();
        iqtree.fixNegativeBranch(true);
//        if (iqtree.isSuperTree()) {
//            iqtree.assignRandomBranchLengths(true);
//            ((PhyloSuperTree*)&iqtree)->mapTrees();
//        } else {
//        	iqtree.fixNegativeBranch(true);
//    	}
        iqtree.initializeAllPartialLh();
        iqtree.clearAllPartialLH();
        // Optimize the branch lengths
        string tree = iqtree.optimizeBranches(2);
        // Add tree to the candidate set
		iqtree.candidateTrees.update(tree, iqtree.curScore);
        if (iqtree.curScore > iqtree.bestScore) {
            iqtree.setBestTree(tree, iqtree.curScore);
        }
    }
    double loglTime = getCPUTime() - startTime;
    cout << "CPU time: " << loglTime << endl;

    CandidateSet initParsimonyTrees = iqtree.candidateTrees.getBestCandidateTrees(params.numNNITrees);
    iqtree.candidateTrees.clear();
    if (verbose_mode >= VB_MED) {
        for (multimap<double, CandidateTree>::iterator it = iqtree.candidateTrees.begin(); it != iqtree.candidateTrees.end(); it++) {
        	cout << it->first << " / " << it->second.topology << endl;
        }
    }

    //iqtree.candidateTrees.clear();

    /************ END: Create a set of up to (numInitTrees - 1) unique parsimony trees **********************/

    cout << endl;
    cout << "Optimizing top "<< initParsimonyTrees.size() << " parsimony trees with NNI..." << endl;
    startTime = getCPUTime();
    /*********** START: Do NNI on the best parsimony trees ************************************/
    CandidateSet::reverse_iterator rit;
    iqtree.setCurIt(1);
    for (rit = initParsimonyTrees.rbegin(); rit != initParsimonyTrees.rend(); ++rit, iqtree.setCurIt(iqtree.getCurIt() + 1)) {
    	int nniCount, nniStep;
        double initLogl, nniLogl;
        string tree;
        iqtree.readTreeString(rit->second.tree);
        //cout << rit->second.tree << endl;
        iqtree.initializeAllPartialLh();
        iqtree.clearAllPartialLH();
        iqtree.computeLogL();
        // THIS HAPPEN WHENEVER USING FULL PARTITION MODEL
//        while (iqtree.curScore - rit->first < -1.0) {
        if (iqtree.isSuperTree() && params.partition_type == 0) {
        	if (verbose_mode >= VB_MED)
        		cout << "curScore: " << iqtree.curScore << " expected score: " << rit->first << endl;
        	iqtree.optimizeBranches(2);
        }
        initLogl = iqtree.curScore;
        tree = iqtree.doNNISearch(nniCount, nniStep);
        nniLogl = iqtree.curScore;
        cout << "Iteration " << iqtree.getCurIt() << " / LogL: " << iqtree.curScore;
        if (verbose_mode >= VB_MED) {
        	cout << " / NNI count, steps: " << nniCount << "," << nniStep;
        	cout << " / Parsimony logl " << initLogl << " / NNI logl: " << nniLogl;
        }
        cout << " / Time: " << convert_time(getRealTime() - params.start_real_time) << endl;

        bool newTree = iqtree.candidateTrees.update(tree, iqtree.curScore);
        if (!newTree) {
        	numDup++;
        }
        // Better tree is found
        if (iqtree.curScore > iqtree.bestScore && newTree) {
            // Re-optimize model parameters (the sNNI algorithm)
        	tree = iqtree.optimizeModelParameters();
            iqtree.setBestTree(tree, iqtree.curScore);
            cout << "BETTER TREE FOUND: " << iqtree.bestScore << endl;
        }
    }
    double nniTime = getCPUTime() - startTime;
    cout << "Average time for 1 NNI search: " << nniTime / initParsimonyTrees.size() << endl;
    return numDup;
>>>>>>> 1a9c0929
}

void pruneTaxa(Params &params, IQTree &iqtree, double *pattern_lh, NodeVector &pruned_taxa, StrVector &linked_name) {
	int num_low_support;
	double mytime;

	if (params.aLRT_threshold <= 100 && (params.aLRT_replicates > 0 || params.localbp_replicates > 0)) {
		mytime = getCPUTime();
		cout << "Testing tree branches by SH-like aLRT with " << params.aLRT_replicates << " replicates..." << endl;
		iqtree.setRootNode(params.root);
		iqtree.computePatternLikelihood(pattern_lh, &iqtree.curScore);
		num_low_support = iqtree.testAllBranches(params.aLRT_threshold, iqtree.curScore,
				pattern_lh, params.aLRT_replicates, params.localbp_replicates);
		iqtree.printResultTree();
		cout << "  " << getCPUTime() - mytime << " sec." << endl;
		cout << num_low_support << " branches show low support values (<= " << params.aLRT_threshold << "%)" << endl;

		//tree.drawTree(cout);
		cout << "Collapsing stable clades..." << endl;
		iqtree.collapseStableClade(params.aLRT_threshold, pruned_taxa, linked_name, iqtree.dist_matrix);
		cout << pruned_taxa.size() << " taxa were pruned from stable clades" << endl;
	}

	if (!pruned_taxa.empty()) {
		cout << "Pruned alignment contains " << iqtree.aln->getNSeq()
				<< " sequences and " << iqtree.aln->getNSite() << " sites and "
				<< iqtree.aln->getNPattern() << " patterns" << endl;
		//tree.clearAllPartialLh();
		iqtree.initializeAllPartialLh();
		iqtree.clearAllPartialLH();
		iqtree.curScore = iqtree.optimizeAllBranches();
		//cout << "Log-likelihood	after reoptimizing model parameters: " << tree.curScore << endl;
		int nni_count, nni_steps;
		iqtree.curScore = iqtree.optimizeNNI(nni_count, nni_steps);
		cout << "Log-likelihood after optimizing partial tree: "
				<< iqtree.curScore << endl;
	}

}

void restoreTaxa(IQTree &iqtree, double *saved_dist_mat, NodeVector &pruned_taxa, StrVector &linked_name) {
	if (!pruned_taxa.empty()) {
		cout << "Restoring full tree..." << endl;
		iqtree.restoreStableClade(iqtree.aln, pruned_taxa, linked_name);
		delete[] iqtree.dist_matrix;
		iqtree.dist_matrix = saved_dist_mat;
		iqtree.initializeAllPartialLh();
		iqtree.clearAllPartialLH();
		iqtree.curScore = iqtree.optimizeAllBranches();
		//cout << "Log-likelihood	after reoptimizing model parameters: " << tree.curScore << endl;
		int nni_count, nni_steps;
		iqtree.curScore = iqtree.optimizeNNI(nni_count, nni_steps);
		cout << "Log-likelihood	after reoptimizing full tree: "
				<< iqtree.curScore << endl;		//iqtree.setBestScore(iqtree.getModelFactory()->optimizeParameters(params.fixed_branch_length, true, params.model_eps));

	}
}
void runApproximateBranchLengths(Params &params, IQTree &iqtree) {
    if (!params.fixed_branch_length && params.leastSquareBranch) {
        cout << endl << "Computing Least Square branch lengths..." << endl;
        iqtree.optimizeAllBranchesLS();
        iqtree.clearAllPartialLH();
        iqtree.curScore = iqtree.computeLikelihood();
        string filename = params.out_prefix;
        filename += ".lstree";
        iqtree.printTree(filename.c_str(), WT_BR_LEN | WT_BR_LEN_FIXED_WIDTH | WT_SORT_TAXA | WT_NEWLINE);
        cout << "Logl of tree with LS branch lengths: " << iqtree.curScore << endl;
        cout << "Tree with LS branch lengths written to " << filename << endl;
        if (params.print_branch_lengths) {
        	if (params.manuel_analytic_approx) {
        		cout << "Applying Manuel's analytic approximation.." << endl;
        		iqtree.approxAllBranches();
        	}
        	ofstream out;
        	filename = params.out_prefix;
        	filename += ".lsbrlen";
        	out.open(filename.c_str());
        	iqtree.printBranchLengths(out);
        	out.close();
        	cout << "LS Branch lengths written to " << filename << endl;
        }
        cout << "Total LS tree length: " << iqtree.treeLength() << endl;
    }

    if (params.pars_branch_length) {
    	cout << endl << "Computing parsimony branch lengths..." << endl;
    	iqtree.fixNegativeBranch(true);
    	iqtree.clearAllPartialLH();
        iqtree.curScore = iqtree.computeLikelihood();
        string filename = params.out_prefix;
        filename += ".mptree";
        iqtree.printTree(filename.c_str(), WT_BR_LEN | WT_BR_LEN_FIXED_WIDTH | WT_SORT_TAXA | WT_NEWLINE);
        cout << "Logl of tree with MP branch lengths: " << iqtree.curScore << endl;
        cout << "Tree with MP branch lengths written to " << filename << endl;
        if (params.print_branch_lengths) {
        	ofstream out;
        	filename = params.out_prefix;
        	filename += ".mpbrlen";
        	out.open(filename.c_str());
        	iqtree.printBranchLengths(out);
        	out.close();
        	cout << "MP Branch lengths written to " << filename << endl;
        }
        cout << "Total MP tree length: " << iqtree.treeLength() << endl;

    }

    if (params.bayes_branch_length) {
    	cout << endl << "Computing Bayesian branch lengths..." << endl;
    	iqtree.computeAllBayesianBranchLengths();
    	iqtree.clearAllPartialLH();
        iqtree.curScore = iqtree.computeLikelihood();
        string filename = params.out_prefix;
        filename += ".batree";
        iqtree.printTree(filename.c_str(), WT_BR_LEN | WT_BR_LEN_FIXED_WIDTH | WT_SORT_TAXA | WT_NEWLINE);
        cout << "Logl of tree with Bayesian branch lengths: " << iqtree.curScore << endl;
        cout << "Tree with Bayesian branch lengths written to " << filename << endl;
        if (params.print_branch_lengths) {
        	ofstream out;
        	filename = params.out_prefix;
        	filename += ".babrlen";
        	out.open(filename.c_str());
        	iqtree.printBranchLengths(out);
        	out.close();
        	cout << "Bayesian Branch lengths written to " << filename << endl;
        }
        cout << "Total Bayesian tree length: " << iqtree.treeLength() << endl;

    }

}

void printMiscInfo(Params &params, IQTree &iqtree, double *pattern_lh) {
	if (params.print_site_lh && !params.pll) {
		string site_lh_file = params.out_prefix;
		site_lh_file += ".sitelh";
		if (params.print_site_lh == 1)
			printSiteLh(site_lh_file.c_str(), &iqtree, pattern_lh);
		else
			printSiteLhCategory(site_lh_file.c_str(), &iqtree);
	}

	if (params.print_branch_lengths) {
    	if (params.manuel_analytic_approx) {
    		cout << "Applying Manuel's analytic approximation.." << endl;
    		iqtree.approxAllBranches();
    	}
		string brlen_file = params.out_prefix;
		brlen_file += ".brlen";
		ofstream out;
		out.open(brlen_file.c_str());
		iqtree.printBranchLengths(out);
		out.close();
		cout << "Branch lengths written to " << brlen_file << endl;
	}

	if (params.print_partition_info && iqtree.isSuperTree()) {
		string partition_info = params.out_prefix;
		partition_info += ".partinfo.nex";
		((PhyloSuperTree*)(&iqtree))->printPartition(partition_info.c_str());

	}

	if (params.mvh_site_rate) {
		RateMeyerHaeseler *rate_mvh = new RateMeyerHaeseler(params.rate_file,
				&iqtree, params.rate_mh_type);
		cout << endl << "Computing site-specific rates by "
				<< rate_mvh->full_name << "..." << endl;
		rate_mvh->runIterativeProc(params, iqtree);
		cout << endl << "BEST SCORE FOUND : " << iqtree.getBestScore() << endl;
		string mhrate_file = params.out_prefix;
		mhrate_file += ".mhrate";
		iqtree.getRate()->writeSiteRates(mhrate_file.c_str());

		if (params.print_site_lh) {
			string site_lh_file = params.out_prefix;
			site_lh_file += ".mhsitelh";
			printSiteLh(site_lh_file.c_str(), &iqtree);
		}
	}

	if (params.print_site_rate) {
		string rate_file = params.out_prefix;
		rate_file += ".rate";
		iqtree.getRate()->writeSiteRates(rate_file.c_str());
		if (iqtree.isSuperTree()) {
			PhyloSuperTree *stree = (PhyloSuperTree*) &iqtree;
			int part = 0;
			try {
				ofstream out;
				out.exceptions(ios::failbit | ios::badbit);
				out.open(rate_file.c_str());
				for (PhyloSuperTree::iterator it = stree->begin(); it != stree->end(); it++, part++) {
					out << "SITE RATES FOR PARTITION " << stree->part_info[part].name << ":" << endl;
					(*it)->getRate()->writeSiteRates(out);
				}
				cout << "Site rates printed to " << rate_file << endl;
				out.close();
			} catch (ios::failure) {
				outError(ERR_WRITE_OUTPUT, rate_file);
			}
		}
	}

}

void printFinalSearchInfo(Params &params, IQTree &iqtree, double search_cpu_time, double search_real_time) {
	cout << "Total tree length: " << iqtree.treeLength() << endl;

	if (iqtree.isSuperTree()) {
		PhyloSuperTree *stree = (PhyloSuperTree*) &iqtree;
		cout << stree->evalNNIs << " NNIs evaluated from " << stree->totalNNIs << " all possible NNIs ( " <<
				(int)(((stree->evalNNIs+1.0)/(stree->totalNNIs+1.0))*100.0) << " %)" << endl;
		cout<<"Details for subtrees:"<<endl;
		for(int part = 0; part < stree->size(); part++){
			cout << part+1 <<". "<<stree->part_info[part].name<<": "<<stree->part_info[part].evalNNIs<<" ( "
				<< (int)(((stree->part_info[part].evalNNIs+1.0)/((stree->totalNNIs+1.0) / stree->size()))*100.0)
				<< " %)" << endl;
		}
	}

	params.run_time = (getCPUTime() - params.startCPUTime);
	cout << endl;
	cout << "CPU time used for tree search: " << search_cpu_time
			<< " sec (" << convert_time(search_cpu_time) << ")" << endl;
	cout << "Wall-clock time used for tree search: " << search_real_time
			<< " sec (" << convert_time(search_real_time) << ")" << endl;
	cout << "Total CPU time used: " << (double) params.run_time << " sec ("
			<< convert_time((double) params.run_time) << ")" << endl;
	cout << "Total wall-clock time used: "
			<< getRealTime() - params.start_real_time << " sec ("
			<< convert_time(getRealTime() - params.start_real_time) << ")" << endl;

}

/************************************************************
 *  MAIN TREE RECONSTRUCTION
 ***********************************************************/
void runTreeReconstruction(Params &params, string &original_model, IQTree &iqtree, vector<ModelInfo> &model_info) {

    string dist_file;
    params.startCPUTime = getCPUTime();
    params.start_real_time = getRealTime();

    // Make sure that no partial likelihood of IQ-TREE is initialized when PLL is used to save memory
    if (params.pll) {
        iqtree.deleteAllPartialLh();
    }

    // Temporary fix since PLL only supports DNA/Protein: switch to IQ-TREE parsimony kernel
    if (params.start_tree == STT_PLL_PARSIMONY) {
		if (iqtree.isSuperTree()) {
			PhyloSuperTree *stree = (PhyloSuperTree*)&iqtree;
			for (PhyloSuperTree::iterator it = stree->begin(); it != stree->end(); it++)
				if ((*it)->aln->seq_type != SEQ_DNA && (*it)->aln->seq_type != SEQ_PROTEIN)
					params.start_tree = STT_PARSIMONY;
		} else if (iqtree.aln->seq_type != SEQ_DNA && iqtree.aln->seq_type != SEQ_PROTEIN)
			params.start_tree = STT_PARSIMONY;
    }

    /***************** Initialization for PLL and sNNI ******************/
    if (params.start_tree == STT_PLL_PARSIMONY || params.pll) {
        /* Initialized all data structure for PLL*/
    	iqtree.initializePLL(params);
    }


    /********************* Compute pairwise distances *******************/
    if (params.start_tree == STT_BIONJ || params.iqp || params.leastSquareBranch) {
    	computeInitialDist(params, iqtree, dist_file);
    }

    iqtree.setParams(params);

    /********************** CREATE INITIAL TREE(S) **********************/
    iqtree.computeInitialTree(dist_file);

    /*************** SET UP PARAMETERS and model testing ****************/

    iqtree.initSettings(params);
    initializeParams(params, iqtree, model_info);

    /*********************** INITIAL MODEL OPTIMIZATION *****************/

    iqtree.initializeModel(params);

    // degree of freedom
    cout << endl;
    if (verbose_mode >= VB_MED) {
    	cout << "ML-TREE SEARCH START WITH THE FOLLOWING PARAMETERS:" << endl;
        int model_df = iqtree.getModelFactory()->getNParameters();
    	printAnalysisInfo(model_df, iqtree, params);
    }

    if (!params.pll) {
        uint64_t mem_size = iqtree.getMemoryRequired();
#if defined __APPLE__ || defined __MACH__
        cout << "NOTE: " << ((double) mem_size * sizeof(double) / 1024.0) / 1024 << " MB RAM is required!" << endl;
#else
        cout << "NOTE: " << ((double) mem_size * sizeof(double) / 1000.0) / 1000 << " MB RAM is required!" << endl;
#endif
        if (mem_size >= getMemorySize()) {
            outError("Memory required exceeds your computer RAM size!");
        }
    }

    // Optimize model parameters and branch lengths using ML for the initial tree
    string initTree = iqtree.optimizeModelParameters(true);

    /****************** NOW PERFORM MAXIMUM LIKELIHOOD TREE RECONSTRUCTION ******************/

    // Update best tree
    iqtree.setBestTree(initTree, iqtree.curScore);
    cout << "Current best tree score: " << iqtree.bestScore << endl << endl;

    iqtree.candidateTrees.update(initTree, iqtree.curScore);

    // Compute maximum likelihood distance
    // ML distance is only needed for IQP
    if ( (params.snni && !params.iqp) || params.min_iterations == 0) {
        params.compute_ml_dist = false;
    }
    if ((!params.dist_file && params.compute_ml_dist) || params.leastSquareBranch) {
        computeMLDist(params, iqtree, dist_file, getCPUTime(), iqtree.bestScore);
    }

    double cputime_search_start = getCPUTime();
    double realtime_search_start = getRealTime();

    if (params.min_iterations > 0) {
        double initTime = getCPUTime();

        if (!params.user_file && (params.start_tree == STT_PARSIMONY || params.start_tree == STT_PLL_PARSIMONY)) {
        	int numDup = iqtree.initCandidateTreeSet(params.numInitTrees, params.numNNITrees);
        	assert(iqtree.candidateTrees.size() != 0);
        	cout << "Finish initializing candidate tree set. ";
        	cout << "Number of distinct locally optimal trees: " << iqtree.candidateTrees.size() << endl;
        } else {
            int nni_count = 0;
            int nni_steps = 0;
            cout << "Doing NNI on the initial tree ... " << endl;
            string tree = iqtree.doNNISearch(nni_count, nni_steps);
            iqtree.setBestTree(tree, iqtree.curScore);
        	iqtree.candidateTrees.update(tree, iqtree.curScore);
        }

        cout << "Current best score: " << iqtree.bestScore << " / CPU time: "
                << getCPUTime() - initTime << endl << endl;
	}


    if (params.leastSquareNNI) {
    	iqtree.computeSubtreeDists();
    }
    iqtree.setRootNode(params.root); // Important for NNI below

	if (original_model == "WHTEST") {
		cout << endl << "Testing model homogeneity by Weiss & von Haeseler (2003)..." << endl;
		WHTest(params, iqtree);
	}

	NodeVector pruned_taxa;
	StrVector linked_name;
	double *saved_dist_mat = iqtree.dist_matrix;
	double *pattern_lh;

	pattern_lh = new double[iqtree.getAlnNPattern()];

	// prune stable taxa
	pruneTaxa(params, iqtree, pattern_lh, pruned_taxa, linked_name);

	/****************** Do tree search ***************************/
	if (params.min_iterations > 1) {
		iqtree.readTreeString(iqtree.bestTreeString);
		iqtree.doTreeSearch();
		iqtree.setAlignment(iqtree.aln);
	} else {
		/* do SPR with likelihood function */
		if (params.tree_spr) {
			//tree.optimizeSPRBranches();
			cout << "Doing SPR Search" << endl;
			cout << "Start tree.optimizeSPR()" << endl;
			double spr_score = iqtree.optimizeSPR();
			cout << "Finish tree.optimizeSPR()" << endl;
			//double spr_score = tree.optimizeSPR(tree.curScore, (PhyloNode*) tree.root->neighbors[0]->node);
			if (spr_score <= iqtree.curScore) {
				cout << "SPR search did not found any better tree" << endl;
			}
		}
	}

	// restore pruned taxa
	restoreTaxa(iqtree, saved_dist_mat, pruned_taxa, linked_name);

	double search_cpu_time = getCPUTime() - cputime_search_start;
	double search_real_time = getRealTime() - realtime_search_start;

	if (iqtree.isSuperTree())
			((PhyloSuperTree*) &iqtree)->mapTrees();
	if (params.snni && params.min_iterations) {
		cout << "Log-likelihoods of best " << params.popSize << " trees: " << endl;
		iqtree.printBestScores(iqtree.candidateTrees.popSize);
	}

	/******** Performs final model parameters optimization ******************/
	if (params.min_iterations) {
		iqtree.readTreeString(iqtree.bestTreeString);
        iqtree.initializeAllPartialLh();
        iqtree.clearAllPartialLH();
		iqtree.bestTreeString = iqtree.optimizeModelParameters(true);
	} else {
        iqtree.setBestScore(iqtree.curScore);
    }

	if (iqtree.isSuperTree())
		((PhyloSuperTree*) &iqtree)->computeBranchLengths();

	cout << "BEST SCORE FOUND : " << iqtree.getBestScore() << endl;

	if (params.write_local_optimal_trees) {
		vector<string> trees = iqtree.candidateTrees.getHighestScoringTrees();
		ofstream treesOut((string(params.out_prefix) + ".localtrees").c_str(), ofstream::out);
		for (vector<string>::iterator it = trees.begin(); it != trees.end(); it++)
			treesOut << (*it) << endl;
	}

	if (params.pll)
		iqtree.inputModelPLL2IQTree();

	/* root the tree at the first sequence */
	iqtree.root = iqtree.findLeafName(iqtree.aln->getSeqName(0));
	assert(iqtree.root);

	double myscore = 0.0;

	myscore = iqtree.getBestScore();

	if (!params.pll) {
	    iqtree.computeLikelihood(pattern_lh);
	    // compute logl variance
	    iqtree.logl_variance = iqtree.computeLogLVariance();
	}

	printMiscInfo(params, iqtree, pattern_lh);

	/****** perform SH-aLRT test ******************/
	if ((params.aLRT_replicates > 0 || params.localbp_replicates > 0) && !params.pll) {
		double mytime = getCPUTime();
		cout << endl << "Testing tree branches by SH-like aLRT with "
				<< params.aLRT_replicates << " replicates..." << endl;
		iqtree.setRootNode(params.root);
		iqtree.testAllBranches(params.aLRT_threshold, myscore,
				pattern_lh, params.aLRT_replicates, params.localbp_replicates);
		cout << "CPU Time used:  " << getCPUTime() - mytime << " sec." << endl;
	}

	if (params.gbo_replicates > 0) {
		if (!params.online_bootstrap)
			runGuidedBootstrap(params, iqtree.aln, iqtree);
		else
			iqtree.summarizeBootstrap(params);
	}

	printFinalSearchInfo(params, iqtree, search_cpu_time, search_real_time);

	// BUG FIX: readTreeString(bestTreeString) not needed before this line
	iqtree.printResultTree();

	if (params.out_file)
		iqtree.printTree(params.out_file);

	delete[] pattern_lh;

	runApproximateBranchLengths(params, iqtree);

}


/**********************************************************
 * STANDARD NON-PARAMETRIC BOOTSTRAP
 ***********************************************************/
void runStandardBootstrap(Params &params, string &original_model, Alignment *alignment, IQTree *tree) {
	vector<ModelInfo> model_info;
	StrVector removed_seqs, twin_seqs;

	// turn off aLRT test
	int saved_aLRT_replicates = params.aLRT_replicates;
	params.aLRT_replicates = 0;
	string treefile_name = params.out_prefix;
	treefile_name += ".treefile";
	string boottrees_name = params.out_prefix;
	boottrees_name += ".boottrees";
	string bootaln_name = params.out_prefix;
	bootaln_name += ".bootaln";
	string bootlh_name = params.out_prefix;
	bootlh_name += ".bootlh";
	// first empty the boottrees file
	try {
		ofstream tree_out;
		tree_out.exceptions(ios::failbit | ios::badbit);
		tree_out.open(boottrees_name.c_str());
		tree_out.close();
	} catch (ios::failure) {
		outError(ERR_WRITE_OUTPUT, boottrees_name);
	}

	// empty the bootaln file
	if (params.print_bootaln)
	try {
		ofstream tree_out;
		tree_out.exceptions(ios::failbit | ios::badbit);
		tree_out.open(bootaln_name.c_str());
		tree_out.close();
	} catch (ios::failure) {
		outError(ERR_WRITE_OUTPUT, bootaln_name);
	}

	double start_time = getCPUTime();

	// do bootstrap analysis
	for (int sample = 0; sample < params.num_bootstrap_samples; sample++) {
		cout << endl << "===> START BOOTSTRAP REPLICATE NUMBER "
				<< sample + 1 << endl << endl;

		Alignment* bootstrap_alignment;
		cout << "Creating bootstrap alignment..." << endl;
		if (alignment->isSuperAlignment())
			bootstrap_alignment = new SuperAlignment;
		else
			bootstrap_alignment = new Alignment;
		bootstrap_alignment->createBootstrapAlignment(alignment, NULL, params.bootstrap_spec);
		if (params.print_tree_lh) {
			double prob;
			bootstrap_alignment->multinomialProb(*alignment, prob);
			ofstream boot_lh;
			if (sample == 0)
				boot_lh.open(bootlh_name.c_str());
			else
				boot_lh.open(bootlh_name.c_str(), ios_base::out | ios_base::app);
			boot_lh << "0\t" << prob << endl;
			boot_lh.close();
		}
		IQTree *boot_tree;
		if (alignment->isSuperAlignment()){
			if(params.partition_type){
				boot_tree = new PhyloSuperTreePlen((SuperAlignment*) bootstrap_alignment, (PhyloSuperTree*) tree);
			} else {
				boot_tree = new PhyloSuperTree((SuperAlignment*) bootstrap_alignment, (PhyloSuperTree*) tree);
			}
		} else
			boot_tree = new IQTree(bootstrap_alignment);
		if (params.print_bootaln)
			bootstrap_alignment->printPhylip(bootaln_name.c_str(), true);
		runTreeReconstruction(params, original_model, *boot_tree, model_info);
		// read in the output tree file
		string tree_str;
		try {
			ifstream tree_in;
			tree_in.exceptions(ios::failbit | ios::badbit);
			tree_in.open(treefile_name.c_str());
			tree_in >> tree_str;
			tree_in.close();
		} catch (ios::failure) {
			outError(ERR_READ_INPUT, treefile_name);
		}
		// write the tree into .boottrees file
		try {
			ofstream tree_out;
			tree_out.exceptions(ios::failbit | ios::badbit);
			tree_out.open(boottrees_name.c_str(), ios_base::out | ios_base::app);
			tree_out << tree_str << endl;
			tree_out.close();
		} catch (ios::failure) {
			outError(ERR_WRITE_OUTPUT, boottrees_name);
		}
		if (params.num_bootstrap_samples == 1)
			reportPhyloAnalysis(params, original_model, *bootstrap_alignment, *boot_tree, model_info, removed_seqs, twin_seqs);
		// WHY was the following line missing, which caused memory leak?
		delete boot_tree;
		delete bootstrap_alignment;
	}

	if (params.consensus_type == CT_CONSENSUS_TREE) {

		cout << endl << "===> COMPUTE CONSENSUS TREE FROM "
				<< params.num_bootstrap_samples << " BOOTSTRAP TREES" << endl << endl;
		computeConsensusTree(boottrees_name.c_str(), 0, 1e6, -1,
				params.split_threshold, NULL, params.out_prefix, NULL, &params);
	}

	if (params.compute_ml_tree) {
		cout << endl << "===> START ANALYSIS ON THE ORIGINAL ALIGNMENT" << endl << endl;
		params.aLRT_replicates = saved_aLRT_replicates;
		runTreeReconstruction(params, original_model, *tree, model_info);

		cout << endl << "===> ASSIGN BOOTSTRAP SUPPORTS TO THE TREE FROM ORIGINAL ALIGNMENT" << endl << endl;
		MExtTree ext_tree;
		assignBootstrapSupport(boottrees_name.c_str(), 0, 1e6,
				treefile_name.c_str(), false, treefile_name.c_str(),
				params.out_prefix, ext_tree, NULL, &params);
		tree->copyTree(&ext_tree);
		reportPhyloAnalysis(params, original_model, *alignment, *tree, model_info, removed_seqs, twin_seqs);
	} else if (params.consensus_type == CT_CONSENSUS_TREE) {
		int mi = params.min_iterations;
		STOP_CONDITION sc = params.stop_condition;
		params.min_iterations = 0;
		params.stop_condition = SC_FIXED_ITERATION;
		runTreeReconstruction(params, original_model, *tree, model_info);
		params.min_iterations = mi;
		params.stop_condition = sc;
		tree->stop_rule.initialize(params);
		reportPhyloAnalysis(params, original_model, *alignment, *tree, model_info, removed_seqs, twin_seqs);
	} else
		cout << endl;

	cout << "Total CPU time for bootstrap: " << (getCPUTime() - start_time) << " seconds." << endl << endl;
	cout << "Non-parametric bootstrap results written to:" << endl;
	if (params.print_bootaln)
		cout << "  Bootstrap alignments:     " << params.out_prefix << ".bootaln" << endl;
	cout << "  Bootstrap trees:          " << params.out_prefix << ".boottrees" << endl;
	if (params.consensus_type == CT_CONSENSUS_TREE)
		cout << "  Consensus tree:           " << params.out_prefix << ".contree" << endl;
	cout << endl;
}

void convertAlignment(Params &params, IQTree *iqtree) {
	Alignment *alignment = iqtree->aln;
	if (params.num_bootstrap_samples || params.print_bootaln) {
		// create bootstrap alignment
		Alignment* bootstrap_alignment;
		cout << "Creating bootstrap alignment..." << endl;
		if (alignment->isSuperAlignment())
			bootstrap_alignment = new SuperAlignment;
		else
			bootstrap_alignment = new Alignment;
		bootstrap_alignment->createBootstrapAlignment(alignment, NULL, params.bootstrap_spec);
		delete alignment;
		alignment = bootstrap_alignment;
	}
	if (alignment->isSuperAlignment()) {
		((SuperAlignment*)alignment)->printCombinedAlignment(params.aln_output);
		if (params.print_subaln)
			((SuperAlignment*)alignment)->printSubAlignments(params, ((PhyloSuperTree*)iqtree)->part_info);

	} else if (params.gap_masked_aln) {
		Alignment out_aln;
		Alignment masked_aln(params.gap_masked_aln, params.sequence_type, params.intype);
		out_aln.createGapMaskedAlignment(&masked_aln, alignment);
		out_aln.printPhylip(params.aln_output, false, params.aln_site_list,
				params.aln_nogaps, params.aln_no_const_sites, params.ref_seq_name);
		string str = params.gap_masked_aln;
		str += ".sitegaps";
		out_aln.printSiteGaps(str.c_str());
	} else if (params.aln_output_format == ALN_PHYLIP)
		alignment->printPhylip(params.aln_output, false, params.aln_site_list,
				params.aln_nogaps, params.aln_no_const_sites, params.ref_seq_name);
	else if (params.aln_output_format == ALN_FASTA)
		alignment->printFasta(params.aln_output, false, params.aln_site_list,
				params.aln_nogaps, params.aln_no_const_sites, params.ref_seq_name);
}


/**********************************************************
 * TOP-LEVEL FUNCTION
 ***********************************************************/
void runPhyloAnalysis(Params &params) {
	Alignment *alignment;
	IQTree *tree;

	/****************** read in alignment **********************/
	if (params.partition_file) {
		// Partition model analysis
		if(params.partition_type){
			// since nni5 does not work yet, stop the programm
			if(params.nni5)
				outError("-nni5 option is unsupported yet for proportitional partition model. please use -nni1 option");
			if(params.aLRT_replicates)
				outError("-alrt option is unsupported yet for proportitional partition model");
			// initialize supertree - Proportional Edges case, "-spt p" option
			tree = new PhyloSuperTreePlen(params);
		} else {
			// initialize supertree stuff if user specifies partition file with -sp option
			tree = new PhyloSuperTree(params);
		}
		// this alignment will actually be of type SuperAlignment
		alignment = tree->aln;
	} else {
		alignment = new Alignment(params.aln_file, params.sequence_type, params.intype);
		tree = new IQTree(alignment);
	}

	string original_model = params.model_name;

	if (params.concatenate_aln) {
		Alignment aln(params.concatenate_aln, params.sequence_type, params.intype);
		cout << "Concatenating " << params.aln_file << " with " << params.concatenate_aln << " ..." << endl;
		alignment->concatenateAlignment(&aln);
	}

	if (params.aln_output) {
		/************ convert alignment to other format and write to output file *************/
		convertAlignment(params, tree);
	} else if (params.gbo_replicates > 0 && params.user_file && params.second_tree) {
		// run one of the UFBoot analysis
		runGuidedBootstrap(params, alignment, *tree);
	} else if (params.avh_test) {
		// run one of the wondering test for Arndt
		runAvHTest(params, alignment, *tree);
	} else if (params.bootlh_test) {
		// run Arndt's plot of tree likelihoods against bootstrap alignments
		runBootLhTest(params, alignment, *tree);
	} else if (params.num_bootstrap_samples == 0) {
		// the main Maximum likelihood tree reconstruction
		vector<ModelInfo> model_info;
		alignment->checkGappySeq();
		StrVector removed_seqs;
		StrVector twin_seqs;

		// remove identical sequences
        if (params.ignore_identical_seqs)
            tree->removeIdenticalSeqs(params, removed_seqs, twin_seqs);
		// call main tree reconstruction
		runTreeReconstruction(params, original_model, *tree, model_info);
		if (params.gbo_replicates && params.online_bootstrap) {
			if (params.print_ufboot_trees)
				tree->writeUFBootTrees(params, removed_seqs, twin_seqs);

			cout << endl << "Computing bootstrap consensus tree..." << endl;
			string splitsfile = params.out_prefix;
			splitsfile += ".splits.nex";
			computeConsensusTree(splitsfile.c_str(), 0, 1e6, params.split_threshold,
					params.split_weight_threshold, NULL, params.out_prefix, NULL, &params);
			// now optimize branch lengths of the consensus tree
			string current_tree = tree->getTreeString();
			splitsfile = params.out_prefix;
			splitsfile += ".contree";
			tree->readTreeFile(splitsfile);
			// bug fix
			if ((tree->sse == LK_EIGEN || tree->sse == LK_EIGEN_SSE) && !tree->isBifurcating()) {
				cout << "NOTE: Changing to old kernel as consensus tree is multifurcating" << endl;
				tree->changeLikelihoodKernel(LK_SSE);
			}

			tree->initializeAllPartialLh();
			tree->fixNegativeBranch(true);
//	        if (tree->isSuperTree()) {
//	        	if (params.partition_type == 0) {
//	        		PhyloSuperTree *stree = (PhyloSuperTree*) tree;
//	        		tree->clearAllPartialLH();
//	        		// full partition model
//	        		for (PhyloSuperTree::iterator it = stree->begin(); it != stree->end(); it++) {
//	        			(*it)->fixNegativeBranch(true);
//	        		}
//	        		tree->clearAllPartialLH();
//	        	} else {
//	        		// joint/prop. partition model
//					tree->assignRandomBranchLengths(true);
//					((PhyloSuperTree*)tree)->mapTrees();
//	        	}
//	        } else {
//	        	tree->fixNegativeBranch(true);
//	    	}

			double conScore = tree->optimizeAllBranches();
			cout << "Log-likelihood of consensus tree: " << conScore << endl;
		    tree->setRootNode(params.root);
		    tree->insertTaxa(removed_seqs, twin_seqs);
			tree->printTree(splitsfile.c_str(), WT_BR_LEN | WT_BR_LEN_FIXED_WIDTH | WT_SORT_TAXA | WT_NEWLINE);
			// revert the best tree
			tree->readTreeString(current_tree);
//			if (tree->isSuperTree()) {
//				tree->optimizeAllBranches();
//				((PhyloSuperTree*)tree)->computeBranchLengths();
//			}
		}
		// reinsert identical sequences
		if (removed_seqs.size() > 0) {
			delete tree->aln;
			tree->reinsertIdenticalSeqs(alignment, removed_seqs, twin_seqs);
			tree->printResultTree();
		}
		reportPhyloAnalysis(params, original_model, *alignment, *tree, model_info, removed_seqs, twin_seqs);
	} else {
		// the classical non-parameter bootstrap (SBS)
		runStandardBootstrap(params, original_model, alignment, tree);
	}

	delete tree;
	delete alignment;
}

void assignBranchSupportNew(Params &params) {
	if (!params.user_file)
		outError("No trees file provided");
	if (!params.second_tree)
		outError("No target tree file provided");
	cout << "Reading tree " << params.second_tree << " ..." << endl;
	MTree tree(params.second_tree, params.is_rooted);
	cout << tree.leafNum << " taxa and " << tree.branchNum << " branches" << endl;
	tree.assignBranchSupport(params.user_file);
	string str = params.second_tree;
	str += ".suptree";
	tree.printTree(str.c_str());
	cout << "Tree with assigned branch supports written to " << str << endl;
	if (verbose_mode >= VB_DEBUG)
		tree.drawTree(cout);
}



/**
 * assign split occurence frequencies from a set of input trees onto a target tree
 * NOTE: input trees must have the same taxon set
 * @param input_trees file containing NEWICK tree strings
 * @param burnin number of beginning trees to discard
 * @param max_count max number of trees to read in
 * @param target_tree the target tree
 * @param rooted TRUE if trees are rooted, false for unrooted trees
 * @param output_file file name to write output tree with assigned support values
 * @param out_prefix prefix of output file
 * @param mytree (OUT) resulting tree with support values assigned from target_tree
 * @param tree_weight_file file containing INTEGER weights of input trees
 * @param params program parameters
 */
void assignBootstrapSupport(const char *input_trees, int burnin, int max_count,
		const char *target_tree, bool rooted, const char *output_tree,
		const char *out_prefix, MExtTree &mytree, const char* tree_weight_file,
		Params *params) {
	//bool rooted = false;
	// read the tree file
	cout << "Reading tree " << target_tree << " ..." << endl;
	mytree.init(target_tree, rooted);
	// reindex the taxa in the tree to aphabetical names
	NodeVector taxa;
	mytree.getTaxa(taxa);
	sort(taxa.begin(), taxa.end(), nodenamecmp);
	int i = 0;
	for (NodeVector::iterator it = taxa.begin(); it != taxa.end(); it++) {
		(*it)->id = i++;
	}

	/*
	 string filename = params.boot_trees;
	 filename += ".nolen";
	 boot_trees.printTrees(filename.c_str(), false);
	 return;
	 */
	SplitGraph sg;
	SplitIntMap hash_ss;
	// make the taxa name
	vector<string> taxname;
	taxname.resize(mytree.leafNum);
	mytree.getTaxaName(taxname);

	// read the bootstrap tree file
	double scale = 100.0;
	if (params->scaling_factor > 0)
		scale = params->scaling_factor;

	MTreeSet boot_trees;
	if (params && detectInputFile((char*) input_trees) == IN_NEXUS) {
		sg.init(*params);
		for (SplitGraph::iterator it = sg.begin(); it != sg.end(); it++)
			hash_ss.insertSplit((*it), (*it)->getWeight());
		StrVector sgtaxname;
		sg.getTaxaName(sgtaxname);
		i = 0;
		for (StrVector::iterator sit = sgtaxname.begin();
				sit != sgtaxname.end(); sit++, i++) {
			Node *leaf = mytree.findLeafName(*sit);
			if (!leaf)
				outError("Tree does not contain taxon ", *sit);
			leaf->id = i;
		}
		scale /= sg.maxWeight();
	} else {
		boot_trees.init(input_trees, rooted, burnin, max_count,
				tree_weight_file);
		boot_trees.convertSplits(taxname, sg, hash_ss, SW_COUNT, -1);
		scale /= boot_trees.sumTreeWeights();
	}
	//sg.report(cout);
	cout << "Rescaling split weights by " << scale << endl;
	if (params->scaling_factor < 0)
		sg.scaleWeight(scale, true);
	else {
		sg.scaleWeight(scale, false, params->numeric_precision);
	}

	cout << sg.size() << " splits found" << endl;
	// compute the percentage of appearance
	//	printSplitSet(sg, hash_ss);
	//sg.report(cout);
	cout << "Creating bootstrap support values..." << endl;
	mytree.createBootstrapSupport(taxname, boot_trees, sg, hash_ss);
	//mytree.scaleLength(100.0/boot_trees.size(), true);
	string out_file;
	if (output_tree)
		out_file = output_tree;
	else {
		if (out_prefix)
			out_file = out_prefix;
		else
			out_file = target_tree;
		out_file += ".suptree";
	}

	mytree.printTree(out_file.c_str());
	cout << "Tree with assigned bootstrap support written to " << out_file
			<< endl;
	/*
	if (out_prefix)
		out_file = out_prefix;
	else
		out_file = target_tree;
	out_file += ".supval";
	mytree.writeInternalNodeNames(out_file);

	cout << "Support values written to " << out_file << endl;
	*/
}

void computeConsensusTree(const char *input_trees, int burnin, int max_count,
		double cutoff, double weight_threshold, const char *output_tree,
		const char *out_prefix, const char *tree_weight_file, Params *params) {
	bool rooted = false;

	// read the bootstrap tree file
	/*
	 MTreeSet boot_trees(input_trees, rooted, burnin, tree_weight_file);
	 string first_taxname = boot_trees.front()->root->name;
	 //if (params.root) first_taxname = params.root;

	 SplitGraph sg;

	 boot_trees.convertSplits(sg, cutoff, SW_COUNT, weight_threshold);*/

	//sg.report(cout);
	SplitGraph sg;
	SplitIntMap hash_ss;
	// make the taxa name
	//vector<string> taxname;
	//taxname.resize(mytree.leafNum);
	//mytree.getTaxaName(taxname);

	// read the bootstrap tree file
	double scale = 100.0;
	if (params->scaling_factor > 0)
		scale = params->scaling_factor;

	MTreeSet boot_trees;
	if (params && detectInputFile((char*) input_trees) == IN_NEXUS) {
		char *user_file = params->user_file;
		params->user_file = (char*) input_trees;
		params->split_weight_summary = SW_COUNT; // count number of splits
		sg.init(*params);
		params->user_file = user_file;
		for (SplitGraph::iterator it = sg.begin(); it != sg.end(); it++)
			hash_ss.insertSplit((*it), (*it)->getWeight());
		/*		StrVector sgtaxname;
		 sg.getTaxaName(sgtaxname);
		 i = 0;
		 for (StrVector::iterator sit = sgtaxname.begin(); sit != sgtaxname.end(); sit++, i++) {
		 Node *leaf = mytree.findLeafName(*sit);
		 if (!leaf) outError("Tree does not contain taxon ", *sit);
		 leaf->id = i;
		 }*/
		scale /= sg.maxWeight();
	} else {
		boot_trees.init(input_trees, rooted, burnin, max_count,
				tree_weight_file);
		boot_trees.convertSplits(sg, cutoff, SW_COUNT, weight_threshold);
		scale /= boot_trees.sumTreeWeights();
		cout << sg.size() << " splits found" << endl;
	}
	//sg.report(cout);
	if (verbose_mode >= VB_MED)
		cout << "Rescaling split weights by " << scale << endl;
	if (params->scaling_factor < 0)
		sg.scaleWeight(scale, true);
	else {
		sg.scaleWeight(scale, false, params->numeric_precision);
	}



	//cout << "Creating greedy consensus tree..." << endl;
	MTree mytree;
	SplitGraph maxsg;
	sg.findMaxCompatibleSplits(maxsg);

	if (verbose_mode >= VB_MAX)
		maxsg.saveFileStarDot(cout);
	//cout << "convert compatible split system into tree..." << endl;
	mytree.convertToTree(maxsg);
	//cout << "done" << endl;
	string taxname;
	if (params->root)
		taxname = params->root;
	else
		taxname = sg.getTaxa()->GetTaxonLabel(0);
	Node *node = mytree.findLeafName(taxname);
	if (node)
		mytree.root = node;
	// mytree.scaleLength(100.0 / boot_trees.sumTreeWeights(), true);

	// mytree.getTaxaID(maxsg.getSplitsBlock()->getCycle());
	//maxsg.saveFile(cout);

	string out_file;

	if (output_tree)
		out_file = output_tree;
	else {
		if (out_prefix)
			out_file = out_prefix;
		else
			out_file = input_trees;
		out_file += ".contree";
	}

//	if (removed_seqs.size() > 0)
//		mytree.insertTaxa(removed_seqs, twin_seqs);

	mytree.printTree(out_file.c_str(), WT_BR_CLADE);
	cout << "Consensus tree written to " << out_file << endl;

	if (output_tree)
		out_file = output_tree;
	else {
		if (out_prefix)
			out_file = out_prefix;
		else
			out_file = input_trees;
		out_file += ".splits";
	}

    //sg.scaleWeight(0.01, false, 4);
	if (params->print_splits_file) {
		sg.saveFile(out_file.c_str(), IN_OTHER, true);
		cout << "Non-trivial split supports printed to star-dot file " << out_file << endl;
	}

}

void computeConsensusNetwork(const char *input_trees, int burnin, int max_count,
		double cutoff, int weight_summary, double weight_threshold, const char *output_tree,
		const char *out_prefix, const char* tree_weight_file) {
	bool rooted = false;

	// read the bootstrap tree file
	MTreeSet boot_trees(input_trees, rooted, burnin, max_count,
			tree_weight_file);

	SplitGraph sg;
	//SplitIntMap hash_ss;

	boot_trees.convertSplits(sg, cutoff, weight_summary, weight_threshold);

	string out_file;

	if (output_tree)
		out_file = output_tree;
	else {
		if (out_prefix)
			out_file = out_prefix;
		else
			out_file = input_trees;
		out_file += ".nex";
	}

	sg.saveFile(out_file.c_str(), IN_NEXUS);
	cout << "Consensus network printed to " << out_file << endl;

	if (output_tree)
		out_file = output_tree;
	else {
		if (out_prefix)
			out_file = out_prefix;
		else
			out_file = input_trees;
		out_file += ".splits";
	}
	if (verbose_mode >= VB_MED) {
		sg.saveFile(out_file.c_str(), IN_OTHER, true);
		cout << "Non-trivial split supports printed to star-dot file " << out_file << endl;
	}

}
<|MERGE_RESOLUTION|>--- conflicted
+++ resolved
@@ -1095,148 +1095,6 @@
 
     if (iqtree.isSuperTree())
         ((PhyloSuperTree*) &iqtree)->mapTrees();
-<<<<<<< HEAD
-=======
-
-    // set parameter for the current tree
-    iqtree.setParams(params);
-}
-/*
- *  Generate the initial candidate tree set
- *  @param numInitTrees number of parsimony trees to use
- *  @return number of duplicated trees
- */
-int initCandidateTreeSet(Params &params, IQTree &iqtree, int numInitTrees) {
-    int nni_count = 0;
-    int nni_steps = 0;
-    int numDup = 0;
-    cout << "Generating " << numInitTrees - 1 << " parsimony trees... ";
-    cout.flush();
-    double startTime = getCPUTime();
-    int numDupPars = 0;
-    for (int treeNr = 1; treeNr < numInitTrees; treeNr++) {
-        string curParsTree;
-        if (params.start_tree == STT_PLL_PARSIMONY) {
-			iqtree.pllInst->randomNumberSeed = params.ran_seed + treeNr * 12345;
-	        pllComputeRandomizedStepwiseAdditionParsimonyTree(iqtree.pllInst, iqtree.pllPartitions, params.sprDist);
-			pllTreeToNewick(iqtree.pllInst->tree_string, iqtree.pllInst, iqtree.pllPartitions,
-					iqtree.pllInst->start->back, PLL_TRUE, PLL_TRUE, PLL_FALSE, PLL_FALSE, PLL_FALSE,
-					PLL_SUMMARIZE_LH, PLL_FALSE, PLL_FALSE);
-			curParsTree = string(iqtree.pllInst->tree_string);
-        } else {
-            iqtree.computeParsimonyTree(NULL, iqtree.aln);
-            curParsTree = iqtree.getTreeString();
-        }
-        if (iqtree.candidateTrees.treeExist(curParsTree)) {
-            numDupPars++;
-            continue;
-        } else {
-        	if (params.start_tree == STT_PLL_PARSIMONY)
-        		iqtree.readTreeString(curParsTree);
-            if (params.count_trees) {
-                string tree = iqtree.getTopology();
-                if (pllTreeCounter.find(tree) == pllTreeCounter.end()) {
-                    // not found in hash_map
-                    pllTreeCounter[curParsTree] = 1;
-                } else {
-                    // found in hash_map
-                    pllTreeCounter[curParsTree]++;
-                }
-        	}
-        	iqtree.candidateTrees.update(curParsTree, -DBL_MAX);
-        }
-    }
-    double parsTime = getCPUTime() - startTime;
-    cout << "(" << numDupPars << " duplicated parsimony trees)" << endl;
-    cout << "CPU time: " << parsTime << endl;
-    cout << "Computing log-likelihood of the parsimony trees ... " << endl;
-    startTime = getCPUTime();
-    vector<string> unOptParTrees = iqtree.candidateTrees.getHighestScoringTrees(numInitTrees);
-    for (vector<string>::iterator it = unOptParTrees.begin()+1; it != unOptParTrees.end(); it++) {
-    	iqtree.readTreeString(*it);
-        // Initialize branch lengths for the parsimony tree
-        iqtree.initializeAllPartialPars();
-        iqtree.clearAllPartialLH();
-        iqtree.fixNegativeBranch(true);
-//        if (iqtree.isSuperTree()) {
-//            iqtree.assignRandomBranchLengths(true);
-//            ((PhyloSuperTree*)&iqtree)->mapTrees();
-//        } else {
-//        	iqtree.fixNegativeBranch(true);
-//    	}
-        iqtree.initializeAllPartialLh();
-        iqtree.clearAllPartialLH();
-        // Optimize the branch lengths
-        string tree = iqtree.optimizeBranches(2);
-        // Add tree to the candidate set
-		iqtree.candidateTrees.update(tree, iqtree.curScore);
-        if (iqtree.curScore > iqtree.bestScore) {
-            iqtree.setBestTree(tree, iqtree.curScore);
-        }
-    }
-    double loglTime = getCPUTime() - startTime;
-    cout << "CPU time: " << loglTime << endl;
-
-    CandidateSet initParsimonyTrees = iqtree.candidateTrees.getBestCandidateTrees(params.numNNITrees);
-    iqtree.candidateTrees.clear();
-    if (verbose_mode >= VB_MED) {
-        for (multimap<double, CandidateTree>::iterator it = iqtree.candidateTrees.begin(); it != iqtree.candidateTrees.end(); it++) {
-        	cout << it->first << " / " << it->second.topology << endl;
-        }
-    }
-
-    //iqtree.candidateTrees.clear();
-
-    /************ END: Create a set of up to (numInitTrees - 1) unique parsimony trees **********************/
-
-    cout << endl;
-    cout << "Optimizing top "<< initParsimonyTrees.size() << " parsimony trees with NNI..." << endl;
-    startTime = getCPUTime();
-    /*********** START: Do NNI on the best parsimony trees ************************************/
-    CandidateSet::reverse_iterator rit;
-    iqtree.setCurIt(1);
-    for (rit = initParsimonyTrees.rbegin(); rit != initParsimonyTrees.rend(); ++rit, iqtree.setCurIt(iqtree.getCurIt() + 1)) {
-    	int nniCount, nniStep;
-        double initLogl, nniLogl;
-        string tree;
-        iqtree.readTreeString(rit->second.tree);
-        //cout << rit->second.tree << endl;
-        iqtree.initializeAllPartialLh();
-        iqtree.clearAllPartialLH();
-        iqtree.computeLogL();
-        // THIS HAPPEN WHENEVER USING FULL PARTITION MODEL
-//        while (iqtree.curScore - rit->first < -1.0) {
-        if (iqtree.isSuperTree() && params.partition_type == 0) {
-        	if (verbose_mode >= VB_MED)
-        		cout << "curScore: " << iqtree.curScore << " expected score: " << rit->first << endl;
-        	iqtree.optimizeBranches(2);
-        }
-        initLogl = iqtree.curScore;
-        tree = iqtree.doNNISearch(nniCount, nniStep);
-        nniLogl = iqtree.curScore;
-        cout << "Iteration " << iqtree.getCurIt() << " / LogL: " << iqtree.curScore;
-        if (verbose_mode >= VB_MED) {
-        	cout << " / NNI count, steps: " << nniCount << "," << nniStep;
-        	cout << " / Parsimony logl " << initLogl << " / NNI logl: " << nniLogl;
-        }
-        cout << " / Time: " << convert_time(getRealTime() - params.start_real_time) << endl;
-
-        bool newTree = iqtree.candidateTrees.update(tree, iqtree.curScore);
-        if (!newTree) {
-        	numDup++;
-        }
-        // Better tree is found
-        if (iqtree.curScore > iqtree.bestScore && newTree) {
-            // Re-optimize model parameters (the sNNI algorithm)
-        	tree = iqtree.optimizeModelParameters();
-            iqtree.setBestTree(tree, iqtree.curScore);
-            cout << "BETTER TREE FOUND: " << iqtree.bestScore << endl;
-        }
-    }
-    double nniTime = getCPUTime() - startTime;
-    cout << "Average time for 1 NNI search: " << nniTime / initParsimonyTrees.size() << endl;
-    return numDup;
->>>>>>> 1a9c0929
 }
 
 void pruneTaxa(Params &params, IQTree &iqtree, double *pattern_lh, NodeVector &pruned_taxa, StrVector &linked_name) {
