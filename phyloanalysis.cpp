/***************************************************************************
 *   Copyright (C) 2009 by BUI Quang Minh   *
 *   minh.bui@univie.ac.at   *
 *                                                                         *
 *   This program is free software; you can redistribute it and/or modify  *
 *   it under the terms of the GNU General Public License as published by  *
 *   the Free Software Foundation; either version 2 of the License, or     *
 *   (at your option) any later version.                                   *
 *                                                                         *
 *   This program is distributed in the hope that it will be useful,       *
 *   but WITHOUT ANY WARRANTY; without even the implied warranty of        *
 *   MERCHANTABILITY or FITNESS FOR A PARTICULAR PURPOSE.  See the         *
 *   GNU General Public License for more details.                          *
 *                                                                         *
 *   You should have received a copy of the GNU General Public License     *
 *   along with this program; if not, write to the                         *
 *   Free Software Foundation, Inc.,                                       *
 *   59 Temple Place - Suite 330, Boston, MA  02111-1307, USA.             *
 ***************************************************************************/

#ifdef HAVE_CONFIG_H
#include <config.h>
#endif
#include <iqtree_config.h>
#include "phylotree.h"
#include "phylosupertree.h"
#include "phylosupertreeplen.h"
#include "phyloanalysis.h"
#include "alignment.h"
#include "superalignment.h"
#include "iqtree.h"
#include "phylotreemixlen.h"
#include "model/modelgtr.h"
#include "model/modeldna.h"
#include "myreader.h"
#include "model/rateheterogeneity.h"
#include "model/rategamma.h"
#include "model/rateinvar.h"
#include "model/rategammainvar.h"
//#include "modeltest_wrapper.h"
#include "model/modelprotein.h"
#include "model/modelbin.h"
#include "model/modelcodon.h"
#include "stoprule.h"

#include "mtreeset.h"
#include "mexttree.h"
#include "model/ratemeyerhaeseler.h"
#include "whtest_wrapper.h"
#include "model/partitionmodel.h"
#include "model/modelmixture.h"
//#include "guidedbootstrap.h"
#include "model/modelset.h"
#include "timeutil.h"
#include "upperbounds.h"


void reportReferences(Params &params, ofstream &out, string &original_model) {
	out << "To cite IQ-TREE please use:" << endl << endl
		<< "Lam-Tung Nguyen, Heiko A. Schmidt, Arndt von Haeseler, and Bui Quang Minh (2015)" << endl
		<< "IQ-TREE: A fast and effective stochastic algorithm for estimating" << endl
		<< "maximum likelihood phylogenies. Mol. Biol. Evol., 32:268-274." << endl << endl;

	if (params.gbo_replicates)
	out << "Since you used ultrafast bootstrap (UFBoot) please also cite: " << endl << endl
		<< "Bui Quang Minh, Minh Anh Thi Nguyen, and Arndt von Haeseler (2013) Ultrafast" << endl
		<< "approximation for phylogenetic bootstrap. Mol. Biol. Evol., 30:1188-1195." << endl << endl;

    if (params.partition_file) 
    out << "Since you used partition models please also cite:" << endl << endl
        << "Olga Chernomor, Arndt von Haeseler, and Bui Quang Minh (2016) Terrace aware data" << endl
        << "structure for phylogenomic inference from supermatrices. Syst. Biol., in press." << endl << endl;

}

void reportAlignment(ofstream &out, Alignment &alignment, int nremoved_seqs) {
	out << "Input data: " << alignment.getNSeq()+nremoved_seqs << " sequences with "
			<< alignment.getNSite() << " "
			<< ((alignment.seq_type == SEQ_BINARY) ?
					"binary" :
					((alignment.seq_type == SEQ_DNA) ? "nucleotide" :
					(alignment.seq_type == SEQ_PROTEIN) ? "amino-acid" :
					(alignment.seq_type == SEQ_CODON) ? "codon": "morphological"))
			<< " sites" << endl << "Number of constant sites: "
			<< round(alignment.frac_const_sites * alignment.getNSite())
			<< " (= " << alignment.frac_const_sites * 100 << "% of all sites)"
			<< endl << "Number of site patterns: " << alignment.size() << endl
			<< endl;
}

void pruneModelInfo(vector<ModelInfo> &model_info, PhyloSuperTree *tree) {
	vector<ModelInfo> res_info;
	for (vector<PartitionInfo>::iterator it = tree->part_info.begin(); it != tree->part_info.end(); it++) {
		for (vector<ModelInfo>::iterator mit = model_info.begin(); mit != model_info.end(); mit++)
			if (mit->set_name == it->name)
				res_info.push_back(*mit);
	}
	model_info = res_info;

}

void reportModelSelection(ofstream &out, Params &params, vector<ModelInfo> &model_info, bool is_partitioned) {
	out << "Best-fit model according to "
		<< ((params.model_test_criterion == MTC_BIC) ? "BIC" :
			((params.model_test_criterion == MTC_AIC) ? "AIC" : "AICc")) << ": ";
	vector<ModelInfo>::iterator it;
	if (is_partitioned) {
		string set_name = "";
		for (it = model_info.begin(); it != model_info.end(); it++) {
			if (it->set_name != set_name) {
				if (set_name != "")
					out << ",";
				out << it->name << ":" << it->set_name;
				set_name = it->set_name;
			}
		}
	} else {
		out << model_info[0].name;
	}

	if (is_partitioned) {
		out << endl << endl << "List of best-fit models per partition:" << endl << endl;
	} else {
		out << endl << endl << "List of models sorted by "
			<< ((params.model_test_criterion == MTC_BIC) ? "BIC" :
				((params.model_test_criterion == MTC_AIC) ? "AIC" : "AICc"))
			<< " scores: " << endl << endl;
	}
	if (is_partitioned)
		out << "  ID  ";
	out << "Model             LogL          AIC      w-AIC      AICc     w-AICc       BIC      w-BIC" << endl;
	/*
	if (is_partitioned)
		out << "----------";

	out << "----------------------------------------------------------------------------------------" << endl;
	*/
	int setid = 1;
	for (it = model_info.begin(); it != model_info.end(); it++) {
		if (it->AIC_score == DBL_MAX) continue;
		if (it != model_info.begin() && it->set_name != (it-1)->set_name)
			setid++;
		if (is_partitioned && it != model_info.begin() && it->set_name == (it-1)->set_name)
			continue;
		if (is_partitioned) {
			out.width(4);
			out << right << setid << "  ";
		}
		out.width(15);
		out << left << it->name << " ";
		out.width(11);
		out << right << it->logl << " ";
		out.width(11);
		out	<< it->AIC_score << ((it->AIC_conf) ? " + " : " - ") << it->AIC_weight << " ";
		out.width(11);
		out << it->AICc_score << ((it->AICc_conf) ? " + " : " - ") << it->AICc_weight << " ";
		out.width(11);
		out << it->BIC_score  << ((it->BIC_conf) ? " + " : " - ") << it->BIC_weight;
		out << endl;
	}
	out << endl;
	out <<  "AIC, w-AIC   : Akaike information criterion scores and weights." << endl
		 << "AICc, w-AICc : Corrected AIC scores and weights." << endl
		 << "BIC, w-BIC   : Bayesian information criterion scores and weights." << endl << endl

		 << "Plus signs denote the 95% confidence sets." << endl
		 << "Minus signs denote significant exclusion." <<endl;
	out << endl;
}

void reportModel(ofstream &out, Alignment *aln, ModelSubst *m) {
	int i, j, k;
	assert(aln->num_states == m->num_states);
	if (m->num_states <= 4) {
		out << "Rate parameter R:" << endl << endl;

		double *rate_mat = new double[m->num_states * m->num_states];
		if (!m->isSiteSpecificModel())
			m->getRateMatrix(rate_mat);
		else
			((ModelSet*)m)->front()->getRateMatrix(rate_mat);
		if (m->num_states > 4)
			out << fixed;
		if (m->isReversible()) {
			for (i = 0, k = 0; i < m->num_states - 1; i++)
				for (j = i + 1; j < m->num_states; j++, k++) {
					out << "  " << aln->convertStateBackStr(i) << "-" << aln->convertStateBackStr(j) << ": "
							<< rate_mat[k];
					if (m->num_states <= 4)
						out << endl;
					else if (k % 5 == 4)
						out << endl;
				}

		} else { // non-reversible model
			for (i = 0, k = 0; i < m->num_states; i++)
				for (j = 0; j < m->num_states; j++)
					if (i != j) {
						out << "  " << aln->convertStateBackStr(i) << "-" << aln->convertStateBackStr(j)
								<< ": " << rate_mat[k];
						if (m->num_states <= 4)
							out << endl;
						else if (k % 5 == 4)
							out << endl;
						k++;
					}

		}

		//if (tree.aln->num_states > 4)
		out << endl;
		out.unsetf(ios_base::fixed);
		delete[] rate_mat;
	}
	out << "State frequencies: ";
	if (m->isSiteSpecificModel())
		out << "(site specific frequencies)" << endl << endl;
	else {
		if (!m->isReversible())
			out << "(inferred from Q matrix)" << endl;
		else
			switch (m->getFreqType()) {
			case FREQ_EMPIRICAL:
				out << "(empirical counts from alignment)" << endl;
				break;
			case FREQ_ESTIMATE:
				out << "(estimated with maximum likelihood)" << endl;
				break;
			case FREQ_USER_DEFINED:
				out << ((aln->seq_type == SEQ_PROTEIN) ? "(model)" : "(user-defined)") << endl;
				break;
			case FREQ_EQUAL:
				out << "(equal frequencies)" << endl;
				break;
			default:
				break;
			}
		out << endl;

		if (m->getFreqType() != FREQ_USER_DEFINED && m->getFreqType() != FREQ_EQUAL) {
			double *state_freqs = new double[m->num_states];
			m->getStateFrequency(state_freqs);
            int ncols=(aln->seq_type == SEQ_CODON) ? 4 : 1;
			for (i = 0; i < m->num_states; i++) {
				out << "  pi(" << aln->convertStateBackStr(i) << ") = " << state_freqs[i];
                if (i % ncols == ncols-1)
                    out << endl;
            }
			delete[] state_freqs;
			out << endl;
		}
		if (m->num_states <= 4) {
			// report Q matrix
			double *q_mat = new double[m->num_states * m->num_states];
			m->getQMatrix(q_mat);

			out << "Rate matrix Q:" << endl << endl;
			for (i = 0, k = 0; i < m->num_states; i++) {
				out << "  " << aln->convertStateBackStr(i);
				for (j = 0; j < m->num_states; j++, k++) {
					out << "  ";
					out.width(8);
					out << q_mat[k];
				}
				out << endl;
			}
			out << endl;
			delete[] q_mat;
		}
	}
}

void reportModel(ofstream &out, PhyloTree &tree) {
//	int i, j, k;
	int i;

	if (tree.getModel()->isMixture()) {
		out << "Mixture model of substitution: " << tree.getModelName() << endl;
//		out << "Full name: " << tree.getModelName() << endl;
		ModelMixture *mmodel = (ModelMixture*) tree.getModel();
		out << endl << "  No  Component      Rate    Weight   Parameters" << endl;
		i = 0;
		for (ModelMixture::iterator m = mmodel->begin(); m != mmodel->end(); m++, i++) {
			out.width(4);
			out << right << i+1 << "  ";
			out.width(12);
			out << left << (*m)->name << "  ";
			out.width(7);
			out << (*m)->total_num_subst << "  ";
			out.width(7);
			out << mmodel->prop[i] << "  " << (*m)->getNameParams() << endl;
//			out << "Model for mixture component "  << (m-mmodel->begin())+1 << ": " << (*m)->name << endl;
//			reportModel(out, tree.aln, *m);
		}
		out << endl;
	} else {
		out << "Model of substitution: " << tree.getModelName() << endl << endl;
		reportModel(out, tree.aln, tree.getModel());
	}
}

void reportRate(ofstream &out, PhyloTree &tree) {
	int i;
	RateHeterogeneity *rate_model = tree.getRate();
	out << "Model of rate heterogeneity: " << rate_model->full_name << endl;
	rate_model->writeInfo(out);

	if (rate_model->getNDiscreteRate() > 1 || rate_model->getPInvar() > 0.0) {
		out << endl << " Category  Relative_rate  Proportion" << endl;
		if (rate_model->getPInvar() > 0.0)
			out << "  0         0              " << rate_model->getPInvar()
					<< endl;
		int cats = rate_model->getNDiscreteRate();
		DoubleVector prop;
		if (rate_model->getGammaShape() > 0 || rate_model->getPtnCat(0) < 0) {
//			prop.resize(cats, (1.0 - rate_model->getPInvar()) / rate_model->getNRate());
			prop.resize(cats);
		for (i = 0; i < cats; i++)
			prop[i] = rate_model->getProp(i);
		} else {
			prop.resize(cats, 0.0);
			for (i = 0; i < tree.aln->getNPattern(); i++)
				prop[rate_model->getPtnCat(i)] += tree.aln->at(i).frequency;
			for (i = 0; i < cats; i++)
				prop[i] /= tree.aln->getNSite();
		}
		for (i = 0; i < cats; i++) {
			out << "  " << i + 1 << "         ";
			out.width(14);
			out << left << rate_model->getRate(i) << " " << prop[i];
			out << endl;
		}
		if (rate_model->isGammaRate()) {
			out << "Relative rates are computed as " << ((rate_model->isGammaRate() == GAMMA_CUT_MEDIAN) ? "MEDIAN" : "MEAN") <<
				" of the portion of the Gamma distribution falling in the category." << endl;
		}
	}
	/*
	 if (rate_model->getNDiscreteRate() > 1 || rate_model->isSiteSpecificRate())
	 out << endl << "See file " << rate_file << " for site-specific rates and categories" << endl;*/
	out << endl;
}

void reportTree(ofstream &out, Params &params, PhyloTree &tree, double tree_lh, double lh_variance, double main_tree) {
	double epsilon = 1.0 / tree.getAlnNSite();
	double totalLen = tree.treeLength();
	int df = tree.getModelFactory()->getNParameters();
	int ssize = tree.getAlnNSite();
	double AIC_score, AICc_score, BIC_score;
	computeInformationScores(tree_lh, df, ssize, AIC_score, AICc_score, BIC_score);
    
	out << "Log-likelihood of the tree: " << fixed << tree_lh;
    if (lh_variance > 0.0) 
        out << " (s.e. " << sqrt(lh_variance) << ")";
    out << endl;
    out	<< "Unconstrained log-likelihood (without tree): " << tree.aln->computeUnconstrainedLogL() << endl;

    out << "Number of free parameters (#branches + #model parameters): " << df << endl;
//    if (ssize > df) { 
//        if (ssize > 40*df)
//            out	<< "Akaike information criterion (AIC) score: " << AIC_score << endl;
//        else
//			out << "Corrected Akaike information criterion (AICc) score: " << AICc_score << endl;
//        
//		out << "Bayesian information criterion (BIC) score: " << BIC_score << endl;
//    } else 
    out	<< "Akaike information criterion (AIC) score: " << AIC_score << endl;
    out << "Corrected Akaike information criterion (AICc) score: " << AICc_score << endl;
    out << "Bayesian information criterion (BIC) score: " << BIC_score << endl;

    if (ssize <= df && main_tree) {
        
        out << endl
            << "**************************** WARNING ****************************" << endl
            << "Number of parameters (K, model parameters and branch lengths): " << df << endl
            << "Sample size (n, alignment length): " << ssize << endl << endl
            << "Given that K>=n, the parameter estimates might be inaccurate." << endl
            << "Thus, phylogenetic estimates should be interpreted with caution." << endl << endl 

            << "Ideally, it is desirable that n >> K. When selecting optimal models," << endl
            << "1. use AIC or BIC if n > 40K;" << endl 
            << "2. use AICc or BIC if 40K >= n > K;" << endl 
            << "3. be extremely cautious if n <= K" << endl << endl

            << "To improve the situation (3), consider the following options:" << endl
            << "  1. Increase the sample size (n)" << endl
            << "  2. Decrease the number of parameters (K) to be estimated. If" << endl
            << "     possible:" << endl
            << "     a. Remove the least important sequences from the alignment" << endl
            << "     b. Specify some of the parameter values for the substitution"<< endl 
            << "        model (e.g., the nucleotide or amino acid frequencies)" << endl
            << "     c. Specify some of the parameter values for the rates-across-" << endl
            << "        sites model (e.g., the shape parameter for the discrete" << endl
            << "        Gamma distribution, the proportion of invariable sites, or" << endl
            << "        the rates of change for different rate categories under" << endl
            << "        the FreeRate model)" << endl << endl
            << "Reference:" << endl
            << "Burnham KR, Anderson DR (2002). Model Selection and Multimodel" << endl
            << "Inference: A Practical Information-Theoretic Approach. Springer," << endl
            << "New York." << endl 
            << "************************ END OF WARNING ***********************" << endl;
    }
    out << endl;
    
	out << "Total tree length (sum of branch lengths): " << totalLen << endl;
	double totalLenInternal = tree.treeLengthInternal(epsilon);
	out << "Sum of internal branch lengths: " << totalLenInternal << " (" << totalLenInternal*100.0 / totalLen << "% of tree length)" << endl;
//	out << "Sum of internal branch lengths divided by total tree length: "
//			<< totalLenInternal / totalLen << endl;
	out << endl;
	//out << "ZERO BRANCH EPSILON = " << epsilon << endl;
	int zero_internal_branches = tree.countZeroInternalBranches(NULL, NULL, epsilon);
	if (zero_internal_branches > 0) {
		//int zero_internal_branches = tree.countZeroInternalBranches(NULL, NULL, epsilon);
		/*
		out << "WARNING: " << zero_branches
				<< " branches of near-zero lengths (<" << epsilon << ") and should be treated with caution!"
				<< endl;
		*/
		out << "WARNING: " << zero_internal_branches
				<< " near-zero internal branches (<" << epsilon << ") should be treated with caution"
				<< endl;
		/*
		cout << endl << "WARNING: " << zero_branches
				<< " branches of near-zero lengths (<" << epsilon << ") and should be treated with caution!"
				<< endl;
		*/
		out << "         Such branches are denoted by '**' in the figure below"
				<< endl << endl;
	}
	int long_branches = tree.countLongBranches(NULL, NULL, params.max_branch_length-0.2);
	if (long_branches > 0) {
		//stringstream sstr;
		out << "WARNING: " << long_branches << " too long branches (>" 
            << params.max_branch_length-0.2 << ") should be treated with caution!" << endl;
		//out << sstr.str();
		//cout << sstr.str();
	}

			//<< "Total tree length: " << tree.treeLength() << endl << endl
	tree.sortTaxa();
    out << "NOTE: Tree is UNROOTED although outgroup taxon '" << tree.root->name << "' is drawn at root" << endl;

    if (tree.isSuperTree() && params.partition_type == 0)
        out	<< "NOTE: Branch lengths are weighted average over all partitions" << endl
            << "      (weighted by the number of sites in the partitions)" << endl;

    bool is_codon = tree.aln->seq_type == SEQ_CODON;
    if (tree.isSuperTree()) {
        PhyloSuperTree *stree = (PhyloSuperTree*) &tree;
        is_codon = true;
        for (PhyloSuperTree::iterator sit = stree->begin(); sit != stree->end(); sit++)
            if ((*sit)->aln->seq_type != SEQ_CODON) {
                is_codon = false;
                break;
            }
    }
    if (is_codon)
        out << endl << "NOTE: Branch lengths are intepreted as number of nucleotide substitutions per codon site!" 
            << endl << "      Rescale them by 1/3 if you want to have #nt substitutions per nt site" << endl;
    if (main_tree) 
    if (params.aLRT_replicates > 0 || params.gbo_replicates || (params.num_bootstrap_samples && params.compute_ml_tree)) {
        out << "Numbers in parentheses are ";
        if (params.aLRT_replicates > 0) {
            out << "SH-aLRT support (%)";
            if (params.localbp_replicates)
                out << " / local bootstrap support (%)";
        }
        if (params.aLRT_test)
            out << " / parametric aLRT support";
        if (params.aBayes_test)
            out << " / aBayes support";
        if (params.num_bootstrap_samples && params.compute_ml_tree) {
            if (params.aLRT_replicates > 0 || params.aLRT_test || params.aBayes_test)
                out << " /";
            out << " standard bootstrap support (%)";
        }
        if (params.gbo_replicates) {
            if (params.aLRT_replicates > 0 || params.aLRT_test || params.aBayes_test)
                out << " /";
            out << " ultrafast bootstrap support (%)";
        }
        out << endl;
    }
    out << endl;

	//tree.setExtendedFigChar();
	tree.drawTree(out, WT_BR_SCALE, epsilon);
        
    out << "Tree in newick format:" << endl << endl;

	tree.printTree(out, WT_BR_LEN | WT_BR_LEN_FIXED_WIDTH | WT_SORT_TAXA);

	out << endl << endl;
}

void reportCredits(ofstream &out) {
	out << "CREDITS" << endl << "-------" << endl << endl
			<< "Some parts of the code were taken from the following packages/libraries:"
			<< endl << endl
			<< "Schmidt HA, Strimmer K, Vingron M, and von Haeseler A (2002)" << endl
			<< "TREE-PUZZLE: maximum likelihood phylogenetic analysis using quartets" << endl
			<< "and parallel computing. Bioinformatics, 18(3):502-504." << endl << endl

			//<< "The source code to construct the BIONJ tree were taken from BIONJ software:"
			//<< endl << endl
			<< "Gascuel O (1997) BIONJ: an improved version of the NJ algorithm" << endl
			<< "based on a simple model of sequence data. Mol. Bio. Evol., 14:685-695." << endl << endl

			//<< "The Nexus file parser was taken from the Nexus Class Library:"
			//<< endl << endl
			<< "Paul O. Lewis (2003) NCL: a C++ class library for interpreting data files in" << endl
			<< "NEXUS format. Bioinformatics, 19(17):2330-2331." << endl << endl

			<< "Mascagni M and Srinivasan A (2000) Algorithm 806: SPRNG: A Scalable Library" << endl
			<< "for Pseudorandom Number Generation. ACM Transactions on Mathematical Software," << endl
			<< "26: 436-461." << endl << endl

			<< "Guennebaud G, Jacob B, et al. (2010) Eigen v3. http://eigen.tuxfamily.org" << endl << endl;
			/*
			<< "The Modeltest 3.7 source codes were taken from:" << endl << endl
			<< "David Posada and Keith A. Crandall (1998) MODELTEST: testing the model of"
			<< endl << "DNA substitution. Bioinformatics, 14(9):817-8." << endl
			*/
}

/***********************************************************
 * CREATE REPORT FILE
 ***********************************************************/
extern StringIntMap pllTreeCounter;

void exhaustiveSearchGAMMAInvar(Params &params, IQTree &iqtree);

void searchGAMMAInvarByRestarting(IQTree &iqtree);

void computeLoglFromUserInputGAMMAInvar(Params &params, IQTree &iqtree);

void reportPhyloAnalysis(Params &params, string &original_model,
		IQTree &tree, vector<ModelInfo> &model_info) {
	if (params.count_trees) {
		// addon: print #distinct trees
		cout << endl << "NOTE: " << pllTreeCounter.size() << " distinct trees evaluated during whole tree search" << endl;

		IntVector counts;
		for (StringIntMap::iterator i = pllTreeCounter.begin(); i != pllTreeCounter.end(); i++) {
			if (i->second > counts.size())
				counts.resize(i->second+1, 0);
			counts[i->second]++;
		}
		for (IntVector::iterator i2 = counts.begin(); i2 != counts.end(); i2++) {
		    if (*i2 != 0) {
	            cout << "#Trees occuring " << (i2-counts.begin()) << " times: " << *i2 << endl;
		    }
		}
	}
	string outfile = params.out_prefix;

	outfile += ".iqtree";
	try {
		ofstream out;
		out.exceptions(ios::failbit | ios::badbit);
		out.open(outfile.c_str());
		out << "IQ-TREE " << iqtree_VERSION_MAJOR << "." << iqtree_VERSION_MINOR
				<< "." << iqtree_VERSION_PATCH << " built " << __DATE__ << endl
				<< endl;
		if (params.partition_file)
			out << "Partition file name: " << params.partition_file << endl;
		if (params.aln_file)
			out << "Input file name: " << params.aln_file << endl;

		if (params.user_file)
			out << "User tree file name: " << params.user_file << endl;
		out << "Type of analysis: ";
        if (original_model.find("TEST") != string::npos && original_model.find("ONLY") != string::npos) {
            out << "model selection";
        } else {
            if (params.compute_ml_tree)
                out << "tree reconstruction";
            if (params.num_bootstrap_samples > 0) {
                if (params.compute_ml_tree)
                    out << " + ";
                out << "non-parametric bootstrap (" << params.num_bootstrap_samples
                        << " replicates)";
            }
            if (params.gbo_replicates > 0) {
                out << " + ultrafast bootstrap (" << params.gbo_replicates << " replicates)";
            }
        }
		out << endl;
		out << "Random seed number: " << params.ran_seed << endl << endl;
		out << "REFERENCES" << endl << "----------" << endl << endl;
		reportReferences(params, out, original_model);

		out << "SEQUENCE ALIGNMENT" << endl << "------------------" << endl
				<< endl;
		if (tree.isSuperTree()) {
			out << "Input data: " << tree.aln->getNSeq()+tree.removed_seqs.size() << " taxa with "
					<< tree.aln->getNSite() << " partitions and "
					<< tree.getAlnNSite() << " total sites ("
					<< ((SuperAlignment*)tree.aln)->computeMissingData()*100 << "% missing data)" << endl << endl;

			PhyloSuperTree *stree = (PhyloSuperTree*) &tree;
			int namelen = stree->getMaxPartNameLength();
			int part;
			out.width(max(namelen+6,10));
			out << left << "  ID  Name" << "  Type  #Seqs  #Sites  #Patterns  #Const_Sites" << endl;
			//out << string(namelen+54, '-') << endl;
			part = 0;
			for (PhyloSuperTree::iterator it = stree->begin(); it != stree->end(); it++, part++) {
				//out << "FOR PARTITION " << stree->part_info[part].name << ":" << endl << endl;
				//reportAlignment(out, *((*it)->aln));
				out.width(4);
				out << right << part+1 << "  ";
				out.width(max(namelen,4));
				out << left << stree->part_info[part].name << "  ";
				out.width(6);
				switch ((*it)->aln->seq_type) {
				case SEQ_BINARY: out << "BIN"; break;
				case SEQ_CODON: out << "CODON"; break;
				case SEQ_DNA: out << "DNA"; break;
				case SEQ_MORPH: out << "MORPH"; break;
				case SEQ_MULTISTATE: out << "TINA"; break;
				case SEQ_PROTEIN: out << "AA"; break;
				case SEQ_UNKNOWN: out << "???"; break;
				}
				out.width(5);
				out << right << (*it)->aln->getNSeq() << "  ";
				out.width(6);
				out << (*it)->aln->getNSite() << "  ";
				out.width(6);
				out << (*it)->aln->getNPattern() << "      ";
				out << round((*it)->aln->frac_const_sites*100) << "%" << endl;
			}
			out << endl;
		} else
			reportAlignment(out, *(tree.aln), tree.removed_seqs.size());

		out.precision(4);
		out << fixed;

		if (!model_info.empty()) {
			out << "MODEL SELECTION" << endl << "---------------" << endl << endl;
			if (tree.isSuperTree())
				pruneModelInfo(model_info, (PhyloSuperTree*)&tree);
			reportModelSelection(out, params, model_info, tree.isSuperTree());
		}

		out << "SUBSTITUTION PROCESS" << endl << "--------------------" << endl
				<< endl;
		if (tree.isSuperTree()) {
			if(params.partition_type)
				out	<< "Proportional partition model with joint branch lengths and separate models between partitions" << endl << endl;
			else
				out	<< "Full partition model with separate branch lengths and models between partitions" << endl << endl;
			PhyloSuperTree *stree = (PhyloSuperTree*) &tree;
			PhyloSuperTree::iterator it;
			int part;
			if(params.partition_type)
				out << "  ID  Model           Speed  Parameters" << endl;
			else
				out << "  ID  Model         TreeLen  Parameters" << endl;
			//out << "-------------------------------------" << endl;
			for (it = stree->begin(), part = 0; it != stree->end(); it++, part++) {
				out.width(4);
				out << right << (part+1) << "  ";
				out.width(14);
				if(params.partition_type)
					out << left << (*it)->getModelName() << " " << stree->part_info[part].part_rate  << "  " << (*it)->getModelNameParams() << endl;
				else
					out << left << (*it)->getModelName() << " " << (*it)->treeLength() << "  " << (*it)->getModelNameParams() << endl;
			}
			out << endl;
			/*
			for (it = stree->begin(), part = 0; it != stree->end(); it++, part++) {
				reportModel(out, *(*it));
				reportRate(out, *(*it));
			}*/
		} else {
			reportModel(out, tree);
			reportRate(out, tree);
		}

    		if (params.lmap_num_quartets >= 0) {
			tree.reportLikelihoodMapping(out);
		}


		/*
		out << "RATE HETEROGENEITY" << endl << "------------------" << endl
				<< endl;
		if (tree.isSuperTree()) {
			PhyloSuperTree *stree = (PhyloSuperTree*) &tree;
			int part = 0;
			for (PhyloSuperTree::iterator it = stree->begin();
					it != stree->end(); it++, part++) {
				out << "FOR PARTITION " << stree->part_info[part].name << ":"
						<< endl << endl;
				reportRate(out, *(*it));
			}
		} else
			reportRate(out, tree);
		*/
		// Bootstrap analysis:
		//Display as outgroup: a

		if (original_model == "WHTEST") {
			out << "TEST OF MODEL HOMOGENEITY" << endl
					<< "-------------------------" << endl << endl;
			out << "Delta of input data:                 "
					<< params.whtest_delta << endl;
			out << ".95 quantile of Delta distribution:  "
					<< params.whtest_delta_quantile << endl;
			out << "Number of simulations performed:     "
					<< params.whtest_simulations << endl;
			out << "P-value:                             "
					<< params.whtest_p_value << endl;
			if (params.whtest_p_value < 0.05) {
				out
						<< "RESULT: Homogeneity assumption is rejected (p-value cutoff 0.05)"
						<< endl;
			} else {
				out
						<< "RESULT: Homogeneity assumption is NOT rejected (p-value cutoff 0.05)"
						<< endl;
			}
			out << endl << "*** For this result please cite:" << endl << endl;
			out
					<< "G. Weiss and A. von Haeseler (2003) Testing substitution models"
					<< endl
					<< "within a phylogenetic tree. Mol. Biol. Evol, 20(4):572-578"
					<< endl << endl;
		}
/*
		out << "TREE SEARCH" << endl << "-----------" << endl << endl
				<< "Stopping rule: "
				<< ((params.stop_condition == SC_STOP_PREDICT) ? "Yes" : "No")
				<< endl << "Number of iterations: "
				<< tree.stop_rule.getNumIterations() << endl
				<< "Probability of deleting sequences: " << params.p_delete
				<< endl << "Number of representative leaves: "
				<< params.k_representative << endl
				<< "NNI log-likelihood cutoff: " << tree.getNNICutoff() << endl
				<< endl;
*/
		if (params.compute_ml_tree) {
			if (original_model.find("ONLY") != string::npos) {
				out << "TREE USED FOR MODEL SELECTION" << endl
					<< "-----------------------------" << endl << endl;
            } else if (params.min_iterations == 0) {
                if (params.user_file)
                    out << "USER TREE" << endl
                        << "---------" << endl << endl;
                else
                    out << "STARTING TREE" << endl
                        << "-------------" << endl << endl;                
            } else { 
				out << "MAXIMUM LIKELIHOOD TREE" << endl
					<< "-----------------------" << endl << endl;
            }

			tree.setRootNode(params.root);
            
            if (params.gbo_replicates) {
                if (tree.boot_consense_logl > tree.candidateTrees.getBestScore() + 0.1) {
                    out << endl << "**NOTE**: Consensus tree has higher likelihood than ML tree found! Please use consensus tree below." << endl;
                }
            }

			reportTree(out, params, tree, tree.candidateTrees.getBestScore(), tree.logl_variance, true);

			if (tree.isSuperTree() && verbose_mode >= VB_MED) {
				PhyloSuperTree *stree = (PhyloSuperTree*) &tree;
//				stree->mapTrees();
//				int empty_branches = stree->countEmptyBranches();
//				if (empty_branches) {
//					stringstream ss;
//					ss << empty_branches << " branches in the overall tree with no phylogenetic information due to missing data!";
//					outWarning(ss.str());
//				}
				
				int part = 0;
				for (PhyloSuperTree::iterator it = stree->begin();
						it != stree->end(); it++, part++) {
					out << "FOR PARTITION " << stree->part_info[part].name
							<< ":" << endl << endl;
					string root_name;
					if (params.root)
						root_name = params.root;
					else
						root_name = (*it)->aln->getSeqName(0);
					(*it)->root = (*it)->findNodeName(root_name);
					assert((*it)->root);
//					reportTree(out, params, *(*it), (*it)->computeLikelihood(), (*it)->computeLogLVariance(), false);
					reportTree(out, params, *(*it), stree->part_info[part].cur_score, 0.0, false);
				}
			}

		}
		/*
		 if (params.write_intermediate_trees) {
		 out << endl << "CONSENSUS OF INTERMEDIATE TREES" << endl << "-----------------------" << endl << endl
		 << "Number of intermediate trees: " << tree.stop_rule.getNumIterations() << endl
		 << "Split threshold: " << params.split_threshold << endl
		 << "Burn-in: " << params.tree_burnin << endl << endl;
		 }*/

		if (params.consensus_type == CT_CONSENSUS_TREE) {
			out << "CONSENSUS TREE" << endl << "--------------" << endl << endl;
			out << "Consensus tree is constructed from "
					<< (params.num_bootstrap_samples ? params.num_bootstrap_samples : params.gbo_replicates)
					<< " bootstrap trees";
            if (params.gbo_replicates) {
                out << endl << "Log-likelihood of consensus tree: " << tree.boot_consense_logl;
            }
			string con_file = params.out_prefix;
			con_file += ".contree";

            IntVector rfdist;
            tree.computeRFDist(con_file.c_str(), rfdist);
            out << endl << "Robinson-Foulds distance between ML tree and consensus tree: " << rfdist[0] << endl;
            
            out << endl << "Branches with bootstrap support >"
					<< floor(params.split_threshold * 1000) / 10 << "% are kept";
			if (params.split_threshold == 0.0)
				out << " (extended consensus)";
			if (params.split_threshold == 0.5)
				out << " (majority-rule consensus)";
			if (params.split_threshold >= 0.99)
				out << " (strict consensus)";

			out << endl << "Branch lengths are optimized by maximum likelihood on original alignment" << endl;
			out << "Numbers in parentheses are bootstrap supports (%)" << endl << endl;

			bool rooted = false;
			MTree contree;
			contree.readTree(con_file.c_str(), rooted);
			contree.drawTree(out, WT_BR_SCALE);
			out << endl << "Consensus tree in newick format: " << endl << endl;
			contree.printTree(out);
			out << endl << endl;
//			tree.freeNode();
//			tree.root = NULL;
//			tree.readTree(con_file.c_str(), rooted);
//			if (removed_seqs.size() > 0) {
//				tree.reinsertIdenticalSeqs(tree.aln, removed_seqs, twin_seqs);
//			}
//			tree.setAlignment(tree.aln);

			// bug fix
//			if ((tree.sse == LK_EIGEN || tree.sse == LK_EIGEN_SSE) && !tree.isBifurcating()) {
//				cout << "NOTE: Changing to old kernel as consensus tree is multifurcating" << endl;
//				tree.changeLikelihoodKernel(LK_SSE);
//			}

//			tree.initializeAllPartialLh();
//			tree.fixNegativeBranch(false);
//			if (tree.isSuperTree())
//				((PhyloSuperTree*) &tree)->mapTrees();
//			tree.optimizeAllBranches();
//			tree.printTree(con_file.c_str(), WT_BR_LEN | WT_BR_LEN_FIXED_WIDTH | WT_SORT_TAXA);
//			tree.sortTaxa();
//			tree.drawTree(out, WT_BR_SCALE);
//			out << endl << "Consensus tree in newick format: " << endl << endl;
//			tree.printResultTree(out);
//			out << endl << endl;
		}


		/* evaluate user trees */
		vector<TreeInfo> info;
		IntVector distinct_trees;
		if (params.treeset_file) {
			evaluateTrees(params, &tree, info, distinct_trees);
			out.precision(4);
            out.setf(ios_base::fixed);

			out << endl << "USER TREES" << endl << "----------" << endl << endl;
			out << "See " << params.out_prefix << ".trees for trees with branch lengths." << endl << endl;
			if (params.topotest_replicates && info.size() > 1) {
                out << "Tree      logL    deltaL  bp-RELL    p-KH     p-SH    ";
				if (params.do_weighted_test)
					out << "p-WKH    p-WSH    ";
                out << "c-ELW";
                if (params.do_au_test) 
                    out << "     p-AU";
                    
                out << endl << "------------------------------------------------------------------";
                if (params.do_weighted_test) 
					out << "------------------";
                if (params.do_au_test)
                    out << "-------";
                out << endl;
			} else {
				out << "Tree      logL    deltaL" << endl;
				out << "-------------------------" << endl;

			}
			double maxL = -DBL_MAX;
			int tid, orig_id;
			for (tid = 0; tid < info.size(); tid++)
				if (info[tid].logl > maxL) maxL = info[tid].logl;
			for (orig_id = 0, tid = 0; orig_id < distinct_trees.size(); orig_id++) {
				out.width(3);
				out << right << orig_id+1 << " ";
				if (distinct_trees[orig_id] >= 0) {
					out << " = tree " << distinct_trees[orig_id]+1 << endl;
					continue;
				}
				out.precision(3);
				out.width(12);
				out << info[tid].logl << " ";
				out.width(7);
				out << maxL - info[tid].logl;
				if (!params.topotest_replicates || info.size() <= 1) {
					out << endl;
					tid++;
					continue;
				}
				out.precision(4);
				out << "  ";
				out.width(6);
				out << info[tid].rell_bp;
				if (info[tid].rell_confident)
					out << " + ";
				else
					out << " - ";
				out.width(6);
				out << right << info[tid].kh_pvalue;
				if (info[tid].kh_pvalue < 0.05)
					out << " - ";
				else
					out << " + ";
				out.width(6);
				out << right << info[tid].sh_pvalue;
				if (info[tid].sh_pvalue < 0.05)
					out << " - ";
				else
					out << " + ";
                
				if (params.do_weighted_test) {
					out.width(6);
					out << right << info[tid].wkh_pvalue;
					if (info[tid].wkh_pvalue < 0.05)
						out << " - ";
					else
						out << " + ";
					out.width(6);
					out << right << info[tid].wsh_pvalue;
					if (info[tid].wsh_pvalue < 0.05)
						out << " - ";
					else
						out << " + ";
				}
				out.width(6);
				out << info[tid].elw_value;
				if (info[tid].elw_confident)
					out << " + ";
				else
					out << " - ";

                if (params.do_au_test) {
                    out.width(6);
                    out << right << info[tid].au_pvalue;
                    if (info[tid].au_pvalue < 0.05)
                        out << " - ";
                    else
                        out << " + ";
                }

				out << endl;
				tid++;
			}
			out << endl;

			if (params.topotest_replicates) {
				out <<  "deltaL  : logL difference from the maximal logl in the set." << endl
					 << "bp-RELL : bootstrap proportion using RELL method (Kishino et al. 1990)." << endl
					 << "p-KH    : p-value of one sided Kishino-Hasegawa test (1989)." << endl
					 << "p-SH    : p-value of Shimodaira-Hasegawa test (2000)." << endl;
				if (params.do_weighted_test) {
					out << "p-WKH   : p-value of weighted KH test." << endl
					 << "p-WSH   : p-value of weighted SH test." << endl;
				}
				out	 << "c-ELW   : Expected Likelihood Weight (Strimmer & Rambaut 2002)." << endl;
                if (params.do_au_test) {
					out << "p-AU    : p-value of approximately unbiased (AU) test (Shimodaira, 2002)." << endl;
                }
                out  << endl
					 << "Plus signs denote the 95% confidence sets." << endl
					 << "Minus signs denote significant exclusion."  << endl
					 << "All tests performed "
					 << params.topotest_replicates << " resamplings using the RELL method."<<endl;
			}
			out << endl;
		}


		time_t cur_time;
		time(&cur_time);

		char *date_str;
		date_str = ctime(&cur_time);
		out.unsetf(ios_base::fixed);
		out << "TIME STAMP" << endl << "----------" << endl << endl
				<< "Date and time: " << date_str << "Total CPU time used: "
				<< (double) params.run_time << " seconds (" << convert_time(params.run_time) << ")" << endl
				<< "Total wall-clock time used: " << getRealTime() - params.start_real_time
				<< " seconds (" << convert_time(getRealTime() - params.start_real_time) << ")" << endl << endl;

		//reportCredits(out); // not needed, now in the manual
		out.close();

	} catch (ios::failure) {
		outError(ERR_WRITE_OUTPUT, outfile);
	}

	cout << endl << "Analysis results written to: " << endl
			<< "  IQ-TREE report:                " << params.out_prefix << ".iqtree"
			<< endl;
	if (params.compute_ml_tree) {
		if (original_model.find("ONLY") == string::npos)
			cout << "  Maximum-likelihood tree:       " << params.out_prefix << ".treefile" << endl;
		else
			cout << "  Tree used for model selection: " << params.out_prefix << ".treefile" << endl;
		if (params.snni && params.write_local_optimal_trees) {
			cout << "  Locally optimal trees (" << tree.candidateTrees.getNumLocalOptTrees() << "):    " << params.out_prefix << ".suboptimal_trees" << endl;
		}
	}
	if (!params.user_file && params.start_tree == STT_BIONJ) {
		cout << "  BIONJ tree:                    " << params.out_prefix << ".bionj"
				<< endl;
	}
	if (!params.dist_file) {
		//cout << "  Juke-Cantor distances:    " << params.out_prefix << ".jcdist" << endl;
		if (params.compute_ml_dist)
		cout << "  Likelihood distances:          " << params.out_prefix
					<< ".mldist" << endl;
		if (params.print_conaln)
		cout << "  Concatenated alignment:        " << params.out_prefix
					<< ".conaln" << endl;
	}
	if (original_model.find("TEST") != string::npos && tree.isSuperTree()) {
		cout << "  Best partitioning scheme:      " << params.out_prefix << ".best_scheme.nex" << endl;
		bool raxml_format_printed = true;

		for (vector<PartitionInfo>::iterator it = ((PhyloSuperTree*)&tree)->part_info.begin();
				it != ((PhyloSuperTree*)&tree)->part_info.end(); it++)
			if (!it->aln_file.empty()) {
				raxml_format_printed = false;
				break;
			}
		if (raxml_format_printed)
			 cout << "           in RAxML format:      " << params.out_prefix << ".best_scheme" << endl;
	}
	if (tree.getRate()->getGammaShape() > 0 && params.print_site_rate)
		cout << "  Gamma-distributed rates:       " << params.out_prefix << ".rate"
				<< endl;

	if ((tree.getRate()->isSiteSpecificRate() || tree.getRate()->getPtnCat(0) >= 0) && params.print_site_rate)
		cout << "  Site-rates by MH model:        " << params.out_prefix << ".rate"
				<< endl;

	if (params.print_site_lh)
		cout << "  Site log-likelihoods:          " << params.out_prefix << ".sitelh"
				<< endl;

	if (params.print_site_prob)
		cout << "  Site probability per rate/mix: " << params.out_prefix << ".siteprob"
				<< endl;

	if (params.write_intermediate_trees)
		cout << "  All intermediate trees:        " << params.out_prefix << ".treels"
				<< endl;

	if (params.gbo_replicates) {
		cout << endl << "Ultrafast bootstrap approximation results written to:" << endl
			 << "  Split support values:          " << params.out_prefix << ".splits.nex" << endl
			 << "  Consensus tree:                " << params.out_prefix << ".contree" << endl;
		if (params.print_ufboot_trees)
		cout << "  UFBoot trees:                  " << params.out_prefix << ".ufboot" << endl;

	}

	if (params.treeset_file) {
		cout << "  Evaluated user trees:          " << params.out_prefix << ".trees" << endl;

		if (params.print_tree_lh) {
		cout << "  Tree log-likelihoods:          " << params.out_prefix << ".treelh" << endl;
		}
		if (params.print_site_lh) {
		cout << "  Site log-likelihoods:          " << params.out_prefix << ".sitelh" << endl;
		}
	}
    	if (params.lmap_num_quartets >= 0) {
		cout << "  Likelihood mapping plot (SVG): " << params.out_prefix << ".lmap.svg" << endl;
		cout << "  Likelihood mapping plot (EPS): " << params.out_prefix << ".lmap.eps" << endl;
	}
	cout << "  Screen log file:               " << params.out_prefix << ".log" << endl;
	/*	if (original_model == "WHTEST")
	 cout <<"  WH-TEST report:           " << params.out_prefix << ".whtest" << endl;*/
	cout << endl;

}

void checkZeroDist(Alignment *aln, double *dist) {
	int ntaxa = aln->getNSeq();
	IntVector checked;
	checked.resize(ntaxa, 0);
	int i, j;
	for (i = 0; i < ntaxa - 1; i++) {
		if (checked[i])
			continue;
		string str = "";
		bool first = true;
		for (j = i + 1; j < ntaxa; j++)
			if (dist[i * ntaxa + j] <= Params::getInstance().min_branch_length) {
				if (first)
					str = "ZERO distance between sequences "
							+ aln->getSeqName(i);
				str += ", " + aln->getSeqName(j);
				checked[j] = 1;
				first = false;
			}
		checked[i] = 1;
		if (str != "")
			outWarning(str);
	}
}


void printAnalysisInfo(int model_df, IQTree& iqtree, Params& params) {
//	if (!params.raxmllib) {
	cout << "Model of evolution: ";
	if (iqtree.isSuperTree()) {
		cout << iqtree.getModelName() << " (" << model_df << " free parameters)" << endl;
	} else {
		cout << iqtree.getModelName() << " with ";
		switch (iqtree.getModel()->getFreqType()) {
		case FREQ_EQUAL:
			cout << "equal";
			break;
		case FREQ_EMPIRICAL:
			cout << "counted";
			break;
		case FREQ_USER_DEFINED:
			cout << "user-defined";
			break;
		case FREQ_ESTIMATE:
			cout << "optimized";
			break;
		case FREQ_CODON_1x4:
			cout << "counted 1x4";
			break;
		case FREQ_CODON_3x4:
			cout << "counted 3x4";
			break;
		case FREQ_CODON_3x4C:
			cout << "counted 3x4-corrected";
			break;
		default:
			outError("Wrong specified state frequencies");
		}
		cout << " frequencies (" << model_df << " free parameters)" << endl;
	}
	cout << "Fixed branch lengths: "
			<< ((params.fixed_branch_length) ? "Yes" : "No") << endl;

	if (params.min_iterations > 0) {
	    cout << "Tree search algorithm: " << (params.snni ? "Stochastic nearest neighbor interchange" : "IQPNNI") << endl;
	    cout << "Termination condition: ";
	    if (params.stop_condition == SC_REAL_TIME) {
	        cout << "after " << params.maxtime << " minutes" << endl;
	    } else if (params.stop_condition == SC_UNSUCCESS_ITERATION) {
	        cout << "after " << params.unsuccess_iteration << " unsuccessful iterations" << endl;
	    } else if (params.stop_condition == SC_FIXED_ITERATION) {
	            cout << params.min_iterations << " iterations" << endl;
	    } else if(params.stop_condition == SC_WEIBULL) {
	            cout << "predicted in [" << params.min_iterations << ","
	                    << params.max_iterations << "] (confidence "
	                    << params.stop_confidence << ")" << endl;
	    } else if (params.stop_condition == SC_BOOTSTRAP_CORRELATION) {
	    	cout << "min " << params.min_correlation << " correlation coefficient" << endl;
	    }

	    if (!params.snni) {
	        cout << "Number of representative leaves  : " << params.k_representative << endl;
	        cout << "Probability of deleting sequences: " << iqtree.getProbDelete() << endl;
	        cout << "Number of leaves to be deleted   : " << iqtree.getDelete() << endl;
	        cout << "Important quartets assessed on: "
	                << ((params.iqp_assess_quartet == IQP_DISTANCE) ?
	                        "Distance" : ((params.iqp_assess_quartet == IQP_PARSIMONY) ? "Parsimony" : "Bootstrap"))
	                << endl;
	    }
	    cout << "NNI assessed on: " << ((params.nni5) ? "5 branches" : "1 branch") << endl;
	}
	cout << "Phylogenetic likelihood library: " << (params.pll ? "Yes" : "No") << endl;
    cout << "Branch length optimization method: "
            << ((iqtree.optimize_by_newton) ? "Newton" : "Brent") << endl;
    cout << "Number of Newton-Raphson steps in NNI evaluation and branch length optimization: " << NNI_MAX_NR_STEP
            << " / " << PLL_NEWZPERCYCLE << endl;
    cout << "SSE instructions: "
            << ((iqtree.sse) ? "Yes" : "No") << endl;
	cout << endl;
}

void computeMLDist(Params& params, IQTree& iqtree, string &dist_file, double begin_time) {
	double longest_dist;
//	stringstream best_tree_string;
//	iqtree.printTree(best_tree_string, WT_BR_LEN + WT_TAXON_ID);
	cout << "Computing ML distances based on estimated model parameters...";
	double *ml_dist = NULL;
    double *ml_var = NULL;
    longest_dist = iqtree.computeDist(params, iqtree.aln, ml_dist, ml_var, dist_file);
	cout << " " << (getCPUTime() - begin_time) << " sec" << endl;
	if (longest_dist > MAX_GENETIC_DIST * 0.99) {
		outWarning("Some pairwise ML distances are too long (saturated)");
		//cout << "Some ML distances are too long, using old distances..." << endl;
	} //else
	{
		if ( !iqtree.dist_matrix ) {
	        iqtree.dist_matrix = new double[iqtree.aln->getNSeq() * iqtree.aln->getNSeq()];
		}
		if ( !iqtree.var_matrix ) {
	        iqtree.var_matrix = new double[iqtree.aln->getNSeq() * iqtree.aln->getNSeq()];
		}
		memmove(iqtree.dist_matrix, ml_dist,
                sizeof (double) * iqtree.aln->getNSeq() * iqtree.aln->getNSeq());
        memmove(iqtree.var_matrix, ml_var,
				sizeof(double) * iqtree.aln->getNSeq() * iqtree.aln->getNSeq());
	}
	delete[] ml_dist;
    delete[] ml_var;
}

void computeInitialDist(Params &params, IQTree &iqtree, string &dist_file) {
    double longest_dist;
	if (params.dist_file) {
		cout << "Reading distance matrix file " << params.dist_file << " ..." << endl;
	} else if (params.compute_jc_dist) {
		cout << "Computing Juke-Cantor distances..." << endl;
	} else if (params.compute_obs_dist) {
		cout << "Computing observed distances..." << endl;
	}

	if (params.compute_jc_dist || params.compute_obs_dist || params.partition_file) {
		longest_dist = iqtree.computeDist(params, iqtree.aln, iqtree.dist_matrix, iqtree.var_matrix, dist_file);
		checkZeroDist(iqtree.aln, iqtree.dist_matrix);
		if (longest_dist > MAX_GENETIC_DIST * 0.99) {
			outWarning("Some pairwise distances are too long (saturated)");
		}
    }

}

void initializeParams(Params &params, IQTree &iqtree, vector<ModelInfo> &model_info, ModelsBlock *models_block) {
//    iqtree.setCurScore(-DBL_MAX);
    bool test_only = params.model_name.find("ONLY") != string::npos;
    /* initialize substitution model */
    if (params.model_name.substr(0, 4) == "TEST") {
    	// TODO: check if necessary
//        if (iqtree.isSuperTree())
//            ((PhyloSuperTree*) &iqtree)->mapTrees();
        double start_cpu_time = getCPUTime();
        double start_real_time = getRealTime();
        ofstream fmodel;
        string fmodel_str = ((string)params.out_prefix + ".model"); 

        bool ok_model_file = false;
        if (!params.print_site_lh && !params.model_test_again) {
            ok_model_file = checkModelFile(fmodel_str, iqtree.isSuperTree(), model_info);
        }

        ok_model_file &= model_info.size() > 0;
        if (ok_model_file) {
            cout << "Reusing information from model file " << fmodel_str << endl;
            fmodel.open(fmodel_str.c_str(), ios::app);
            if (!fmodel.is_open())
                outError("cannot append to file ", fmodel_str);            
        } else {
            fmodel.open(fmodel_str.c_str());
            if (!fmodel.is_open())
                outError("cannot write to file ", fmodel_str);
            // print header
            SeqType seq_type = iqtree.aln->seq_type;
            if (iqtree.isSuperTree()) {
                fmodel << "Charset\t";
                seq_type = ((PhyloSuperTree*)&iqtree)->front()->aln->seq_type;
            }
            fmodel << "Model\tdf\tLnL\tTreeLen";
            if (seq_type == SEQ_BINARY)
                fmodel << "\t0\t1";
            else if (seq_type == SEQ_DNA)
                fmodel << "\tA-C\tA-G\tA-T\tC-G\tC-T\tG-T\tA\tC\tG\tT";
            fmodel << "\talpha\tpinv\tTree" << endl;
            model_info.clear();
        }
        fmodel.precision(4);
        fmodel << fixed;

        params.model_name = testModel(params, &iqtree, model_info, fmodel, models_block, "", true);
        fmodel.close();
        params.startCPUTime = start_cpu_time;
        params.start_real_time = start_real_time;
        cout << "CPU time for model selection: " << getCPUTime() - start_cpu_time << " seconds." << endl;
//        alignment = iqtree.aln;
        if (test_only) {
            params.min_iterations = 0;
        }
    }

    if (params.model_name == "WHTEST") {
        if (iqtree.aln->seq_type != SEQ_DNA)
            outError("Weiss & von Haeseler test of model homogeneity only works for DNA");
        params.model_name = "GTR+G";
    }

    assert(iqtree.aln);
    if (params.gbo_replicates)
        params.speed_conf = 1.0;

	// TODO: check if necessary
//    if (iqtree.isSuperTree())
//        ((PhyloSuperTree*) &iqtree)->mapTrees();

    // set parameter for the current tree
//    iqtree.setParams(params);
}


void pruneTaxa(Params &params, IQTree &iqtree, double *pattern_lh, NodeVector &pruned_taxa, StrVector &linked_name) {
	int num_low_support;
	double mytime;

	if (params.aLRT_threshold <= 100 && (params.aLRT_replicates > 0 || params.localbp_replicates > 0)) {
		mytime = getCPUTime();
		cout << "Testing tree branches by SH-like aLRT with " << params.aLRT_replicates << " replicates..." << endl;
		iqtree.setRootNode(params.root);
		double curScore =  iqtree.getCurScore();
		iqtree.computePatternLikelihood(pattern_lh, &curScore);
		num_low_support = iqtree.testAllBranches(params.aLRT_threshold, curScore,
				pattern_lh, params.aLRT_replicates, params.localbp_replicates, params.aLRT_test, params.aBayes_test);
		iqtree.printResultTree();
		cout << "  " << getCPUTime() - mytime << " sec." << endl;
		cout << num_low_support << " branches show low support values (<= " << params.aLRT_threshold << "%)" << endl;

		//tree.drawTree(cout);
		cout << "Collapsing stable clades..." << endl;
		iqtree.collapseStableClade(params.aLRT_threshold, pruned_taxa, linked_name, iqtree.dist_matrix);
		cout << pruned_taxa.size() << " taxa were pruned from stable clades" << endl;
	}

	if (!pruned_taxa.empty()) {
		cout << "Pruned alignment contains " << iqtree.aln->getNSeq()
				<< " sequences and " << iqtree.aln->getNSite() << " sites and "
				<< iqtree.aln->getNPattern() << " patterns" << endl;
		//tree.clearAllPartialLh();
		iqtree.initializeAllPartialLh();
		iqtree.clearAllPartialLH();
		iqtree.setCurScore(iqtree.optimizeAllBranches());
		//cout << "Log-likelihood	after reoptimizing model parameters: " << tree.curScore << endl;
		int nni_count, nni_steps;
		iqtree.setCurScore(iqtree.optimizeNNI(nni_count, nni_steps));
		cout << "Log-likelihood after optimizing partial tree: "
				<< iqtree.getCurScore() << endl;
	}

}

void restoreTaxa(IQTree &iqtree, double *saved_dist_mat, NodeVector &pruned_taxa, StrVector &linked_name) {
	if (!pruned_taxa.empty()) {
		cout << "Restoring full tree..." << endl;
		iqtree.restoreStableClade(iqtree.aln, pruned_taxa, linked_name);
		delete[] iqtree.dist_matrix;
		iqtree.dist_matrix = saved_dist_mat;
		iqtree.initializeAllPartialLh();
		iqtree.clearAllPartialLH();
		iqtree.setCurScore(iqtree.optimizeAllBranches());
		//cout << "Log-likelihood	after reoptimizing model parameters: " << tree.curScore << endl;
		int nni_count, nni_steps;
		iqtree.setCurScore(iqtree.optimizeNNI(nni_count, nni_steps));
		cout << "Log-likelihood	after reoptimizing full tree: " << iqtree.getCurScore() << endl;
		//iqtree.setBestScore(iqtree.getModelFactory()->optimizeParameters(params.fixed_branch_length, true, params.model_eps));

	}
}
void runApproximateBranchLengths(Params &params, IQTree &iqtree) {
    if (!params.fixed_branch_length && params.leastSquareBranch) {
        cout << endl << "Computing Least Square branch lengths..." << endl;
        iqtree.optimizeAllBranchesLS();
        iqtree.clearAllPartialLH();
        iqtree.setCurScore(iqtree.computeLikelihood());
        string filename = params.out_prefix;
        filename += ".lstree";
        iqtree.printTree(filename.c_str(), WT_BR_LEN | WT_BR_LEN_FIXED_WIDTH | WT_SORT_TAXA | WT_NEWLINE);
        cout << "Logl of tree with LS branch lengths: " << iqtree.getCurScore() << endl;
        cout << "Tree with LS branch lengths written to " << filename << endl;
        if (params.print_branch_lengths) {
        	if (params.manuel_analytic_approx) {
        		cout << "Applying Manuel's analytic approximation.." << endl;
        		iqtree.approxAllBranches();
        	}
        	ofstream out;
        	filename = params.out_prefix;
        	filename += ".lsbrlen";
        	out.open(filename.c_str());
        	iqtree.printBranchLengths(out);
        	out.close();
        	cout << "LS Branch lengths written to " << filename << endl;
        }
        cout << "Total LS tree length: " << iqtree.treeLength() << endl;
    }

    if (params.pars_branch_length) {
    	cout << endl << "Computing parsimony branch lengths..." << endl;
    	iqtree.fixNegativeBranch(true);
    	iqtree.clearAllPartialLH();
        iqtree.setCurScore(iqtree.computeLikelihood());
        string filename = params.out_prefix;
        filename += ".mptree";
        iqtree.printTree(filename.c_str(), WT_BR_LEN | WT_BR_LEN_FIXED_WIDTH | WT_SORT_TAXA | WT_NEWLINE);
        cout << "Logl of tree with MP branch lengths: " << iqtree.getCurScore() << endl;
        cout << "Tree with MP branch lengths written to " << filename << endl;
        if (params.print_branch_lengths) {
        	ofstream out;
        	filename = params.out_prefix;
        	filename += ".mpbrlen";
        	out.open(filename.c_str());
        	iqtree.printBranchLengths(out);
        	out.close();
        	cout << "MP Branch lengths written to " << filename << endl;
        }
        cout << "Total MP tree length: " << iqtree.treeLength() << endl;

    }

    if (params.bayes_branch_length) {
    	cout << endl << "Computing Bayesian branch lengths..." << endl;
    	iqtree.computeAllBayesianBranchLengths();
    	iqtree.clearAllPartialLH();
        iqtree.setCurScore(iqtree.computeLikelihood());
        string filename = params.out_prefix;
        filename += ".batree";
        iqtree.printTree(filename.c_str(), WT_BR_LEN | WT_BR_LEN_FIXED_WIDTH | WT_SORT_TAXA | WT_NEWLINE);
        cout << "Logl of tree with Bayesian branch lengths: " << iqtree.getCurScore() << endl;
        cout << "Tree with Bayesian branch lengths written to " << filename << endl;
        if (params.print_branch_lengths) {
        	ofstream out;
        	filename = params.out_prefix;
        	filename += ".babrlen";
        	out.open(filename.c_str());
        	iqtree.printBranchLengths(out);
        	out.close();
        	cout << "Bayesian Branch lengths written to " << filename << endl;
        }
        cout << "Total Bayesian tree length: " << iqtree.treeLength() << endl;

    }

}

void printMiscInfo(Params &params, IQTree &iqtree, double *pattern_lh) {
	if (params.print_site_lh && !params.pll) {
		string site_lh_file = params.out_prefix;
		site_lh_file += ".sitelh";
		if (params.print_site_lh == WSL_SITE)
			printSiteLh(site_lh_file.c_str(), &iqtree, pattern_lh);
		else
			printSiteLhCategory(site_lh_file.c_str(), &iqtree, params.print_site_lh);
	}

	if (params.print_site_prob && !params.pll) {
        printSiteProbCategory(((string)params.out_prefix + ".siteprob").c_str(), &iqtree, params.print_site_prob);
	}
    
    if (params.print_site_state_freq != WSF_NONE) {
		string site_freq_file = params.out_prefix;
		site_freq_file += ".sitesf";
        printSiteStateFreq(site_freq_file.c_str(), &iqtree);
    }

    if (params.print_trees_site_posterior) {
        cout << "Computing mixture posterior probabilities" << endl;
        IntVector pattern_cat;
        int num_mix = iqtree.computePatternCategories(&pattern_cat);
        cout << num_mix << " mixture components are necessary" << endl;
        string site_mix_file = (string)params.out_prefix + ".sitemix";
        ofstream out(site_mix_file.c_str());
        if (!out.is_open())
            outError("File " + site_mix_file + " could not be opened");
        out << "Ptn\tFreq\tNumMix" << endl;
        int ptn;
        for (ptn = 0; ptn < pattern_cat.size(); ptn++)
            out << ptn << "\t" << (int)iqtree.ptn_freq[ptn] << "\t" << pattern_cat[ptn] << endl;
        out.close();
        cout << "Pattern mixtures printed to " << site_mix_file << endl;
        
        site_mix_file = (string)params.out_prefix + ".sitemixall";
        out.open(site_mix_file.c_str());
        int ncat = iqtree.getRate()->getNRate();
        if (iqtree.getModel()->isMixture() && !iqtree.getModelFactory()->fused_mix_rate)
            ncat = iqtree.getModel()->getNMixtures();
        out << "Ptn\tFreq\tNumMix\tCat" << endl;
        
        int c;
        for (ptn = 0; ptn < iqtree.ptn_cat_mask.size(); ptn++) {
            int num_cat = popcount_lauradoux((unsigned*)&iqtree.ptn_cat_mask[ptn], 2);
            out << ptn << "\t" << (int)iqtree.ptn_freq[ptn] << "\t" << num_cat << "\t";
            for (c = 0; c < ncat; c++)
                if (iqtree.ptn_cat_mask[ptn] & ((uint64_t)1<<c))
                    out << "1";
                else
                    out << "0";
            out << endl;
        }
        out.close();
    }

	if (params.print_branch_lengths) {
    	if (params.manuel_analytic_approx) {
    		cout << "Applying Manuel's analytic approximation.." << endl;
    		iqtree.approxAllBranches();
    	}
		string brlen_file = params.out_prefix;
		brlen_file += ".brlen";
		ofstream out;
		out.open(brlen_file.c_str());
		iqtree.printBranchLengths(out);
		out.close();
		cout << "Branch lengths written to " << brlen_file << endl;
	}

	if (params.print_partition_info && iqtree.isSuperTree()) {
		string partition_info = params.out_prefix;
		partition_info += ".partinfo.nex";
		((PhyloSuperTree*)(&iqtree))->printPartition(partition_info.c_str());
		partition_info = (string)params.out_prefix + ".partitions";
		((PhyloSuperTree*)(&iqtree))->printPartitionRaxml(partition_info.c_str());
	}

	if (params.mvh_site_rate) {
		RateMeyerHaeseler *rate_mvh = new RateMeyerHaeseler(params.rate_file,
				&iqtree, params.rate_mh_type);
		cout << endl << "Computing site-specific rates by "
				<< rate_mvh->full_name << "..." << endl;
		rate_mvh->runIterativeProc(params, iqtree);
		cout << endl << "BEST SCORE FOUND : " << iqtree.candidateTrees.getBestScore()<< endl;
		string mhrate_file = params.out_prefix;
		mhrate_file += ".mhrate";
		iqtree.getRate()->writeSiteRates(mhrate_file.c_str());

		if (params.print_site_lh) {
			string site_lh_file = params.out_prefix;
			site_lh_file += ".mhsitelh";
			printSiteLh(site_lh_file.c_str(), &iqtree);
		}
	}

	if (params.print_site_rate) {
		string rate_file = params.out_prefix;
		rate_file += ".rate";
		iqtree.getRate()->writeSiteRates(rate_file.c_str());
		if (iqtree.isSuperTree()) {
			PhyloSuperTree *stree = (PhyloSuperTree*) &iqtree;
			int part = 0;
			try {
				ofstream out;
				out.exceptions(ios::failbit | ios::badbit);
				out.open(rate_file.c_str());
				for (PhyloSuperTree::iterator it = stree->begin(); it != stree->end(); it++, part++) {
					out << "SITE RATES FOR PARTITION " << stree->part_info[part].name << ":" << endl;
					(*it)->getRate()->writeSiteRates(out);
				}
				cout << "Site rates printed to " << rate_file << endl;
				out.close();
			} catch (ios::failure) {
				outError(ERR_WRITE_OUTPUT, rate_file);
			}
		}
	}

}

void printFinalSearchInfo(Params &params, IQTree &iqtree, double search_cpu_time, double search_real_time) {
	cout << "Total tree length: " << iqtree.treeLength() << endl;

	if (iqtree.isSuperTree() && verbose_mode >= VB_MAX) {
		PhyloSuperTree *stree = (PhyloSuperTree*) &iqtree;
		cout << stree->evalNNIs << " NNIs evaluated from " << stree->totalNNIs << " all possible NNIs ( " <<
				(int)(((stree->evalNNIs+1.0)/(stree->totalNNIs+1.0))*100.0) << " %)" << endl;
		cout<<"Details for subtrees:"<<endl;
		for(int part = 0; part < stree->size(); part++){
			cout << part+1 <<". "<<stree->part_info[part].name<<": "<<stree->part_info[part].evalNNIs<<" ( "
				<< (int)(((stree->part_info[part].evalNNIs+1.0)/((stree->totalNNIs+1.0) / stree->size()))*100.0)
				<< " %)" << endl;
		}
	}

	params.run_time = (getCPUTime() - params.startCPUTime);
	cout << endl;
	cout << "Total number of iterations: " << iqtree.stop_rule.getCurIt() << endl;
//    cout << "Total number of partial likelihood vector computations: " << iqtree.num_partial_lh_computations << endl;
	cout << "CPU time used for tree search: " << search_cpu_time
			<< " sec (" << convert_time(search_cpu_time) << ")" << endl;
	cout << "Wall-clock time used for tree search: " << search_real_time
			<< " sec (" << convert_time(search_real_time) << ")" << endl;
	cout << "Total CPU time used: " << (double) params.run_time << " sec ("
			<< convert_time((double) params.run_time) << ")" << endl;
	cout << "Total wall-clock time used: "
			<< getRealTime() - params.start_real_time << " sec ("
			<< convert_time(getRealTime() - params.start_real_time) << ")" << endl;

}

void printSuboptimalTrees(IQTree& iqtree, Params& params, string suffix) {
	vector<string> trees = iqtree.candidateTrees.getTopTrees();
	ofstream treesOut((string(params.out_prefix) + suffix).c_str(),
			ofstream::out);
	for (vector<string>::iterator it = trees.begin(); it != trees.end(); it++) {
		treesOut << (*it);
		treesOut << endl;
	}
	treesOut.close();
}

/************************************************************
 *  MAIN TREE RECONSTRUCTION
 ***********************************************************/
void runTreeReconstruction(Params &params, string &original_model, IQTree &iqtree, vector<ModelInfo> &model_info) {

    string dist_file;
    params.startCPUTime = getCPUTime();
    params.start_real_time = getRealTime();

    // Make sure that no partial likelihood of IQ-TREE is initialized when PLL is used to save memory
    if (params.pll) {
        iqtree.deleteAllPartialLh();
    }

//    if (params.count_trees && pllTreeCounter == NULL)
//    	pllTreeCounter = new StringIntMap;

    // Temporary fix since PLL only supports DNA/Protein: switch to IQ-TREE parsimony kernel
    if (params.start_tree == STT_PLL_PARSIMONY) {
		if (iqtree.isSuperTree()) {
			PhyloSuperTree *stree = (PhyloSuperTree*)&iqtree;
			for (PhyloSuperTree::iterator it = stree->begin(); it != stree->end(); it++)
				if ((*it)->aln->seq_type != SEQ_DNA && (*it)->aln->seq_type != SEQ_PROTEIN)
					params.start_tree = STT_BIONJ;
		} else if (iqtree.aln->seq_type != SEQ_DNA && iqtree.aln->seq_type != SEQ_PROTEIN)
			params.start_tree = STT_PARSIMONY;
    }

    /***************** Initialization for PLL and sNNI ******************/
    if (params.start_tree == STT_PLL_PARSIMONY || params.start_tree == STT_RANDOM_TREE || params.pll) {
        /* Initialized all data structure for PLL*/
    	iqtree.initializePLL(params);
    }


    /********************* Compute pairwise distances *******************/
    if (params.start_tree == STT_BIONJ || params.iqp || params.leastSquareBranch) {
    	computeInitialDist(params, iqtree, dist_file);
    }

    /******************** Pass the parameter object params to IQTree *******************/
    iqtree.setParams(&params);

    /********************** Create an initial tree **********************/
    iqtree.computeInitialTree(dist_file, params.SSE);
    
    //*** FOR TUNG: This is wrong! a NULL root was already treated correctly
//    if (params.root == NULL) {
//    	params.root = iqtree.aln->getSeqName(0).c_str();
//    	iqtree.setRootNode(params.root);
//    }
   	iqtree.setRootNode(params.root);

    /*************** SET UP PARAMETERS and model testing ****************/

   	// FOR TUNG: swapping the order cause bug for -m TESTLINK
//    iqtree.initSettings(params);

	ModelsBlock *models_block = readModelsDefinition(params);

    initializeParams(params, iqtree, model_info, models_block);

    iqtree.restoreCheckpoint();
    iqtree.initSettings(params);

    /*********************** INITIAL MODEL OPTIMIZATION *****************/

    iqtree.initializeModel(params, models_block);

    delete models_block;

    // UpperBounds analysis. Here, to analyse the initial tree without any tree search or optimization
    if (params.upper_bound) {
    	iqtree.setCurScore(iqtree.computeLikelihood());
    	cout<<iqtree.getCurScore()<<endl;
    	UpperBounds(&params, iqtree.aln, &iqtree);
    	exit(0);
	}

    // degree of freedom
    cout << endl;
    if (verbose_mode >= VB_MED) {
    	cout << "ML-TREE SEARCH START WITH THE FOLLOWING PARAMETERS:" << endl;
        int model_df = iqtree.getModelFactory()->getNParameters();
    	printAnalysisInfo(model_df, iqtree, params);
    }

    if (!params.pll) {
        uint64_t mem_size = iqtree.getMemoryRequired();
        uint64_t total_mem = getMemorySize();
        if (mem_size >= total_mem) {
            if (params.lh_mem_save == LM_DETECT) {
                // switch to memory saving technique that reduces memory requirement to 1/3
                params.lh_mem_save = LM_PER_NODE;
                mem_size = iqtree.getMemoryRequired();
            }
        }
//#if defined __APPLE__ || defined __MACH__
        cout << "NOTE: " << (mem_size / 1024) / 1024 << " MB RAM is required!" << endl;
//#else
//        cout << "NOTE: " << ((double) mem_size / 1000.0) / 1000 << " MB RAM is required!" << endl;
//#endif
        if (mem_size >= total_mem) {
            outError("Memory required exceeds your computer RAM size!");
        }
#ifdef BINARY32
        if (mem_size >= 2000000000) {
            outError("Memory required exceeds 2GB limit of 32-bit executable");
        }
#endif
        int max_procs = countPhysicalCPUCores();
        if (mem_size * max_procs > total_mem * params.num_threads) {
            outWarning("Memory required per CPU-core (" + convertDoubleToString((double)mem_size/params.num_threads/1024/1024/1024)+
            " GB) is higher than your computer RAM per CPU-core ("+convertIntToString(total_mem/max_procs/1024/1024/1024)+
            " GB), thus multiple runs may exceed RAM!");
        }
    }

    iqtree.initializeAllPartialLh();
	double initEpsilon = params.min_iterations == 0 ? params.modeps : (params.modeps*10);
	if (params.opt_gammai)
		initEpsilon = 0.1;

	string initTree;

	if (iqtree.getRate()->name.find("+I+G") != string::npos) {
		if (params.alpha_invar_file != NULL) { // COMPUTE TREE LIKELIHOOD BASED ON THE INPUT ALPHA AND P_INVAR VALUE
			computeLoglFromUserInputGAMMAInvar(params, iqtree);
			exit(0);
		}

		if (params.exh_ai) {
			exhaustiveSearchGAMMAInvar(params, iqtree);
			exit(0);
		}

	}

    // Optimize model parameters and branch lengths using ML for the initial tree
	iqtree.clearAllPartialLH();
    iqtree.getModelFactory()->restoreCheckpoint();
    if (iqtree.getCheckpoint()->getBool("finishedModelInit")) {
        // model optimization already done: ignore this step
        if (!iqtree.candidateTrees.empty())
            iqtree.readTreeString(iqtree.candidateTrees.getTopTrees(1)[0]);
        iqtree.setCurScore(iqtree.computeLikelihood());
        initTree = iqtree.getTreeString();
        cout << "CHECKPOINT: Model parameters restored, LogL: " << iqtree.getCurScore() << endl;
    } else {
        initTree = iqtree.optimizeModelParameters(true, initEpsilon);
        iqtree.saveCheckpoint();
        iqtree.getModelFactory()->saveCheckpoint();
        iqtree.getCheckpoint()->putBool("finishedModelInit", true);
        iqtree.getCheckpoint()->dump();
    }

    if (params.lmap_num_quartets >= 0) {
        cout << endl << "Performing likelihood mapping with ";
        if (params.lmap_num_quartets > 0)
            cout << params.lmap_num_quartets;
        else
            cout << "all";
        cout << " quartets..." << endl;
        double lkmap_time = getRealTime();
        iqtree.doLikelihoodMapping();
        cout << "Likelihood mapping needed " << getRealTime()-lkmap_time << " seconds" << endl << endl;
    }
    
    bool finishedCandidateSet = iqtree.getCheckpoint()->getBool("finishedCandidateSet");
    bool finishedInitTree = iqtree.getCheckpoint()->getBool("finishedInitTree");

    // now overwrite with random tree
    if (params.start_tree == STT_RANDOM_TREE && !finishedInitTree) {
        cout << "Generate random initial Yule-Harding tree..." << endl;
        iqtree.generateRandomTree(YULE_HARDING);
        iqtree.wrapperFixNegativeBranch(true);
        iqtree.initializeAllPartialLh();
        initTree = iqtree.optimizeBranches(params.brlen_num_traversal);
        cout << "Log-likelihood of random tree: " << iqtree.getCurScore() << endl;
    }

    /****************** NOW PERFORM MAXIMUM LIKELIHOOD TREE RECONSTRUCTION ******************/

    // Update best tree
    if (!finishedInitTree)
        iqtree.candidateTrees.update(initTree, iqtree.getCurScore());

    if (params.min_iterations > 0) {
        if (!iqtree.isBifurcating())
            outError("Tree search does not work with initial multifurcating tree. Please specify `-n 0` to avoid this.");
        cout << "--------------------------------------------------------------------" << endl;
        cout << "|             INITIALIZING CANDIDATE TREE SET                      |" << endl;
        cout << "--------------------------------------------------------------------" << endl;
    }

    // Compute maximum likelihood distance
    // ML distance is only needed for IQP
//    if ( params.start_tree != STT_BIONJ && ((params.snni && !params.iqp) || params.min_iterations == 0)) {
//        params.compute_ml_dist = false;
//    }
    if (params.min_iterations <= 1 && params.start_tree != STT_BIONJ)
        params.compute_ml_dist = false;
    
    if ((params.user_file || params.start_tree == STT_RANDOM_TREE) && params.snni && !params.iqp) {
        params.compute_ml_dist = false;
    }
//    if ( params.user_file && params.min_iterations == 0) {
//        params.compute_ml_dist = false;
//    }

    if (!finishedInitTree && ((!params.dist_file && params.compute_ml_dist) || params.leastSquareBranch)) {
        computeMLDist(params, iqtree, dist_file, getCPUTime());
        if (!params.user_file && params.start_tree != STT_RANDOM_TREE) {
            // NEW 2015-08-10: always compute BIONJ tree into the candidate set
            iqtree.resetCurScore();
            double start_bionj = getRealTime();
            iqtree.computeBioNJ(params, iqtree.aln, dist_file);
            cout << getRealTime() - start_bionj << " seconds" << endl;
            if (iqtree.isSuperTree())
                iqtree.wrapperFixNegativeBranch(true);
            else
                iqtree.wrapperFixNegativeBranch(false);
            if (params.start_tree == STT_BIONJ) {
                initTree = iqtree.optimizeModelParameters(params.min_iterations==0, initEpsilon);
            } else {
                initTree = iqtree.optimizeBranches();
            }
            cout << "Log-likelihood of BIONJ tree: " << iqtree.getCurScore() << endl;
            iqtree.candidateTrees.update(initTree, iqtree.getCurScore());
        }
    }

//    iqtree.saveCheckpoint();

	double cputime_search_start = getCPUTime();
    double realtime_search_start = getRealTime();

    if (params.min_iterations > 0 && !finishedCandidateSet) {
        double initTime = getCPUTime();

//        if (!params.user_file && (params.start_tree == STT_PARSIMONY || params.start_tree == STT_PLL_PARSIMONY)) 
//        {
        	iqtree.initCandidateTreeSet(params.numInitTrees - iqtree.candidateTrees.size(), params.numNNITrees);
        	assert(iqtree.candidateTrees.size() != 0);
        	cout << "Finish initializing candidate tree set. ";
        	cout << "Number of distinct locally optimal trees: " << iqtree.candidateTrees.size() << endl;
        	if (params.write_local_optimal_trees) {
        		printSuboptimalTrees(iqtree, params, ".init_suboptimal_trees");
        	}
//        }
        cout << "Current best tree score: " << iqtree.candidateTrees.getBestScore() << " / CPU time: "
                << getCPUTime() - initTime << endl;
	}

    if (finishedCandidateSet) {
        cout << "CHECKPOINT: Candidate tree set restored, best LogL: " << iqtree.candidateTrees.getBestScore() << endl;
    } else {
        iqtree.saveCheckpoint();
        iqtree.getCheckpoint()->putBool("finishedCandidateSet", true);
        iqtree.getCheckpoint()->dump(true);
    }

    if (params.leastSquareNNI) {
    	iqtree.computeSubtreeDists();
    }
    /* TUNG: what happens if params.root is not set? This is usually the case.
     * I added code to ininialize the root above.
     */
    //iqtree.setRootNode(params.root); // Important for NNI below

	if (original_model == "WHTEST") {
		cout << endl << "Testing model homogeneity by Weiss & von Haeseler (2003)..." << endl;
		WHTest(params, iqtree);
	}

	NodeVector pruned_taxa;
	StrVector linked_name;
	double *saved_dist_mat = iqtree.dist_matrix;
	double *pattern_lh;

	pattern_lh = new double[iqtree.getAlnNPattern()];

	// prune stable taxa
	pruneTaxa(params, iqtree, pattern_lh, pruned_taxa, linked_name);

	if (params.min_iterations > 1) {
		iqtree.readTreeString(iqtree.candidateTrees.getTopTrees()[0]);
		iqtree.doTreeSearch();
		iqtree.setAlignment(iqtree.aln);
        cout << "TREE SEARCH COMPLETED AFTER " << iqtree.stop_rule.getCurIt() << " ITERATIONS" 
            << " / Time: " << convert_time(getRealTime() - params.start_real_time) << endl << endl;
	} else {
		/* do SPR with likelihood function */
		if (params.tree_spr) {
			//tree.optimizeSPRBranches();
			cout << "Doing SPR Search" << endl;
			cout << "Start tree.optimizeSPR()" << endl;
			double spr_score = iqtree.optimizeSPR();
			cout << "Finish tree.optimizeSPR()" << endl;
			//double spr_score = tree.optimizeSPR(tree.curScore, (PhyloNode*) tree.root->neighbors[0]->node);
			if (spr_score <= iqtree.getCurScore()) {
				cout << "SPR search did not found any better tree" << endl;
			}
		}
	}

	// restore pruned taxa
	restoreTaxa(iqtree, saved_dist_mat, pruned_taxa, linked_name);

	double search_cpu_time = getCPUTime() - cputime_search_start;
	double search_real_time = getRealTime() - realtime_search_start;

    // COMMENT THIS OUT BECAUSE IT DELETES ALL BRANCH LENGTHS OF SUBTREES!
//	if (iqtree.isSuperTree())
//			((PhyloSuperTree*) &iqtree)->mapTrees();

	if (params.snni && params.min_iterations && verbose_mode >= VB_MED) {
		cout << "Log-likelihoods of best " << params.popSize << " trees: " << endl;
		iqtree.printBestScores(params.popSize);
		cout << endl;
	}

	if (params.min_iterations) {
		iqtree.readTreeString(iqtree.candidateTrees.getBestTrees()[0]);
        iqtree.initializeAllPartialLh();
        iqtree.clearAllPartialLH();
        cout << "--------------------------------------------------------------------" << endl;
        cout << "|                    FINALIZING TREE SEARCH                        |" << endl;
        cout << "--------------------------------------------------------------------" << endl;
        
        if (iqtree.getCheckpoint()->getBool("finishedModelFinal")) {
            iqtree.setCurScore(iqtree.computeLikelihood());
            cout << "CHECKPOINT: Final model parameters restored" << endl;
        } else {
            cout << "Performs final model parameters optimization" << endl;
            string tree;
            tree = iqtree.optimizeModelParameters(true);
            iqtree.candidateTrees.update(tree, iqtree.getCurScore(), true);
            iqtree.getCheckpoint()->putBool("finishedModelFinal", true);
            iqtree.saveCheckpoint();
        }
        
    }

	if (iqtree.isSuperTree())
		((PhyloSuperTree*) &iqtree)->computeBranchLengths();

	cout << "BEST SCORE FOUND : " << iqtree.getCurScore() << endl;

	if (params.write_local_optimal_trees) {
		printSuboptimalTrees(iqtree, params, ".suboptimal_trees");
	}

	if (params.pll)
		iqtree.inputModelPLL2IQTree();

	/* root the tree at the first sequence */
	iqtree.root = iqtree.findLeafName(iqtree.aln->getSeqName(0));
	assert(iqtree.root);


	if (!params.pll) {
	    iqtree.computeLikelihood(pattern_lh);
	    // compute logl variance
	    iqtree.logl_variance = iqtree.computeLogLVariance();
	}

	printMiscInfo(params, iqtree, pattern_lh);

	/****** perform SH-aLRT test ******************/
	if ((params.aLRT_replicates > 0 || params.localbp_replicates > 0 || params.aLRT_test || params.aBayes_test) && !params.pll) {
		double mytime = getCPUTime();
		params.aLRT_replicates = max(params.aLRT_replicates, params.localbp_replicates);
        cout << endl;
        if (params.aLRT_replicates > 0) 
            cout << "Testing tree branches by SH-like aLRT with "
				<< params.aLRT_replicates << " replicates..." << endl;
        if (params.localbp_replicates)
            cout << "Testing tree branches by local-BP test with " << params.localbp_replicates << " replicates..." << endl;
        if (params.aLRT_test)
            cout << "Testing tree branches by aLRT parametric test..." << endl;
        if (params.aBayes_test)
            cout << "Testing tree branches by aBayes parametric test..." << endl;
		iqtree.setRootNode(params.root);
        if (iqtree.isBifurcating()) {
            iqtree.testAllBranches(params.aLRT_threshold, iqtree.getCurScore(),
                    pattern_lh, params.aLRT_replicates, params.localbp_replicates, params.aLRT_test, params.aBayes_test);
            cout << "CPU Time used:  " << getCPUTime() - mytime << " sec." << endl;
        } else {
            outWarning("Tree is multifurcating and such test is not applicable");
            params.aLRT_replicates = params.localbp_replicates = params.aLRT_test = params.aBayes_test = 0;
        }
	}

	if (params.gbo_replicates > 0) {
		if (!params.online_bootstrap)
			outError("Obsolete feature");
//			runGuidedBootstrap(params, iqtree.aln, iqtree);
		else
			iqtree.summarizeBootstrap(params);
	}

	printFinalSearchInfo(params, iqtree, search_cpu_time, search_real_time);

	// BUG FIX: readTreeString(bestTreeString) not needed before this line
	iqtree.printResultTree();

	if(params.upper_bound_NNI){
		string out_file_UB = params.out_prefix;
		out_file_UB += ".UB.NNI.main";
		ofstream out_UB;
		out_UB.exceptions(ios::failbit | ios::badbit);
		out_UB.open((char*)out_file_UB.c_str(),std::ofstream::out | std::ofstream::app);
		out_UB<<iqtree.leafNum<<"\t"<<iqtree.aln->getNSite()<<"\t"<<iqtree.params->upper_bound_frac<<"\t"
				  <<iqtree.skippedNNIub<<"\t"<< iqtree.totalNNIub<<"\t"<<iqtree.candidateTrees.getBestScore() <<endl;
					//iqtree.minUB << "\t" << iqtree.meanUB/iqtree.skippedNNIub << "\t" << iqtree.maxUB << endl;
		out_UB.close();
		}

	if (params.out_file)
		iqtree.printTree(params.out_file);

	delete[] pattern_lh;

	runApproximateBranchLengths(params, iqtree);

}

void computeLoglFromUserInputGAMMAInvar(Params &params, IQTree &iqtree) {
	RateHeterogeneity *site_rates = iqtree.getRate();
	site_rates->setFixPInvar(true);
	site_rates->setFixGammaShape(true);
	vector<double> alphas, p_invars, logl;
	ifstream aiFile;
	aiFile.open(params.alpha_invar_file, ios_base::in);
	if (aiFile.good()) {
		double alpha, p_invar;
		while (aiFile >> alpha >> p_invar) {
			alphas.push_back(alpha);
			p_invars.push_back(p_invar);
		}
		aiFile.close();
		cout << "Computing tree logl based on the alpha and p_invar values in " << params.alpha_invar_file << " ..." <<
		endl;
	} else {
		stringstream errMsg;
		errMsg << "Could not find file: " << params.alpha_invar_file;
		outError(errMsg.str().c_str());
	}
	string aiResultsFileName = string(params.out_prefix) + "_" + string(params.alpha_invar_file) + ".results";
	ofstream aiFileResults;
	aiFileResults.open(aiResultsFileName.c_str());
	aiFileResults << fixed;
	aiFileResults.precision(4);
	DoubleVector lenvec;
	aiFileResults << "Alpha P_Invar Logl TreeLength\n";
	for (int i = 0; i < alphas.size(); i++) {
		iqtree.saveBranchLengths(lenvec);
		aiFileResults << alphas.at(i) << " " << p_invars.at(i) << " ";
		site_rates->setGammaShape(alphas.at(i));
		site_rates->setPInvar(p_invars.at(i));
		iqtree.clearAllPartialLH();
		double lh = iqtree.getModelFactory()->optimizeParameters(params.fixed_branch_length, false, 0.001);
		aiFileResults << lh << " " << iqtree.treeLength() << "\n";
		iqtree.restoreBranchLengths(lenvec);
	}
	aiFileResults.close();
	cout << "Results were written to: " << aiResultsFileName << endl;
	cout << "Wall clock time used: " << getRealTime() - params.start_real_time << endl;
}

void searchGAMMAInvarByRestarting(IQTree &iqtree) {
    if (!Params::getInstance().fixed_branch_length)
		iqtree.setCurScore(iqtree.optimizeAllBranches(1));
	else
		iqtree.setCurScore(iqtree.computeLikelihood());
	RateHeterogeneity* site_rates = (iqtree.getRate());
	double values[] = { 0.1, 0.2, 0.3, 0.4, 0.5, 0.6, 0.7, 0.8, 0.9, 1.0 };
	vector<double> initAlphas;
	if (Params::getInstance().randomAlpha) {
		while (initAlphas.size() < 10) {
			double initAlpha = random_double();
			initAlphas.push_back(initAlpha + MIN_GAMMA_SHAPE*2);
		}
	} else {
		initAlphas.assign(values, values+10);
	}
	double bestLogl = iqtree.getCurScore();
	double bestAlpha = 0.0;
	double bestPInvar = 0.0;
	double initPInvar = iqtree.getRate()->getPInvar();

    /* Back up branch lengths and substitutional rates */
	DoubleVector lenvec;
	DoubleVector bestLens;
	iqtree.saveBranchLengths(lenvec);
    int numRateEntries = iqtree.getModel()->getNumRateEntries();
    double *rates = new double[numRateEntries];
    double *bestRates = new double[numRateEntries];
    iqtree.getModel()->getRateMatrix(rates);
    int numStates = iqtree.aln->num_states;
    double *state_freqs = new double[numStates];
    iqtree.getModel()->getStateFrequency(state_freqs);
    double *bestStateFreqs =  new double[numStates];

    for (int i = 0; i < 10; i++) {
		cout << endl;
		cout << "Testing alpha: " << initAlphas[i] << endl;
        // Initialize model parameters
        iqtree.restoreBranchLengths(lenvec);
        ((ModelGTR*) iqtree.getModel())->setRateMatrix(rates);
        ((ModelGTR*) iqtree.getModel())->setStateFrequency(state_freqs);
        iqtree.getModel()->decomposeRateMatrix();
        site_rates->setGammaShape(initAlphas[i]);
		site_rates->setPInvar(initPInvar);
		iqtree.clearAllPartialLH();
		iqtree.optimizeModelParameters(verbose_mode >= VB_MED, Params::getInstance().testAlphaEps);
        double estAlpha = iqtree.getRate()->getGammaShape();
        double estPInv = iqtree.getRate()->getPInvar();
        double logl = iqtree.getCurScore();
		cout << "Est. alpha: " << estAlpha << " / Est. pinv: " << estPInv
        << " / Logl: " << logl << endl;

		if (iqtree.getCurScore() > bestLogl) {
			bestLogl = logl;
			bestAlpha = estAlpha;
			bestPInvar = estPInv;
			bestLens.clear();
			iqtree.saveBranchLengths(bestLens);
            iqtree.getModel()->getRateMatrix(bestRates);
            iqtree.getModel()->getStateFrequency(bestStateFreqs);
        }
    }
	site_rates->setGammaShape(bestAlpha);
	site_rates->setFixGammaShape(false);
	site_rates->setPInvar(bestPInvar);
	site_rates->setFixPInvar(false);
    ((ModelGTR*) iqtree.getModel())->setRateMatrix(bestRates);
    ((ModelGTR*) iqtree.getModel())->setStateFrequency(bestStateFreqs);
	iqtree.restoreBranchLengths(bestLens);
    iqtree.getModel()->decomposeRateMatrix();
	iqtree.clearAllPartialLH();
    iqtree.setCurScore(iqtree.computeLikelihood());
    cout << endl;
    cout << "Best initial alpha: " << bestAlpha << " / initial pinv: " << bestPInvar << " / ";
    cout << "Logl: " << iqtree.getCurScore() << endl;

    delete [] rates;
    delete [] state_freqs;
    delete [] bestRates;
    delete [] bestStateFreqs;
}

// Test alpha fom 0.1 to 15 and p_invar from 0.1 to 0.99, stepsize = 0.01
void exhaustiveSearchGAMMAInvar(Params &params, IQTree &iqtree) {
	double alphaMin = 0.01;
	double alphaMax = 2.00;
	double p_invarMin = 0.01;
	double p_invarMax = 1.00;
	double stepSize = 0.01;
	int numAlpha = (int) floor((alphaMax - alphaMin)/stepSize);
	int numInvar = (int) floor((p_invarMax - p_invarMin)/stepSize);

	cout << "EVALUATING COMBINATIONS OF " << numAlpha << " ALPHAS AND " << numInvar << " P_INVARS ... " << endl;

	vector<string> results;
	results.reserve((unsigned long) (numAlpha * numInvar));
	DoubleVector lenvec;
	iqtree.saveBranchLengths(lenvec);

	RateHeterogeneity* site_rates = (iqtree.getRate());
	site_rates->setFixPInvar(true);
	site_rates->setFixGammaShape(true);

    for (double alpha = alphaMin; alpha < alphaMax; alpha = alpha + stepSize) {
        for (double p_invar = p_invarMin; p_invar < p_invarMax; p_invar = p_invar + stepSize) {
            site_rates->setGammaShape(alpha);
            site_rates->setPInvar(p_invar);
            iqtree.clearAllPartialLH();
            double lh = iqtree.getModelFactory()->optimizeParameters(params.fixed_branch_length, false, 0.001);
            stringstream ss;
            ss << fixed << setprecision(2) << alpha << " " << p_invar << " " << lh << " " << iqtree.treeLength();
            //cout << ss.str() << endl;
            results.push_back(ss.str());
            iqtree.restoreBranchLengths(lenvec);
        }
    }
	string aiResultsFileName = string(params.out_prefix) + ".ai_results";
	ofstream aiFileResults;
	aiFileResults.open(aiResultsFileName.c_str());
	aiFileResults << fixed;
	aiFileResults.precision(4);
	aiFileResults << "alpha p_invar logl tree_len\n";
	for (vector<string>::iterator it = results.begin(); it != results.end(); it++) {
				aiFileResults << (*it) << endl;
			}
	aiFileResults.close();
	cout << "Results were written to: " << aiResultsFileName << endl;
	cout << "Wall clock time used: " << getRealTime() - params.start_real_time << endl;
}


/**********************************************************
 * STANDARD NON-PARAMETRIC BOOTSTRAP
 ***********************************************************/
void runStandardBootstrap(Params &params, string &original_model, Alignment *alignment, IQTree *tree) {
	vector<ModelInfo> *model_info = new vector<ModelInfo>;
	StrVector removed_seqs, twin_seqs;

	// turn off all branch tests
	int saved_aLRT_replicates = params.aLRT_replicates;
    int saved_localbp_replicates = params.localbp_replicates;
    bool saved_aLRT_test = params.aLRT_test;
    bool saved_aBayes_test = params.aBayes_test;
	params.aLRT_replicates = 0;
    params.localbp_replicates = 0;
    params.aLRT_test = false;
    params.aBayes_test = false;
    
	string treefile_name = params.out_prefix;
	treefile_name += ".treefile";
	string boottrees_name = params.out_prefix;
	boottrees_name += ".boottrees";
	string bootaln_name = params.out_prefix;
	bootaln_name += ".bootaln";
	string bootlh_name = params.out_prefix;
	bootlh_name += ".bootlh";
    int bootSample = 0;
    if (tree->getCheckpoint()->get("bootSample", bootSample)) {
        cout << "CHECKPOINT: " << bootSample << " bootstrap analyses restored" << endl;
    } else {
        // first empty the boottrees file
        try {
            ofstream tree_out;
            tree_out.exceptions(ios::failbit | ios::badbit);
            tree_out.open(boottrees_name.c_str());
            tree_out.close();
        } catch (ios::failure) {
            outError(ERR_WRITE_OUTPUT, boottrees_name);
        }

        // empty the bootaln file
        if (params.print_bootaln)
        try {
            ofstream tree_out;
            tree_out.exceptions(ios::failbit | ios::badbit);
            tree_out.open(bootaln_name.c_str());
            tree_out.close();
        } catch (ios::failure) {
            outError(ERR_WRITE_OUTPUT, bootaln_name);
        }
    }
    
	double start_time = getCPUTime();

    
    
	// do bootstrap analysis
	for (int sample = bootSample; sample < params.num_bootstrap_samples; sample++) {
		cout << endl << "===> START BOOTSTRAP REPLICATE NUMBER "
				<< sample + 1 << endl << endl;

        // 2015-12-17: initialize random stream for creating bootstrap samples
        // mainly so that checkpointing does not need to save bootstrap samples
        int *saved_randstream = randstream;
        init_random(params.ran_seed + sample);

		Alignment* bootstrap_alignment;
		cout << "Creating bootstrap alignment (seed: " << params.ran_seed+sample << ")..." << endl;
		if (alignment->isSuperAlignment())
			bootstrap_alignment = new SuperAlignment;
		else
			bootstrap_alignment = new Alignment;
		bootstrap_alignment->createBootstrapAlignment(alignment, NULL, params.bootstrap_spec);

        // restore randstream
        finish_random();
        randstream = saved_randstream;

		if (params.print_tree_lh) {
			double prob;
			bootstrap_alignment->multinomialProb(*alignment, prob);
			ofstream boot_lh;
			if (sample == 0)
				boot_lh.open(bootlh_name.c_str());
			else
				boot_lh.open(bootlh_name.c_str(), ios_base::out | ios_base::app);
			boot_lh << "0\t" << prob << endl;
			boot_lh.close();
		}
		IQTree *boot_tree;
		if (alignment->isSuperAlignment()){
			if(params.partition_type){
				boot_tree = new PhyloSuperTreePlen((SuperAlignment*) bootstrap_alignment, (PhyloSuperTree*) tree);
			} else {
				boot_tree = new PhyloSuperTree((SuperAlignment*) bootstrap_alignment, (PhyloSuperTree*) tree);
			}
		} else
			boot_tree = new IQTree(bootstrap_alignment);
		if (params.print_bootaln)
			bootstrap_alignment->printPhylip(bootaln_name.c_str(), true);

        // set checkpoint
        boot_tree->setCheckpoint(tree->getCheckpoint());
        boot_tree->num_precision = tree->num_precision;

		runTreeReconstruction(params, original_model, *boot_tree, *model_info);
		// read in the output tree file
        stringstream ss;
        boot_tree->printTree(ss);
//		try {
//			ifstream tree_in;
//			tree_in.exceptions(ios::failbit | ios::badbit);
//			tree_in.open(treefile_name.c_str());
//			tree_in >> tree_str;
//			tree_in.close();
//		} catch (ios::failure) {
//			outError(ERR_READ_INPUT, treefile_name);
//		}
		// write the tree into .boottrees file
		try {
			ofstream tree_out;
			tree_out.exceptions(ios::failbit | ios::badbit);
			tree_out.open(boottrees_name.c_str(), ios_base::out | ios_base::app);
			tree_out << ss.str() << endl;
			tree_out.close();
		} catch (ios::failure) {
			outError(ERR_WRITE_OUTPUT, boottrees_name);
		}
		// fix bug: set the model for original tree after testing
		if (original_model.substr(0,4) == "TEST" && tree->isSuperTree()) {
			PhyloSuperTree *stree = ((PhyloSuperTree*)tree);
			stree->part_info =  ((PhyloSuperTree*)boot_tree)->part_info;
//			for (int i = 0; i < ((PhyloSuperTree*)tree)->part_info.size(); i++)
//				((PhyloSuperTree*)tree)->part_info[i].model_name = ((PhyloSuperTree*)boot_tree)->part_info[i].model_name;
		}
		if (params.num_bootstrap_samples == 1)
			reportPhyloAnalysis(params, original_model, *boot_tree, *model_info);
		// WHY was the following line missing, which caused memory leak?
		bootstrap_alignment = boot_tree->aln;
		delete boot_tree;
		// fix bug: bootstrap_alignment might be changed
		delete bootstrap_alignment;
        
        // clear all checkpointed information
        Checkpoint *newCheckpoint = new Checkpoint;
        tree->getCheckpoint()->getSubCheckpoint(newCheckpoint, "iqtree");
        tree->getCheckpoint()->clear();
        tree->getCheckpoint()->insert(newCheckpoint->begin(), newCheckpoint->end());
        tree->getCheckpoint()->put("bootSample", sample+1);
        tree->getCheckpoint()->putBool("finished", false);
        tree->getCheckpoint()->dump(true);
        delete newCheckpoint;
        
	}


	if (params.consensus_type == CT_CONSENSUS_TREE) {

		cout << endl << "===> COMPUTE CONSENSUS TREE FROM "
				<< params.num_bootstrap_samples << " BOOTSTRAP TREES" << endl << endl;
		computeConsensusTree(boottrees_name.c_str(), 0, 1e6, -1,
				params.split_threshold, NULL, params.out_prefix, NULL, &params);
	}

	if (params.compute_ml_tree) {
		cout << endl << "===> START ANALYSIS ON THE ORIGINAL ALIGNMENT" << endl << endl;
        // restore branch tests
		params.aLRT_replicates = saved_aLRT_replicates;
        params.localbp_replicates = saved_localbp_replicates;
        params.aLRT_test = saved_aLRT_test;
        params.aBayes_test = saved_aBayes_test;
        
		runTreeReconstruction(params, original_model, *tree, *model_info);

		cout << endl << "===> ASSIGN BOOTSTRAP SUPPORTS TO THE TREE FROM ORIGINAL ALIGNMENT" << endl << endl;
		MExtTree ext_tree;
		assignBootstrapSupport(boottrees_name.c_str(), 0, 1e6,
				treefile_name.c_str(), false, treefile_name.c_str(),
				params.out_prefix, ext_tree, NULL, &params);
		tree->copyTree(&ext_tree);
		reportPhyloAnalysis(params, original_model, *tree, *model_info);
	} else if (params.consensus_type == CT_CONSENSUS_TREE) {
		int mi = params.min_iterations;
		STOP_CONDITION sc = params.stop_condition;
		params.min_iterations = 0;
		params.stop_condition = SC_FIXED_ITERATION;
		runTreeReconstruction(params, original_model, *tree, *model_info);
		params.min_iterations = mi;
		params.stop_condition = sc;
		tree->stop_rule.initialize(params);
		reportPhyloAnalysis(params, original_model, *tree, *model_info);
	} else
		cout << endl;

	cout << "Total CPU time for bootstrap: " << (getCPUTime() - start_time) << " seconds." << endl << endl;
	cout << "Non-parametric bootstrap results written to:" << endl;
	if (params.print_bootaln)
		cout << "  Bootstrap alignments:     " << params.out_prefix << ".bootaln" << endl;
	cout << "  Bootstrap trees:          " << params.out_prefix << ".boottrees" << endl;
	if (params.consensus_type == CT_CONSENSUS_TREE)
		cout << "  Consensus tree:           " << params.out_prefix << ".contree" << endl;
	cout << endl;
    
    delete model_info;
}

void convertAlignment(Params &params, IQTree *iqtree) {
	Alignment *alignment = iqtree->aln;
	if (params.num_bootstrap_samples || params.print_bootaln) {
		// create bootstrap alignment
		Alignment* bootstrap_alignment;
		cout << "Creating bootstrap alignment..." << endl;
		if (alignment->isSuperAlignment())
			bootstrap_alignment = new SuperAlignment;
		else
			bootstrap_alignment = new Alignment;
		bootstrap_alignment->createBootstrapAlignment(alignment, NULL, params.bootstrap_spec);
		delete alignment;
		alignment = bootstrap_alignment;
        iqtree->aln = alignment;
	}
	if (alignment->isSuperAlignment()) {
		((SuperAlignment*)alignment)->printCombinedAlignment(params.aln_output);
		if (params.print_subaln)
			((SuperAlignment*)alignment)->printSubAlignments(params, ((PhyloSuperTree*)iqtree)->part_info);

	} else if (params.gap_masked_aln) {
		Alignment out_aln;
		Alignment masked_aln(params.gap_masked_aln, params.sequence_type, params.intype);
		out_aln.createGapMaskedAlignment(&masked_aln, alignment);
		out_aln.printPhylip(params.aln_output, false, params.aln_site_list,
				params.aln_nogaps, params.aln_no_const_sites, params.ref_seq_name);
		string str = params.gap_masked_aln;
		str += ".sitegaps";
		out_aln.printSiteGaps(str.c_str());
	} else if (params.aln_output_format == ALN_PHYLIP)
		alignment->printPhylip(params.aln_output, false, params.aln_site_list,
				params.aln_nogaps, params.aln_no_const_sites, params.ref_seq_name);
	else if (params.aln_output_format == ALN_FASTA)
		alignment->printFasta(params.aln_output, false, params.aln_site_list,
				params.aln_nogaps, params.aln_no_const_sites, params.ref_seq_name);
}

/**
    2016-08-04: compute a site frequency model for profile mixture model
*/
void computeSiteFrequencyModel(Params &params, Alignment *alignment) {

    cout << endl << "===> COMPUTING SITE FREQUENCY MODEL BASED ON TREE FILE " << params.tree_freq_file << endl;
    assert(params.tree_freq_file);
    PhyloTree *tree = new PhyloTree(alignment);
    tree->setParams(&params);
    bool myrooted = params.is_rooted;
    tree->readTree(params.tree_freq_file, myrooted);
    tree->setAlignment(alignment);
    tree->setRootNode(params.root);
    
	ModelsBlock *models_block = readModelsDefinition(params);
    tree->setModelFactory(new ModelFactory(params, tree, models_block));
    delete models_block;
    tree->setModel(tree->getModelFactory()->model);
    tree->setRate(tree->getModelFactory()->site_rate);
    tree->setLikelihoodKernel(params.SSE);

    if (!tree->getModel()->isMixture())
        outError("No mixture model was specified!");
    uint64_t mem_size = tree->getMemoryRequired();
    uint64_t total_mem = getMemorySize();
    cout << "NOTE: " << (mem_size / 1024) / 1024 << " MB RAM is required!" << endl;
    if (mem_size >= total_mem) {
        outError("Memory required exceeds your computer RAM size!");
    }
#ifdef BINARY32
    if (mem_size >= 2000000000) {
        outError("Memory required exceeds 2GB limit of 32-bit executable");
    }
#endif

    tree->initializeAllPartialLh();
    tree->getModelFactory()->optimizeParameters(params.fixed_branch_length, true, params.modeps);

    size_t nptn = alignment->getNPattern(), nstates = alignment->num_states;
    double *ptn_state_freq = new double[nptn*nstates];
    tree->computePatternStateFreq(ptn_state_freq);
    alignment->site_state_freq.resize(nptn);
    for (size_t ptn = 0; ptn < nptn; ptn++) {
        double *f = new double[nstates];
        memcpy(f, ptn_state_freq+ptn*nstates, sizeof(double)*nstates);
        alignment->site_state_freq[ptn] = f;
    }
    alignment->getSitePatternIndex(alignment->site_model);
    printSiteStateFreq(((string)params.out_prefix+".sitefreq").c_str(), tree, ptn_state_freq);
    params.print_site_state_freq = WSF_NONE;
    
    delete [] ptn_state_freq;
    delete tree;
    
    cout << endl << "===> CONTINUE ANALYSIS USING THE INFERRED SITE FREQUENCY MODEL" << endl;
}


/**********************************************************
 * TOP-LEVEL FUNCTION
 ***********************************************************/
void runPhyloAnalysis(Params &params, Checkpoint *checkpoint) {
	Alignment *alignment;
	IQTree *tree;
    
    checkpoint->putBool("finished", false);
    checkpoint->setDumpInterval(params.checkpoint_dump_interval);

	/****************** read in alignment **********************/
	if (params.partition_file) {
		// Partition model analysis
		if(params.partition_type){
			// since nni5 does not work yet, stop the programm
/*			if(params.nni5)
				outError("-nni5 option is unsupported yet for proportitional partition model. please use -nni1 option");*/
//			if(params.aLRT_replicates || params.localbp_replicates)
//				outError("-alrt or -lbp option is unsupported yet for joint/proportional partition model");
			// initialize supertree - Proportional Edges case, "-spt p" option
			tree = new PhyloSuperTreePlen(params);
		} else {
			// initialize supertree stuff if user specifies partition file with -sp option
			tree = new PhyloSuperTree(params);
		}
		// this alignment will actually be of type SuperAlignment
		alignment = tree->aln;
	} else {
		alignment = new Alignment(params.aln_file, params.sequence_type, params.intype);
		if (params.freq_const_patterns) {
			int orig_nsite = alignment->getNSite();
			alignment->addConstPatterns(params.freq_const_patterns);
			cout << "INFO: " << alignment->getNSite() - orig_nsite << " const sites added into alignment" << endl;
		}
<<<<<<< HEAD

        // allocate heterotachy tree if neccessary
        
        int pos = params.model_name.find("+H");
        if (params.num_mixlen > 1) {
            tree = new PhyloTreeMixlen(alignment, params.num_mixlen);
        } else if (pos != string::npos) {
            int end_pos;
            int num_mixlen = -1;
            if (params.model_name.length() > pos+2) {
                num_mixlen = convert_int(params.model_name.substr(pos+2).c_str(), end_pos);
                if (num_mixlen < 2)
                    outError("Heterotachy model [+H] must have at least 2 categories");
            } else {
                end_pos = 0;
            }
            params.model_name = params.model_name.substr(0, pos) + params.model_name.substr(pos+end_pos+2);
            if (params.model_name.find("MIX") == string::npos) {
                if (num_mixlen < 0)
                    outError("Please specify number of +H categories (e.g., +H2)");
                size_t pos = params.model_name.find_first_of("+*");
                string mixpart = params.model_name.substr(0, pos);
                string str = "MIX{" + mixpart;
                for (int i = 1; i < num_mixlen; i++)
                    str += "," + mixpart;
                str += "}";
                if (pos != string::npos)
                    str += params.model_name.substr(pos);
                params.model_name = str;
                cout << "Heterotachy mixture model name: " << params.model_name << endl;
            } else {
                int count_mix = 1;
                for (int i = 0; i < pos; i++)
                    if (params.model_name[i] == ',') count_mix ++;
                if (num_mixlen < 0) num_mixlen = count_mix;
                if (num_mixlen != count_mix)
                    outError("Number of mixture categories in MIX{...} and +H do not match");
            }
            tree = new PhyloTreeMixlen(alignment, num_mixlen);
        } else
            tree = new IQTree(alignment);
=======
        
        if (params.tree_freq_file) {
            if (checkpoint->getBool("finishedSiteFreqFile")) {
                alignment->readSiteStateFreq(((string)params.out_prefix + ".sitefreq").c_str());
                params.print_site_state_freq = WSF_NONE;
                cout << "CHECKPOINT: Site frequency model restored" << endl;
            } else {
                computeSiteFrequencyModel(params, alignment);
                checkpoint->putBool("finishedSiteFreqFile", true);
                checkpoint->dump();
            }
        }
        if (params.site_freq_file) {
            alignment->readSiteStateFreq(params.site_freq_file);
        }
            
		tree = new IQTree(alignment);
>>>>>>> 724b192c
	}

    tree->setCheckpoint(checkpoint);
    if (params.min_branch_length <= 0.0) {
        params.min_branch_length = 1e-6;
        if (tree->getAlnNSite() >= 100000) {
            params.min_branch_length = 0.1 / (tree->getAlnNSite());
            tree->num_precision = max((int)ceil(-log10(Params::getInstance().min_branch_length))+1, 6);
            cout.precision(12);
            cout << "NOTE: minimal branch length is reduced to " << params.min_branch_length << " for long alignment" << endl;
            cout.precision(3);
        }
    }

	string original_model = params.model_name;

	if (params.concatenate_aln) {
		Alignment aln(params.concatenate_aln, params.sequence_type, params.intype);
		cout << "Concatenating " << params.aln_file << " with " << params.concatenate_aln << " ..." << endl;
		alignment->concatenateAlignment(&aln);
	}

    if (params.compute_seq_identity_along_tree) {
        if (!params.user_file)
            outError("Please supply a user tree file!");
        tree->readTree(params.user_file, params.is_rooted);
        if (!tree->rooted && !params.root) {
            outError("Tree is unrooted, thus you have to specify a root with -o option");
        }
        tree->setAlignment(tree->aln);
        if (!tree->rooted)
            tree->setRootNode(params.root);
        tree->computeSeqIdentityAlongTree();
        if (verbose_mode >= VB_MED)
            tree->drawTree(cout);
        string out_tree = (string)params.out_prefix + ".seqident_tree";
        tree->printTree(out_tree.c_str());
        cout << "Tree with sequence identity printed to " << out_tree << endl;
	} else if (params.aln_output) {
		/************ convert alignment to other format and write to output file *************/
		convertAlignment(params, tree);
	} else if (params.gbo_replicates > 0 && params.user_file && params.second_tree) {
		// run one of the UFBoot analysis
//		runGuidedBootstrap(params, alignment, *tree);
		outError("Obsolete feature");
	} else if (params.avh_test) {
		// run one of the wondering test for Arndt
//		runAvHTest(params, alignment, *tree);
		outError("Obsolete feature");
	} else if (params.bootlh_test) {
		// run Arndt's plot of tree likelihoods against bootstrap alignments
//		runBootLhTest(params, alignment, *tree);
		outError("Obsolete feature");
	} else if (params.num_bootstrap_samples == 0) {
		// the main Maximum likelihood tree reconstruction
		vector<ModelInfo> *model_info = new vector<ModelInfo>;
		alignment->checkGappySeq(params.remove_empty_seq);

		// remove identical sequences
        if (params.ignore_identical_seqs) {
            tree->removeIdenticalSeqs(params);
        }
        alignment = NULL; // from now on use tree->aln instead

		// call main tree reconstruction
        runTreeReconstruction(params, original_model, *tree, *model_info);
		if (params.gbo_replicates && params.online_bootstrap) {
			if (params.print_ufboot_trees)
				tree->writeUFBootTrees(params);

			cout << endl << "Computing bootstrap consensus tree..." << endl;
			string splitsfile = params.out_prefix;
			splitsfile += ".splits.nex";
			computeConsensusTree(splitsfile.c_str(), 0, 1e6, params.split_threshold,
					params.split_weight_threshold, NULL, params.out_prefix, NULL, &params);
			// now optimize branch lengths of the consensus tree
			string current_tree = tree->getTreeString();
			splitsfile = params.out_prefix;
			splitsfile += ".contree";
			tree->readTreeFile(splitsfile);
			// bug fix
//			if ((tree->sse == LK_EIGEN || tree->sse == LK_EIGEN_SSE) && !tree->isBifurcating()) {
//				cout << "NOTE: Changing to old kernel as consensus tree is multifurcating" << endl;
//                if (tree->sse == LK_EIGEN)
//                    tree->changeLikelihoodKernel(LK_NORMAL);
//                else
//                    tree->changeLikelihoodKernel(LK_SSE);
//			}

			tree->initializeAllPartialLh();
			tree->fixNegativeBranch(true);

			tree->boot_consense_logl = tree->optimizeAllBranches();
			cout << "Log-likelihood of consensus tree: " << tree->boot_consense_logl << endl;
		    tree->setRootNode(params.root);
		    tree->insertTaxa(tree->removed_seqs, tree->twin_seqs);
			tree->printTree(splitsfile.c_str(), WT_BR_LEN | WT_BR_LEN_FIXED_WIDTH | WT_SORT_TAXA | WT_NEWLINE);
			// revert the best tree
			tree->readTreeString(current_tree);
		}
		// reinsert identical sequences
		if (tree->removed_seqs.size() > 0) {
			// BUG FIX: dont use reinsertIdenticalSeqs anymore
			tree->insertTaxa(tree->removed_seqs, tree->twin_seqs);
			tree->printResultTree();
		}
		reportPhyloAnalysis(params, original_model, *tree, *model_info);
        delete model_info;
	} else {
		// the classical non-parameter bootstrap (SBS)
		if (params.model_name.find("LINK") != string::npos || params.model_name.find("MERGE") != string::npos)
			outError("-m TESTMERGE is not allowed when doing standard bootstrap. Please first\nfind partition scheme on the original alignment and use it for bootstrap analysis");
        if (alignment->getNSeq() < 4)
            outError("It makes no sense to perform bootstrap with less than 4 sequences.");
		runStandardBootstrap(params, original_model, alignment, tree);
	}

//	if (params.upper_bound) {
//			UpperBounds(&params, alignment, tree);
//	}

	if(verbose_mode >= VB_MED){
		if(tree->isSuperTree() && params.partition_type){
			((PhyloSuperTreePlen*) tree)->printNNIcasesNUM();
		}
	}
    // 2015-09-22: bug fix, move this line to before deleting tree
    alignment = tree->aln;
	delete tree;
	// BUG FIX: alignment can be changed, should delete tree->aln instead
    // 2015-09-22: THIS IS STUPID: after deleting tree, one cannot access tree->aln anymore
//	alignment = tree->aln;
	delete alignment;

    checkpoint->putBool("finished", true);
    checkpoint->dump(true);
}

void assignBranchSupportNew(Params &params) {
	if (!params.user_file)
		outError("No trees file provided");
	if (!params.second_tree)
		outError("No target tree file provided");
	cout << "Reading tree " << params.second_tree << " ..." << endl;
	MTree tree(params.second_tree, params.is_rooted);
	cout << tree.leafNum << " taxa and " << tree.branchNum << " branches" << endl;
	tree.assignBranchSupport(params.user_file);
	string str = params.second_tree;
	str += ".suptree";
	tree.printTree(str.c_str());
	cout << "Tree with assigned branch supports written to " << str << endl;
	if (verbose_mode >= VB_DEBUG)
		tree.drawTree(cout);
}



/**
 * assign split occurence frequencies from a set of input trees onto a target tree
 * NOTE: input trees must have the same taxon set
 * @param input_trees file containing NEWICK tree strings
 * @param burnin number of beginning trees to discard
 * @param max_count max number of trees to read in
 * @param target_tree the target tree
 * @param rooted TRUE if trees are rooted, false for unrooted trees
 * @param output_file file name to write output tree with assigned support values
 * @param out_prefix prefix of output file
 * @param mytree (OUT) resulting tree with support values assigned from target_tree
 * @param tree_weight_file file containing INTEGER weights of input trees
 * @param params program parameters
 */
void assignBootstrapSupport(const char *input_trees, int burnin, int max_count,
		const char *target_tree, bool rooted, const char *output_tree,
		const char *out_prefix, MExtTree &mytree, const char* tree_weight_file,
		Params *params) {
	//bool rooted = false;
	// read the tree file
	cout << "Reading tree " << target_tree << " ..." << endl;
	mytree.init(target_tree, rooted);
	// reindex the taxa in the tree to aphabetical names
	NodeVector taxa;
	mytree.getTaxa(taxa);
	sort(taxa.begin(), taxa.end(), nodenamecmp);
	int i = 0;
	for (NodeVector::iterator it = taxa.begin(); it != taxa.end(); it++) {
		(*it)->id = i++;
	}

	/*
	 string filename = params.boot_trees;
	 filename += ".nolen";
	 boot_trees.printTrees(filename.c_str(), false);
	 return;
	 */
	SplitGraph sg;
	SplitIntMap hash_ss;
	// make the taxa name
	vector<string> taxname;
	taxname.resize(mytree.leafNum);
	mytree.getTaxaName(taxname);

	// read the bootstrap tree file
	double scale = 100.0;
	if (params->scaling_factor > 0)
		scale = params->scaling_factor;

	MTreeSet boot_trees;
	if (params && detectInputFile((char*) input_trees) == IN_NEXUS) {
		sg.init(*params);
		for (SplitGraph::iterator it = sg.begin(); it != sg.end(); it++)
			hash_ss.insertSplit((*it), (*it)->getWeight());
		StrVector sgtaxname;
		sg.getTaxaName(sgtaxname);
		i = 0;
		for (StrVector::iterator sit = sgtaxname.begin();
				sit != sgtaxname.end(); sit++, i++) {
			Node *leaf = mytree.findLeafName(*sit);
			if (!leaf)
				outError("Tree does not contain taxon ", *sit);
			leaf->id = i;
		}
		scale /= sg.maxWeight();
	} else {
		boot_trees.init(input_trees, rooted, burnin, max_count,
				tree_weight_file);
		boot_trees.convertSplits(taxname, sg, hash_ss, SW_COUNT, -1, params->support_tag);
		scale /= boot_trees.sumTreeWeights();
	}
	//sg.report(cout);
	cout << "Rescaling split weights by " << scale << endl;
	if (params->scaling_factor < 0)
		sg.scaleWeight(scale, true);
	else {
		sg.scaleWeight(scale, false, params->numeric_precision);
	}

	cout << sg.size() << " splits found" << endl;
	// compute the percentage of appearance
	//	printSplitSet(sg, hash_ss);
	//sg.report(cout);
	cout << "Creating bootstrap support values..." << endl;
	mytree.createBootstrapSupport(taxname, boot_trees, sg, hash_ss, params->support_tag);
	//mytree.scaleLength(100.0/boot_trees.size(), true);
	string out_file;
	if (output_tree)
		out_file = output_tree;
	else {
		if (out_prefix)
			out_file = out_prefix;
		else
			out_file = target_tree;
		out_file += ".suptree";
	}

	mytree.printTree(out_file.c_str());
	cout << "Tree with assigned bootstrap support written to " << out_file
			<< endl;
	/*
	if (out_prefix)
		out_file = out_prefix;
	else
		out_file = target_tree;
	out_file += ".supval";
	mytree.writeInternalNodeNames(out_file);

	cout << "Support values written to " << out_file << endl;
	*/
}

void computeConsensusTree(const char *input_trees, int burnin, int max_count,
		double cutoff, double weight_threshold, const char *output_tree,
		const char *out_prefix, const char *tree_weight_file, Params *params) {
	bool rooted = false;

	// read the bootstrap tree file
	/*
	 MTreeSet boot_trees(input_trees, rooted, burnin, tree_weight_file);
	 string first_taxname = boot_trees.front()->root->name;
	 //if (params.root) first_taxname = params.root;

	 SplitGraph sg;

	 boot_trees.convertSplits(sg, cutoff, SW_COUNT, weight_threshold);*/

	//sg.report(cout);
	SplitGraph sg;
	SplitIntMap hash_ss;
	// make the taxa name
	//vector<string> taxname;
	//taxname.resize(mytree.leafNum);
	//mytree.getTaxaName(taxname);

	// read the bootstrap tree file
	double scale = 100.0;
	if (params->scaling_factor > 0)
		scale = params->scaling_factor;

	MTreeSet boot_trees;
	if (params && detectInputFile((char*) input_trees) == IN_NEXUS) {
		char *user_file = params->user_file;
		params->user_file = (char*) input_trees;
		params->split_weight_summary = SW_COUNT; // count number of splits
		sg.init(*params);
		params->user_file = user_file;
		for (SplitGraph::iterator it = sg.begin(); it != sg.end(); it++)
			hash_ss.insertSplit((*it), (*it)->getWeight());
		/*		StrVector sgtaxname;
		 sg.getTaxaName(sgtaxname);
		 i = 0;
		 for (StrVector::iterator sit = sgtaxname.begin(); sit != sgtaxname.end(); sit++, i++) {
		 Node *leaf = mytree.findLeafName(*sit);
		 if (!leaf) outError("Tree does not contain taxon ", *sit);
		 leaf->id = i;
		 }*/
		scale /= sg.maxWeight();
	} else {
		boot_trees.init(input_trees, rooted, burnin, max_count,
				tree_weight_file);
		boot_trees.convertSplits(sg, cutoff, SW_COUNT, weight_threshold);
		scale /= boot_trees.sumTreeWeights();
		cout << sg.size() << " splits found" << endl;
	}
	//sg.report(cout);
	if (verbose_mode >= VB_MED)
		cout << "Rescaling split weights by " << scale << endl;
	if (params->scaling_factor < 0)
		sg.scaleWeight(scale, true);
	else {
		sg.scaleWeight(scale, false, params->numeric_precision);
	}



	//cout << "Creating greedy consensus tree..." << endl;
	MTree mytree;
	SplitGraph maxsg;
	sg.findMaxCompatibleSplits(maxsg);

	if (verbose_mode >= VB_MAX)
		maxsg.saveFileStarDot(cout);
	//cout << "convert compatible split system into tree..." << endl;
	mytree.convertToTree(maxsg);
	//cout << "done" << endl;
	string taxname;
	if (params->root)
		taxname = params->root;
	else
		taxname = sg.getTaxa()->GetTaxonLabel(0);
	Node *node = mytree.findLeafName(taxname);
	if (node)
		mytree.root = node;
	// mytree.scaleLength(100.0 / boot_trees.sumTreeWeights(), true);

	// mytree.getTaxaID(maxsg.getSplitsBlock()->getCycle());
	//maxsg.saveFile(cout);

	string out_file;

	if (output_tree)
		out_file = output_tree;
	else {
		if (out_prefix)
			out_file = out_prefix;
		else
			out_file = input_trees;
		out_file += ".contree";
	}

//	if (removed_seqs.size() > 0)
//		mytree.insertTaxa(removed_seqs, twin_seqs);

	mytree.printTree(out_file.c_str(), WT_BR_CLADE);
	cout << "Consensus tree written to " << out_file << endl;

	if (output_tree)
		out_file = output_tree;
	else {
		if (out_prefix)
			out_file = out_prefix;
		else
			out_file = input_trees;
		out_file += ".splits";
	}

    //sg.scaleWeight(0.01, false, 4);
	if (params->print_splits_file) {
		sg.saveFile(out_file.c_str(), IN_OTHER, true);
		cout << "Non-trivial split supports printed to star-dot file " << out_file << endl;
	}

}

void computeConsensusNetwork(const char *input_trees, int burnin, int max_count,
		double cutoff, int weight_summary, double weight_threshold, const char *output_tree,
		const char *out_prefix, const char* tree_weight_file) {
	bool rooted = false;

	// read the bootstrap tree file
	MTreeSet boot_trees(input_trees, rooted, burnin, max_count,
			tree_weight_file);

	SplitGraph sg;
	//SplitIntMap hash_ss;

	boot_trees.convertSplits(sg, cutoff, weight_summary, weight_threshold);

	string out_file;

	if (output_tree)
		out_file = output_tree;
	else {
		if (out_prefix)
			out_file = out_prefix;
		else
			out_file = input_trees;
		out_file += ".nex";
	}

	sg.saveFile(out_file.c_str(), IN_NEXUS);
	cout << "Consensus network printed to " << out_file << endl;

	if (output_tree)
		out_file = output_tree;
	else {
		if (out_prefix)
			out_file = out_prefix;
		else
			out_file = input_trees;
		out_file += ".splits";
	}
	if (verbose_mode >= VB_MED) {
		sg.saveFile(out_file.c_str(), IN_OTHER, true);
		cout << "Non-trivial split supports printed to star-dot file " << out_file << endl;
	}

}
<|MERGE_RESOLUTION|>--- conflicted
+++ resolved
@@ -2558,7 +2558,6 @@
 			alignment->addConstPatterns(params.freq_const_patterns);
 			cout << "INFO: " << alignment->getNSite() - orig_nsite << " const sites added into alignment" << endl;
 		}
-<<<<<<< HEAD
 
         // allocate heterotachy tree if neccessary
         
@@ -2600,25 +2599,6 @@
             tree = new PhyloTreeMixlen(alignment, num_mixlen);
         } else
             tree = new IQTree(alignment);
-=======
-        
-        if (params.tree_freq_file) {
-            if (checkpoint->getBool("finishedSiteFreqFile")) {
-                alignment->readSiteStateFreq(((string)params.out_prefix + ".sitefreq").c_str());
-                params.print_site_state_freq = WSF_NONE;
-                cout << "CHECKPOINT: Site frequency model restored" << endl;
-            } else {
-                computeSiteFrequencyModel(params, alignment);
-                checkpoint->putBool("finishedSiteFreqFile", true);
-                checkpoint->dump();
-            }
-        }
-        if (params.site_freq_file) {
-            alignment->readSiteStateFreq(params.site_freq_file);
-        }
-            
-		tree = new IQTree(alignment);
->>>>>>> 724b192c
 	}
 
     tree->setCheckpoint(checkpoint);
