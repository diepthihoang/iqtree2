--- conflicted
+++ resolved
@@ -31,10 +31,7 @@
 #include "alignment.h"
 #include "superalignment.h"
 #include "iqtree.h"
-<<<<<<< HEAD
 #include "phylotreemixlen.h"
-=======
->>>>>>> 35ede819
 #include "model/modelmarkov.h"
 #include "model/modeldna.h"
 #include "model/modelpomo.h"
@@ -511,7 +508,6 @@
         //			<< totalLenInternal / totalLen << endl;
         out << endl;
     }
-<<<<<<< HEAD
 
     if (tree.isMixlen()) {
         DoubleVector lenvec;
@@ -522,8 +518,6 @@
         out << endl;
     }
 
-=======
->>>>>>> 35ede819
 	//out << "ZERO BRANCH EPSILON = " << epsilon << endl;
 	int zero_internal_branches = tree.countZeroInternalBranches(NULL, NULL, epsilon);
 	if (zero_internal_branches > 0) {
@@ -607,7 +601,6 @@
 
 	//tree.setExtendedFigChar();
 	tree.drawTree(out, WT_BR_SCALE, epsilon);
-<<<<<<< HEAD
         
     out << "Tree in newick format:";
     if (tree.isMixlen())
@@ -616,12 +609,6 @@
 
     if (tree.aln->seq_type == SEQ_POMO)
         out << "Tree in newick format (measured in mutations and frequency shifts):" << endl;
-=======
-
-    if (tree.aln->seq_type == SEQ_POMO)
-        out << "Tree in newick format (measured in mutations and frequency shifts):" << endl;
-    else out << "Tree in newick format:" << endl;
->>>>>>> 35ede819
 
 	tree.printTree(out, WT_BR_LEN | WT_BR_LEN_FIXED_WIDTH | WT_SORT_TAXA);
 
@@ -1061,8 +1048,8 @@
 			string con_file = params.out_prefix;
 			con_file += ".contree";
 
-            // --
-            // TODO: Check merge.
+            // -- Mon Apr 17 21:14:53 BST 2017
+            // TODO Minh: Check merge.
             // From PoMo:
             // IntVector rfdist;
             // tree.computeRFDist(con_file.c_str(), rfdist);
