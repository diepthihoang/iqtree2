--- conflicted
+++ resolved
@@ -31,10 +31,7 @@
 #include "alignment.h"
 #include "superalignment.h"
 #include "iqtree.h"
-<<<<<<< HEAD
 #include "phylotreemixlen.h"
-=======
->>>>>>> a2d68b2b
 #include "model/modelmarkov.h"
 #include "model/modeldna.h"
 #include "model/modelpomo.h"
@@ -485,7 +482,6 @@
         //			<< totalLenInternal / totalLen << endl;
         out << endl;
     }
-<<<<<<< HEAD
 
     if (tree.isMixlen()) {
         DoubleVector lenvec;
@@ -496,8 +492,6 @@
         out << endl;
     }
 
-=======
->>>>>>> a2d68b2b
 	//out << "ZERO BRANCH EPSILON = " << epsilon << endl;
 	int zero_internal_branches = tree.countZeroInternalBranches(NULL, NULL, epsilon);
 	if (zero_internal_branches > 0) {
@@ -581,7 +575,6 @@
 
 	//tree.setExtendedFigChar();
 	tree.drawTree(out, WT_BR_SCALE, epsilon);
-<<<<<<< HEAD
         
     out << "Tree in newick format:";
     if (tree.isMixlen())
@@ -590,12 +583,6 @@
 
     if (tree.aln->seq_type == SEQ_POMO)
         out << "Tree in newick format (measured in mutations and frequency shifts):" << endl;
-=======
-
-    if (tree.aln->seq_type == SEQ_POMO)
-        out << "Tree in newick format (measured in mutations and frequency shifts):" << endl;
-    else out << "Tree in newick format:" << endl;
->>>>>>> a2d68b2b
 
 	tree.printTree(out, WT_BR_LEN | WT_BR_LEN_FIXED_WIDTH | WT_SORT_TAXA);
 
@@ -1033,15 +1020,8 @@
 			string con_file = params.out_prefix;
 			con_file += ".contree";
 
-<<<<<<< HEAD
-            IntVector rfdist;
-            tree.computeRFDist(con_file.c_str(), rfdist);
-            out << endl << "Robinson-Foulds distance between ML tree and consensus tree: " << rfdist[0] << endl;
-
-=======
             out << endl << "Robinson-Foulds distance between ML tree and consensus tree: " << params.contree_rfdist << endl;
             
->>>>>>> a2d68b2b
             out << endl << "Branches with bootstrap support >"
 					<< floor(params.split_threshold * 1000) / 10 << "% are kept";
 			if (params.split_threshold == 0.0)
