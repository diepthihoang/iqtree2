--- conflicted
+++ resolved
@@ -1641,15 +1641,8 @@
 
     /*********************** INITIAL MODEL OPTIMIZATION *****************/
 
-<<<<<<< HEAD
     iqtree.initializeModel(params);
     
-=======
-    iqtree.initializeModel(params, models_block);
-
-    delete models_block;
-
->>>>>>> 17eaa915
     // UpperBounds analysis. Here, to analyse the initial tree without any tree search or optimization
     if (params.upper_bound) {
     	iqtree.setCurScore(iqtree.computeLikelihood());
