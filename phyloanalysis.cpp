--- conflicted
+++ resolved
@@ -2398,20 +2398,7 @@
 		tree = new IQTree(alignment);
 	}
 
-<<<<<<< HEAD
     tree->setCheckpoint(checkpoint);
-=======
-    if (params.min_branch_length <= 0.0) {
-        params.min_branch_length = 1e-6;
-        if (tree->getAlnNSite() >= 100000) {
-            params.min_branch_length = 0.1 / (tree->getAlnNSite());
-            tree->num_precision = max((int)ceil(-log10(Params::getInstance().min_branch_length))+1, 6);
-            cout.precision(12);
-            cout << "NOTE: minimal branch length is reduced to " << params.min_branch_length << " for long alignment" << endl;
-            cout.precision(3);
-        }
-    }
->>>>>>> 44cc8f5e
 
 	string original_model = params.model_name;
 
