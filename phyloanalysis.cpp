--- conflicted
+++ resolved
@@ -1791,17 +1791,9 @@
     /********************** Create an initial tree **********************/
     iqtree.computeInitialTree(dist_file, params.SSE);
 
-<<<<<<< HEAD
     if (!iqtree.isBifurcating())
         outError("Tree search does not work with initial multifurcating tree. Please specify `-n 0` to avoid this.");
 
-=======
-    //*** FOR TUNG: This is wrong! a NULL root was already treated correctly
-//    if (params.root == NULL) {
-//    	params.root = iqtree.aln->getSeqName(0).c_str();
-//    	iqtree.setRootNode(params.root);
-//    }
->>>>>>> 52e10c52
    	iqtree.setRootNode(params.root);
 
     /*************** SET UP PARAMETERS and model testing ****************/
@@ -1947,15 +1939,10 @@
         iqtree.doLikelihoodMapping();
         cout << "Likelihood mapping needed " << getRealTime()-lkmap_time << " seconds" << endl << endl;
     }
-<<<<<<< HEAD
     
     // TODO: why is this variable not used? 
     // ANSWER: moved to doTreeSearch
 //    bool finishedCandidateSet = iqtree.getCheckpoint()->getBool("finishedCandidateSet");
-=======
-
-    bool finishedCandidateSet = iqtree.getCheckpoint()->getBool("finishedCandidateSet");
->>>>>>> 52e10c52
     bool finishedInitTree = iqtree.getCheckpoint()->getBool("finishedInitTree");
 
     // now overwrite with random tree
@@ -2027,34 +2014,6 @@
 	double cputime_search_start = getCPUTime();
     double realtime_search_start = getRealTime();
 
-<<<<<<< HEAD
-=======
-    if (params.min_iterations > 0 && !finishedCandidateSet) {
-        double initTime = getCPUTime();
-
-//        if (!params.user_file && (params.start_tree == STT_PARSIMONY || params.start_tree == STT_PLL_PARSIMONY))
-//        {
-        	iqtree.initCandidateTreeSet(params.numInitTrees - iqtree.candidateTrees.size(), params.numNNITrees);
-        	assert(iqtree.candidateTrees.size() != 0);
-        	cout << "Finish initializing candidate tree set. ";
-        	cout << "Number of distinct locally optimal trees: " << iqtree.candidateTrees.size() << endl;
-        	if (params.write_local_optimal_trees) {
-        		printSuboptimalTrees(iqtree, params, ".init_suboptimal_trees");
-        	}
-//        }
-        cout << "Current best tree score: " << iqtree.candidateTrees.getBestScore() << " / CPU time: "
-                << getCPUTime() - initTime << endl;
-	}
-
-    if (finishedCandidateSet) {
-        cout << "CHECKPOINT: Candidate tree set restored, best LogL: " << iqtree.candidateTrees.getBestScore() << endl;
-    } else {
-        iqtree.saveCheckpoint();
-        iqtree.getCheckpoint()->putBool("finishedCandidateSet", true);
-        iqtree.getCheckpoint()->dump(true);
-    }
-
->>>>>>> 52e10c52
     if (params.leastSquareNNI) {
     	iqtree.computeSubtreeDists();
     }
@@ -2611,11 +2570,7 @@
 	if (params.consensus_type == CT_CONSENSUS_TREE)
 		cout << "  Consensus tree:           " << params.out_prefix << ".contree" << endl;
 	cout << endl;
-<<<<<<< HEAD
-    }
-=======
-
->>>>>>> 52e10c52
+    }
     delete model_info;
 }
 
