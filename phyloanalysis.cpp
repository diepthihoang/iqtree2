--- conflicted
+++ resolved
@@ -1,2967 +1,2947 @@
-/***************************************************************************
- *   Copyright (C) 2009 by BUI Quang Minh   *
- *   minh.bui@univie.ac.at   *
- *                                                                         *
- *   This program is free software; you can redistribute it and/or modify  *
- *   it under the terms of the GNU General Public License as published by  *
- *   the Free Software Foundation; either version 2 of the License, or     *
- *   (at your option) any later version.                                   *
- *                                                                         *
- *   This program is distributed in the hope that it will be useful,       *
- *   but WITHOUT ANY WARRANTY; without even the implied warranty of        *
- *   MERCHANTABILITY or FITNESS FOR A PARTICULAR PURPOSE.  See the         *
- *   GNU General Public License for more details.                          *
- *                                                                         *
- *   You should have received a copy of the GNU General Public License     *
- *   along with this program; if not, write to the                         *
- *   Free Software Foundation, Inc.,                                       *
- *   59 Temple Place - Suite 330, Boston, MA  02111-1307, USA.             *
- ***************************************************************************/
-
-#ifdef HAVE_CONFIG_H
-#include <config.h>
-#endif
-#include <iqtree_config.h>
-#include "phylotree.h"
-#include "phylosupertree.h"
-#include "phyloanalysis.h"
-#include "alignment.h"
-#include "superalignment.h"
-#include "iqtree.h"
-#include "gtrmodel.h"
-#include "modeldna.h"
-#include "myreader.h"
-#include "rateheterogeneity.h"
-#include "rategamma.h"
-#include "rateinvar.h"
-#include "rategammainvar.h"
-//#include "modeltest_wrapper.h"
-#include "modelprotein.h"
-#include "modelbin.h"
-#include "modelcodon.h"
-#include "stoprule.h"
-
-#include "mtreeset.h"
-#include "mexttree.h"
-#include "ratemeyerhaeseler.h"
-#include "whtest_wrapper.h"
-#include "partitionmodel.h"
-#include "guidedbootstrap.h"
-#include "modelset.h"
-#include "timeutil.h"
-
-#include "phylolib.h"
-#include "nnisearch.h"
-#include "whtest/eigen_sym.h"
-
-
-//const int DNA_MODEL_NUM = 14;
-double t_begin, t_end;
-
-const int BIN_MODEL_NUM = 2;
-string bin_model_names[BIN_MODEL_NUM] = {"JC2", "GTR2"};
-
-const int DNA_MODEL_NUM = 22;
-string dna_model_names[DNA_MODEL_NUM] = {"JC", "F81", "K80", "HKY", "TNe",
-    "TN", "K81", "K81u", "TPM2", "TPM2u", "TPM3", "TPM3u", "TIMe", "TIM",
-    "TIM2e", "TIM2", "TIM3e", "TIM3", "TVMe", "TVM", "SYM", "GTR"};
-/*string dna_model_names[DNA_MODEL_NUM] ={"JC", "F81", "K80", "HKY", "TNe", "TN", "K81", "K81u", 
- "TIMe", "TIM", "TVMe", "TVM", "SYM", "GTR"};*/
-
-const int AA_MODEL_NUM = 18;
-string aa_model_names[AA_MODEL_NUM] = {"Dayhoff", "mtMAM", "JTT", "WAG",
-    "cpREV", "mtREV", "rtREV", "mtART", "mtZOA", "VT", "LG", "DCMut", "PMB",
-    "HIVb", "HIVw", "JTTDCMut", "FLU", "Blosum62"};
-
-/**
- * print site log likelihoods to a fileExists
- * @param filename output file name
- * @param tree phylogenetic tree
- * @param ptn_lh pattern log-likelihoods, will be computed if NULL
- * @param append TRUE to append to existing file, FALSE otherwise
- * @param linename name of the line, default "Site_Lh" if NULL
- */
-void printSiteLh(const char*filename, PhyloTree *tree, double *ptn_lh = NULL,
-        bool append = false, const char *linename = NULL) {
-    int i;
-    double *pattern_lh;
-    if (!ptn_lh) {
-        pattern_lh = new double[tree->getAlnNPattern()];
-        tree->computePatternLikelihood(pattern_lh);
-    } else
-        pattern_lh = ptn_lh;
-
-    try {
-        ofstream out;
-        out.exceptions(ios::failbit | ios::badbit);
-        if (append) {
-            out.open(filename, ios::out | ios::app);
-        } else {
-            out.open(filename);
-            out << 1 << " " << tree->getAlnNSite() << endl;
-        }
-        IntVector pattern_index;
-        tree->aln->getSitePatternIndex(pattern_index);
-        if (!linename)
-            out << "Site_Lh   ";
-        else {
-            out.width(10);
-            out << left << linename;
-        }
-        for (i = 0; i < tree->getAlnNSite(); i++)
-            out << " " << pattern_lh[pattern_index[i]];
-        out << endl;
-        out.close();
-        if (!append)
-            cout << "Site log-likelihoods printed to " << filename << endl;
-    } catch (ios::failure) {
-        outError(ERR_WRITE_OUTPUT, filename);
-    }
-
-    if (!ptn_lh)
-        delete[] pattern_lh;
-}
-
-/**
- * check if the model file contains correct information
- * @param model_file model file names
- * @param model_name (OUT) vector of model names
- * @param lh_scores (OUT) vector of tree log-likelihoods
- * @param df_vec (OUT) vector of degrees of freedom (or K)
- * @return TRUE if success, FALSE failed.
- */
-bool checkModelFile(string model_file, StrVector &model_names,
-        DoubleVector &lh_scores, IntVector &df_vec) {
-    if (!fileExists(model_file))
-        return false;
-    cout << model_file << " exists, checking this file" << endl;
-    ifstream in;
-    try {
-        in.exceptions(ios::failbit | ios::badbit);
-        in.open(model_file.c_str());
-        in.exceptions(ios::badbit);
-        string str;
-        in >> str;
-        if (str != "Model")
-            throw false;
-        in >> str;
-        if (str != "df")
-            throw false;
-        in >> str;
-        if (str != "LnL")
-            throw false;
-        while (!in.eof()) {
-            in >> str;
-            if (in.eof())
-                break;
-            model_names.push_back(str);
-            int df;
-            double logl;
-            in >> df >> logl;
-            df_vec.push_back(df);
-            lh_scores.push_back(logl);
-            //cout << str << " " << df << " " << logl << endl;
-        }
-        in.clear();
-        // set the failbit again
-        in.exceptions(ios::failbit | ios::badbit);
-        in.close();
-    } catch (bool ret) {
-        in.close();
-        return ret;
-    } catch (ios::failure) {
-        outError("Cannot read file ", model_file);
-    }
-    return true;
-}
-
-/**
- testing the best-fit model
- return in params.freq_type and params.rate_type
- */
-string modelTest(Params &params, PhyloTree *in_tree, vector<ModelInfo> &model_info) {
-    if (in_tree->isSuperTree()) {
-        // select model for each partition
-        return (string) "JC";
-    }
-    int nstates = in_tree->aln->num_states;
-    if (nstates != 2 && nstates != 4 && nstates != 20)
-        outError("Test of best-fit models only works for Binary/DNA/Protein");
-    string fmodel_str = params.out_prefix;
-    fmodel_str += ".model";
-    string sitelh_file = params.out_prefix;
-    sitelh_file += ".sitelh";
-    in_tree->params = &params;
-
-    int num_models =
-            (nstates == 2) ?
-            BIN_MODEL_NUM :
-            ((nstates == 4) ? DNA_MODEL_NUM : AA_MODEL_NUM);
-    int model, rate_type;
-
-    string best_model;
-    StrVector model_names;
-    DoubleVector lh_scores;
-    IntVector df_vec;
-    /* first check the model file */
-    bool ok_model_file = (params.print_site_lh) ? false :
-            checkModelFile(fmodel_str, model_names, lh_scores, df_vec);
-    ok_model_file &= (model_names.size() == num_models * 4);
-    ofstream fmodel;
-    if (!ok_model_file) {
-        model_names.clear();
-        lh_scores.clear();
-        df_vec.clear();
-        fmodel.open(fmodel_str.c_str());
-        if (!fmodel.is_open())
-            outError("cannot write to ", fmodel_str);
-        fmodel << "Model\tdf\tLnL" << endl;
-        fmodel.precision(4);
-        fmodel << fixed;
-    } else {
-        cout << fmodel_str << " seems to be a correct model file" << endl;
-    }
-
-    PhyloTree *tree_homo = new PhyloTree();
-    tree_homo->optimize_by_newton = params.optimize_by_newton;
-    tree_homo->sse = params.SSE;
-    tree_homo->copyPhyloTree(in_tree);
-
-    PhyloTree *tree_hetero = new PhyloTree();
-    tree_hetero->optimize_by_newton = params.optimize_by_newton;
-    tree_hetero->sse = params.SSE;
-    tree_hetero->copyPhyloTree(in_tree);
-
-    RateHeterogeneity * rate_class[4];
-    rate_class[0] = new RateHeterogeneity();
-    rate_class[1] = new RateInvar(-1, NULL);
-    rate_class[2] = new RateGamma(params.num_rate_cats, -1, params.gamma_median,
-            NULL);
-    rate_class[3] = new RateGammaInvar(params.num_rate_cats, -1,
-            params.gamma_median, -1, NULL);
-	GTRModel *subst_model = NULL;
-    if (nstates == 2)
-		subst_model = new ModelBIN("JC2", "", FREQ_UNKNOWN, "", in_tree);
-    else if (nstates == 4)
-		subst_model = new ModelDNA("JC", "", FREQ_UNKNOWN, "", in_tree);
-	else if (nstates == 20)
-		subst_model = new ModelProtein("WAG", "", FREQ_UNKNOWN, "", in_tree);
-	else if (in_tree->aln->codon_table)
-		subst_model = new ModelCodon("GY", "", FREQ_UNKNOWN, "", in_tree);
-
-	assert(subst_model);
-
-    ModelFactory *model_fac = new ModelFactory();
-
-    int ssize = in_tree->aln->getNSite(); // sample size
-    if (params.model_test_sample_size)
-        ssize = params.model_test_sample_size;
-    cout << "Testing " << num_models * 4
-            << ((nstates == 4) ? " DNA" : " protein")
-            << " models (sample size: " << ssize << ") ..." << endl;
-    cout << "Model         -LnL         df AIC          AICc         BIC"
-            << endl;
-
-    if (params.print_site_lh) {
-        ofstream sitelh_out(sitelh_file.c_str());
-        if (!sitelh_out.is_open())
-            outError("Cannot write to file ", sitelh_file);
-        sitelh_out << num_models * 4 << " " << in_tree->getAlnNSite() << endl;
-        sitelh_out.close();
-    }
-
-    double* AIC_scores = new double[num_models * 4];
-    double* AICc_scores = new double[num_models * 4];
-    double* BIC_scores = new double[num_models * 4];
-    double* LogL_scores = new double[num_models * 4];
-    int *model_rank = new int[num_models * 4];
-
-    for (model = 0; model < num_models; model++) {
-        for (rate_type = 0; rate_type <= 3; rate_type += 1) {
-            // initialize tree
-            PhyloTree *tree;
-            if (rate_type == 0) {
-                tree = tree_homo;
-            } else if (rate_type == 1) {
-                tree = tree_homo;
-            } else if (rate_type == 2) {
-                tree = tree_hetero;
-            } else {
-                tree = tree_hetero;
-            }
-            // initialize model
-            subst_model->init(
-                    (nstates == 2) ?
-                    bin_model_names[model].c_str() :
-                    ((nstates == 4) ?
-                    dna_model_names[model].c_str() :
-                    aa_model_names[model].c_str()),
-					"", FREQ_UNKNOWN, "");
-            subst_model->setTree(tree);
-            tree->params = &params;
-
-            tree->setModel(subst_model);
-            // initialize rate
-            tree->setRate(rate_class[rate_type]);
-            rate_class[rate_type]->setTree(tree);
-
-            // initialize model factory
-            tree->setModelFactory(model_fac);
-            model_fac->model = subst_model;
-            model_fac->site_rate = rate_class[rate_type];
-
-            string str;
-            str = subst_model->name;
-            str += rate_class[rate_type]->name;
-
-            // print some infos
-            // clear all likelihood values
-            tree->clearAllPartialLH();
-
-            // optimize model parameters
-            int df = subst_model->getNDim() + rate_class[rate_type]->getNDim() + tree->branchNum;
-            double cur_lh;
-            if (!ok_model_file) {
-                cur_lh = tree->getModelFactory()->optimizeParameters(false,
-                        false);
-                model_names.push_back(str);
-                fmodel << str << "\t" << df << "\t" << cur_lh << endl;
-                const char *model_name = (params.print_site_lh) ? str.c_str() : NULL;
-                if (params.print_site_lh)
-                    printSiteLh(sitelh_file.c_str(), tree, NULL, true, model_name);
-            } else {
-                // sanity check
-                if (str != model_names[model * 4 + rate_type]
-                        || df != df_vec[model * 4 + rate_type])
-                    outError(
-                        "Incorrect model file, please delete it and rerun again: ",
-                        fmodel_str);
-                cur_lh = lh_scores[model * 4 + rate_type];
-            }
-            double AIC_score = -2 * cur_lh + 2 * df;
-            double AICc_score = AIC_score
-                    + 2.0 * df * (df + 1) / (ssize - df - 1);
-            double BIC_score = -2 * cur_lh + df * log(ssize);
-            LogL_scores[model * 4 + rate_type] = cur_lh;
-            AIC_scores[model * 4 + rate_type] = AIC_score;
-            AICc_scores[model * 4 + rate_type] = AICc_score;
-            BIC_scores[model * 4 + rate_type] = BIC_score;
-            cout.width(13);
-            cout << left << str << " ";
-            cout.precision(3);
-            cout << fixed;
-            cout.width(12);
-            cout << -cur_lh << " ";
-            cout.width(2);
-            cout << df << " ";
-            cout.width(12);
-            cout << AIC_score << " ";
-            cout.width(12);
-            cout << AICc_score << " " << BIC_score;
-            cout << endl;
-            tree->setModel(NULL);
-            tree->setModelFactory(NULL);
-            tree->setRate(NULL);
-
-        }
-    }
-    //cout.unsetf(ios::fixed);
-    int model_aic = min_element(AIC_scores, AIC_scores + (num_models * 4)) - AIC_scores;
-    cout << "Akaike Information Criterion:           " << model_names[model_aic]
-            << endl;
-    int model_aicc = min_element(AICc_scores, AICc_scores + (num_models * 4)) - AICc_scores;
-    cout << "Corrected Akaike Information Criterion: "
-            << model_names[model_aicc] << endl;
-    int model_bic = min_element(BIC_scores, BIC_scores + (num_models * 4)) - BIC_scores;
-    cout << "Bayesian Information Criterion:         " << model_names[model_bic]
-            << endl;
-
-    /* computing model weights */
-    double AIC_sum = 0.0, AICc_sum = 0.0, BIC_sum = 0.0;
-    if (params.model_test_criterion == MTC_BIC) {
-        sort_index(BIC_scores, BIC_scores + (num_models * 4), model_rank);
-    } else if (params.model_test_criterion == MTC_AIC) {
-        sort_index(AIC_scores, AIC_scores + (num_models * 4), model_rank);
-    } else {
-        sort_index(AICc_scores, AICc_scores + (num_models * 4), model_rank);
-    }
-
-    for (model = 0; model < num_models * 4; model++) {
-        ModelInfo info;
-        info.name = model_names[model_rank[model]];
-        info.logl = LogL_scores[model_rank[model]];
-        info.AIC_score = AIC_scores[model_rank[model]];
-        info.AICc_score = AICc_scores[model_rank[model]];
-        info.BIC_score = BIC_scores[model_rank[model]];
-        info.AIC_weight = exp(-0.5 * (info.AIC_score - AIC_scores[model_aic]));
-        info.AICc_weight = exp(-0.5 * (info.AICc_score - AICc_scores[model_aicc]));
-        info.BIC_weight = exp(-0.5 * (info.BIC_score - BIC_scores[model_bic]));
-        info.AIC_conf = false;
-        info.AICc_conf = false;
-        info.BIC_conf = false;
-        model_info.push_back(info);
-        AIC_sum += info.AIC_weight;
-        AICc_sum += info.AICc_weight;
-        BIC_sum += info.BIC_weight;
-    }
-
-    vector<ModelInfo>::iterator it;
-    for (it = model_info.begin(); it != model_info.end(); it++) {
-        it->AIC_weight /= AIC_sum;
-        it->AICc_weight /= AICc_sum;
-        it->BIC_weight /= BIC_sum;
-    }
-
-    /* compute confidence set for BIC */
-    AIC_sum = 0.0;
-    AICc_sum = 0.0;
-    BIC_sum = 0.0;
-    for (it = model_info.begin(), model = 0; it != model_info.end(); it++, model++) {
-        BIC_scores[model] = it->BIC_score;
-        AIC_scores[model] = it->AIC_score;
-        AICc_scores[model] = it->AICc_score;
-    }
-    sort_index(BIC_scores, BIC_scores + (num_models * 4), model_rank);
-    for (model = 0; model < num_models * 4; model++) {
-        model_info[model_rank[model]].BIC_conf = true;
-        BIC_sum += model_info[model_rank[model]].BIC_weight;
-        if (BIC_sum > 0.95) break;
-    }
-    /* compute confidence set for AIC */
-    sort_index(AIC_scores, AIC_scores + (num_models * 4), model_rank);
-    for (model = 0; model < num_models * 4; model++) {
-        model_info[model_rank[model]].AIC_conf = true;
-        AIC_sum += model_info[model_rank[model]].AIC_weight;
-        if (AIC_sum > 0.95) break;
-    }
-
-    /* compute confidence set for AICc */
-    sort_index(AICc_scores, AICc_scores + (num_models * 4), model_rank);
-    for (model = 0; model < num_models * 4; model++) {
-        model_info[model_rank[model]].AICc_conf = true;
-        AICc_sum += model_info[model_rank[model]].AICc_weight;
-        if (AICc_sum > 0.95) break;
-    }
-
-    delete [] model_rank;
-    delete [] LogL_scores;
-    delete [] BIC_scores;
-    delete [] AICc_scores;
-    delete [] AIC_scores;
-    switch (params.model_test_criterion) {
-        case MTC_AIC:
-            best_model = model_names[model_aic];
-            break;
-        case MTC_AICC:
-            best_model = model_names[model_aicc];
-            break;
-        case MTC_BIC:
-            best_model = model_names[model_bic];
-            break;
-    }
-    delete model_fac;
-    delete subst_model;
-    for (rate_type = 3; rate_type >= 0; rate_type--)
-        delete rate_class[rate_type];
-    delete tree_hetero;
-    delete tree_homo;
-
-    if (!ok_model_file)
-        fmodel.close();
-    cout << "Best-fit model: " << best_model << endl;
-    if (params.print_site_lh)
-        cout << "Site log-likelihoods per model printed to " << sitelh_file << endl;
-    return best_model;
-}
-
-struct TreeInfo {
-    double logl; // log likelihood
-    double se; // standard error of deltaL (logl difference to max), or square root of variance
-    double rell_bp; // bootstrap proportion by RELL method
-    bool rell_confident; // confidence set for RELL-BP
-    double sh_pvalue; // p-value by Shimodaira-Hasegawa test
-    double wsh_pvalue; // p-value by weighted Shimodaira-Hasegawa test
-    double kh_pvalue; // p-value by Kishino-Hasegawa test
-    double wkh_pvalue; // p-value by weighted Kishino-Hasegawa test
-    double elw_value; // ELW - expected likelihood weights test
-    bool elw_confident; // to represent confidence set of ELW test
-};
-
-int countDistinctTrees(const char *filename, bool rooted, IQTree *tree, IntVector &distinct_ids) {
-    StringIntMap treels;
-    try {
-        ifstream in;
-        in.exceptions(ios::failbit | ios::badbit);
-        in.open(filename);
-        // remove the failbit
-        in.exceptions(ios::badbit);
-        int tree_id;
-        for (tree_id = 0; !in.eof(); tree_id++) {
-            tree->freeNode();
-            tree->readTree(in, rooted);
-            tree->setAlignment(tree->aln);
-            tree->setRootNode((char*) tree->aln->getSeqName(0).c_str());
-            StringIntMap::iterator it = treels.end();
-            ostringstream ostr;
-            tree->printTree(ostr, WT_TAXON_ID | WT_SORT_TAXA);
-            it = treels.find(ostr.str());
-            if (it != treels.end()) { // already in treels
-                distinct_ids.push_back(it->second);
-            } else {
-                distinct_ids.push_back(-1);
-                treels[ostr.str()] = tree_id;
-            }
-            char ch;
-            in.exceptions(ios::goodbit);
-            (in) >> ch;
-            if (in.eof()) break;
-            in.unget();
-            in.exceptions(ios::failbit | ios::badbit);
-
-        }
-        in.close();
-    } catch (ios::failure) {
-        outError("Cannot read file ", filename);
-    }
-    return treels.size();
-}
-
-//const double TOL_RELL_SCORE = 0.01;
-
-void evaluateTrees(Params &params, IQTree *tree, vector<TreeInfo> &info, IntVector &distinct_ids)
-{
-    if (!params.treeset_file)
-        return;
-    cout << endl;
-    //MTreeSet trees(params.treeset_file, params.is_rooted, params.tree_burnin, params.tree_max_count);
-    cout << "Reading trees in " << params.treeset_file << " ..." << endl;
-    int ntrees = countDistinctTrees(params.treeset_file, params.is_rooted, tree, distinct_ids);
-    if (ntrees < distinct_ids.size()) {
-        cout << "WARNING: " << distinct_ids.size() << " trees detected but only " << ntrees << " distinct trees will be evaluated" << endl;
-    } else {
-        cout << ntrees << " distinct trees detected" << endl;
-    }
-    if (ntrees == 0) return;
-    ifstream in(params.treeset_file);
-
-    //if (trees.size() == 1) return;
-    string tree_file = params.treeset_file;
-    tree_file += ".trees";
-    ofstream treeout;
-    //if (!params.fixed_branch_length) {
-    treeout.open(tree_file.c_str());
-    //}
-    string score_file = params.treeset_file;
-    score_file += ".treelh";
-    ofstream scoreout;
-    if (params.print_tree_lh)
-        scoreout.open(score_file.c_str());
-    string site_lh_file = params.treeset_file;
-    site_lh_file += ".sitelh";
-    if (params.print_site_lh) {
-        ofstream site_lh_out(site_lh_file.c_str());
-        site_lh_out << ntrees << " " << tree->getAlnNSite() << endl;
-        site_lh_out.close();
-    }
-
-    double time_start = getCPUTime();
-
-    int *boot_samples = NULL;
-    int boot;
-    //double *saved_tree_lhs = NULL;
-    double *tree_lhs = NULL;
-    double *pattern_lh = NULL;
-    double *pattern_lhs = NULL;
-    double *orig_tree_lh = NULL;
-    double *max_lh = NULL;
-    double *lhdiff_weights = NULL;
-    int nptn = tree->getAlnNPattern();
-    if (params.topotest_replicates && ntrees > 1) {
-        size_t mem_size = (size_t) params.topotest_replicates * nptn * sizeof (int) +
-                ntrees * params.topotest_replicates * sizeof (double) +
-                (nptn + ntrees * 3 + params.topotest_replicates * 2) * sizeof (double) +
-                ntrees * sizeof (TreeInfo) +
-                params.do_weighted_test * (ntrees * nptn * sizeof (double) +ntrees * ntrees * sizeof (double));
-        cout << "Note: " << ((double) mem_size / 1024) / 1024 << " MB of RAM required!" << endl;
-        if (mem_size > getMemorySize() - 100000)
-            outWarning("The required memory does not fit in RAM!");
-        cout << "Creating " << params.topotest_replicates << " bootstrap replicates..." << endl;
-        if (!(boot_samples = new int [params.topotest_replicates * nptn]))
-            outError(ERR_NO_MEMORY);
-        for (boot = 0; boot < params.topotest_replicates; boot++)
-            tree->aln->createBootstrapAlignment(boot_samples + (boot * nptn));
-        //if (!(saved_tree_lhs = new double [ntrees * params.topotest_replicates]))
-        //	outError(ERR_NO_MEMORY);
-        if (!(tree_lhs = new double [ntrees * params.topotest_replicates]))
-            outError(ERR_NO_MEMORY);
-        if (params.do_weighted_test) {
-            if (!(lhdiff_weights = new double [ntrees * ntrees]))
-                outError(ERR_NO_MEMORY);
-            if (!(pattern_lhs = new double[ntrees * nptn]))
-                outError(ERR_NO_MEMORY);
-        }
-        if (!(pattern_lh = new double[nptn]))
-            outError(ERR_NO_MEMORY);
-        if (!(orig_tree_lh = new double[ntrees]))
-            outError(ERR_NO_MEMORY);
-        if (!(max_lh = new double[params.topotest_replicates]))
-            outError(ERR_NO_MEMORY);
-    }
-    int tree_index, tid, tid2;
-    info.resize(ntrees);
-    //for (MTreeSet::iterator it = trees.begin(); it != trees.end(); it++, tree_index++) {
-    for (tree_index = 0, tid = 0; tree_index < distinct_ids.size(); tree_index++) {
-
-        cout << "Tree " << tree_index + 1;
-        if (distinct_ids[tree_index] >= 0) {
-            cout << " / identical to tree " << distinct_ids[tree_index] + 1 << endl;
-            // ignore tree
-            char ch;
-            do {
-                in >> ch;
-            } while (!in.eof() && ch != ';');
-            continue;
-        }
-        tree->freeNode();
-        tree->readTree(in, params.is_rooted);
-        tree->setAlignment(tree->aln);
-        tree->initializeAllPartialLh();
-        tree->fixNegativeBranch(false);
-        if (tree->isSuperTree())
-            ((PhyloSuperTree*) tree)->mapTrees();
-        if (!params.fixed_branch_length) {
-            tree->curScore = tree->optimizeAllBranches(100, 0.001);
-        } else {
-            tree->curScore = tree->computeLikelihood();
-        }
-        treeout << "[ tree " << tree_index + 1 << " lh=" << tree->curScore << " ]";
-        tree->printTree(treeout);
-        treeout << endl;
-        if (params.print_tree_lh)
-            scoreout << tree->curScore << endl;
-
-        cout << " / LogL: " << tree->curScore << endl;
-
-        if (pattern_lh) {
-            tree->computePatternLikelihood(pattern_lh, &(tree->curScore));
-            if (params.do_weighted_test)
-                memcpy(pattern_lhs + tid * nptn, pattern_lh, nptn * sizeof (double));
-        }
-        if (params.print_site_lh) {
-            string tree_name = "Tree" + convertIntToString(tree_index + 1);
-            printSiteLh(site_lh_file.c_str(), tree, pattern_lh, true, tree_name.c_str());
-        }
-        info[tid].logl = tree->curScore;
-
-        if (!params.topotest_replicates || ntrees <= 1) {
-            tid++;
-            continue;
-        }
-        // now compute RELL scores
-        orig_tree_lh[tid] = tree->curScore;
-        double *tree_lhs_offset = tree_lhs + (tid * params.topotest_replicates);
-        for (boot = 0; boot < params.topotest_replicates; boot++) {
-            double lh = 0.0;
-            int *this_boot_sample = boot_samples + (boot * nptn);
-            for (int ptn = 0; ptn < nptn; ptn++)
-                lh += pattern_lh[ptn] * this_boot_sample[ptn];
-            tree_lhs_offset[boot] = lh;
-        }
-        tid++;
-    }
-
-    assert(tid == ntrees);
-
-    if (params.topotest_replicates && ntrees > 1) {
-        double *tree_probs = new double[ntrees];
-        memset(tree_probs, 0, ntrees * sizeof (double));
-        int *tree_ranks = new int[ntrees];
-
-        /* perform RELL BP method */
-        cout << "Performing RELL test..." << endl;
-        int *maxtid = new int[params.topotest_replicates];
-        double *maxL = new double[params.topotest_replicates];
-		int *maxcount = new int[params.topotest_replicates];
-        memset(maxtid, 0, params.topotest_replicates * sizeof (int));
-        memcpy(maxL, tree_lhs, params.topotest_replicates * sizeof (double));
-		for (boot = 0; boot < params.topotest_replicates; boot++)
-			maxcount[boot] = 1;
-        for (tid = 1; tid < ntrees; tid++) {
-            double *tree_lhs_offset = tree_lhs + (tid * params.topotest_replicates);
-            for (boot = 0; boot < params.topotest_replicates; boot++)
-				if (tree_lhs_offset[boot] > maxL[boot] + params.ufboot_epsilon) {
-                    maxL[boot] = tree_lhs_offset[boot];
-                    maxtid[boot] = tid;
-					maxcount[boot] = 1;
-				} else if (tree_lhs_offset[boot] > maxL[boot] - params.ufboot_epsilon &&
-						random_double() <= 1.0/(maxcount[boot]+1)) {
-					maxL[boot] = max(maxL[boot],tree_lhs_offset[boot]);
-					maxtid[boot] = tid;
-					maxcount[boot]++;
-                }
-        }
-        for (boot = 0; boot < params.topotest_replicates; boot++)
-            tree_probs[maxtid[boot]] += 1.0;
-        for (tid = 0; tid < ntrees; tid++) {
-            tree_probs[tid] /= params.topotest_replicates;
-            info[tid].rell_confident = false;
-            info[tid].rell_bp = tree_probs[tid];
-        }
-        sort_index(tree_probs, tree_probs + ntrees, tree_ranks);
-        double prob_sum = 0.0;
-        // obtain the confidence set
-        for (tid = ntrees - 1; tid >= 0; tid--) {
-            info[tree_ranks[tid]].rell_confident = true;
-            prob_sum += tree_probs[tree_ranks[tid]];
-            if (prob_sum > 0.95) break;
-        }
-
-        // sanity check
-        for (tid = 0, prob_sum = 0.0; tid < ntrees; tid++)
-            prob_sum += tree_probs[tid];
-        if (fabs(prob_sum - 1.0) > 0.01)
-            outError("Internal error: Wrong ", __func__);
-
-		delete [] maxcount;
-        delete [] maxL;
-        delete [] maxtid;
-
-        /* now do the SH test */
-        cout << "Performing KH and SH test..." << endl;
-        // SH centering step
-        for (boot = 0; boot < params.topotest_replicates; boot++)
-            max_lh[boot] = -DBL_MAX;
-        double *avg_lh = new double[ntrees];
-        for (tid = 0; tid < ntrees; tid++) {
-            avg_lh[tid] = 0.0;
-            double *tree_lhs_offset = tree_lhs + (tid * params.topotest_replicates);
-            for (boot = 0; boot < params.topotest_replicates; boot++)
-                avg_lh[tid] += tree_lhs_offset[boot];
-            avg_lh[tid] /= params.topotest_replicates;
-            for (boot = 0; boot < params.topotest_replicates; boot++) {
-                max_lh[boot] = max(max_lh[boot], tree_lhs_offset[boot] - avg_lh[tid]);
-            }
-        }
-
-        double orig_max_lh = orig_tree_lh[0];
-        int orig_max_id = 0;
-        double orig_2ndmax_lh = -DBL_MAX;
-        int orig_2ndmax_id = -1;
-        // find the max tree ID
-        for (tid = 1; tid < ntrees; tid++)
-            if (orig_max_lh < orig_tree_lh[tid]) {
-                orig_max_lh = orig_tree_lh[tid];
-                orig_max_id = tid;
-            }
-        // find the 2nd max tree ID
-        for (tid = 0; tid < ntrees; tid++)
-            if (tid != orig_max_id && orig_2ndmax_lh < orig_tree_lh[tid]) {
-                orig_2ndmax_lh = orig_tree_lh[tid];
-                orig_2ndmax_id = tid;
-            }
-
-
-        // SH compute p-value
-        for (tid = 0; tid < ntrees; tid++) {
-            double *tree_lhs_offset = tree_lhs + (tid * params.topotest_replicates);
-            // SH compute original deviation from max_lh
-            info[tid].kh_pvalue = 0.0;
-            info[tid].sh_pvalue = 0.0;
-            int max_id = (tid != orig_max_id) ? orig_max_id : orig_2ndmax_id;
-            double orig_diff = orig_tree_lh[max_id] - orig_tree_lh[tid] - avg_lh[tid];
-            double *max_kh = tree_lhs + (max_id * params.topotest_replicates);
-            for (boot = 0; boot < params.topotest_replicates; boot++) {
-                if (max_lh[boot] - tree_lhs_offset[boot] > orig_diff)
-                    info[tid].sh_pvalue += 1.0;
-                //double max_kh_here = max(max_kh[boot]-avg_lh[max_id], tree_lhs_offset[boot]-avg_lh[tid]);
-                double max_kh_here = (max_kh[boot] - avg_lh[max_id]);
-                if (max_kh_here - tree_lhs_offset[boot] > orig_diff)
-                    info[tid].kh_pvalue += 1.0;
-            }
-            info[tid].sh_pvalue /= params.topotest_replicates;
-            info[tid].kh_pvalue /= params.topotest_replicates;
-        }
-
-        if (params.do_weighted_test) {
-
-            cout << "Computing pairwise logl difference variance ..." << endl;
-            /* computing lhdiff_weights as 1/sqrt(lhdiff_variance) */
-            for (tid = 0; tid < ntrees; tid++) {
-                double *pattern_lh1 = pattern_lhs + (tid * nptn);
-                lhdiff_weights[tid * ntrees + tid] = 0.0;
-                for (tid2 = tid + 1; tid2 < ntrees; tid2++) {
-                    double lhdiff_variance = tree->computeLogLDiffVariance(pattern_lh1, pattern_lhs + (tid2 * nptn));
-                    lhdiff_weights[tid * ntrees + tid2] = 1.0 / sqrt(lhdiff_variance);
-                    lhdiff_weights[tid2 * ntrees + tid] = lhdiff_weights[tid * ntrees + tid2];
-                }
-            }
-
-            // Weighted KH and SH test
-            cout << "Performing WKH and WSH test..." << endl;
-            for (tid = 0; tid < ntrees; tid++) {
-                double *tree_lhs_offset = tree_lhs + (tid * params.topotest_replicates);
-                info[tid].wkh_pvalue = 0.0;
-                info[tid].wsh_pvalue = 0.0;
-                double worig_diff = -DBL_MAX;
-                int max_id = -1;
-                for (tid2 = 0; tid2 < ntrees; tid2++)
-                    if (tid2 != tid) {
-                        double wdiff = (orig_tree_lh[tid2] - orig_tree_lh[tid]) * lhdiff_weights[tid * ntrees + tid2];
-                        if (wdiff > worig_diff) {
-                            worig_diff = wdiff;
-                            max_id = tid2;
-                        }
-                    }
-                for (boot = 0; boot < params.topotest_replicates; boot++) {
-                    double wmax_diff = -DBL_MAX;
-                    for (tid2 = 0; tid2 < ntrees; tid2++)
-                        if (tid2 != tid)
-                            wmax_diff = max(wmax_diff,
-                                (tree_lhs[tid2 * params.topotest_replicates + boot] - avg_lh[tid2] -
-                                tree_lhs_offset[boot] + avg_lh[tid]) * lhdiff_weights[tid * ntrees + tid2]);
-                    if (wmax_diff > worig_diff)
-                        info[tid].wsh_pvalue += 1.0;
-                    wmax_diff = (tree_lhs[max_id * params.topotest_replicates + boot] - avg_lh[max_id] -
-                            tree_lhs_offset[boot] + avg_lh[tid]);
-                    if (wmax_diff > orig_tree_lh[max_id] - orig_tree_lh[tid])
-                        info[tid].wkh_pvalue += 1.0;
-                }
-                info[tid].wsh_pvalue /= params.topotest_replicates;
-                info[tid].wkh_pvalue /= params.topotest_replicates;
-            }
-        }
-        /* now to ELW - Expected Likelihood Weight method */
-        cout << "Performing ELW test..." << endl;
-
-        for (boot = 0; boot < params.topotest_replicates; boot++)
-            max_lh[boot] = -DBL_MAX;
-        for (tid = 0; tid < ntrees; tid++) {
-            double *tree_lhs_offset = tree_lhs + (tid * params.topotest_replicates);
-            for (boot = 0; boot < params.topotest_replicates; boot++)
-                max_lh[boot] = max(max_lh[boot], tree_lhs_offset[boot]);
-        }
-        double *sumL = new double[params.topotest_replicates];
-        memset(sumL, 0, sizeof (double) * params.topotest_replicates);
-        for (tid = 0; tid < ntrees; tid++) {
-            double *tree_lhs_offset = tree_lhs + (tid * params.topotest_replicates);
-            for (boot = 0; boot < params.topotest_replicates; boot++) {
-                tree_lhs_offset[boot] = exp(tree_lhs_offset[boot] - max_lh[boot]);
-                sumL[boot] += tree_lhs_offset[boot];
-            }
-        }
-        for (tid = 0; tid < ntrees; tid++) {
-            double *tree_lhs_offset = tree_lhs + (tid * params.topotest_replicates);
-            tree_probs[tid] = 0.0;
-            for (boot = 0; boot < params.topotest_replicates; boot++) {
-                tree_probs[tid] += (tree_lhs_offset[boot] / sumL[boot]);
-            }
-            tree_probs[tid] /= params.topotest_replicates;
-            info[tid].elw_confident = false;
-            info[tid].elw_value = tree_probs[tid];
-        }
-
-        sort_index(tree_probs, tree_probs + ntrees, tree_ranks);
-        prob_sum = 0.0;
-        // obtain the confidence set
-        for (tid = ntrees - 1; tid >= 0; tid--) {
-            info[tree_ranks[tid]].elw_confident = true;
-            prob_sum += tree_probs[tree_ranks[tid]];
-            if (prob_sum > 0.95) break;
-        }
-
-        // sanity check
-        for (tid = 0, prob_sum = 0.0; tid < ntrees; tid++)
-            prob_sum += tree_probs[tid];
-        if (fabs(prob_sum - 1.0) > 0.01)
-            outError("Internal error: Wrong ", __func__);
-        delete [] sumL;
-
-        delete [] tree_ranks;
-        delete [] tree_probs;
-
-    }
-    if (max_lh)
-        delete [] max_lh;
-    if (orig_tree_lh)
-        delete [] orig_tree_lh;
-    if (pattern_lh)
-        delete [] pattern_lh;
-    if (pattern_lhs)
-        delete [] pattern_lhs;
-    if (lhdiff_weights)
-        delete [] lhdiff_weights;
-    if (tree_lhs)
-        delete [] tree_lhs;
-    //if (saved_tree_lhs)
-    //	delete [] saved_tree_lhs;
-    if (boot_samples)
-        delete [] boot_samples;
-
-    if (params.print_tree_lh) {
-        scoreout.close();
-    }
-
-    treeout.close();
-    in.close();
-
-    cout << "Time for evaluating all trees: " << getCPUTime() - time_start << " sec." << endl;
-
-}
-
-void evaluateTrees(Params &params, IQTree *tree) {
-    vector<TreeInfo> info;
-    IntVector distinct_ids;
-    evaluateTrees(params, tree, info, distinct_ids);
-}
-
-void reportReferences(ofstream &out, string &original_model) {
-    out
-            << "Bui Quang Minh, Minh Anh Thi Nguyen, and Arndt von Haeseler (2013) Ultrafast"
-            << endl << "approximation for phylogenetic bootstrap. Mol. Biol. Evol., in press."
-            << endl
-            /*
-            << endl << "Lam-Tung Nguyen, Heiko A. Schmidt, Bui Quang Minh, and Arndt von Haeseler (2012)"
-            << endl
-            << "IQ-TREE: Efficient algorithm for phylogenetic inference by maximum likelihood"
-            << endl << "and important quartet puzzling. In prep." << endl*/
-            << endl << "For the original IQPNNI algorithm please cite: " << endl
-            << endl
-            << "Le Sy Vinh and Arndt von Haeseler (2004) IQPNNI: moving fast through tree space"
-            << endl
-            << "and stopping in time. Mol. Biol. Evol., 21(8):1565-1571."
-            << endl << endl;
-    /*		"*** If you use the parallel version, please cite: " << endl << endl <<
-     "Bui Quang Minh, Le Sy Vinh, Arndt von Haeseler, and Heiko A. Schmidt (2005)" << endl <<
-     "pIQPNNI - parallel reconstruction of large maximum likelihood phylogenies." << endl <<
-     "Bioinformatics, 21:3794-3796." << endl << endl;*/
-
-    // 	if (original_model == "TEST" || original_model == "TESTONLY")
-    // 		out << "Since you used Modeltest please also cite Posada and Crandall (1998)" << endl << endl;
-}
-
-void reportAlignment(ofstream &out, Alignment &alignment) {
-    out << "Input data: " << alignment.getNSeq() << " sequences with "
-            << alignment.getNSite() << " "
-            << ((alignment.num_states == 2) ?
-            "binary" :
-					((alignment.num_states == 4) ? "nucleotide" : (alignment.num_states == 20) ? "amino-acid" : "codon"))
-            << " sites" << endl << "Number of constant sites: "
-            << round(alignment.frac_const_sites * alignment.getNSite())
-            << " (= " << alignment.frac_const_sites * 100 << "% of all sites)"
-            << endl << "Number of site patterns: " << alignment.size() << endl
-            << endl;
-}
-
-void reportModelSelection(ofstream &out, Params &params, vector<ModelInfo> &model_info) {
-
-    out << "Best-fit model according to "
-            << ((params.model_test_criterion == MTC_BIC) ? "BIC" :
-            ((params.model_test_criterion == MTC_AIC) ? "AIC" : "AICc"))
-            << ": " << model_info[0].name << endl << endl;
-
-    out << "List of models sorted by "
-            << ((params.model_test_criterion == MTC_BIC) ? "BIC" :
-            ((params.model_test_criterion == MTC_AIC) ? "AIC" : "AICc"))
-            << " scores: " << endl << endl;
-    out << "Model             LogL        AIC       w-AIC     AICc     w-AICc      BIC      w-BIC" << endl
-		<< "----------------------------------------------------------------------------------------" << endl;
-    for (vector<ModelInfo>::iterator it = model_info.begin(); it != model_info.end(); it++) {
-        out.width(13);
-        out << left << it->name << " ";
-        out.width(11);
-        out << right << it->logl << " ";
-        out.width(11);
-        out << it->AIC_score << ((it->AIC_conf) ? " + " : " - ") << it->AIC_weight << " ";
-        out.width(11);
-        out << it->AICc_score << ((it->AICc_conf) ? " + " : " - ") << it->AICc_weight << " ";
-        out.width(11);
-        out << it->BIC_score << ((it->BIC_conf) ? " + " : " - ") << it->BIC_weight;
-        out << endl;
-    }
-    out << endl;
-    out << "AIC, w-AIC   : Akaike information criterion scores and weights." << endl
-            << "AICc, w-AICc : Corrected AIC scores and weights." << endl
-            << "BIC, w-BIC   : Bayesian information criterion scores and weights." << endl << endl
-
-            << "Plus signs denote the 95% confidence sets." << endl
-            << "Minus signs denote significant exclusion." << endl;
-    out << endl;
-}
-
-void reportModel(ofstream &out, PhyloTree &tree) {
-    int i, j;
-    out << "Model of substitution: " << tree.getModel()->name << endl << endl;
-    out << "Rate parameter R:" << endl << endl;
-
-    double *rate_mat = new double[tree.aln->num_states * tree.aln->num_states];
-    if (!tree.getModel()->isSiteSpecificModel())
-        tree.getModel()->getRateMatrix(rate_mat);
-    else
-        ((ModelSet*) tree.getModel())->front()->getRateMatrix(rate_mat);
-    int k;
-    if (tree.aln->num_states > 4)
-        out << fixed;
-    if (tree.getModel()->isReversible()) {
-        for (i = 0, k = 0; i < tree.aln->num_states - 1; i++)
-            for (j = i + 1; j < tree.aln->num_states; j++, k++) {
-				out << "  " << tree.aln->convertStateBackStr(i) << "-"
-						<< tree.aln->convertStateBackStr(j) << ": " << rate_mat[k];
-                if (tree.aln->num_states <= 4)
-                    out << endl;
-                else if (k % 5 == 4)
-                    out << endl;
-            }
-    } else { // non-reversible model
-        for (i = 0, k = 0; i < tree.aln->num_states; i++)
-            for (j = 0; j < tree.aln->num_states; j++)
-                if (i != j) {
-					out << "  " << tree.aln->convertStateBackStr(i) << "-"
-							<< tree.aln->convertStateBackStr(j) << ": "
-                            << rate_mat[k];
-                    if (tree.aln->num_states <= 4)
-                        out << endl;
-                    else if (k % 5 == 4)
-                        out << endl;
-                    k++;
-                }
-
-    }
-
-    if (tree.aln->num_states > 4)
-        out << endl;
-    out.unsetf(ios_base::fixed);
-    delete[] rate_mat;
-
-    out << endl << "State frequencies: ";
-    if (tree.getModel()->isSiteSpecificModel())
-        out << "(site specific frequencies)" << endl << endl;
-    else {
-        if (!tree.getModel()->isReversible())
-            out << "(inferred from Q matrix)" << endl;
-        else
-            switch (tree.getModel()->getFreqType()) {
-                case FREQ_EMPIRICAL:
-                    out << "(empirical counts from alignment)" << endl;
-                    break;
-                case FREQ_ESTIMATE:
-                    out << "(estimated with maximum likelihood)" << endl;
-                    break;
-                case FREQ_USER_DEFINED:
-                    out << "(user-defined)" << endl;
-                    break;
-                case FREQ_EQUAL:
-                    out << "(equal frequencies)" << endl;
-                    break;
-                default:
-                    break;
-            }
-        out << endl;
-
-        double *state_freqs = new double[tree.aln->num_states];
-        tree.getModel()->getStateFrequency(state_freqs);
-        for (i = 0; i < tree.aln->num_states; i++)
-			out << "  pi(" << tree.aln->convertStateBackStr(i) << ") = "
-            << state_freqs[i] << endl;
-        delete[] state_freqs;
-        out << endl;
-		if (tree.aln->num_states <= 20) {
-        // report Q matrix
-        double *q_mat = new double[tree.aln->num_states * tree.aln->num_states];
-        tree.getModel()->getQMatrix(q_mat);
-
-        out << "Rate matrix Q:" << endl << endl;
-        for (i = 0, k = 0; i < tree.aln->num_states; i++) {
-				out << "  " << tree.aln->convertStateBackStr(i);
-            for (j = 0; j < tree.aln->num_states; j++, k++) {
-                out << "  ";
-                out.width(8);
-                out << q_mat[k];
-            }
-            out << endl;
-        }
-        out << endl;
-        delete[] q_mat;
-    }
-}
-}
-
-void reportRate(ofstream &out, PhyloTree &tree) {
-    int i;
-    RateHeterogeneity *rate_model = tree.getRate();
-    out << "Model of rate heterogeneity: " << rate_model->full_name << endl;
-    rate_model->writeInfo(out);
-
-    if (rate_model->getNDiscreteRate() > 1 || rate_model->getPInvar() > 0.0) {
-        out << endl << " Category  Relative_rate  Proportion" << endl;
-        if (rate_model->getPInvar() > 0.0)
-            out << "  0         0              " << rate_model->getPInvar()
-            << endl;
-        int cats = rate_model->getNDiscreteRate();
-        DoubleVector prop;
-        if (rate_model->getGammaShape() > 0 || rate_model->getPtnCat(0) < 0)
-            prop.resize(cats,
-                (1.0 - rate_model->getPInvar()) / rate_model->getNRate());
-        else {
-            prop.resize(cats, 0.0);
-            for (i = 0; i < tree.aln->getNPattern(); i++)
-                prop[rate_model->getPtnCat(i)] += tree.aln->at(i).frequency;
-            for (i = 0; i < cats; i++)
-                prop[i] /= tree.aln->getNSite();
-        }
-        for (i = 0; i < cats; i++) {
-            out << "  " << i + 1 << "         ";
-            out.width(14);
-            out << left << rate_model->getRate(i) << " " << prop[i];
-            out << endl;
-        }
-    }
-    /*
-     if (rate_model->getNDiscreteRate() > 1 || rate_model->isSiteSpecificRate())
-     out << endl << "See file " << rate_file << " for site-specific rates and categories" << endl;*/
-    out << endl;
-}
-
-void reportTree(ofstream &out, Params &params, PhyloTree &tree, double tree_lh,
-        double lh_variance) {
-    double epsilon = 1.0 / tree.getAlnNSite();
-    double totalLen = tree.treeLength();
-    out << "Total tree length = " << totalLen << endl;
-    double totalLenInternal = tree.treeLengthInternal(epsilon);
-    out << "Total internal tree length = " << totalLenInternal << endl;
-    out << "Total internal branch length / Total tree length = "
-            << totalLenInternal / totalLen << endl;
-    out << "ZERO BRANCH EPSILON = " << epsilon << endl;
-    int zero_branches = tree.countZeroBranches(NULL, NULL, epsilon);
-    if (zero_branches > 0) {
-        int zero_internal_branches = tree.countZeroInternalBranches(NULL, NULL,
-                epsilon);
-        out << "WARNING: " << zero_branches
-                << " branches of ZERO lengths and should be treated with caution!"
-                << endl;
-        out << "WARNING: " << zero_internal_branches
-                << " internal branches of ZERO lengths and should be treated with caution"
-                << endl;
-        cout << endl << "WARNING: " << zero_branches
-                << " branches of ZERO lengths and should be treated with caution!"
-                << endl;
-        out << "         Such branches are denoted by '***' in the figure"
-                << endl << endl;
-    }
-    tree.sortTaxa();
-    //tree.setExtendedFigChar();
-    tree.drawTree(out);
-
-    out << "Log-likehood of the tree: " << fixed << tree_lh << " (s.e. "
-            << sqrt(lh_variance) << ")" << endl
-            << "Unconstrained log-likelihood (without tree): "
-            << tree.aln->computeUnconstrainedLogL() << endl
-            << "Total tree length: " << tree.treeLength() << endl << endl
-            << "Tree in newick format:" << endl << endl;
-
-    tree.printTree(out, WT_BR_LEN | WT_BR_LEN_FIXED_WIDTH | WT_SORT_TAXA);
-
-    out << endl << endl;
-}
-
-void reportCredits(ofstream &out) {
-    out << "CREDITS" << endl << "-------" << endl << endl
-            << "Some parts of the code were taken from the following packages/libraries:"
-            << endl << endl
-            << "Schmidt HA, Strimmer K, Vingron M, and von Haeseler A (2002)" << endl
-            << "TREE-PUZZLE: maximum likelihood phylogenetic analysis using quartets" << endl
-            << "and parallel computing. Bioinformatics, 18(3):502-504." << endl << endl
-
-            //<< "The source code to construct the BIONJ tree were taken from BIONJ software:"
-            //<< endl << endl
-            << "Gascuel O (1997) BIONJ: an improved version of the NJ algorithm" << endl
-            << "based on a simple model of sequence data. Mol. Bio. Evol., 14:685-695." << endl << endl
-
-            //<< "The Nexus file parser was taken from the Nexus Class Library:"
-            //<< endl << endl
-            << "Paul O. Lewis (2003) NCL: a C++ class library for interpreting data files in" << endl
-            << "NEXUS format. Bioinformatics, 19(17):2330-2331." << endl << endl
-
-            << "Mascagni M and Srinivasan A (2000) Algorithm 806: SPRNG: A Scalable Library" << endl
-            << "for Pseudorandom Number Generation. ACM Transactions on Mathematical Software," << endl
-            << "26: 436-461." << endl << endl
-
-            << "Guennebaud G, Jacob B, et al. (2010) Eigen v3. http://eigen.tuxfamily.org" << endl << endl;
-    /*
-    << "The Modeltest 3.7 source codes were taken from:" << endl << endl
-    << "David Posada and Keith A. Crandall (1998) MODELTEST: testing the model of"
-    << endl << "DNA substitution. Bioinformatics, 14(9):817-8." << endl
-     */
-}
-
-void reportPhyloAnalysis(Params &params, string &original_model,
-        Alignment &alignment, IQTree &tree, vector<ModelInfo> &model_info) {
-    string outfile = params.out_prefix;
-
-    outfile += ".iqtree";
-    try {
-        ofstream out;
-        out.exceptions(ios::failbit | ios::badbit);
-        out.open(outfile.c_str());
-        out << "IQ-TREE " << iqtree_VERSION_MAJOR << "." << iqtree_VERSION_MINOR
-                << "." << iqtree_VERSION_PATCH << " built " << __DATE__ << endl
-                << endl;
-        if (params.partition_file)
-            out << "Partition file name: " << params.partition_file << endl;
-        if (params.aln_file)
-            out << "Input file name: " << params.aln_file << endl;
-
-        if (params.user_file)
-            out << "User tree file name: " << params.user_file << endl;
-        out << "Type of analysis: ";
-        if (params.compute_ml_tree)
-            out << "tree reconstruction";
-        if (params.num_bootstrap_samples > 0) {
-            if (params.compute_ml_tree)
-                out << " + ";
-            out << "non-parametric bootstrap (" << params.num_bootstrap_samples
-                    << " replicates)";
-        }
-        out << endl;
-        out << "Random seed number: " << params.ran_seed << endl << endl;
-        out << "REFERENCES" << endl << "----------" << endl << endl;
-        reportReferences(out, original_model);
-
-        out << "SEQUENCE ALIGNMENT" << endl << "------------------" << endl
-                << endl;
-        if (tree.isSuperTree()) {
-            out << "Input data: " << alignment.getNSeq() << " taxa with "
-                    << alignment.getNSite() << " partitions" << endl << endl;
-            PhyloSuperTree *stree = (PhyloSuperTree*) & tree;
-            int part = 0;
-            for (PhyloSuperTree::iterator it = stree->begin();
-                    it != stree->end(); it++, part++) {
-                out << "FOR PARTITION " << stree->part_info[part].name << ":"
-                        << endl << endl;
-                reportAlignment(out, *((*it)->aln));
-            }
-        } else
-            reportAlignment(out, alignment);
-
-        out.precision(4);
-        out << fixed;
-
-        if (!model_info.empty()) {
-            out << "MODEL SELECTION" << endl << "---------------" << endl << endl;
-            reportModelSelection(out, params, model_info);
-        }
-
-        out << "SUBSTITUTION PROCESS" << endl << "--------------------" << endl
-                << endl;
-        if (tree.isSuperTree()) {
-            out
-                    << "Full partition model with separate branch lengths and models between partitions"
-                    << endl << endl;
-            PhyloSuperTree *stree = (PhyloSuperTree*) & tree;
-            int part = 0;
-            for (PhyloSuperTree::iterator it = stree->begin();
-                    it != stree->end(); it++, part++) {
-                out << "FOR PARTITION " << stree->part_info[part].name << ":"
-                        << endl << endl;
-                reportModel(out, *(*it));
-            }
-        } else
-            reportModel(out, tree);
-
-        out << "RATE HETEROGENEITY" << endl << "------------------" << endl
-                << endl;
-        if (tree.isSuperTree()) {
-            PhyloSuperTree *stree = (PhyloSuperTree*) & tree;
-            int part = 0;
-            for (PhyloSuperTree::iterator it = stree->begin();
-                    it != stree->end(); it++, part++) {
-                out << "FOR PARTITION " << stree->part_info[part].name << ":"
-                        << endl << endl;
-                reportRate(out, *(*it));
-            }
-        } else
-            reportRate(out, tree);
-
-        // Bootstrap analysis:
-        //Display as outgroup: a
-
-        if (original_model == "WHTEST") {
-            out << "TEST OF MODEL HOMOGENEITY" << endl
-                    << "-------------------------" << endl << endl;
-            out << "Delta of input data:                 "
-                    << params.whtest_delta << endl;
-            out << ".95 quantile of Delta distribution:  "
-                    << params.whtest_delta_quantile << endl;
-            out << "Number of simulations performed:     "
-                    << params.whtest_simulations << endl;
-            out << "P-value:                             "
-                    << params.whtest_p_value << endl;
-            if (params.whtest_p_value < 0.05) {
-                out
-                        << "RESULT: Homogeneity assumption is rejected (p-value cutoff 0.05)"
-                        << endl;
-            } else {
-                out
-                        << "RESULT: Homogeneity assumption is NOT rejected (p-value cutoff 0.05)"
-                        << endl;
-            }
-            out << endl << "*** For this result please cite:" << endl << endl;
-            out
-                    << "G. Weiss and A. von Haeseler (2003) Testing substitution models"
-                    << endl
-                    << "within a phylogenetic tree. Mol. Biol. Evol, 20(4):572-578"
-                    << endl << endl;
-        }
-
-        out << "TREE SEARCH" << endl << "-----------" << endl << endl
-                << "Stopping rule: "
-                << ((params.stop_condition == SC_STOP_PREDICT) ? "Yes" : "No")
-                << endl << "Number of iterations: "
-                << tree.stop_rule.getNumIterations() << endl
-                << "Probability of deleting sequences: " << params.p_delete
-                << endl << "Number of representative leaves: "
-                << params.k_representative << endl
-                << "NNI log-likelihood cutoff: " << tree.getNNICutoff() << endl
-                << endl;
-
-        if (params.compute_ml_tree) {
-            out << "MAXIMUM LIKELIHOOD TREE" << endl
-                    << "-----------------------" << endl << endl;
-
-            tree.setRootNode(params.root);
-            out << "NOTE: Tree is UNROOTED although outgroup taxon '"
-                    << tree.root->name << "' is drawn at root" << endl;
-            if (params.partition_file)
-                out
-                    << "NOTE: Branch lengths are weighted average over all partitions"
-                    << endl
-                    << "      (weighted by the number of sites in the partitions)"
-                    << endl;
-            if (params.aLRT_replicates > 0 || params.gbo_replicates
-                    || (params.num_bootstrap_samples && params.compute_ml_tree)) {
-                out << "Numbers in parentheses are ";
-                if (params.aLRT_replicates > 0)
-                    out << "SH-aLRT supports";
-                if (params.num_bootstrap_samples && params.compute_ml_tree)
-                    out << " standard bootstrap supports";
-                if (params.gbo_replicates)
-                    out << " ultrafast bootstrap supports";
-                out << " (%)" << endl;
-            }
-            out << endl;
-            reportTree(out, params, tree, tree.getBestScore(),
-                    tree.logl_variance);
-
-            if (tree.isSuperTree()) {
-                PhyloSuperTree *stree = (PhyloSuperTree*) & tree;
-                int part = 0;
-                for (PhyloSuperTree::iterator it = stree->begin();
-                        it != stree->end(); it++, part++) {
-                    out << "FOR PARTITION " << stree->part_info[part].name
-                            << ":" << endl << endl;
-                    string root_name;
-                    if (params.root)
-                        root_name = params.root;
-                    else
-                        root_name = (*it)->aln->getSeqName(0);
-                    (*it)->root = (*it)->findNodeName(root_name);
-                    assert((*it)->root);
-                    reportTree(out, params, *(*it), (*it)->computeLikelihood(),
-                            (*it)->computeLogLVariance());
-                }
-            }
-
-        }
-        /*
-         if (params.write_intermediate_trees) {
-         out << endl << "CONSENSUS OF INTERMEDIATE TREES" << endl << "-----------------------" << endl << endl
-         << "Number of intermediate trees: " << tree.stop_rule.getNumIterations() << endl
-         << "Split threshold: " << params.split_threshold << endl
-         << "Burn-in: " << params.tree_burnin << endl << endl;
-         }*/
-
-        if (params.consensus_type == CT_CONSENSUS_TREE) {
-            out << "CONSENSUS TREE" << endl << "--------------" << endl << endl;
-            out << "Consensus tree is constructed from "
-                    << (params.num_bootstrap_samples ?
-                    params.num_bootstrap_samples : params.gbo_replicates)
-                    << " bootstrap trees" << endl
-                    << "Branches with bootstrap support >"
-                    << floor(params.split_threshold * 1000) / 10
-                    << "% are kept";
-            if (params.split_threshold == 0.0)
-                out << " (extended consensus)";
-            if (params.split_threshold == 0.5)
-                out << " (majority-rule consensus)";
-            if (params.split_threshold >= 0.99)
-                out << " (strict consensus)";
-
-            out << endl
-                    << "Branch lengths are optimized by maximum likelihood on original alignment"
-                    << endl;
-            out << "Numbers in parentheses are bootstrap supports (%)" << endl
-                    << endl;
-
-            string con_file = params.out_prefix;
-            con_file += ".contree";
-            bool rooted = false;
-
-            tree.freeNode();
-            tree.readTree(con_file.c_str(), rooted);
-            tree.setAlignment(tree.aln);
-            tree.initializeAllPartialLh();
-            tree.fixNegativeBranch(false);
-            if (tree.isSuperTree())
-                ((PhyloSuperTree*) & tree)->mapTrees();
-            tree.optimizeAllBranches();
-            tree.printTree(con_file.c_str(),
-                    WT_BR_LEN | WT_BR_LEN_FIXED_WIDTH | WT_SORT_TAXA);
-            tree.sortTaxa();
-            tree.drawTree(out);
-            out << endl << "Consensus tree in newick format: " << endl << endl;
-            tree.printResultTree(out);
-            out << endl << endl;
-        }
-
-        /* evaluate user trees */
-        vector<TreeInfo> info;
-        IntVector distinct_trees;
-        if (params.treeset_file) {
-            evaluateTrees(params, &tree, info, distinct_trees);
-            out.precision(4);
-
-            out << endl << "USER TREES" << endl << "----------" << endl << endl;
-            out << "See " << params.treeset_file << ".trees for trees with branch lengths." << endl << endl;
-            if (params.topotest_replicates && info.size() > 1) {
-                if (params.do_weighted_test) {
-                    out << "Tree      logL    deltaL  bp-RELL    p-KH     p-SH    p-WKH    p-WSH    c-ELW" << endl;
-                    out << "-------------------------------------------------------------------------------" << endl;
-                } else {
-                    out << "Tree      logL    deltaL  bp-RELL    p-KH     p-SH    c-ELW" << endl;
-                    out << "-------------------------------------------------------------" << endl;
-
-                }
-            } else {
-                out << "Tree      logL    deltaL" << endl;
-                out << "-------------------------" << endl;
-
-            }
-            double maxL = -DBL_MAX;
-            int tid, orig_id;
-            for (tid = 0; tid < info.size(); tid++)
-                if (info[tid].logl > maxL) maxL = info[tid].logl;
-            for (orig_id = 0, tid = 0; orig_id < distinct_trees.size(); orig_id++) {
-                out.width(3);
-                out << right << orig_id + 1 << " ";
-                if (distinct_trees[orig_id] >= 0) {
-                    out << " = tree " << distinct_trees[orig_id] + 1 << endl;
-                    continue;
-                }
-                out.precision(3);
-                out.width(12);
-                out << info[tid].logl << " ";
-                out.width(7);
-                out << maxL - info[tid].logl;
-                if (!params.topotest_replicates || info.size() <= 1) {
-                    out << endl;
-                    tid++;
-                    continue;
-                }
-                out.precision(4);
-                out << "  ";
-                out.width(6);
-                out << info[tid].rell_bp;
-                if (info[tid].rell_confident)
-                    out << " + ";
-                else
-                    out << " - ";
-                out.width(6);
-                out << right << info[tid].kh_pvalue;
-                if (info[tid].kh_pvalue < 0.05)
-                    out << " - ";
-                else
-                    out << " + ";
-                out.width(6);
-                out << right << info[tid].sh_pvalue;
-                if (info[tid].sh_pvalue < 0.05)
-                    out << " - ";
-                else
-                    out << " + ";
-                if (params.do_weighted_test) {
-                    out.width(6);
-                    out << right << info[tid].wkh_pvalue;
-                    if (info[tid].wkh_pvalue < 0.05)
-                        out << " - ";
-                    else
-                        out << " + ";
-                    out.width(6);
-                    out << right << info[tid].wsh_pvalue;
-                    if (info[tid].wsh_pvalue < 0.05)
-                        out << " - ";
-                    else
-                        out << " + ";
-                }
-                out.width(6);
-                out << info[tid].elw_value;
-                if (info[tid].elw_confident)
-                    out << " +";
-                else
-                    out << " -";
-                out << endl;
-                tid++;
-            }
-            out << endl;
-
-            if (params.topotest_replicates) {
-                out << "deltaL  : logL difference from the maximal logl in the set." << endl
-                        << "bp-RELL : bootstrap proportion using RELL method (Kishino et al. 1990)." << endl
-                        << "p-KH    : p-value of one sided Kishino-Hasegawa test (1989)." << endl
-                        << "p-SH    : p-value of Shimodaira-Hasegawa test (2000)." << endl;
-                if (params.do_weighted_test) {
-                    out << "p-WKH   : p-value of weighted KH test." << endl
-                            << "p-WSH   : p-value of weighted SH test." << endl;
-                }
-                out << "c-ELW   : Expected Likelihood Weight (Strimmer & Rambaut 2002)." << endl << endl
-                        << "Plus signs denote the 95% confidence sets." << endl
-                        << "Minus signs denote significant exclusion." << endl
-                        << "All tests performed "
-                        << params.topotest_replicates << " resamplings using the RELL method." << endl;
-            }
-            out << endl;
-        }
-
-
-        time_t cur_time;
-        time(&cur_time);
-
-        char *date_str;
-        date_str = ctime(&cur_time);
-        out.unsetf(ios_base::fixed);
-        out << "TIME STAMP" << endl << "----------" << endl << endl
-                << "Date and time: " << date_str << "CPU time used: "
-                << (double) params.run_time << " seconds" << endl
-                << "Wall time used: " << getRealTime() - params.start_real_time
-                << " seconds" << endl << endl;
-
-        //reportCredits(out); // not needed, now in the manual
-        out.close();
-
-    } catch (ios::failure) {
-        outError(ERR_WRITE_OUTPUT, outfile);
-    }
-
-    cout << endl << "Analysis results written to: " << endl
-            << "  IQ-TREE report:           " << params.out_prefix << ".iqtree"
-            << endl;
-    if (params.compute_ml_tree)
-        cout << "  Maximum-likelihood tree:  " << params.out_prefix
-            << ".treefile" << endl;
-    if (!params.user_file) {
-        cout << "  BIONJ tree:               " << params.out_prefix << ".bionj"
-                << endl;
-        if (params.par_vs_bionj) {
-            cout << "  Parsimony tree:           " << params.out_prefix
-                    << ".parsimony" << endl;
-        }
-    }
-    if (!params.dist_file) {
-        cout << "  Juke-Cantor distances:    " << params.out_prefix << ".jcdist"
-                << endl;
-        if (params.compute_ml_dist)
-            cout << "  Likelihood distances:     " << params.out_prefix
-                << ".mldist" << endl;
-        if (params.partition_file)
-            cout << "  Concatenated alignment:   " << params.out_prefix
-                << ".conaln" << endl;
-    }
-    if (tree.getRate()->getGammaShape() > 0)
-        cout << "  Gamma-distributed rates:  " << params.out_prefix << ".rate"
-            << endl;
-
-    if (tree.getRate()->isSiteSpecificRate()
-            || tree.getRate()->getPtnCat(0) >= 0)
-        cout << "  Site-rates by MH model:   " << params.out_prefix << ".rate"
-            << endl;
-
-    if (params.print_site_lh)
-        cout << "  Site log-likelihoods:     " << params.out_prefix << ".sitelh"
-            << endl;
-
-    if (params.write_intermediate_trees)
-        cout << "  All intermediate trees:   " << params.out_prefix << ".treels"
-            << endl;
-
-    if (params.gbo_replicates) {
-        cout << endl << "Ultrafast bootstrap approximation results written to:"
-                << endl << "  Split support values:     " << params.out_prefix
-                << ".splits" << endl << "  Consensus tree:           "
-                << params.out_prefix << ".contree" << endl;
-		if (params.print_ufboot_trees)
-			cout << "  UFBoot trees:             " << params.out_prefix << ".ufboot" << endl;
-
-    }
-
-    if (params.treeset_file) {
-        cout << "  Evaluated user trees:     " << params.treeset_file << ".trees" << endl;
-
-        if (params.print_tree_lh) {
-            cout << "  Tree log-likelihoods:   " << params.treeset_file << ".treelh" << endl;
-        }
-        if (params.print_site_lh) {
-            cout << "  Site log-likelihoods:     " << params.treeset_file << ".sitelh" << endl;
-        }
-    }
-    cout << "  Screen log file:          " << params.out_prefix << ".log"
-            << endl;
-    /*	if (original_model == "WHTEST")
-     cout <<"  WH-TEST report:           " << params.out_prefix << ".whtest" << endl;*/
-    cout << endl;
-
-}
-
-void checkZeroDist(Alignment *aln, double *dist) {
-    int ntaxa = aln->getNSeq();
-    IntVector checked;
-    checked.resize(ntaxa, 0);
-    int i, j;
-    for (i = 0; i < ntaxa - 1; i++) {
-        if (checked[i])
-            continue;
-        string str = "";
-        bool first = true;
-        for (j = i + 1; j < ntaxa; j++)
-            if (dist[i * ntaxa + j] <= 1e-6) {
-                if (first)
-                    str = "ZERO distance between sequences "
-                        + aln->getSeqName(i);
-                str += ", " + aln->getSeqName(j);
-                checked[j] = 1;
-                first = false;
-            }
-        checked[i] = 1;
-        if (str != "")
-            outWarning(str);
-    }
-}
-
-void createFirstNNITree(Params &params, IQTree &iqtree, double bestTreeScore,
-        Alignment* alignment) {
-    cout << endl;
-    cout << "Performing local search with NNI moves ... " << endl;
-    cout.precision(10);
-    cout << "Log-likelihood epsilon = " << params.loglh_epsilon << endl;
-    cout.precision(4);
-    double nniBeginClock, nniEndClock;
-    nniBeginClock = getCPUTime();
-    if (!params.phylolib) {
-        iqtree.optimizeNNI();
-    } else {
-        iqtree.curScore = iqtree.optimizeNNIRax();
-        // read in new tree
-        int printBranchLengths = TRUE;
-        Tree2String(iqtree.raxmlTree->tree_string, iqtree.raxmlTree,
-                iqtree.raxmlTree->start->back, printBranchLengths, TRUE, 0, 0,
-                0, SUMMARIZE_LH, 0, 0);
-
-        stringstream mytree;
-        mytree << iqtree.raxmlTree->tree_string;
-        mytree.seekg(0, ios::beg);
-        iqtree.freeNode();
-        iqtree.readTree(mytree, iqtree.rooted);
-        //iqtree.initializeAllPartialLh();
-        //iqtree.clearAllPartialLH();
-        iqtree.setAlignment(alignment);
-
-    }
-    nniEndClock = getCPUTime();
-    cout << "First NNI search required :"
-            << (double) (nniEndClock - nniBeginClock) << "s" << endl;
-
-    if (iqtree.curScore > bestTreeScore) {
-        bestTreeScore = iqtree.curScore;
-        cout << "Found new best tree log-likelihood : " << bestTreeScore
-                << endl;
-    } else {
-        cout << "The local search could not improve the tree likelihood :( "
-                << endl;
-    }
-
-    // Write current best tree to file
-    string treeFileName = params.out_prefix;
-    treeFileName += ".treefile";
-    iqtree.printTree(treeFileName.c_str());
-
-    double elapsedTime = getCPUTime() - params.startTime;
-    cout << "CPU time elapsed: " << elapsedTime << endl;
-}
-
-void printAnalysisInfo(int model_df, IQTree& iqtree, Params& params) {
-    //	if (!params.raxmllib) {
-    cout << "Model of evolution: ";
-    if (iqtree.isSuperTree()) {
-        cout << iqtree.getModelName() << endl;
-    } else {
-        cout << iqtree.getModelName() << " with ";
-        switch (iqtree.getModel()->getFreqType()) {
-            case FREQ_EQUAL:
-                cout << "equal";
-                break;
-            case FREQ_EMPIRICAL:
-                cout << "counted";
-                break;
-            case FREQ_USER_DEFINED:
-                cout << "user-defined";
-                break;
-            case FREQ_ESTIMATE:
-                cout << "optimized";
-                break;
-		case FREQ_CODON_1x4:
-			cout << "counted 1x4";
-			break;
-		case FREQ_CODON_3x4:
-			cout << "counted 3x4";
-			break;
-		case FREQ_CODON_3x4C:
-			cout << "counted 3x4-corrected";
-			break;
-            default:
-                outError("Wrong specified state frequencies");
-        }
-        cout << " frequencies (" << model_df << " free parameters)" << endl;
-    }
-    cout << "Fixed branch lengths: "
-            << ((params.fixed_branch_length) ? "Yes" : "No") << endl;
-    cout << "Lambda for local search: " << params.lambda << endl;
-    if (params.speed_conf != 1.0) {
-        cout << "Confidence value for speed up NNI: ";
-        if (params.new_heuristic)
-            cout << "Using 50%*" << params.speed_conf << endl;
-        else
-            cout << "N" << params.speed_conf << " * delta" << params.speed_conf
-                << endl;
-    } else {
-        cout << "Speed up NNI: disabled " << endl;
-    }
-    cout << "NNI cutoff: " << params.nni_cutoff << endl;
-    cout << "Approximate NNI: " << (params.approximate_nni ? "Yes" : "No")
-            << endl << endl;
-}
-
-double doModelOptimization(IQTree& iqtree, Params& params) {
-    cout << endl;
-    double bestTreeScore;
-    if (!params.phylolib) {
-        cout << endl;
-        cout << "Optimizing model parameters and branch lengths using IQTree kernel" << endl;
-        bestTreeScore = iqtree.getModelFactory()->optimizeParameters(
-                params.fixed_branch_length, true, 0.1);
-        cout << "Log-likelihood of the current tree: " << bestTreeScore << endl;
-        iqtree.initiateMyEigenCoeff();
-    } else {
-        cout << "Optimizing model parameters and branch lengths using Phylolib kernel" << endl;
-        double t_modOpt_start = getCPUTime();
-        modOpt(iqtree.raxmlTree, 0.1);
-        evaluateGeneric(iqtree.raxmlTree, iqtree.raxmlTree->start, FALSE);
-        double t_modOpt = getCPUTime() - t_modOpt_start;
-        cout << "Log-likelihood of the current tree: "
-                << iqtree.raxmlTree->likelihood << endl;
-        cout << "Time required for model optimizations: " << t_modOpt
-                << " seconds" << endl;
-        bestTreeScore = iqtree.raxmlTree->likelihood;
-        //iqtree.getModelFactory()->optimizeParameters(params.fixed_branch_length);
-    }
-    return bestTreeScore;
-}
-
-void computeMLDist(double &longest_dist, string &dist_file, double begin_time,
-        IQTree& iqtree, Params& params, Alignment* alignment, double &bestTreeScore) {
-    stringstream best_tree_string;
-    iqtree.printTree(best_tree_string, WT_BR_LEN + WT_TAXON_ID);
-    cout << "Computing ML distances based on estimated model parameters...";
-    double *ml_dist = NULL;
-    double *ml_var = NULL;
-    longest_dist = iqtree.computeDist(params, alignment, ml_dist, ml_var, dist_file);
-    cout << " " << (getCPUTime() - begin_time) << " sec" << endl;
-    if (longest_dist > MAX_GENETIC_DIST * 0.99) {
-		outWarning("Some pairwise ML distances are too long (saturated)");
-		//cout << "Some ML distances are too long, using old distances..." << endl;
-	} //else
-	{
-        memmove(iqtree.dist_matrix, ml_dist,
-                sizeof (double) * alignment->getNSeq() * alignment->getNSeq());
-        memmove(iqtree.var_matrix, ml_var,
-                        sizeof (double) * alignment->getNSeq() * alignment->getNSeq());
-    }
-    delete[] ml_dist;
-    delete[] ml_var;
-}
-
-void computeParsimonyTreeRax(Params& params, IQTree& iqtree, Alignment *alignment) {
-    // Using raxml library
-    cout << "Reading binary alignment file " << endl;
-    if (params.binary_aln_file == NULL) {
-        string binary_file = string(params.aln_file) + ".binary";
-        if (!fileExists(binary_file)) {
-            outError("Binary file " + string(binary_file) + " not found");
-        } else {
-            params.binary_aln_file = (char*) binary_file.c_str();
-        }
-    }
-    // Create tree data structure for RAxML kernel
-    iqtree.raxmlTree = (tree*) (malloc(sizeof (tree)));
-    /* read the binary input, setup tree, initialize model with alignment */
-    read_msa(iqtree.raxmlTree, params.binary_aln_file);
-    iqtree.raxmlTree->randomNumberSeed = params.ran_seed;
-    //iqtree.raxmlTree->randomNumberSeed = 665;
-    double t_parsimony_start = getCPUTime();
-    //makeParsimonyTree(iqtree.raxmlTree);
-    allocateParsimonyDataStructures(iqtree.raxmlTree);
-    makeParsimonyTreeFast(iqtree.raxmlTree);
-    freeParsimonyDataStructures(iqtree.raxmlTree);
-    cout << "CPU total time for creating parsimony tree: "
-            << (getCPUTime() - t_parsimony_start) << " seconds." << endl;
-    /*
-     int printBranchLengths = TRUE;
-     Tree2String(iqtree.raxmlTree->tree_string, iqtree.raxmlTree,
-     iqtree.raxmlTree->start->back, printBranchLengths, TRUE, 0, 0, 0,
-     SUMMARIZE_LH, 0, 0);
-     string parsimony_tree_file = params.out_prefix;
-     parsimony_tree_file += ".parsimonyTree";
-     printString2File(string(iqtree.raxmlTree->tree_string),
-     parsimony_tree_file);
-     */
-}
-
-void runPhyloAnalysis(Params &params, string &original_model,
-        Alignment *alignment, IQTree &iqtree, vector<ModelInfo> &model_info) {
-    /*
-     cout << "Computing parsimony score..." << endl;
-     for (int i = 0; i < trees_block->GetNumTrees(); i++) {
-     stringstream strs(trees_block->GetTranslatedTreeDescription(i), ios::in | ios::out | ios::app);
-     strs << ";";
-     PhyloTree tree;
-     bool myrooted = trees_block->IsRootedTree(i);
-     tree.readTree(strs, myrooted);
-     tree.setAlignment(alignment);
-     int score = tree.computeParsimonyScore();
-     cout << "Tree " << trees_block->GetTreeName(i) << " has parsimony score of " << score << endl;
-     }
-     */
-
-    /* initialize tree, either by user tree or BioNJ tree */
-    double longest_dist;
-    string dist_file;
-    double begin_time = getCPUTime();
-    params.startTime = begin_time;
-    params.start_real_time = getRealTime();
-    string bionj_file = params.out_prefix;
-    bionj_file += ".bionj";
-
-    // Compute JC distances or read them from user file
-    if (params.dist_file) {
-        cout << "Reading distance matrix file " << params.dist_file << " ..."
-                << endl;
-    } else {
-        cout << "Computing Juke-Cantor distances..." << endl;
-
-    }
-
-    longest_dist = iqtree.computeDist(params, alignment, iqtree.dist_matrix, iqtree.var_matrix, dist_file);
-    checkZeroDist(alignment, iqtree.dist_matrix);
-    if (longest_dist > MAX_GENETIC_DIST * 0.99) {
-		outWarning("Some pairwise distances are too long (saturated)");
-		//cout << "Some distances are too long, computing observed distances..." << endl;
-		//longest_dist = iqtree.computeObsDist(params, alignment, iqtree.dist_matrix, dist_file);
-		//assert(longest_dist <= 1.0);
-    }
-
-    // start the search with user-defined tree
-    if (params.user_file) {
-        cout << endl;
-        cout << "Reading user tree file " << params.user_file << " ..." << endl;
-        bool myrooted = params.is_rooted;
-        iqtree.readTree(params.user_file, myrooted);
-        iqtree.setAlignment(alignment);
-        // Create parsimony tree using IQ-Tree kernel
-    } else if (params.parsimony_tree && !params.phylolib) {
-        cout << endl;
-        cout << "CREATING PARSIMONY TREE BY IQTree ..." << endl;
-        iqtree.computeParsimonyTree(params.out_prefix, alignment);
-        // If phylolib is enabled or the starting tree is chosen between parsimony and bionj
-    } else if (params.phylolib || params.par_vs_bionj) {
-        cout << endl;
-        cout << "CREATING PARSIMONY TREE BY PHYLOBLIB .. " << endl;
-        // Create parsimony tree using phylolib
-        computeParsimonyTreeRax(params, iqtree, alignment);
-        // Read in the parsimony tree
-        int printBranchLengths = TRUE;
-        Tree2String(iqtree.raxmlTree->tree_string, iqtree.raxmlTree,
-                iqtree.raxmlTree->start->back, printBranchLengths, TRUE, 0, 0,
-                0, SUMMARIZE_LH, 0, 0);
-        stringstream mytree;
-        mytree << iqtree.raxmlTree->tree_string;
-        iqtree.readTree(mytree, iqtree.rooted);
-        iqtree.setAlignment(alignment);
-    } else {
-        // This is the old default option: using BIONJ as starting tree
-        iqtree.computeBioNJ(params, alignment, dist_file);
-    }
-
-    if (params.root) {
-        string str = params.root;
-        if (!iqtree.findNodeName(str)) {
-            str = "Specified root name " + str + "not found";
-            outError(str);
-        }
-    }
-
-    /* Fix if negative branch lengths detected */
-    //double fixed_length = 0.001;
-    int fixed_number = iqtree.fixNegativeBranch(false);
-    string initial_tree_file = string(params.out_prefix) + ".initial_tree";
-    iqtree.printTree(initial_tree_file.c_str(), WT_BR_LEN | WT_BR_LEN_FIXED_WIDTH | WT_SORT_TAXA);
-
-    if (fixed_number) {
-        cout << "WARNING: " << fixed_number << " undefined/negative branch lengths are initialized with parsimony" << endl;
-        if (verbose_mode >= VB_DEBUG) {
-            iqtree.printTree(cout);
-            cout << endl;
-        }
-    }
-
-    t_begin = getCPUTime();
-    bool test_only = params.model_name == "TESTONLY";
-    /* initialize substitution model */
-    if (params.model_name == "TEST" || params.model_name == "TESTONLY") {
-        params.model_name = modelTest(params, &iqtree, model_info);
-        if (test_only) {
-            /*
-            return;
-            t_end = getCPUTime();
-            params.run_time = (t_end - t_begin);
-            cout << "Time used: " << params.run_time << " seconds." << endl;
-             */
-            params.min_iterations = 0;
-        }
-    }
-
-    if (params.model_name == "WHTEST") {
-        if (alignment->num_states != 4)
-            outError(
-                "Weiss & von Haeseler test of model homogeneity only works for DNA");
-        params.model_name = "GTR+G";
-    }
-
-    assert(iqtree.aln);
-    iqtree.optimize_by_newton = params.optimize_by_newton;
-    iqtree.sse = params.SSE;
-    if (params.gbo_replicates)
-        params.speed_conf = 1.0;
-    if (params.speed_conf == 1.0)
-        iqtree.disableHeuristic();
-    else
-        iqtree.setSpeed_conf(params.speed_conf);
-    try {
-        if (!iqtree.getModelFactory()) {
-            if (iqtree.isSuperTree())
-                iqtree.setModelFactory(
-                    new PartitionModel(params, (PhyloSuperTree*) & iqtree));
-            else {
-                /*
-                if (params.raxmllib && alignment->num_states == 4) {
-                            // phylolib only supports GTR+G. Therefore the model will be force to GTR+G
-                            if (params.model_name.compare("GTR+G") != 0) {
-                                        cout << "Model " << params.model_name << " is not supported by phylolib. Now switch to GTR+G" << endl;
-                            }
-                            params.model_name = "GTR+G";
-                }*/
-                iqtree.setModelFactory(new ModelFactory(params, &iqtree));
-            }
-        }
-    } catch (string str) {
-        outError(str);
-    }
-    iqtree.setModel(iqtree.getModelFactory()->model);
-    iqtree.setRate(iqtree.getModelFactory()->site_rate);
-    iqtree.setStartLambda(params.lambda);
-    if (iqtree.isSuperTree())
-        ((PhyloSuperTree*) & iqtree)->mapTrees();
-
-    // string to store the current tree with taxon id and branch lengths
-    stringstream best_tree_string;
-    iqtree.setParams(params);
-    double bestTreeScore;
-    
-<<<<<<< HEAD
-    if (!params.leastSquareBranch) {
-        // degree of freedom
-        int model_df = iqtree.getModel()->getNDim() + iqtree.getRate()->getNDim();
-        cout << endl;
-        cout << "ML-TREE SEARCH START WITH THE FOLLOWING PARAMETERS:" << endl;
-        printAnalysisInfo(model_df, iqtree, params);        
-        cout << "Optimize model parameters ... " << endl;
-        // Optimize model parameters and branch lengths using ML for the initial tree
-        bestTreeScore = iqtree.getModelFactory()->optimizeParameters(
-                params.fixed_branch_length, true, TOL_LIKELIHOOD);
-        iqtree.curScore = bestTreeScore;        
-        iqtree.printTree(best_tree_string, WT_TAXON_ID + WT_BR_LEN);
-        // Compute maximum likelihood distance
-        if (!params.dist_file && params.compute_ml_dist) {
-            computeMLDist(longest_dist, dist_file, getCPUTime(), iqtree, params,
-                    alignment, bestTreeScore);
-        }
-=======
-
-    // degree of freedom
-    int model_df = iqtree.getModel()->getNDim() + iqtree.getRate()->getNDim();
-    cout << endl;
-    cout << "ML-TREE SEARCH START WITH THE FOLLOWING PARAMETERS:" << endl;
-    printAnalysisInfo(model_df, iqtree, params);
-    cout << "Optimize model parameters ... " << endl;
-    // Optimize model parameters and branch lengths using ML for the initial tree
-    bestTreeScore = iqtree.getModelFactory()->optimizeParameters(
-    		params.fixed_branch_length, true, TOL_LIKELIHOOD);
-
-    // Save current tree to a string
-    iqtree.curScore = bestTreeScore;
-    iqtree.printTree(best_tree_string, WT_TAXON_ID + WT_BR_LEN);
-
-    // Compute maximum likelihood distance
-    if (!params.dist_file && params.compute_ml_dist) {
-    	computeMLDist(longest_dist, dist_file, getCPUTime(), iqtree, params,
-    			alignment, bestTreeScore);
->>>>>>> e7796b5d
-    }
-
-    // Recreate the BIONJ tree using the newly computed ML distances
-    if (!params.user_file) {
-        iqtree.computeBioNJ(params, alignment, dist_file);
-        int fixed_number = iqtree.fixNegativeBranch(false);
-        if (fixed_number) {
-            cout << "WARNING: " << fixed_number << " undefined/negative branch lengths are initialized with parsimony" << endl;
-            if (verbose_mode >= VB_DEBUG) {
-                iqtree.printTree(cout);
-                cout << endl;
-            }
-        }
-        if (iqtree.isSuperTree())
-            ((PhyloSuperTree*) (&iqtree))->mapTrees();
-
-        if (!params.fixed_branch_length && !params.leastSquareBranch) {
-            iqtree.curScore = iqtree.optimizeAllBranches();
-        } else {
-            iqtree.curScore = iqtree.computeLikelihood();
-        }
-        cout << "Log-likelihood of the BIONJ tree created from ML distances: " << iqtree.curScore << endl;
-        if (iqtree.curScore < (bestTreeScore - params.loglh_epsilon) && !params.leastSquareBranch) {
-            cout << "Rolling back the first tree..." << endl;
-            iqtree.rollBack(best_tree_string);
-            if (iqtree.isSuperTree()) {
-                ((PhyloSuperTree*) (&iqtree))->mapTrees();
-                iqtree.optimizeAllBranches();
-            }
-            iqtree.curScore = iqtree.computeLikelihood();
-            cout << "Backup log-likelihood: " << iqtree.curScore << endl;
-        }
-        double elapsedTime = getCPUTime() - params.startTime;
-        cout << "Time elapsed: " << elapsedTime << endl;
-    }
-    
-    if (!params.fixed_branch_length && params.leastSquareBranch) {
-        cout << "Computing Least Square branch lengths " << endl;
-        iqtree.optimizeAllBranchesLS();
-        iqtree.curScore = iqtree.computeLikelihood();
-        iqtree.printResultTree("LeastSquareTree");
-    }
-    
-    double t_tree_search_start, t_tree_search_end;
-    t_tree_search_start = getCPUTime();
-
-    if (params.parsimony) {
-        iqtree.enable_parsimony = true;
-        iqtree.pars_scores = new double[3000];
-        iqtree.lh_scores = new double[3000];
-        for (int i = 0; i < 3000; i++) {
-            iqtree.pars_scores[i] = 0;
-            iqtree.lh_scores[i] = 0;
-        }
-        //cout << "Parsimony score: " << tree.computeParsimonyScore() << endl;
-        iqtree.cur_pars_score = iqtree.computeParsimony();
-        //cout << "Fast parsimony score: " << tree.cur_pars_score << endl;
-    }
-
-    /* OPTIMIZE MODEL PARAMETERS */
-    if (params.phylolib) {
-        if (!iqtree.raxmlTree) {
-            // Create tree data structure for RAxML kernel
-            iqtree.raxmlTree = (tree*) (malloc(sizeof(tree)));	
-            /* read the binary input, setup tree, initialize model with alignment */
-            read_msa(iqtree.raxmlTree, params.binary_aln_file); 
-        }
-
-        // Read best tree into phylolib kernel
-        stringstream bestTreeString;
-        iqtree.transformBranchLenRAX(iqtree.raxmlTree->fracchange);
-        iqtree.printTree(bestTreeString);
-        //iqtree.printTree(bestTreeString, WT_BR_LEN);
-        treeReadLenString(bestTreeString.str().c_str(), iqtree.raxmlTree, TRUE, FALSE, TRUE);
-        //treeReadLenString(bestTreeString.str().c_str(), iqtree.raxmlTree, FALSE, FALSE, TRUE);
-
-        // Read in model parameters values here
-
-        /*
-                if (iqtree.aln->num_states == 4) {
-                            // set alpha value
-                            double alpha = iqtree.getRate()->getGammaShape();
-                            cout << "alpha = " << alpha << endl;
-                            double *rate_param = new double[iqtree.aln->num_states * iqtree.aln->num_states];
-                            iqtree.getModel()->getRateMatrix(rate_param);
-                            for (int model = 0; model < iqtree.raxmlTree->NumberOfModels; model++) {
-
-                                        // synchronize rate parameter
-                                        for (int i = 0; i < 6; i++) {
-                                                    cout << rate_param[i] << endl;
-                                                    //cout << "tr->numberOfModels : " << iqtree.raxmlTree->NumberOfModels << endl;
-                                                    iqtree.raxmlTree->partitionData[model].substRates[i] = rate_param[i];
-                                        }
-                                        // 1. recomputes Eigenvectors, Eigenvalues etc. for Q decomp.
-                                        initReversibleGTR(iqtree.raxmlTree, model);
-                                        evaluateGeneric(iqtree.raxmlTree, iqtree.raxmlTree->start, TRUE);
-                                        // synchronize alpha parameter
-                                        iqtree.raxmlTree->partitionData[model].alpha = alpha;
-
-                                        makeGammaCats(iqtree.raxmlTree->partitionData[model].alpha,
-                                                    iqtree.raxmlTree->partitionData[model].gammaRates, 4,
-                                                    iqtree.raxmlTree->useMedian);
-
-                            }
-                            delete [] rate_param;
-                }
-        evaluateGeneric(iqtree.raxmlTree, iqtree.raxmlTree->start, TRUE);
-        cout << "Log-likelihood after initializing parameters to phylolib: " << iqtree.raxmlTree->likelihood << endl;
-        exit(1);
-         */
-        cout << endl;
-        cout << "Optimizing model parameters and branch lengths using Phylolib"
-                << endl;
-        double t_modOpt_start = getCPUTime();
-        evaluateGeneric(iqtree.raxmlTree, iqtree.raxmlTree->start, TRUE);
-        modOpt(iqtree.raxmlTree, 0.1);
-        evaluateGeneric(iqtree.raxmlTree, iqtree.raxmlTree->start, FALSE);
-        // Write phylolib model parameters to a file
-        cout << "Printing phylolib model file" << endl;
-        iqtree.printPhylolibModelParams(".phylolib.models");
-        // Write phylolib tree to a file:
-        iqtree.printPhylolibTree(".phylolib.start_tree");
-
-        double t_modOpt = getCPUTime() - t_modOpt_start;
-        cout << "Phylolib: log-likelihood of the current tree: "
-                << iqtree.raxmlTree->likelihood << endl;
-        cout << "Phylolib: time required for model optimizations: " << t_modOpt
-                << " seconds" << endl;
-        bestTreeScore = iqtree.raxmlTree->likelihood;
-        params.maxtime += t_modOpt / 60.0;
-
-        //Update tree score
-        iqtree.curScore = bestTreeScore;
-    }
-
-
-    //bestTreeScore = doModelOptimization(iqtree, params);
-
-    if (iqtree.isSuperTree())
-        ((PhyloSuperTree*) & iqtree)->computeBranchLengths();
-    /*
-     if ((tree.getModel()->name == "JC") && tree.getRate()->getNDim() == 0)
-     params.compute_ml_dist = false;*/
-
-    /* do NNI with likelihood function */
-    //bool saved_estimate_nni = estimate_nni_cutoff;
-    //estimate_nni_cutoff = false; // do not estimate NNI cutoff based on initial BIONJ tree
-
-    if (params.leastSquareNNI) {
-    	iqtree.computeSubtreeDists();
-    }
-    if (params.min_iterations > 0) {
-        createFirstNNITree(params, iqtree, iqtree.curScore, alignment);
-		if (iqtree.isSuperTree())
-			((PhyloSuperTree*) &iqtree)->computeBranchLengths();
-
-    }
-
-    //estimate_nni_cutoff = saved_estimate_nni;
-    if (original_model == "WHTEST") {
-        cout << endl
-                << "Testing model homogeneity by Weiss & von Haeseler (2003)..."
-                << endl;
-        WHTest(params, iqtree);
-    }
-
-    /*double sum_scaling = 1.0;
-     if (!tree.checkEqualScalingFactor(sum_scaling))
-     cout << "Scaling factor not equal along the tree" << endl;*/
-
-    NodeVector pruned_taxa;
-    StrVector linked_name;
-    double *saved_dist_mat = iqtree.dist_matrix;
-    double *pattern_lh;
-    int num_low_support;
-    double mytime;
-
-    pattern_lh = new double[iqtree.getAlnNPattern()];
-
-    if (params.aLRT_threshold <= 100
-            && (params.aLRT_replicates > 0 || params.localbp_replicates > 0)) {
-        mytime = getCPUTime();
-        cout << "Testing tree branches by SH-like aLRT with "
-                << params.aLRT_replicates << " replicates..." << endl;
-        iqtree.setRootNode(params.root);
-        iqtree.computePatternLikelihood(pattern_lh, &iqtree.curScore);
-        num_low_support = iqtree.testAllBranches(params.aLRT_threshold,
-                iqtree.curScore, pattern_lh, params.aLRT_replicates,
-                params.localbp_replicates);
-        iqtree.printResultTree();
-        cout << "  " << getCPUTime() - mytime << " sec." << endl;
-        cout << num_low_support << " branches show low support values (<= "
-                << params.aLRT_threshold << "%)" << endl;
-
-        //tree.drawTree(cout);
-        cout << "Collapsing stable clades..." << endl;
-        iqtree.collapseStableClade(params.aLRT_threshold, pruned_taxa,
-                linked_name, iqtree.dist_matrix);
-        cout << pruned_taxa.size() << " taxa were pruned from stable clades"
-                << endl;
-    }
-
-    if (!pruned_taxa.empty()) {
-        cout << "Pruned alignment contains " << iqtree.aln->getNSeq()
-                << " sequences and " << iqtree.aln->getNSite() << " sites and "
-                << iqtree.aln->getNPattern() << " patterns" << endl;
-        //tree.clearAllPartialLh();
-        iqtree.initializeAllPartialLh();
-        iqtree.clearAllPartialLH();
-        iqtree.curScore = iqtree.optimizeAllBranches();
-        //cout << "Log-likelihood	after reoptimizing model parameters: " << tree.curScore << endl;
-        iqtree.curScore = iqtree.optimizeNNI();
-        cout << "Log-likelihood after optimizing partial tree: "
-                << iqtree.curScore << endl;
-        /*
-         pattern_lh = new double[tree.getAlnSize()];
-         double score = tree.computeLikelihood(pattern_lh);
-         num_low_support = tree.testAllBranches(params.aLRT_threshold, score, pattern_lh, params.aLRT_replicates);
-         tree.drawTree(cout);
-         delete [] pattern_lh;*/
-    }
-    // set p delete if ZERO
-    /*
-     if (params.p_delete == 0) {
-     int num_high_support = tree.leafNum - 3 - num_low_support;
-     params.p_delete = (2.0 + num_high_support)*2.0 / tree.leafNum;
-     if (params.p_delete > 0.5) params.p_delete = 0.5;
-     }*/
-
-    //tree.setParams(params);
-    /* evaluating all trees in user tree file */
-
-    /* DO IQPNNI */
-    if (params.k_representative > 0 /* && params.min_iterations >= 1 */) {
-        cout << endl << "START IQPNNI SEARCH WITH THE FOLLOWING PARAMETERS"
-                << endl;
-        cout << "Number of representative leaves   : "
-                << params.k_representative << endl;
-        cout << "Probability of deleting sequences : " << iqtree.getProbDelete()
-                << endl;
-        cout << "Number of iterations              : ";
-        if (params.stop_condition == SC_FIXED_ITERATION)
-            cout << params.min_iterations << endl;
-        else
-            cout << "predicted in [" << params.min_iterations << ","
-                << params.max_iterations << "] (confidence "
-                << params.stop_confidence << ")" << endl;
-        cout << "Important quartet assessed on     : "
-                << ((params.iqp_assess_quartet == IQP_DISTANCE) ?
-                "Distance" :
-                ((params.iqp_assess_quartet == IQP_PARSIMONY) ?
-                "Parsimony" : "Bootstrap")) << endl;
-        cout << "SSE instructions                  : "
-                << ((iqtree.sse) ? "Yes" : "No") << endl;
-        cout << "Branch length optimization method : "
-                << ((iqtree.optimize_by_newton) ? "Newton" : "Brent") << endl;
-        cout << endl;
-        if (params.random_restart) {
-            iqtree.doRandomRestart();
-        } else {
-            iqtree.doIQPNNI();
-        }
-        iqtree.setAlignment(alignment);
-    } else {
-        /* do SPR with likelihood function */
-        if (params.tree_spr) {
-            //tree.optimizeSPRBranches();
-            cout << "Doing SPR Search" << endl;
-            cout << "Start tree.optimizeSPR()" << endl;
-            double spr_score = iqtree.optimizeSPR();
-            cout << "Finish tree.optimizeSPR()" << endl;
-            //double spr_score = tree.optimizeSPR(tree.curScore, (PhyloNode*) tree.root->neighbors[0]->node);
-            if (spr_score <= iqtree.curScore) {
-                cout << "SPR search did not found any better tree" << endl;
-            } else {
-                iqtree.curScore = spr_score;
-                cout << "Found new BETTER SCORE by SPR: " << spr_score << endl;
-                double nni_score = iqtree.optimizeNNI();
-                cout << "Score by NNI: " << nni_score << endl;
-            }
-        }
-
-    }
-
-    if (!pruned_taxa.empty()) {
-        iqtree.disableHeuristic();
-        cout << "Restoring full tree..." << endl;
-        iqtree.restoreStableClade(alignment, pruned_taxa, linked_name);
-        delete[] iqtree.dist_matrix;
-        iqtree.dist_matrix = saved_dist_mat;
-        iqtree.initializeAllPartialLh();
-        iqtree.clearAllPartialLH();
-        iqtree.curScore = iqtree.optimizeAllBranches();
-        //cout << "Log-likelihood	after reoptimizing model parameters: " << tree.curScore << endl;
-        iqtree.curScore = iqtree.optimizeNNI();
-        cout << "Log-likelihood	after reoptimizing full tree: "
-                << iqtree.curScore << endl;
-    }
-
-	if (iqtree.isSuperTree()) ((PhyloSuperTree*) &iqtree)->mapTrees();
-
-    if (params.min_iterations) {
-        cout << endl;
-        iqtree.setAlignment(alignment);
-        iqtree.initializeAllPartialLh();
-        iqtree.clearAllPartialLH();
-        cout << "Optimizing model parameters" << endl;
-        iqtree.setBestScore(
-                iqtree.getModelFactory()->optimizeParameters(
-                params.fixed_branch_length));
-    } else {
-        iqtree.setBestScore(iqtree.curScore);
-    }
-
-	if (iqtree.isSuperTree()) ((PhyloSuperTree*) &iqtree)->computeBranchLengths();
-
-    cout << endl;
-    cout << "BEST SCORE FOUND : " << iqtree.getBestScore() << endl;
-    t_tree_search_end = getCPUTime();
-    double treeSearchTime = (t_tree_search_end - t_tree_search_start);
-
-    /* root the tree at the first sequence */
-    iqtree.root = iqtree.findLeafName(alignment->getSeqName(0));
-    assert(iqtree.root);
-
-    double myscore;
-    if (!params.phylolib) {
-        myscore = iqtree.getBestScore();
-        //iqtree.computePatternLikelihood(pattern_lh, &myscore);
-        iqtree.computeLikelihood(pattern_lh);
-
-        // compute logl variance
-        iqtree.logl_variance = iqtree.computeLogLVariance();
-    }
-
-    if (params.print_site_lh) {
-        string site_lh_file = params.out_prefix;
-        site_lh_file += ".sitelh";
-        printSiteLh(site_lh_file.c_str(), &iqtree, pattern_lh);
-    }
-
-    if (params.mvh_site_rate) {
-        RateMeyerHaeseler *rate_mvh = new RateMeyerHaeseler(params.rate_file,
-                &iqtree, params.rate_mh_type);
-        cout << endl << "Computing site-specific rates by "
-                << rate_mvh->full_name << "..." << endl;
-        rate_mvh->runIterativeProc(params, iqtree);
-        cout << endl << "BEST SCORE FOUND : " << iqtree.getBestScore() << endl;
-        string mhrate_file = params.out_prefix;
-        mhrate_file += ".mhrate";
-        iqtree.getRate()->writeSiteRates(mhrate_file.c_str());
-
-        if (params.print_site_lh) {
-            string site_lh_file = params.out_prefix;
-            site_lh_file += ".mhsitelh";
-            printSiteLh(site_lh_file.c_str(), &iqtree);
-        }
-    }
-
-    if ((params.aLRT_replicates > 0 || params.localbp_replicates > 0)) {
-        mytime = getCPUTime();
-        cout << endl;
-        cout << "Testing tree branches by SH-like aLRT with "
-                << params.aLRT_replicates << " replicates..." << endl;
-        iqtree.setRootNode(params.root);
-        //if (tree.isSuperTree()) ((PhyloSuperTree*)&tree)->mapTrees();
-        num_low_support = iqtree.testAllBranches(params.aLRT_threshold, myscore,
-                pattern_lh, params.aLRT_replicates, params.localbp_replicates);
-        //cout << num_low_support << " branches show low support values (<= " << params.aLRT_threshold << "%)" << endl;
-        cout << "CPU Time used:  " << getCPUTime() - mytime << " sec." << endl;
-        //delete [] pattern_lh;
-        /*
-         string out_file = params.out_prefix;
-         out_file += ".alrt";
-         tree.writeInternalNodeNames(out_file);
-
-         cout << "Support values written to " << out_file << endl;*/
-    }
-
-    string rate_file = params.out_prefix;
-    rate_file += ".rate";
-    iqtree.getRate()->writeSiteRates(rate_file.c_str());
-
-    if (iqtree.isSuperTree()) {
-        PhyloSuperTree *stree = (PhyloSuperTree*) & iqtree;
-        int part = 0;
-        try {
-            ofstream out;
-            out.exceptions(ios::failbit | ios::badbit);
-            out.open(rate_file.c_str());
-            for (PhyloSuperTree::iterator it = stree->begin(); it != stree->end();
-                    it++, part++) {
-                out << "SITE RATES FOR PARTITION " << stree->part_info[part].name << ":" << endl;
-                (*it)->getRate()->writeSiteRates(out);
-            }
-            cout << "Site rates printed to " << rate_file << endl;
-            out.close();
-        } catch (ios::failure) {
-            outError(ERR_WRITE_OUTPUT, rate_file);
-        }
-    }
-
-    if (params.gbo_replicates > 0) {
-        if (!params.online_bootstrap)
-            runGuidedBootstrap(params, alignment, iqtree);
-        else
-            iqtree.summarizeBootstrap(params);
-    }
-
-    cout << "Total tree length: " << iqtree.treeLength() << endl;
-
-    t_end = getCPUTime();
-    params.run_time = (t_end - t_begin);
-    cout << endl;
-    cout << "CPU time used for tree reconstruction: " << treeSearchTime
-            << " sec (" << convert_time(treeSearchTime) << ")" << endl;
-    cout << "CPU total time used: " << (double) params.run_time << " sec ("
-            << convert_time((double) params.run_time) << ")" << endl;
-    cout << "Wall-clock total time used: "
-            << getRealTime() - params.start_real_time << " sec ("
-            << convert_time(getRealTime() - params.start_real_time) << ")"
-            << endl;
-    //printf( "Total time used: %8.6f seconds.\n", (double) params.run_time );
-
-    iqtree.printResultTree();
-    if (verbose_mode >= VB_MED && params.phylolib) {
-        iqtree.printPhylolibTree(".phylolibtree_end");
-    }
-    if (params.out_file)
-        iqtree.printTree(params.out_file);
-        //tree.printTree(params.out_file,WT_BR_LEN_FIXED_WIDTH);
-
-    else {
-        //tree.printTree(cout);
-        //cout << endl;
-        /*
-         if (verbose_mode > VB_MED) {
-         if (verbose_mode >= VB_DEBUG)
-         tree.drawTree(cout, WT_BR_SCALE + WT_INT_NODE + WT_BR_LEN);
-         else
-         tree.drawTree(cout);
-         }*/
-    }
-
-    delete[] pattern_lh;
-
-    /*	if (tree.getRate()->isSiteSpecificRate() || tree.getRate()->getPtnCat(0) >= 0) {
-     string rate_file = params.out_prefix;
-     rate_file += ".mhrate";
-     tree.getRate()->writeSiteRates(rate_file.c_str());
-     }*/
-
-    /*	if (verbose_mode >= VB_DEBUG)
-                            iqtree.printTransMatrices();
-     */
-}
-
-void runPhyloAnalysis(Params &params) {
-    Alignment *alignment;
-    IQTree *tree;
-    vector<ModelInfo> model_info;
-	// read in alignment
-    if (params.partition_file) {
-		// initialize supertree stuff if user specify partition file with -sp option
-        tree = new PhyloSuperTree(params);
-		// this alignment will actually be of type SuperAlignment
-        alignment = tree->aln;
-    } else {
-        alignment = new Alignment(params.aln_file, params.sequence_type,
-                params.intype);
-        tree = new IQTree(alignment);
-    }
-    string original_model = params.model_name;
-    if (params.concatenate_aln) {
-        Alignment aln(params.concatenate_aln, params.sequence_type,
-                params.intype);
-        cout << "Concatenating " << params.aln_file << " with "
-                << params.concatenate_aln << " ..." << endl;
-        alignment->concatenateAlignment(&aln);
-    }
-
-    if (params.aln_output) {
-		// convert alignment to other format and write to output file
-        if (params.gap_masked_aln) {
-            Alignment out_aln;
-            Alignment masked_aln(params.gap_masked_aln, params.sequence_type,
-                    params.intype);
-            out_aln.createGapMaskedAlignment(&masked_aln, alignment);
-            out_aln.printPhylip(params.aln_output, false, params.aln_site_list,
-                    params.aln_nogaps, params.ref_seq_name);
-            string str = params.gap_masked_aln;
-            str += ".sitegaps";
-            out_aln.printSiteGaps(str.c_str());
-        } else if (params.aln_output_format == ALN_PHYLIP)
-            alignment->printPhylip(params.aln_output, false,
-                params.aln_site_list, params.aln_nogaps,
-                params.ref_seq_name);
-        else if (params.aln_output_format == ALN_FASTA)
-            alignment->printFasta(params.aln_output, false,
-                params.aln_site_list, params.aln_nogaps,
-                params.ref_seq_name);
-    } else if (params.gbo_replicates > 0 && params.user_file
-            && params.second_tree) {
-		// run one of the UFBoot analysis
-        runGuidedBootstrap(params, alignment, *tree);
-    } else if (params.avh_test) {
-		// run one of the wondering test for Arndt
-        runAvHTest(params, alignment, *tree);
-    } else if (params.num_bootstrap_samples == 0) {
-		// the main Maximum likelihood tree reconstruction
-        alignment->checkGappySeq();
-        runPhyloAnalysis(params, original_model, alignment, *tree, model_info);
-        if (params.gbo_replicates && params.online_bootstrap) {
-
-            cout << endl << "Computing consensus tree..." << endl;
-            string splitsfile = params.out_prefix;
-            splitsfile += ".splits.nex";
-            //cout << splitsfile << endl;
-            computeConsensusTree(splitsfile.c_str(), 0, 1e6, -1,
-                    params.split_threshold, NULL, params.out_prefix, NULL,
-                    &params);
-        }
-        //if (original_model != "TESTONLY")
-        reportPhyloAnalysis(params, original_model, *alignment, *tree, model_info);
-    } else {
-		// the classical non-parameter bootstrap (SBS)
-        // turn off aLRT test
-        int saved_aLRT_replicates = params.aLRT_replicates;
-        params.aLRT_replicates = 0;
-        string treefile_name = params.out_prefix;
-        treefile_name += ".treefile";
-        string boottrees_name = params.out_prefix;
-        boottrees_name += ".boottrees";
-        string bootaln_name = params.out_prefix;
-        bootaln_name += ".bootaln";
-        string bootlh_name = params.out_prefix;
-        bootlh_name += ".bootlh";
-        // first empty the boottrees file
-        try {
-            ofstream tree_out;
-            tree_out.exceptions(ios::failbit | ios::badbit);
-            tree_out.open(boottrees_name.c_str());
-            tree_out.close();
-        } catch (ios::failure) {
-            outError(ERR_WRITE_OUTPUT, boottrees_name);
-        }
-
-        // empty the bootaln file
-        if (params.print_bootaln)
-            try {
-                ofstream tree_out;
-                tree_out.exceptions(ios::failbit | ios::badbit);
-                tree_out.open(bootaln_name.c_str());
-                tree_out.close();
-            } catch (ios::failure) {
-                outError(ERR_WRITE_OUTPUT, bootaln_name);
-            }
-
-        double start_time = getCPUTime();
-
-        // do bootstrap analysis
-        for (int sample = 0; sample < params.num_bootstrap_samples; sample++) {
-            cout << endl << "===> START BOOTSTRAP REPLICATE NUMBER "
-                    << sample + 1 << endl << endl;
-
-            Alignment* bootstrap_alignment;
-            cout << "Creating bootstrap alignment..." << endl;
-            if (alignment->isSuperAlignment())
-                bootstrap_alignment = new SuperAlignment;
-            else
-                bootstrap_alignment = new Alignment;
-            bootstrap_alignment->createBootstrapAlignment(alignment);
-            if (params.print_tree_lh) {
-                double prob;
-                bootstrap_alignment->multinomialProb(*alignment, prob);
-                ofstream boot_lh;
-                if (sample == 0)
-                    boot_lh.open(bootlh_name.c_str());
-                else
-                    boot_lh.open(bootlh_name.c_str(),
-                        ios_base::out | ios_base::app);
-                boot_lh << "0\t" << prob << endl;
-                boot_lh.close();
-            }
-            IQTree *boot_tree;
-            if (alignment->isSuperAlignment())
-                boot_tree = new PhyloSuperTree(
-                    (SuperAlignment*) bootstrap_alignment,
-                    (PhyloSuperTree*) tree);
-            else
-                boot_tree = new IQTree(bootstrap_alignment);
-            if (params.print_bootaln)
-                bootstrap_alignment->printPhylip(bootaln_name.c_str(), true);
-            runPhyloAnalysis(params, original_model, bootstrap_alignment,
-                    *boot_tree, model_info);
-            // read in the output tree file
-            string tree_str;
-            try {
-                ifstream tree_in;
-                tree_in.exceptions(ios::failbit | ios::badbit);
-                tree_in.open(treefile_name.c_str());
-                tree_in >> tree_str;
-                tree_in.close();
-            } catch (ios::failure) {
-                outError(ERR_READ_INPUT, treefile_name);
-            }
-            // write the tree into .boottrees file
-            try {
-                ofstream tree_out;
-                tree_out.exceptions(ios::failbit | ios::badbit);
-                tree_out.open(boottrees_name.c_str(),
-                        ios_base::out | ios_base::app);
-                tree_out << tree_str << endl;
-                tree_out.close();
-            } catch (ios::failure) {
-                outError(ERR_WRITE_OUTPUT, boottrees_name);
-            }
-            if (params.num_bootstrap_samples == 1)
-                reportPhyloAnalysis(params, original_model,
-                    *bootstrap_alignment, *boot_tree, model_info);
-            delete bootstrap_alignment;
-        }
-
-        if (params.consensus_type == CT_CONSENSUS_TREE) {
-
-            cout << endl << "===> COMPUTE CONSENSUS TREE FROM "
-                    << params.num_bootstrap_samples << " BOOTSTRAP TREES"
-                    << endl << endl;
-            computeConsensusTree(boottrees_name.c_str(), 0, 1e6, -1,
-                    params.split_threshold, NULL, params.out_prefix, NULL,
-                    &params);
-        }
-
-        if (params.compute_ml_tree) {
-            cout << endl << "===> START ANALYSIS ON THE ORIGINAL ALIGNMENT"
-                    << endl << endl;
-            params.aLRT_replicates = saved_aLRT_replicates;
-            runPhyloAnalysis(params, original_model, alignment, *tree, model_info);
-
-            cout << endl
-                    << "===> ASSIGN BOOTSTRAP SUPPORTS TO THE TREE FROM ORIGINAL ALIGNMENT"
-                    << endl << endl;
-            MExtTree ext_tree;
-            assignBootstrapSupport(boottrees_name.c_str(), 0, 1e6,
-                    treefile_name.c_str(), false, treefile_name.c_str(),
-                    params.out_prefix, ext_tree, NULL, &params);
-            tree->copyTree(&ext_tree);
-            reportPhyloAnalysis(params, original_model, *alignment, *tree, model_info);
-        } else if (params.consensus_type == CT_CONSENSUS_TREE) {
-            int mi = params.min_iterations;
-            STOP_CONDITION sc = params.stop_condition;
-            params.min_iterations = 0;
-            params.stop_condition = SC_FIXED_ITERATION;
-            runPhyloAnalysis(params, original_model, alignment, *tree, model_info);
-            params.min_iterations = mi;
-            params.stop_condition = sc;
-            tree->setIQPIterations(params.stop_condition,
-                    params.stop_confidence, params.min_iterations,
-                    params.max_iterations);
-            reportPhyloAnalysis(params, original_model, *alignment, *tree, model_info);
-        } else
-            cout << endl;
-
-        cout << "CPU total time for bootstrap: " << (getCPUTime() - start_time)
-                << " seconds." << endl << endl;
-        cout << "Non-parametric bootstrap results written to:" << endl;
-        if (params.print_bootaln)
-            cout << "  Bootstrap alignments:     " << params.out_prefix
-                << ".bootaln" << endl;
-        cout << "  Bootstrap trees:          "
-                << params.out_prefix << ".boottrees" << endl;
-        if (params.consensus_type == CT_CONSENSUS_TREE)
-            cout << "  Consensus tree:           " << params.out_prefix
-                << ".contree" << endl;
-        cout << endl;
-    }
-
-    delete tree;
-    delete alignment;
-}
-
-void assignBootstrapSupport(const char *input_trees, int burnin, int max_count,
-        const char *target_tree, bool rooted, const char *output_tree,
-        const char *out_prefix, MExtTree &mytree, const char* tree_weight_file,
-        Params *params) {
-    //bool rooted = false;
-    // read the tree file
-    cout << "Reading tree " << target_tree << " ..." << endl;
-    mytree.init(target_tree, rooted);
-    // reindex the taxa in the tree to aphabetical names
-    NodeVector taxa;
-    mytree.getTaxa(taxa);
-    sort(taxa.begin(), taxa.end(), nodenamecmp);
-    int i = 0;
-    for (NodeVector::iterator it = taxa.begin(); it != taxa.end(); it++) {
-        (*it)->id = i++;
-    }
-
-    /*
-     string filename = params.boot_trees;
-     filename += ".nolen";
-     boot_trees.printTrees(filename.c_str(), false);
-     return;
-     */
-    SplitGraph sg;
-    SplitIntMap hash_ss;
-    // make the taxa name
-    vector<string> taxname;
-    taxname.resize(mytree.leafNum);
-    mytree.getTaxaName(taxname);
-
-    // read the bootstrap tree file
-    double scale = 100.0;
-    if (params->scaling_factor > 0)
-        scale = params->scaling_factor;
-
-    MTreeSet boot_trees;
-    if (params && detectInputFile((char*) input_trees) == IN_NEXUS) {
-        sg.init(*params);
-        for (SplitGraph::iterator it = sg.begin(); it != sg.end(); it++)
-            hash_ss.insertSplit((*it), (*it)->getWeight());
-        StrVector sgtaxname;
-        sg.getTaxaName(sgtaxname);
-        i = 0;
-        for (StrVector::iterator sit = sgtaxname.begin();
-                sit != sgtaxname.end(); sit++, i++) {
-            Node *leaf = mytree.findLeafName(*sit);
-            if (!leaf)
-                outError("Tree does not contain taxon ", *sit);
-            leaf->id = i;
-        }
-        scale /= sg.maxWeight();
-    } else {
-        boot_trees.init(input_trees, rooted, burnin, max_count,
-                tree_weight_file);
-        boot_trees.convertSplits(taxname, sg, hash_ss, SW_COUNT, -1);
-        scale /= boot_trees.sumTreeWeights();
-    }
-    //sg.report(cout);
-    cout << "Rescaling split weights by " << scale << endl;
-    if (params->scaling_factor < 0)
-        sg.scaleWeight(scale, true);
-    else {
-        sg.scaleWeight(scale, false, params->numeric_precision);
-    }
-
-    cout << sg.size() << " splits found" << endl;
-    // compute the percentage of appearance
-    //	printSplitSet(sg, hash_ss);
-    //sg.report(cout);
-    cout << "Creating bootstrap support values..." << endl;
-    mytree.createBootstrapSupport(taxname, boot_trees, sg, hash_ss);
-    //mytree.scaleLength(100.0/boot_trees.size(), true);
-    string out_file;
-    if (output_tree)
-        out_file = output_tree;
-    else {
-        if (out_prefix)
-            out_file = out_prefix;
-        else
-            out_file = target_tree;
-        out_file += ".suptree";
-    }
-
-    mytree.printTree(out_file.c_str());
-    cout << "Tree with assigned bootstrap support written to " << out_file
-            << endl;
-    /*
-    if (out_prefix)
-                out_file = out_prefix;
-    else
-                out_file = target_tree;
-    out_file += ".supval";
-    mytree.writeInternalNodeNames(out_file);
-
-    cout << "Support values written to " << out_file << endl;
-     */
-}
-
-void computeConsensusTree(const char *input_trees, int burnin, int max_count,
-        double cutoff, double weight_threshold, const char *output_tree,
-        const char *out_prefix, const char *tree_weight_file, Params *params) {
-    bool rooted = false;
-
-    // read the bootstrap tree file
-    /*
-     MTreeSet boot_trees(input_trees, rooted, burnin, tree_weight_file);
-     string first_taxname = boot_trees.front()->root->name;
-     //if (params.root) first_taxname = params.root;
-
-     SplitGraph sg;
-
-     boot_trees.convertSplits(sg, cutoff, SW_COUNT, weight_threshold);*/
-
-    //sg.report(cout);
-    SplitGraph sg;
-    SplitIntMap hash_ss;
-    // make the taxa name
-    //vector<string> taxname;
-    //taxname.resize(mytree.leafNum);
-    //mytree.getTaxaName(taxname);
-
-    // read the bootstrap tree file
-    double scale = 100.0;
-    if (params->scaling_factor > 0)
-        scale = params->scaling_factor;
-
-    MTreeSet boot_trees;
-    if (params && detectInputFile((char*) input_trees) == IN_NEXUS) {
-        char *user_file = params->user_file;
-        params->user_file = (char*) input_trees;
-        params->split_weight_summary = SW_COUNT; // count number of splits
-        sg.init(*params);
-        params->user_file = user_file;
-        for (SplitGraph::iterator it = sg.begin(); it != sg.end(); it++)
-            hash_ss.insertSplit((*it), (*it)->getWeight());
-        /*		StrVector sgtaxname;
-         sg.getTaxaName(sgtaxname);
-         i = 0;
-         for (StrVector::iterator sit = sgtaxname.begin(); sit != sgtaxname.end(); sit++, i++) {
-         Node *leaf = mytree.findLeafName(*sit);
-         if (!leaf) outError("Tree does not contain taxon ", *sit);
-         leaf->id = i;
-         }*/
-        scale /= sg.maxWeight();
-    } else {
-        boot_trees.init(input_trees, rooted, burnin, max_count,
-                tree_weight_file);
-        boot_trees.convertSplits(sg, cutoff, SW_COUNT, weight_threshold);
-        scale /= boot_trees.sumTreeWeights();
-        cout << sg.size() << " splits found" << endl;
-    }
-    //sg.report(cout);
-    cout << "Rescaling split weights by " << scale << endl;
-    if (params->scaling_factor < 0)
-        sg.scaleWeight(scale, true);
-    else {
-        sg.scaleWeight(scale, false, params->numeric_precision);
-    }
-
-
-
-    cout << "Creating greedy consensus tree..." << endl;
-    MTree mytree;
-    SplitGraph maxsg;
-    sg.findMaxCompatibleSplits(maxsg);
-
-	if (verbose_mode >= VB_MAX)
-        maxsg.saveFileStarDot(cout);
-    cout << "convert compatible split system into tree..." << endl;
-    mytree.convertToTree(maxsg);
-    //cout << "done" << endl;
-    string taxname = sg.getTaxa()->GetTaxonLabel(0);
-    Node *node = mytree.findLeafName(taxname);
-    if (node)
-        mytree.root = node;
-    // mytree.scaleLength(100.0 / boot_trees.sumTreeWeights(), true);
-
-    // mytree.getTaxaID(maxsg.getSplitsBlock()->getCycle());
-    //maxsg.saveFile(cout);
-
-    string out_file;
-
-    if (output_tree)
-        out_file = output_tree;
-    else {
-        if (out_prefix)
-            out_file = out_prefix;
-        else
-            out_file = input_trees;
-        out_file += ".contree";
-    }
-
-    mytree.printTree(out_file.c_str(), WT_BR_CLADE);
-    cout << "Consensus tree written to " << out_file << endl;
-
-	if (output_tree)
-		out_file = output_tree;
-	else {
-		if (out_prefix)
-			out_file = out_prefix;
-		else
-			out_file = input_trees;
-		out_file += ".splits";
-	}
-
-    //sg.scaleWeight(0.01, false, 4);
-    sg.saveFile(out_file.c_str(), IN_OTHER, true);
-    cout << "Non-trivial split supports printed to star-dot file " << out_file << endl;
-
-}
-
-void computeConsensusNetwork(const char *input_trees, int burnin, int max_count,
-        double cutoff, double weight_threshold, const char *output_tree,
-        const char *out_prefix, const char* tree_weight_file) {
-    bool rooted = false;
-
-    // read the bootstrap tree file
-    MTreeSet boot_trees(input_trees, rooted, burnin, max_count,
-            tree_weight_file);
-
-    SplitGraph sg;
-    //SplitIntMap hash_ss;
-
-    boot_trees.convertSplits(sg, cutoff, SW_SUM, weight_threshold);
-
-    string out_file;
-
-    if (output_tree)
-        out_file = output_tree;
-    else {
-        if (out_prefix)
-            out_file = out_prefix;
-        else
-            out_file = input_trees;
-        out_file += ".nex";
-    }
-
-    sg.saveFile(out_file.c_str(), IN_NEXUS);
-    cout << "Consensus network printed to " << out_file << endl;
-
-	if (output_tree)
-		out_file = output_tree;
-	else {
-		if (out_prefix)
-			out_file = out_prefix;
-		else
-			out_file = input_trees;
-		out_file += ".splits";
-	}
-
-	sg.saveFile(out_file.c_str(), IN_OTHER, true);
-    cout << "Non-trivial split supports printed to star-dot file " << out_file << endl;
-
-}
+/***************************************************************************
+ *   Copyright (C) 2009 by BUI Quang Minh   *
+ *   minh.bui@univie.ac.at   *
+ *                                                                         *
+ *   This program is free software; you can redistribute it and/or modify  *
+ *   it under the terms of the GNU General Public License as published by  *
+ *   the Free Software Foundation; either version 2 of the License, or     *
+ *   (at your option) any later version.                                   *
+ *                                                                         *
+ *   This program is distributed in the hope that it will be useful,       *
+ *   but WITHOUT ANY WARRANTY; without even the implied warranty of        *
+ *   MERCHANTABILITY or FITNESS FOR A PARTICULAR PURPOSE.  See the         *
+ *   GNU General Public License for more details.                          *
+ *                                                                         *
+ *   You should have received a copy of the GNU General Public License     *
+ *   along with this program; if not, write to the                         *
+ *   Free Software Foundation, Inc.,                                       *
+ *   59 Temple Place - Suite 330, Boston, MA  02111-1307, USA.             *
+ ***************************************************************************/
+
+#ifdef HAVE_CONFIG_H
+#include <config.h>
+#endif
+#include <iqtree_config.h>
+#include "phylotree.h"
+#include "phylosupertree.h"
+#include "phyloanalysis.h"
+#include "alignment.h"
+#include "superalignment.h"
+#include "iqtree.h"
+#include "gtrmodel.h"
+#include "modeldna.h"
+#include "myreader.h"
+#include "rateheterogeneity.h"
+#include "rategamma.h"
+#include "rateinvar.h"
+#include "rategammainvar.h"
+//#include "modeltest_wrapper.h"
+#include "modelprotein.h"
+#include "modelbin.h"
+#include "modelcodon.h"
+#include "stoprule.h"
+
+#include "mtreeset.h"
+#include "mexttree.h"
+#include "ratemeyerhaeseler.h"
+#include "whtest_wrapper.h"
+#include "partitionmodel.h"
+#include "guidedbootstrap.h"
+#include "modelset.h"
+#include "timeutil.h"
+
+#include "phylolib.h"
+#include "nnisearch.h"
+#include "whtest/eigen_sym.h"
+
+
+//const int DNA_MODEL_NUM = 14;
+double t_begin, t_end;
+
+const int BIN_MODEL_NUM = 2;
+string bin_model_names[BIN_MODEL_NUM] = {"JC2", "GTR2"};
+
+const int DNA_MODEL_NUM = 22;
+string dna_model_names[DNA_MODEL_NUM] = {"JC", "F81", "K80", "HKY", "TNe",
+    "TN", "K81", "K81u", "TPM2", "TPM2u", "TPM3", "TPM3u", "TIMe", "TIM",
+    "TIM2e", "TIM2", "TIM3e", "TIM3", "TVMe", "TVM", "SYM", "GTR"};
+/*string dna_model_names[DNA_MODEL_NUM] ={"JC", "F81", "K80", "HKY", "TNe", "TN", "K81", "K81u", 
+ "TIMe", "TIM", "TVMe", "TVM", "SYM", "GTR"};*/
+
+const int AA_MODEL_NUM = 18;
+string aa_model_names[AA_MODEL_NUM] = {"Dayhoff", "mtMAM", "JTT", "WAG",
+    "cpREV", "mtREV", "rtREV", "mtART", "mtZOA", "VT", "LG", "DCMut", "PMB",
+    "HIVb", "HIVw", "JTTDCMut", "FLU", "Blosum62"};
+
+/**
+ * print site log likelihoods to a fileExists
+ * @param filename output file name
+ * @param tree phylogenetic tree
+ * @param ptn_lh pattern log-likelihoods, will be computed if NULL
+ * @param append TRUE to append to existing file, FALSE otherwise
+ * @param linename name of the line, default "Site_Lh" if NULL
+ */
+void printSiteLh(const char*filename, PhyloTree *tree, double *ptn_lh = NULL,
+        bool append = false, const char *linename = NULL) {
+    int i;
+    double *pattern_lh;
+    if (!ptn_lh) {
+        pattern_lh = new double[tree->getAlnNPattern()];
+        tree->computePatternLikelihood(pattern_lh);
+    } else
+        pattern_lh = ptn_lh;
+
+    try {
+        ofstream out;
+        out.exceptions(ios::failbit | ios::badbit);
+        if (append) {
+            out.open(filename, ios::out | ios::app);
+        } else {
+            out.open(filename);
+            out << 1 << " " << tree->getAlnNSite() << endl;
+        }
+        IntVector pattern_index;
+        tree->aln->getSitePatternIndex(pattern_index);
+        if (!linename)
+            out << "Site_Lh   ";
+        else {
+            out.width(10);
+            out << left << linename;
+        }
+        for (i = 0; i < tree->getAlnNSite(); i++)
+            out << " " << pattern_lh[pattern_index[i]];
+        out << endl;
+        out.close();
+        if (!append)
+            cout << "Site log-likelihoods printed to " << filename << endl;
+    } catch (ios::failure) {
+        outError(ERR_WRITE_OUTPUT, filename);
+    }
+
+    if (!ptn_lh)
+        delete[] pattern_lh;
+}
+
+/**
+ * check if the model file contains correct information
+ * @param model_file model file names
+ * @param model_name (OUT) vector of model names
+ * @param lh_scores (OUT) vector of tree log-likelihoods
+ * @param df_vec (OUT) vector of degrees of freedom (or K)
+ * @return TRUE if success, FALSE failed.
+ */
+bool checkModelFile(string model_file, StrVector &model_names,
+        DoubleVector &lh_scores, IntVector &df_vec) {
+    if (!fileExists(model_file))
+        return false;
+    cout << model_file << " exists, checking this file" << endl;
+    ifstream in;
+    try {
+        in.exceptions(ios::failbit | ios::badbit);
+        in.open(model_file.c_str());
+        in.exceptions(ios::badbit);
+        string str;
+        in >> str;
+        if (str != "Model")
+            throw false;
+        in >> str;
+        if (str != "df")
+            throw false;
+        in >> str;
+        if (str != "LnL")
+            throw false;
+        while (!in.eof()) {
+            in >> str;
+            if (in.eof())
+                break;
+            model_names.push_back(str);
+            int df;
+            double logl;
+            in >> df >> logl;
+            df_vec.push_back(df);
+            lh_scores.push_back(logl);
+            //cout << str << " " << df << " " << logl << endl;
+        }
+        in.clear();
+        // set the failbit again
+        in.exceptions(ios::failbit | ios::badbit);
+        in.close();
+    } catch (bool ret) {
+        in.close();
+        return ret;
+    } catch (ios::failure) {
+        outError("Cannot read file ", model_file);
+    }
+    return true;
+}
+
+/**
+ testing the best-fit model
+ return in params.freq_type and params.rate_type
+ */
+string modelTest(Params &params, PhyloTree *in_tree, vector<ModelInfo> &model_info) {
+    if (in_tree->isSuperTree()) {
+        // select model for each partition
+        return (string) "JC";
+    }
+    int nstates = in_tree->aln->num_states;
+    if (nstates != 2 && nstates != 4 && nstates != 20)
+        outError("Test of best-fit models only works for Binary/DNA/Protein");
+    string fmodel_str = params.out_prefix;
+    fmodel_str += ".model";
+    string sitelh_file = params.out_prefix;
+    sitelh_file += ".sitelh";
+    in_tree->params = &params;
+
+    int num_models =
+            (nstates == 2) ?
+            BIN_MODEL_NUM :
+            ((nstates == 4) ? DNA_MODEL_NUM : AA_MODEL_NUM);
+    int model, rate_type;
+
+    string best_model;
+    StrVector model_names;
+    DoubleVector lh_scores;
+    IntVector df_vec;
+    /* first check the model file */
+    bool ok_model_file = (params.print_site_lh) ? false :
+            checkModelFile(fmodel_str, model_names, lh_scores, df_vec);
+    ok_model_file &= (model_names.size() == num_models * 4);
+    ofstream fmodel;
+    if (!ok_model_file) {
+        model_names.clear();
+        lh_scores.clear();
+        df_vec.clear();
+        fmodel.open(fmodel_str.c_str());
+        if (!fmodel.is_open())
+            outError("cannot write to ", fmodel_str);
+        fmodel << "Model\tdf\tLnL" << endl;
+        fmodel.precision(4);
+        fmodel << fixed;
+    } else {
+        cout << fmodel_str << " seems to be a correct model file" << endl;
+    }
+
+    PhyloTree *tree_homo = new PhyloTree();
+    tree_homo->optimize_by_newton = params.optimize_by_newton;
+    tree_homo->sse = params.SSE;
+    tree_homo->copyPhyloTree(in_tree);
+
+    PhyloTree *tree_hetero = new PhyloTree();
+    tree_hetero->optimize_by_newton = params.optimize_by_newton;
+    tree_hetero->sse = params.SSE;
+    tree_hetero->copyPhyloTree(in_tree);
+
+    RateHeterogeneity * rate_class[4];
+    rate_class[0] = new RateHeterogeneity();
+    rate_class[1] = new RateInvar(-1, NULL);
+    rate_class[2] = new RateGamma(params.num_rate_cats, -1, params.gamma_median,
+            NULL);
+    rate_class[3] = new RateGammaInvar(params.num_rate_cats, -1,
+            params.gamma_median, -1, NULL);
+	GTRModel *subst_model = NULL;
+    if (nstates == 2)
+		subst_model = new ModelBIN("JC2", "", FREQ_UNKNOWN, "", in_tree);
+    else if (nstates == 4)
+		subst_model = new ModelDNA("JC", "", FREQ_UNKNOWN, "", in_tree);
+	else if (nstates == 20)
+		subst_model = new ModelProtein("WAG", "", FREQ_UNKNOWN, "", in_tree);
+	else if (in_tree->aln->codon_table)
+		subst_model = new ModelCodon("GY", "", FREQ_UNKNOWN, "", in_tree);
+
+	assert(subst_model);
+
+    ModelFactory *model_fac = new ModelFactory();
+
+    int ssize = in_tree->aln->getNSite(); // sample size
+    if (params.model_test_sample_size)
+        ssize = params.model_test_sample_size;
+    cout << "Testing " << num_models * 4
+            << ((nstates == 4) ? " DNA" : " protein")
+            << " models (sample size: " << ssize << ") ..." << endl;
+    cout << "Model         -LnL         df AIC          AICc         BIC"
+            << endl;
+
+    if (params.print_site_lh) {
+        ofstream sitelh_out(sitelh_file.c_str());
+        if (!sitelh_out.is_open())
+            outError("Cannot write to file ", sitelh_file);
+        sitelh_out << num_models * 4 << " " << in_tree->getAlnNSite() << endl;
+        sitelh_out.close();
+    }
+
+    double* AIC_scores = new double[num_models * 4];
+    double* AICc_scores = new double[num_models * 4];
+    double* BIC_scores = new double[num_models * 4];
+    double* LogL_scores = new double[num_models * 4];
+    int *model_rank = new int[num_models * 4];
+
+    for (model = 0; model < num_models; model++) {
+        for (rate_type = 0; rate_type <= 3; rate_type += 1) {
+            // initialize tree
+            PhyloTree *tree;
+            if (rate_type == 0) {
+                tree = tree_homo;
+            } else if (rate_type == 1) {
+                tree = tree_homo;
+            } else if (rate_type == 2) {
+                tree = tree_hetero;
+            } else {
+                tree = tree_hetero;
+            }
+            // initialize model
+            subst_model->init(
+                    (nstates == 2) ?
+                    bin_model_names[model].c_str() :
+                    ((nstates == 4) ?
+                    dna_model_names[model].c_str() :
+                    aa_model_names[model].c_str()),
+					"", FREQ_UNKNOWN, "");
+            subst_model->setTree(tree);
+            tree->params = &params;
+
+            tree->setModel(subst_model);
+            // initialize rate
+            tree->setRate(rate_class[rate_type]);
+            rate_class[rate_type]->setTree(tree);
+
+            // initialize model factory
+            tree->setModelFactory(model_fac);
+            model_fac->model = subst_model;
+            model_fac->site_rate = rate_class[rate_type];
+
+            string str;
+            str = subst_model->name;
+            str += rate_class[rate_type]->name;
+
+            // print some infos
+            // clear all likelihood values
+            tree->clearAllPartialLH();
+
+            // optimize model parameters
+            int df = subst_model->getNDim() + rate_class[rate_type]->getNDim() + tree->branchNum;
+            double cur_lh;
+            if (!ok_model_file) {
+                cur_lh = tree->getModelFactory()->optimizeParameters(false,
+                        false);
+                model_names.push_back(str);
+                fmodel << str << "\t" << df << "\t" << cur_lh << endl;
+                const char *model_name = (params.print_site_lh) ? str.c_str() : NULL;
+                if (params.print_site_lh)
+                    printSiteLh(sitelh_file.c_str(), tree, NULL, true, model_name);
+            } else {
+                // sanity check
+                if (str != model_names[model * 4 + rate_type]
+                        || df != df_vec[model * 4 + rate_type])
+                    outError(
+                        "Incorrect model file, please delete it and rerun again: ",
+                        fmodel_str);
+                cur_lh = lh_scores[model * 4 + rate_type];
+            }
+            double AIC_score = -2 * cur_lh + 2 * df;
+            double AICc_score = AIC_score
+                    + 2.0 * df * (df + 1) / (ssize - df - 1);
+            double BIC_score = -2 * cur_lh + df * log(ssize);
+            LogL_scores[model * 4 + rate_type] = cur_lh;
+            AIC_scores[model * 4 + rate_type] = AIC_score;
+            AICc_scores[model * 4 + rate_type] = AICc_score;
+            BIC_scores[model * 4 + rate_type] = BIC_score;
+            cout.width(13);
+            cout << left << str << " ";
+            cout.precision(3);
+            cout << fixed;
+            cout.width(12);
+            cout << -cur_lh << " ";
+            cout.width(2);
+            cout << df << " ";
+            cout.width(12);
+            cout << AIC_score << " ";
+            cout.width(12);
+            cout << AICc_score << " " << BIC_score;
+            cout << endl;
+            tree->setModel(NULL);
+            tree->setModelFactory(NULL);
+            tree->setRate(NULL);
+
+        }
+    }
+    //cout.unsetf(ios::fixed);
+    int model_aic = min_element(AIC_scores, AIC_scores + (num_models * 4)) - AIC_scores;
+    cout << "Akaike Information Criterion:           " << model_names[model_aic]
+            << endl;
+    int model_aicc = min_element(AICc_scores, AICc_scores + (num_models * 4)) - AICc_scores;
+    cout << "Corrected Akaike Information Criterion: "
+            << model_names[model_aicc] << endl;
+    int model_bic = min_element(BIC_scores, BIC_scores + (num_models * 4)) - BIC_scores;
+    cout << "Bayesian Information Criterion:         " << model_names[model_bic]
+            << endl;
+
+    /* computing model weights */
+    double AIC_sum = 0.0, AICc_sum = 0.0, BIC_sum = 0.0;
+    if (params.model_test_criterion == MTC_BIC) {
+        sort_index(BIC_scores, BIC_scores + (num_models * 4), model_rank);
+    } else if (params.model_test_criterion == MTC_AIC) {
+        sort_index(AIC_scores, AIC_scores + (num_models * 4), model_rank);
+    } else {
+        sort_index(AICc_scores, AICc_scores + (num_models * 4), model_rank);
+    }
+
+    for (model = 0; model < num_models * 4; model++) {
+        ModelInfo info;
+        info.name = model_names[model_rank[model]];
+        info.logl = LogL_scores[model_rank[model]];
+        info.AIC_score = AIC_scores[model_rank[model]];
+        info.AICc_score = AICc_scores[model_rank[model]];
+        info.BIC_score = BIC_scores[model_rank[model]];
+        info.AIC_weight = exp(-0.5 * (info.AIC_score - AIC_scores[model_aic]));
+        info.AICc_weight = exp(-0.5 * (info.AICc_score - AICc_scores[model_aicc]));
+        info.BIC_weight = exp(-0.5 * (info.BIC_score - BIC_scores[model_bic]));
+        info.AIC_conf = false;
+        info.AICc_conf = false;
+        info.BIC_conf = false;
+        model_info.push_back(info);
+        AIC_sum += info.AIC_weight;
+        AICc_sum += info.AICc_weight;
+        BIC_sum += info.BIC_weight;
+    }
+
+    vector<ModelInfo>::iterator it;
+    for (it = model_info.begin(); it != model_info.end(); it++) {
+        it->AIC_weight /= AIC_sum;
+        it->AICc_weight /= AICc_sum;
+        it->BIC_weight /= BIC_sum;
+    }
+
+    /* compute confidence set for BIC */
+    AIC_sum = 0.0;
+    AICc_sum = 0.0;
+    BIC_sum = 0.0;
+    for (it = model_info.begin(), model = 0; it != model_info.end(); it++, model++) {
+        BIC_scores[model] = it->BIC_score;
+        AIC_scores[model] = it->AIC_score;
+        AICc_scores[model] = it->AICc_score;
+    }
+    sort_index(BIC_scores, BIC_scores + (num_models * 4), model_rank);
+    for (model = 0; model < num_models * 4; model++) {
+        model_info[model_rank[model]].BIC_conf = true;
+        BIC_sum += model_info[model_rank[model]].BIC_weight;
+        if (BIC_sum > 0.95) break;
+    }
+    /* compute confidence set for AIC */
+    sort_index(AIC_scores, AIC_scores + (num_models * 4), model_rank);
+    for (model = 0; model < num_models * 4; model++) {
+        model_info[model_rank[model]].AIC_conf = true;
+        AIC_sum += model_info[model_rank[model]].AIC_weight;
+        if (AIC_sum > 0.95) break;
+    }
+
+    /* compute confidence set for AICc */
+    sort_index(AICc_scores, AICc_scores + (num_models * 4), model_rank);
+    for (model = 0; model < num_models * 4; model++) {
+        model_info[model_rank[model]].AICc_conf = true;
+        AICc_sum += model_info[model_rank[model]].AICc_weight;
+        if (AICc_sum > 0.95) break;
+    }
+
+    delete [] model_rank;
+    delete [] LogL_scores;
+    delete [] BIC_scores;
+    delete [] AICc_scores;
+    delete [] AIC_scores;
+    switch (params.model_test_criterion) {
+        case MTC_AIC:
+            best_model = model_names[model_aic];
+            break;
+        case MTC_AICC:
+            best_model = model_names[model_aicc];
+            break;
+        case MTC_BIC:
+            best_model = model_names[model_bic];
+            break;
+    }
+    delete model_fac;
+    delete subst_model;
+    for (rate_type = 3; rate_type >= 0; rate_type--)
+        delete rate_class[rate_type];
+    delete tree_hetero;
+    delete tree_homo;
+
+    if (!ok_model_file)
+        fmodel.close();
+    cout << "Best-fit model: " << best_model << endl;
+    if (params.print_site_lh)
+        cout << "Site log-likelihoods per model printed to " << sitelh_file << endl;
+    return best_model;
+}
+
+struct TreeInfo {
+    double logl; // log likelihood
+    double se; // standard error of deltaL (logl difference to max), or square root of variance
+    double rell_bp; // bootstrap proportion by RELL method
+    bool rell_confident; // confidence set for RELL-BP
+    double sh_pvalue; // p-value by Shimodaira-Hasegawa test
+    double wsh_pvalue; // p-value by weighted Shimodaira-Hasegawa test
+    double kh_pvalue; // p-value by Kishino-Hasegawa test
+    double wkh_pvalue; // p-value by weighted Kishino-Hasegawa test
+    double elw_value; // ELW - expected likelihood weights test
+    bool elw_confident; // to represent confidence set of ELW test
+};
+
+int countDistinctTrees(const char *filename, bool rooted, IQTree *tree, IntVector &distinct_ids) {
+    StringIntMap treels;
+    try {
+        ifstream in;
+        in.exceptions(ios::failbit | ios::badbit);
+        in.open(filename);
+        // remove the failbit
+        in.exceptions(ios::badbit);
+        int tree_id;
+        for (tree_id = 0; !in.eof(); tree_id++) {
+            tree->freeNode();
+            tree->readTree(in, rooted);
+            tree->setAlignment(tree->aln);
+            tree->setRootNode((char*) tree->aln->getSeqName(0).c_str());
+            StringIntMap::iterator it = treels.end();
+            ostringstream ostr;
+            tree->printTree(ostr, WT_TAXON_ID | WT_SORT_TAXA);
+            it = treels.find(ostr.str());
+            if (it != treels.end()) { // already in treels
+                distinct_ids.push_back(it->second);
+            } else {
+                distinct_ids.push_back(-1);
+                treels[ostr.str()] = tree_id;
+            }
+            char ch;
+            in.exceptions(ios::goodbit);
+            (in) >> ch;
+            if (in.eof()) break;
+            in.unget();
+            in.exceptions(ios::failbit | ios::badbit);
+
+        }
+        in.close();
+    } catch (ios::failure) {
+        outError("Cannot read file ", filename);
+    }
+    return treels.size();
+}
+
+//const double TOL_RELL_SCORE = 0.01;
+
+void evaluateTrees(Params &params, IQTree *tree, vector<TreeInfo> &info, IntVector &distinct_ids)
+{
+    if (!params.treeset_file)
+        return;
+    cout << endl;
+    //MTreeSet trees(params.treeset_file, params.is_rooted, params.tree_burnin, params.tree_max_count);
+    cout << "Reading trees in " << params.treeset_file << " ..." << endl;
+    int ntrees = countDistinctTrees(params.treeset_file, params.is_rooted, tree, distinct_ids);
+    if (ntrees < distinct_ids.size()) {
+        cout << "WARNING: " << distinct_ids.size() << " trees detected but only " << ntrees << " distinct trees will be evaluated" << endl;
+    } else {
+        cout << ntrees << " distinct trees detected" << endl;
+    }
+    if (ntrees == 0) return;
+    ifstream in(params.treeset_file);
+
+    //if (trees.size() == 1) return;
+    string tree_file = params.treeset_file;
+    tree_file += ".trees";
+    ofstream treeout;
+    //if (!params.fixed_branch_length) {
+    treeout.open(tree_file.c_str());
+    //}
+    string score_file = params.treeset_file;
+    score_file += ".treelh";
+    ofstream scoreout;
+    if (params.print_tree_lh)
+        scoreout.open(score_file.c_str());
+    string site_lh_file = params.treeset_file;
+    site_lh_file += ".sitelh";
+    if (params.print_site_lh) {
+        ofstream site_lh_out(site_lh_file.c_str());
+        site_lh_out << ntrees << " " << tree->getAlnNSite() << endl;
+        site_lh_out.close();
+    }
+
+    double time_start = getCPUTime();
+
+    int *boot_samples = NULL;
+    int boot;
+    //double *saved_tree_lhs = NULL;
+    double *tree_lhs = NULL;
+    double *pattern_lh = NULL;
+    double *pattern_lhs = NULL;
+    double *orig_tree_lh = NULL;
+    double *max_lh = NULL;
+    double *lhdiff_weights = NULL;
+    int nptn = tree->getAlnNPattern();
+    if (params.topotest_replicates && ntrees > 1) {
+        size_t mem_size = (size_t) params.topotest_replicates * nptn * sizeof (int) +
+                ntrees * params.topotest_replicates * sizeof (double) +
+                (nptn + ntrees * 3 + params.topotest_replicates * 2) * sizeof (double) +
+                ntrees * sizeof (TreeInfo) +
+                params.do_weighted_test * (ntrees * nptn * sizeof (double) +ntrees * ntrees * sizeof (double));
+        cout << "Note: " << ((double) mem_size / 1024) / 1024 << " MB of RAM required!" << endl;
+        if (mem_size > getMemorySize() - 100000)
+            outWarning("The required memory does not fit in RAM!");
+        cout << "Creating " << params.topotest_replicates << " bootstrap replicates..." << endl;
+        if (!(boot_samples = new int [params.topotest_replicates * nptn]))
+            outError(ERR_NO_MEMORY);
+        for (boot = 0; boot < params.topotest_replicates; boot++)
+            tree->aln->createBootstrapAlignment(boot_samples + (boot * nptn));
+        //if (!(saved_tree_lhs = new double [ntrees * params.topotest_replicates]))
+        //	outError(ERR_NO_MEMORY);
+        if (!(tree_lhs = new double [ntrees * params.topotest_replicates]))
+            outError(ERR_NO_MEMORY);
+        if (params.do_weighted_test) {
+            if (!(lhdiff_weights = new double [ntrees * ntrees]))
+                outError(ERR_NO_MEMORY);
+            if (!(pattern_lhs = new double[ntrees * nptn]))
+                outError(ERR_NO_MEMORY);
+        }
+        if (!(pattern_lh = new double[nptn]))
+            outError(ERR_NO_MEMORY);
+        if (!(orig_tree_lh = new double[ntrees]))
+            outError(ERR_NO_MEMORY);
+        if (!(max_lh = new double[params.topotest_replicates]))
+            outError(ERR_NO_MEMORY);
+    }
+    int tree_index, tid, tid2;
+    info.resize(ntrees);
+    //for (MTreeSet::iterator it = trees.begin(); it != trees.end(); it++, tree_index++) {
+    for (tree_index = 0, tid = 0; tree_index < distinct_ids.size(); tree_index++) {
+
+        cout << "Tree " << tree_index + 1;
+        if (distinct_ids[tree_index] >= 0) {
+            cout << " / identical to tree " << distinct_ids[tree_index] + 1 << endl;
+            // ignore tree
+            char ch;
+            do {
+                in >> ch;
+            } while (!in.eof() && ch != ';');
+            continue;
+        }
+        tree->freeNode();
+        tree->readTree(in, params.is_rooted);
+        tree->setAlignment(tree->aln);
+        tree->initializeAllPartialLh();
+        tree->fixNegativeBranch(false);
+        if (tree->isSuperTree())
+            ((PhyloSuperTree*) tree)->mapTrees();
+        if (!params.fixed_branch_length) {
+            tree->curScore = tree->optimizeAllBranches(100, 0.001);
+        } else {
+            tree->curScore = tree->computeLikelihood();
+        }
+        treeout << "[ tree " << tree_index + 1 << " lh=" << tree->curScore << " ]";
+        tree->printTree(treeout);
+        treeout << endl;
+        if (params.print_tree_lh)
+            scoreout << tree->curScore << endl;
+
+        cout << " / LogL: " << tree->curScore << endl;
+
+        if (pattern_lh) {
+            tree->computePatternLikelihood(pattern_lh, &(tree->curScore));
+            if (params.do_weighted_test)
+                memcpy(pattern_lhs + tid * nptn, pattern_lh, nptn * sizeof (double));
+        }
+        if (params.print_site_lh) {
+            string tree_name = "Tree" + convertIntToString(tree_index + 1);
+            printSiteLh(site_lh_file.c_str(), tree, pattern_lh, true, tree_name.c_str());
+        }
+        info[tid].logl = tree->curScore;
+
+        if (!params.topotest_replicates || ntrees <= 1) {
+            tid++;
+            continue;
+        }
+        // now compute RELL scores
+        orig_tree_lh[tid] = tree->curScore;
+        double *tree_lhs_offset = tree_lhs + (tid * params.topotest_replicates);
+        for (boot = 0; boot < params.topotest_replicates; boot++) {
+            double lh = 0.0;
+            int *this_boot_sample = boot_samples + (boot * nptn);
+            for (int ptn = 0; ptn < nptn; ptn++)
+                lh += pattern_lh[ptn] * this_boot_sample[ptn];
+            tree_lhs_offset[boot] = lh;
+        }
+        tid++;
+    }
+
+    assert(tid == ntrees);
+
+    if (params.topotest_replicates && ntrees > 1) {
+        double *tree_probs = new double[ntrees];
+        memset(tree_probs, 0, ntrees * sizeof (double));
+        int *tree_ranks = new int[ntrees];
+
+        /* perform RELL BP method */
+        cout << "Performing RELL test..." << endl;
+        int *maxtid = new int[params.topotest_replicates];
+        double *maxL = new double[params.topotest_replicates];
+		int *maxcount = new int[params.topotest_replicates];
+        memset(maxtid, 0, params.topotest_replicates * sizeof (int));
+        memcpy(maxL, tree_lhs, params.topotest_replicates * sizeof (double));
+		for (boot = 0; boot < params.topotest_replicates; boot++)
+			maxcount[boot] = 1;
+        for (tid = 1; tid < ntrees; tid++) {
+            double *tree_lhs_offset = tree_lhs + (tid * params.topotest_replicates);
+            for (boot = 0; boot < params.topotest_replicates; boot++)
+				if (tree_lhs_offset[boot] > maxL[boot] + params.ufboot_epsilon) {
+                    maxL[boot] = tree_lhs_offset[boot];
+                    maxtid[boot] = tid;
+					maxcount[boot] = 1;
+				} else if (tree_lhs_offset[boot] > maxL[boot] - params.ufboot_epsilon &&
+						random_double() <= 1.0/(maxcount[boot]+1)) {
+					maxL[boot] = max(maxL[boot],tree_lhs_offset[boot]);
+					maxtid[boot] = tid;
+					maxcount[boot]++;
+                }
+        }
+        for (boot = 0; boot < params.topotest_replicates; boot++)
+            tree_probs[maxtid[boot]] += 1.0;
+        for (tid = 0; tid < ntrees; tid++) {
+            tree_probs[tid] /= params.topotest_replicates;
+            info[tid].rell_confident = false;
+            info[tid].rell_bp = tree_probs[tid];
+        }
+        sort_index(tree_probs, tree_probs + ntrees, tree_ranks);
+        double prob_sum = 0.0;
+        // obtain the confidence set
+        for (tid = ntrees - 1; tid >= 0; tid--) {
+            info[tree_ranks[tid]].rell_confident = true;
+            prob_sum += tree_probs[tree_ranks[tid]];
+            if (prob_sum > 0.95) break;
+        }
+
+        // sanity check
+        for (tid = 0, prob_sum = 0.0; tid < ntrees; tid++)
+            prob_sum += tree_probs[tid];
+        if (fabs(prob_sum - 1.0) > 0.01)
+            outError("Internal error: Wrong ", __func__);
+
+		delete [] maxcount;
+        delete [] maxL;
+        delete [] maxtid;
+
+        /* now do the SH test */
+        cout << "Performing KH and SH test..." << endl;
+        // SH centering step
+        for (boot = 0; boot < params.topotest_replicates; boot++)
+            max_lh[boot] = -DBL_MAX;
+        double *avg_lh = new double[ntrees];
+        for (tid = 0; tid < ntrees; tid++) {
+            avg_lh[tid] = 0.0;
+            double *tree_lhs_offset = tree_lhs + (tid * params.topotest_replicates);
+            for (boot = 0; boot < params.topotest_replicates; boot++)
+                avg_lh[tid] += tree_lhs_offset[boot];
+            avg_lh[tid] /= params.topotest_replicates;
+            for (boot = 0; boot < params.topotest_replicates; boot++) {
+                max_lh[boot] = max(max_lh[boot], tree_lhs_offset[boot] - avg_lh[tid]);
+            }
+        }
+
+        double orig_max_lh = orig_tree_lh[0];
+        int orig_max_id = 0;
+        double orig_2ndmax_lh = -DBL_MAX;
+        int orig_2ndmax_id = -1;
+        // find the max tree ID
+        for (tid = 1; tid < ntrees; tid++)
+            if (orig_max_lh < orig_tree_lh[tid]) {
+                orig_max_lh = orig_tree_lh[tid];
+                orig_max_id = tid;
+            }
+        // find the 2nd max tree ID
+        for (tid = 0; tid < ntrees; tid++)
+            if (tid != orig_max_id && orig_2ndmax_lh < orig_tree_lh[tid]) {
+                orig_2ndmax_lh = orig_tree_lh[tid];
+                orig_2ndmax_id = tid;
+            }
+
+
+        // SH compute p-value
+        for (tid = 0; tid < ntrees; tid++) {
+            double *tree_lhs_offset = tree_lhs + (tid * params.topotest_replicates);
+            // SH compute original deviation from max_lh
+            info[tid].kh_pvalue = 0.0;
+            info[tid].sh_pvalue = 0.0;
+            int max_id = (tid != orig_max_id) ? orig_max_id : orig_2ndmax_id;
+            double orig_diff = orig_tree_lh[max_id] - orig_tree_lh[tid] - avg_lh[tid];
+            double *max_kh = tree_lhs + (max_id * params.topotest_replicates);
+            for (boot = 0; boot < params.topotest_replicates; boot++) {
+                if (max_lh[boot] - tree_lhs_offset[boot] > orig_diff)
+                    info[tid].sh_pvalue += 1.0;
+                //double max_kh_here = max(max_kh[boot]-avg_lh[max_id], tree_lhs_offset[boot]-avg_lh[tid]);
+                double max_kh_here = (max_kh[boot] - avg_lh[max_id]);
+                if (max_kh_here - tree_lhs_offset[boot] > orig_diff)
+                    info[tid].kh_pvalue += 1.0;
+            }
+            info[tid].sh_pvalue /= params.topotest_replicates;
+            info[tid].kh_pvalue /= params.topotest_replicates;
+        }
+
+        if (params.do_weighted_test) {
+
+            cout << "Computing pairwise logl difference variance ..." << endl;
+            /* computing lhdiff_weights as 1/sqrt(lhdiff_variance) */
+            for (tid = 0; tid < ntrees; tid++) {
+                double *pattern_lh1 = pattern_lhs + (tid * nptn);
+                lhdiff_weights[tid * ntrees + tid] = 0.0;
+                for (tid2 = tid + 1; tid2 < ntrees; tid2++) {
+                    double lhdiff_variance = tree->computeLogLDiffVariance(pattern_lh1, pattern_lhs + (tid2 * nptn));
+                    lhdiff_weights[tid * ntrees + tid2] = 1.0 / sqrt(lhdiff_variance);
+                    lhdiff_weights[tid2 * ntrees + tid] = lhdiff_weights[tid * ntrees + tid2];
+                }
+            }
+
+            // Weighted KH and SH test
+            cout << "Performing WKH and WSH test..." << endl;
+            for (tid = 0; tid < ntrees; tid++) {
+                double *tree_lhs_offset = tree_lhs + (tid * params.topotest_replicates);
+                info[tid].wkh_pvalue = 0.0;
+                info[tid].wsh_pvalue = 0.0;
+                double worig_diff = -DBL_MAX;
+                int max_id = -1;
+                for (tid2 = 0; tid2 < ntrees; tid2++)
+                    if (tid2 != tid) {
+                        double wdiff = (orig_tree_lh[tid2] - orig_tree_lh[tid]) * lhdiff_weights[tid * ntrees + tid2];
+                        if (wdiff > worig_diff) {
+                            worig_diff = wdiff;
+                            max_id = tid2;
+                        }
+                    }
+                for (boot = 0; boot < params.topotest_replicates; boot++) {
+                    double wmax_diff = -DBL_MAX;
+                    for (tid2 = 0; tid2 < ntrees; tid2++)
+                        if (tid2 != tid)
+                            wmax_diff = max(wmax_diff,
+                                (tree_lhs[tid2 * params.topotest_replicates + boot] - avg_lh[tid2] -
+                                tree_lhs_offset[boot] + avg_lh[tid]) * lhdiff_weights[tid * ntrees + tid2]);
+                    if (wmax_diff > worig_diff)
+                        info[tid].wsh_pvalue += 1.0;
+                    wmax_diff = (tree_lhs[max_id * params.topotest_replicates + boot] - avg_lh[max_id] -
+                            tree_lhs_offset[boot] + avg_lh[tid]);
+                    if (wmax_diff > orig_tree_lh[max_id] - orig_tree_lh[tid])
+                        info[tid].wkh_pvalue += 1.0;
+                }
+                info[tid].wsh_pvalue /= params.topotest_replicates;
+                info[tid].wkh_pvalue /= params.topotest_replicates;
+            }
+        }
+        /* now to ELW - Expected Likelihood Weight method */
+        cout << "Performing ELW test..." << endl;
+
+        for (boot = 0; boot < params.topotest_replicates; boot++)
+            max_lh[boot] = -DBL_MAX;
+        for (tid = 0; tid < ntrees; tid++) {
+            double *tree_lhs_offset = tree_lhs + (tid * params.topotest_replicates);
+            for (boot = 0; boot < params.topotest_replicates; boot++)
+                max_lh[boot] = max(max_lh[boot], tree_lhs_offset[boot]);
+        }
+        double *sumL = new double[params.topotest_replicates];
+        memset(sumL, 0, sizeof (double) * params.topotest_replicates);
+        for (tid = 0; tid < ntrees; tid++) {
+            double *tree_lhs_offset = tree_lhs + (tid * params.topotest_replicates);
+            for (boot = 0; boot < params.topotest_replicates; boot++) {
+                tree_lhs_offset[boot] = exp(tree_lhs_offset[boot] - max_lh[boot]);
+                sumL[boot] += tree_lhs_offset[boot];
+            }
+        }
+        for (tid = 0; tid < ntrees; tid++) {
+            double *tree_lhs_offset = tree_lhs + (tid * params.topotest_replicates);
+            tree_probs[tid] = 0.0;
+            for (boot = 0; boot < params.topotest_replicates; boot++) {
+                tree_probs[tid] += (tree_lhs_offset[boot] / sumL[boot]);
+            }
+            tree_probs[tid] /= params.topotest_replicates;
+            info[tid].elw_confident = false;
+            info[tid].elw_value = tree_probs[tid];
+        }
+
+        sort_index(tree_probs, tree_probs + ntrees, tree_ranks);
+        prob_sum = 0.0;
+        // obtain the confidence set
+        for (tid = ntrees - 1; tid >= 0; tid--) {
+            info[tree_ranks[tid]].elw_confident = true;
+            prob_sum += tree_probs[tree_ranks[tid]];
+            if (prob_sum > 0.95) break;
+        }
+
+        // sanity check
+        for (tid = 0, prob_sum = 0.0; tid < ntrees; tid++)
+            prob_sum += tree_probs[tid];
+        if (fabs(prob_sum - 1.0) > 0.01)
+            outError("Internal error: Wrong ", __func__);
+        delete [] sumL;
+
+        delete [] tree_ranks;
+        delete [] tree_probs;
+
+    }
+    if (max_lh)
+        delete [] max_lh;
+    if (orig_tree_lh)
+        delete [] orig_tree_lh;
+    if (pattern_lh)
+        delete [] pattern_lh;
+    if (pattern_lhs)
+        delete [] pattern_lhs;
+    if (lhdiff_weights)
+        delete [] lhdiff_weights;
+    if (tree_lhs)
+        delete [] tree_lhs;
+    //if (saved_tree_lhs)
+    //	delete [] saved_tree_lhs;
+    if (boot_samples)
+        delete [] boot_samples;
+
+    if (params.print_tree_lh) {
+        scoreout.close();
+    }
+
+    treeout.close();
+    in.close();
+
+    cout << "Time for evaluating all trees: " << getCPUTime() - time_start << " sec." << endl;
+
+}
+
+void evaluateTrees(Params &params, IQTree *tree) {
+    vector<TreeInfo> info;
+    IntVector distinct_ids;
+    evaluateTrees(params, tree, info, distinct_ids);
+}
+
+void reportReferences(ofstream &out, string &original_model) {
+    out
+            << "Bui Quang Minh, Minh Anh Thi Nguyen, and Arndt von Haeseler (2013) Ultrafast"
+            << endl << "approximation for phylogenetic bootstrap. Mol. Biol. Evol., in press."
+            << endl
+            /*
+            << endl << "Lam-Tung Nguyen, Heiko A. Schmidt, Bui Quang Minh, and Arndt von Haeseler (2012)"
+            << endl
+            << "IQ-TREE: Efficient algorithm for phylogenetic inference by maximum likelihood"
+            << endl << "and important quartet puzzling. In prep." << endl*/
+            << endl << "For the original IQPNNI algorithm please cite: " << endl
+            << endl
+            << "Le Sy Vinh and Arndt von Haeseler (2004) IQPNNI: moving fast through tree space"
+            << endl
+            << "and stopping in time. Mol. Biol. Evol., 21(8):1565-1571."
+            << endl << endl;
+    /*		"*** If you use the parallel version, please cite: " << endl << endl <<
+     "Bui Quang Minh, Le Sy Vinh, Arndt von Haeseler, and Heiko A. Schmidt (2005)" << endl <<
+     "pIQPNNI - parallel reconstruction of large maximum likelihood phylogenies." << endl <<
+     "Bioinformatics, 21:3794-3796." << endl << endl;*/
+
+    // 	if (original_model == "TEST" || original_model == "TESTONLY")
+    // 		out << "Since you used Modeltest please also cite Posada and Crandall (1998)" << endl << endl;
+}
+
+void reportAlignment(ofstream &out, Alignment &alignment) {
+    out << "Input data: " << alignment.getNSeq() << " sequences with "
+            << alignment.getNSite() << " "
+            << ((alignment.num_states == 2) ?
+            "binary" :
+					((alignment.num_states == 4) ? "nucleotide" : (alignment.num_states == 20) ? "amino-acid" : "codon"))
+            << " sites" << endl << "Number of constant sites: "
+            << round(alignment.frac_const_sites * alignment.getNSite())
+            << " (= " << alignment.frac_const_sites * 100 << "% of all sites)"
+            << endl << "Number of site patterns: " << alignment.size() << endl
+            << endl;
+}
+
+void reportModelSelection(ofstream &out, Params &params, vector<ModelInfo> &model_info) {
+
+    out << "Best-fit model according to "
+            << ((params.model_test_criterion == MTC_BIC) ? "BIC" :
+            ((params.model_test_criterion == MTC_AIC) ? "AIC" : "AICc"))
+            << ": " << model_info[0].name << endl << endl;
+
+    out << "List of models sorted by "
+            << ((params.model_test_criterion == MTC_BIC) ? "BIC" :
+            ((params.model_test_criterion == MTC_AIC) ? "AIC" : "AICc"))
+            << " scores: " << endl << endl;
+    out << "Model             LogL        AIC       w-AIC     AICc     w-AICc      BIC      w-BIC" << endl
+		<< "----------------------------------------------------------------------------------------" << endl;
+    for (vector<ModelInfo>::iterator it = model_info.begin(); it != model_info.end(); it++) {
+        out.width(13);
+        out << left << it->name << " ";
+        out.width(11);
+        out << right << it->logl << " ";
+        out.width(11);
+        out << it->AIC_score << ((it->AIC_conf) ? " + " : " - ") << it->AIC_weight << " ";
+        out.width(11);
+        out << it->AICc_score << ((it->AICc_conf) ? " + " : " - ") << it->AICc_weight << " ";
+        out.width(11);
+        out << it->BIC_score << ((it->BIC_conf) ? " + " : " - ") << it->BIC_weight;
+        out << endl;
+    }
+    out << endl;
+    out << "AIC, w-AIC   : Akaike information criterion scores and weights." << endl
+            << "AICc, w-AICc : Corrected AIC scores and weights." << endl
+            << "BIC, w-BIC   : Bayesian information criterion scores and weights." << endl << endl
+
+            << "Plus signs denote the 95% confidence sets." << endl
+            << "Minus signs denote significant exclusion." << endl;
+    out << endl;
+}
+
+void reportModel(ofstream &out, PhyloTree &tree) {
+    int i, j;
+    out << "Model of substitution: " << tree.getModel()->name << endl << endl;
+    out << "Rate parameter R:" << endl << endl;
+
+    double *rate_mat = new double[tree.aln->num_states * tree.aln->num_states];
+    if (!tree.getModel()->isSiteSpecificModel())
+        tree.getModel()->getRateMatrix(rate_mat);
+    else
+        ((ModelSet*) tree.getModel())->front()->getRateMatrix(rate_mat);
+    int k;
+    if (tree.aln->num_states > 4)
+        out << fixed;
+    if (tree.getModel()->isReversible()) {
+        for (i = 0, k = 0; i < tree.aln->num_states - 1; i++)
+            for (j = i + 1; j < tree.aln->num_states; j++, k++) {
+				out << "  " << tree.aln->convertStateBackStr(i) << "-"
+						<< tree.aln->convertStateBackStr(j) << ": " << rate_mat[k];
+                if (tree.aln->num_states <= 4)
+                    out << endl;
+                else if (k % 5 == 4)
+                    out << endl;
+            }
+    } else { // non-reversible model
+        for (i = 0, k = 0; i < tree.aln->num_states; i++)
+            for (j = 0; j < tree.aln->num_states; j++)
+                if (i != j) {
+					out << "  " << tree.aln->convertStateBackStr(i) << "-"
+							<< tree.aln->convertStateBackStr(j) << ": "
+                            << rate_mat[k];
+                    if (tree.aln->num_states <= 4)
+                        out << endl;
+                    else if (k % 5 == 4)
+                        out << endl;
+                    k++;
+                }
+
+    }
+
+    if (tree.aln->num_states > 4)
+        out << endl;
+    out.unsetf(ios_base::fixed);
+    delete[] rate_mat;
+
+    out << endl << "State frequencies: ";
+    if (tree.getModel()->isSiteSpecificModel())
+        out << "(site specific frequencies)" << endl << endl;
+    else {
+        if (!tree.getModel()->isReversible())
+            out << "(inferred from Q matrix)" << endl;
+        else
+            switch (tree.getModel()->getFreqType()) {
+                case FREQ_EMPIRICAL:
+                    out << "(empirical counts from alignment)" << endl;
+                    break;
+                case FREQ_ESTIMATE:
+                    out << "(estimated with maximum likelihood)" << endl;
+                    break;
+                case FREQ_USER_DEFINED:
+                    out << "(user-defined)" << endl;
+                    break;
+                case FREQ_EQUAL:
+                    out << "(equal frequencies)" << endl;
+                    break;
+                default:
+                    break;
+            }
+        out << endl;
+
+        double *state_freqs = new double[tree.aln->num_states];
+        tree.getModel()->getStateFrequency(state_freqs);
+        for (i = 0; i < tree.aln->num_states; i++)
+			out << "  pi(" << tree.aln->convertStateBackStr(i) << ") = "
+            << state_freqs[i] << endl;
+        delete[] state_freqs;
+        out << endl;
+		if (tree.aln->num_states <= 20) {
+        // report Q matrix
+        double *q_mat = new double[tree.aln->num_states * tree.aln->num_states];
+        tree.getModel()->getQMatrix(q_mat);
+
+        out << "Rate matrix Q:" << endl << endl;
+        for (i = 0, k = 0; i < tree.aln->num_states; i++) {
+				out << "  " << tree.aln->convertStateBackStr(i);
+            for (j = 0; j < tree.aln->num_states; j++, k++) {
+                out << "  ";
+                out.width(8);
+                out << q_mat[k];
+            }
+            out << endl;
+        }
+        out << endl;
+        delete[] q_mat;
+    }
+}
+}
+
+void reportRate(ofstream &out, PhyloTree &tree) {
+    int i;
+    RateHeterogeneity *rate_model = tree.getRate();
+    out << "Model of rate heterogeneity: " << rate_model->full_name << endl;
+    rate_model->writeInfo(out);
+
+    if (rate_model->getNDiscreteRate() > 1 || rate_model->getPInvar() > 0.0) {
+        out << endl << " Category  Relative_rate  Proportion" << endl;
+        if (rate_model->getPInvar() > 0.0)
+            out << "  0         0              " << rate_model->getPInvar()
+            << endl;
+        int cats = rate_model->getNDiscreteRate();
+        DoubleVector prop;
+        if (rate_model->getGammaShape() > 0 || rate_model->getPtnCat(0) < 0)
+            prop.resize(cats,
+                (1.0 - rate_model->getPInvar()) / rate_model->getNRate());
+        else {
+            prop.resize(cats, 0.0);
+            for (i = 0; i < tree.aln->getNPattern(); i++)
+                prop[rate_model->getPtnCat(i)] += tree.aln->at(i).frequency;
+            for (i = 0; i < cats; i++)
+                prop[i] /= tree.aln->getNSite();
+        }
+        for (i = 0; i < cats; i++) {
+            out << "  " << i + 1 << "         ";
+            out.width(14);
+            out << left << rate_model->getRate(i) << " " << prop[i];
+            out << endl;
+        }
+    }
+    /*
+     if (rate_model->getNDiscreteRate() > 1 || rate_model->isSiteSpecificRate())
+     out << endl << "See file " << rate_file << " for site-specific rates and categories" << endl;*/
+    out << endl;
+}
+
+void reportTree(ofstream &out, Params &params, PhyloTree &tree, double tree_lh,
+        double lh_variance) {
+    double epsilon = 1.0 / tree.getAlnNSite();
+    double totalLen = tree.treeLength();
+    out << "Total tree length = " << totalLen << endl;
+    double totalLenInternal = tree.treeLengthInternal(epsilon);
+    out << "Total internal tree length = " << totalLenInternal << endl;
+    out << "Total internal branch length / Total tree length = "
+            << totalLenInternal / totalLen << endl;
+    out << "ZERO BRANCH EPSILON = " << epsilon << endl;
+    int zero_branches = tree.countZeroBranches(NULL, NULL, epsilon);
+    if (zero_branches > 0) {
+        int zero_internal_branches = tree.countZeroInternalBranches(NULL, NULL,
+                epsilon);
+        out << "WARNING: " << zero_branches
+                << " branches of ZERO lengths and should be treated with caution!"
+                << endl;
+        out << "WARNING: " << zero_internal_branches
+                << " internal branches of ZERO lengths and should be treated with caution"
+                << endl;
+        cout << endl << "WARNING: " << zero_branches
+                << " branches of ZERO lengths and should be treated with caution!"
+                << endl;
+        out << "         Such branches are denoted by '***' in the figure"
+                << endl << endl;
+    }
+    tree.sortTaxa();
+    //tree.setExtendedFigChar();
+    tree.drawTree(out);
+
+    out << "Log-likehood of the tree: " << fixed << tree_lh << " (s.e. "
+            << sqrt(lh_variance) << ")" << endl
+            << "Unconstrained log-likelihood (without tree): "
+            << tree.aln->computeUnconstrainedLogL() << endl
+            << "Total tree length: " << tree.treeLength() << endl << endl
+            << "Tree in newick format:" << endl << endl;
+
+    tree.printTree(out, WT_BR_LEN | WT_BR_LEN_FIXED_WIDTH | WT_SORT_TAXA);
+
+    out << endl << endl;
+}
+
+void reportCredits(ofstream &out) {
+    out << "CREDITS" << endl << "-------" << endl << endl
+            << "Some parts of the code were taken from the following packages/libraries:"
+            << endl << endl
+            << "Schmidt HA, Strimmer K, Vingron M, and von Haeseler A (2002)" << endl
+            << "TREE-PUZZLE: maximum likelihood phylogenetic analysis using quartets" << endl
+            << "and parallel computing. Bioinformatics, 18(3):502-504." << endl << endl
+
+            //<< "The source code to construct the BIONJ tree were taken from BIONJ software:"
+            //<< endl << endl
+            << "Gascuel O (1997) BIONJ: an improved version of the NJ algorithm" << endl
+            << "based on a simple model of sequence data. Mol. Bio. Evol., 14:685-695." << endl << endl
+
+            //<< "The Nexus file parser was taken from the Nexus Class Library:"
+            //<< endl << endl
+            << "Paul O. Lewis (2003) NCL: a C++ class library for interpreting data files in" << endl
+            << "NEXUS format. Bioinformatics, 19(17):2330-2331." << endl << endl
+
+            << "Mascagni M and Srinivasan A (2000) Algorithm 806: SPRNG: A Scalable Library" << endl
+            << "for Pseudorandom Number Generation. ACM Transactions on Mathematical Software," << endl
+            << "26: 436-461." << endl << endl
+
+            << "Guennebaud G, Jacob B, et al. (2010) Eigen v3. http://eigen.tuxfamily.org" << endl << endl;
+    /*
+    << "The Modeltest 3.7 source codes were taken from:" << endl << endl
+    << "David Posada and Keith A. Crandall (1998) MODELTEST: testing the model of"
+    << endl << "DNA substitution. Bioinformatics, 14(9):817-8." << endl
+     */
+}
+
+void reportPhyloAnalysis(Params &params, string &original_model,
+        Alignment &alignment, IQTree &tree, vector<ModelInfo> &model_info) {
+    string outfile = params.out_prefix;
+
+    outfile += ".iqtree";
+    try {
+        ofstream out;
+        out.exceptions(ios::failbit | ios::badbit);
+        out.open(outfile.c_str());
+        out << "IQ-TREE " << iqtree_VERSION_MAJOR << "." << iqtree_VERSION_MINOR
+                << "." << iqtree_VERSION_PATCH << " built " << __DATE__ << endl
+                << endl;
+        if (params.partition_file)
+            out << "Partition file name: " << params.partition_file << endl;
+        if (params.aln_file)
+            out << "Input file name: " << params.aln_file << endl;
+
+        if (params.user_file)
+            out << "User tree file name: " << params.user_file << endl;
+        out << "Type of analysis: ";
+        if (params.compute_ml_tree)
+            out << "tree reconstruction";
+        if (params.num_bootstrap_samples > 0) {
+            if (params.compute_ml_tree)
+                out << " + ";
+            out << "non-parametric bootstrap (" << params.num_bootstrap_samples
+                    << " replicates)";
+        }
+        out << endl;
+        out << "Random seed number: " << params.ran_seed << endl << endl;
+        out << "REFERENCES" << endl << "----------" << endl << endl;
+        reportReferences(out, original_model);
+
+        out << "SEQUENCE ALIGNMENT" << endl << "------------------" << endl
+                << endl;
+        if (tree.isSuperTree()) {
+            out << "Input data: " << alignment.getNSeq() << " taxa with "
+                    << alignment.getNSite() << " partitions" << endl << endl;
+            PhyloSuperTree *stree = (PhyloSuperTree*) & tree;
+            int part = 0;
+            for (PhyloSuperTree::iterator it = stree->begin();
+                    it != stree->end(); it++, part++) {
+                out << "FOR PARTITION " << stree->part_info[part].name << ":"
+                        << endl << endl;
+                reportAlignment(out, *((*it)->aln));
+            }
+        } else
+            reportAlignment(out, alignment);
+
+        out.precision(4);
+        out << fixed;
+
+        if (!model_info.empty()) {
+            out << "MODEL SELECTION" << endl << "---------------" << endl << endl;
+            reportModelSelection(out, params, model_info);
+        }
+
+        out << "SUBSTITUTION PROCESS" << endl << "--------------------" << endl
+                << endl;
+        if (tree.isSuperTree()) {
+            out
+                    << "Full partition model with separate branch lengths and models between partitions"
+                    << endl << endl;
+            PhyloSuperTree *stree = (PhyloSuperTree*) & tree;
+            int part = 0;
+            for (PhyloSuperTree::iterator it = stree->begin();
+                    it != stree->end(); it++, part++) {
+                out << "FOR PARTITION " << stree->part_info[part].name << ":"
+                        << endl << endl;
+                reportModel(out, *(*it));
+            }
+        } else
+            reportModel(out, tree);
+
+        out << "RATE HETEROGENEITY" << endl << "------------------" << endl
+                << endl;
+        if (tree.isSuperTree()) {
+            PhyloSuperTree *stree = (PhyloSuperTree*) & tree;
+            int part = 0;
+            for (PhyloSuperTree::iterator it = stree->begin();
+                    it != stree->end(); it++, part++) {
+                out << "FOR PARTITION " << stree->part_info[part].name << ":"
+                        << endl << endl;
+                reportRate(out, *(*it));
+            }
+        } else
+            reportRate(out, tree);
+
+        // Bootstrap analysis:
+        //Display as outgroup: a
+
+        if (original_model == "WHTEST") {
+            out << "TEST OF MODEL HOMOGENEITY" << endl
+                    << "-------------------------" << endl << endl;
+            out << "Delta of input data:                 "
+                    << params.whtest_delta << endl;
+            out << ".95 quantile of Delta distribution:  "
+                    << params.whtest_delta_quantile << endl;
+            out << "Number of simulations performed:     "
+                    << params.whtest_simulations << endl;
+            out << "P-value:                             "
+                    << params.whtest_p_value << endl;
+            if (params.whtest_p_value < 0.05) {
+                out
+                        << "RESULT: Homogeneity assumption is rejected (p-value cutoff 0.05)"
+                        << endl;
+            } else {
+                out
+                        << "RESULT: Homogeneity assumption is NOT rejected (p-value cutoff 0.05)"
+                        << endl;
+            }
+            out << endl << "*** For this result please cite:" << endl << endl;
+            out
+                    << "G. Weiss and A. von Haeseler (2003) Testing substitution models"
+                    << endl
+                    << "within a phylogenetic tree. Mol. Biol. Evol, 20(4):572-578"
+                    << endl << endl;
+        }
+
+        out << "TREE SEARCH" << endl << "-----------" << endl << endl
+                << "Stopping rule: "
+                << ((params.stop_condition == SC_STOP_PREDICT) ? "Yes" : "No")
+                << endl << "Number of iterations: "
+                << tree.stop_rule.getNumIterations() << endl
+                << "Probability of deleting sequences: " << params.p_delete
+                << endl << "Number of representative leaves: "
+                << params.k_representative << endl
+                << "NNI log-likelihood cutoff: " << tree.getNNICutoff() << endl
+                << endl;
+
+        if (params.compute_ml_tree) {
+            out << "MAXIMUM LIKELIHOOD TREE" << endl
+                    << "-----------------------" << endl << endl;
+
+            tree.setRootNode(params.root);
+            out << "NOTE: Tree is UNROOTED although outgroup taxon '"
+                    << tree.root->name << "' is drawn at root" << endl;
+            if (params.partition_file)
+                out
+                    << "NOTE: Branch lengths are weighted average over all partitions"
+                    << endl
+                    << "      (weighted by the number of sites in the partitions)"
+                    << endl;
+            if (params.aLRT_replicates > 0 || params.gbo_replicates
+                    || (params.num_bootstrap_samples && params.compute_ml_tree)) {
+                out << "Numbers in parentheses are ";
+                if (params.aLRT_replicates > 0)
+                    out << "SH-aLRT supports";
+                if (params.num_bootstrap_samples && params.compute_ml_tree)
+                    out << " standard bootstrap supports";
+                if (params.gbo_replicates)
+                    out << " ultrafast bootstrap supports";
+                out << " (%)" << endl;
+            }
+            out << endl;
+            reportTree(out, params, tree, tree.getBestScore(),
+                    tree.logl_variance);
+
+            if (tree.isSuperTree()) {
+                PhyloSuperTree *stree = (PhyloSuperTree*) & tree;
+                int part = 0;
+                for (PhyloSuperTree::iterator it = stree->begin();
+                        it != stree->end(); it++, part++) {
+                    out << "FOR PARTITION " << stree->part_info[part].name
+                            << ":" << endl << endl;
+                    string root_name;
+                    if (params.root)
+                        root_name = params.root;
+                    else
+                        root_name = (*it)->aln->getSeqName(0);
+                    (*it)->root = (*it)->findNodeName(root_name);
+                    assert((*it)->root);
+                    reportTree(out, params, *(*it), (*it)->computeLikelihood(),
+                            (*it)->computeLogLVariance());
+                }
+            }
+
+        }
+        /*
+         if (params.write_intermediate_trees) {
+         out << endl << "CONSENSUS OF INTERMEDIATE TREES" << endl << "-----------------------" << endl << endl
+         << "Number of intermediate trees: " << tree.stop_rule.getNumIterations() << endl
+         << "Split threshold: " << params.split_threshold << endl
+         << "Burn-in: " << params.tree_burnin << endl << endl;
+         }*/
+
+        if (params.consensus_type == CT_CONSENSUS_TREE) {
+            out << "CONSENSUS TREE" << endl << "--------------" << endl << endl;
+            out << "Consensus tree is constructed from "
+                    << (params.num_bootstrap_samples ?
+                    params.num_bootstrap_samples : params.gbo_replicates)
+                    << " bootstrap trees" << endl
+                    << "Branches with bootstrap support >"
+                    << floor(params.split_threshold * 1000) / 10
+                    << "% are kept";
+            if (params.split_threshold == 0.0)
+                out << " (extended consensus)";
+            if (params.split_threshold == 0.5)
+                out << " (majority-rule consensus)";
+            if (params.split_threshold >= 0.99)
+                out << " (strict consensus)";
+
+            out << endl
+                    << "Branch lengths are optimized by maximum likelihood on original alignment"
+                    << endl;
+            out << "Numbers in parentheses are bootstrap supports (%)" << endl
+                    << endl;
+
+            string con_file = params.out_prefix;
+            con_file += ".contree";
+            bool rooted = false;
+
+            tree.freeNode();
+            tree.readTree(con_file.c_str(), rooted);
+            tree.setAlignment(tree.aln);
+            tree.initializeAllPartialLh();
+            tree.fixNegativeBranch(false);
+            if (tree.isSuperTree())
+                ((PhyloSuperTree*) & tree)->mapTrees();
+            tree.optimizeAllBranches();
+            tree.printTree(con_file.c_str(),
+                    WT_BR_LEN | WT_BR_LEN_FIXED_WIDTH | WT_SORT_TAXA);
+            tree.sortTaxa();
+            tree.drawTree(out);
+            out << endl << "Consensus tree in newick format: " << endl << endl;
+            tree.printResultTree(out);
+            out << endl << endl;
+        }
+
+        /* evaluate user trees */
+        vector<TreeInfo> info;
+        IntVector distinct_trees;
+        if (params.treeset_file) {
+            evaluateTrees(params, &tree, info, distinct_trees);
+            out.precision(4);
+
+            out << endl << "USER TREES" << endl << "----------" << endl << endl;
+            out << "See " << params.treeset_file << ".trees for trees with branch lengths." << endl << endl;
+            if (params.topotest_replicates && info.size() > 1) {
+                if (params.do_weighted_test) {
+                    out << "Tree      logL    deltaL  bp-RELL    p-KH     p-SH    p-WKH    p-WSH    c-ELW" << endl;
+                    out << "-------------------------------------------------------------------------------" << endl;
+                } else {
+                    out << "Tree      logL    deltaL  bp-RELL    p-KH     p-SH    c-ELW" << endl;
+                    out << "-------------------------------------------------------------" << endl;
+
+                }
+            } else {
+                out << "Tree      logL    deltaL" << endl;
+                out << "-------------------------" << endl;
+
+            }
+            double maxL = -DBL_MAX;
+            int tid, orig_id;
+            for (tid = 0; tid < info.size(); tid++)
+                if (info[tid].logl > maxL) maxL = info[tid].logl;
+            for (orig_id = 0, tid = 0; orig_id < distinct_trees.size(); orig_id++) {
+                out.width(3);
+                out << right << orig_id + 1 << " ";
+                if (distinct_trees[orig_id] >= 0) {
+                    out << " = tree " << distinct_trees[orig_id] + 1 << endl;
+                    continue;
+                }
+                out.precision(3);
+                out.width(12);
+                out << info[tid].logl << " ";
+                out.width(7);
+                out << maxL - info[tid].logl;
+                if (!params.topotest_replicates || info.size() <= 1) {
+                    out << endl;
+                    tid++;
+                    continue;
+                }
+                out.precision(4);
+                out << "  ";
+                out.width(6);
+                out << info[tid].rell_bp;
+                if (info[tid].rell_confident)
+                    out << " + ";
+                else
+                    out << " - ";
+                out.width(6);
+                out << right << info[tid].kh_pvalue;
+                if (info[tid].kh_pvalue < 0.05)
+                    out << " - ";
+                else
+                    out << " + ";
+                out.width(6);
+                out << right << info[tid].sh_pvalue;
+                if (info[tid].sh_pvalue < 0.05)
+                    out << " - ";
+                else
+                    out << " + ";
+                if (params.do_weighted_test) {
+                    out.width(6);
+                    out << right << info[tid].wkh_pvalue;
+                    if (info[tid].wkh_pvalue < 0.05)
+                        out << " - ";
+                    else
+                        out << " + ";
+                    out.width(6);
+                    out << right << info[tid].wsh_pvalue;
+                    if (info[tid].wsh_pvalue < 0.05)
+                        out << " - ";
+                    else
+                        out << " + ";
+                }
+                out.width(6);
+                out << info[tid].elw_value;
+                if (info[tid].elw_confident)
+                    out << " +";
+                else
+                    out << " -";
+                out << endl;
+                tid++;
+            }
+            out << endl;
+
+            if (params.topotest_replicates) {
+                out << "deltaL  : logL difference from the maximal logl in the set." << endl
+                        << "bp-RELL : bootstrap proportion using RELL method (Kishino et al. 1990)." << endl
+                        << "p-KH    : p-value of one sided Kishino-Hasegawa test (1989)." << endl
+                        << "p-SH    : p-value of Shimodaira-Hasegawa test (2000)." << endl;
+                if (params.do_weighted_test) {
+                    out << "p-WKH   : p-value of weighted KH test." << endl
+                            << "p-WSH   : p-value of weighted SH test." << endl;
+                }
+                out << "c-ELW   : Expected Likelihood Weight (Strimmer & Rambaut 2002)." << endl << endl
+                        << "Plus signs denote the 95% confidence sets." << endl
+                        << "Minus signs denote significant exclusion." << endl
+                        << "All tests performed "
+                        << params.topotest_replicates << " resamplings using the RELL method." << endl;
+            }
+            out << endl;
+        }
+
+
+        time_t cur_time;
+        time(&cur_time);
+
+        char *date_str;
+        date_str = ctime(&cur_time);
+        out.unsetf(ios_base::fixed);
+        out << "TIME STAMP" << endl << "----------" << endl << endl
+                << "Date and time: " << date_str << "CPU time used: "
+                << (double) params.run_time << " seconds" << endl
+                << "Wall time used: " << getRealTime() - params.start_real_time
+                << " seconds" << endl << endl;
+
+        //reportCredits(out); // not needed, now in the manual
+        out.close();
+
+    } catch (ios::failure) {
+        outError(ERR_WRITE_OUTPUT, outfile);
+    }
+
+    cout << endl << "Analysis results written to: " << endl
+            << "  IQ-TREE report:           " << params.out_prefix << ".iqtree"
+            << endl;
+    if (params.compute_ml_tree)
+        cout << "  Maximum-likelihood tree:  " << params.out_prefix
+            << ".treefile" << endl;
+    if (!params.user_file) {
+        cout << "  BIONJ tree:               " << params.out_prefix << ".bionj"
+                << endl;
+        if (params.par_vs_bionj) {
+            cout << "  Parsimony tree:           " << params.out_prefix
+                    << ".parsimony" << endl;
+        }
+    }
+    if (!params.dist_file) {
+        cout << "  Juke-Cantor distances:    " << params.out_prefix << ".jcdist"
+                << endl;
+        if (params.compute_ml_dist)
+            cout << "  Likelihood distances:     " << params.out_prefix
+                << ".mldist" << endl;
+        if (params.partition_file)
+            cout << "  Concatenated alignment:   " << params.out_prefix
+                << ".conaln" << endl;
+    }
+    if (tree.getRate()->getGammaShape() > 0)
+        cout << "  Gamma-distributed rates:  " << params.out_prefix << ".rate"
+            << endl;
+
+    if (tree.getRate()->isSiteSpecificRate()
+            || tree.getRate()->getPtnCat(0) >= 0)
+        cout << "  Site-rates by MH model:   " << params.out_prefix << ".rate"
+            << endl;
+
+    if (params.print_site_lh)
+        cout << "  Site log-likelihoods:     " << params.out_prefix << ".sitelh"
+            << endl;
+
+    if (params.write_intermediate_trees)
+        cout << "  All intermediate trees:   " << params.out_prefix << ".treels"
+            << endl;
+
+    if (params.gbo_replicates) {
+        cout << endl << "Ultrafast bootstrap approximation results written to:"
+                << endl << "  Split support values:     " << params.out_prefix
+                << ".splits" << endl << "  Consensus tree:           "
+                << params.out_prefix << ".contree" << endl;
+		if (params.print_ufboot_trees)
+			cout << "  UFBoot trees:             " << params.out_prefix << ".ufboot" << endl;
+
+    }
+
+    if (params.treeset_file) {
+        cout << "  Evaluated user trees:     " << params.treeset_file << ".trees" << endl;
+
+        if (params.print_tree_lh) {
+            cout << "  Tree log-likelihoods:   " << params.treeset_file << ".treelh" << endl;
+        }
+        if (params.print_site_lh) {
+            cout << "  Site log-likelihoods:     " << params.treeset_file << ".sitelh" << endl;
+        }
+    }
+    cout << "  Screen log file:          " << params.out_prefix << ".log"
+            << endl;
+    /*	if (original_model == "WHTEST")
+     cout <<"  WH-TEST report:           " << params.out_prefix << ".whtest" << endl;*/
+    cout << endl;
+
+}
+
+void checkZeroDist(Alignment *aln, double *dist) {
+    int ntaxa = aln->getNSeq();
+    IntVector checked;
+    checked.resize(ntaxa, 0);
+    int i, j;
+    for (i = 0; i < ntaxa - 1; i++) {
+        if (checked[i])
+            continue;
+        string str = "";
+        bool first = true;
+        for (j = i + 1; j < ntaxa; j++)
+            if (dist[i * ntaxa + j] <= 1e-6) {
+                if (first)
+                    str = "ZERO distance between sequences "
+                        + aln->getSeqName(i);
+                str += ", " + aln->getSeqName(j);
+                checked[j] = 1;
+                first = false;
+            }
+        checked[i] = 1;
+        if (str != "")
+            outWarning(str);
+    }
+}
+
+void createFirstNNITree(Params &params, IQTree &iqtree, double bestTreeScore,
+        Alignment* alignment) {
+    cout << endl;
+    cout << "Performing local search with NNI moves ... " << endl;
+    cout.precision(10);
+    cout << "Log-likelihood epsilon = " << params.loglh_epsilon << endl;
+    cout.precision(4);
+    double nniBeginClock, nniEndClock;
+    nniBeginClock = getCPUTime();
+    if (!params.phylolib) {
+        iqtree.optimizeNNI();
+    } else {
+        iqtree.curScore = iqtree.optimizeNNIRax();
+        // read in new tree
+        int printBranchLengths = TRUE;
+        Tree2String(iqtree.raxmlTree->tree_string, iqtree.raxmlTree,
+                iqtree.raxmlTree->start->back, printBranchLengths, TRUE, 0, 0,
+                0, SUMMARIZE_LH, 0, 0);
+
+        stringstream mytree;
+        mytree << iqtree.raxmlTree->tree_string;
+        mytree.seekg(0, ios::beg);
+        iqtree.freeNode();
+        iqtree.readTree(mytree, iqtree.rooted);
+        //iqtree.initializeAllPartialLh();
+        //iqtree.clearAllPartialLH();
+        iqtree.setAlignment(alignment);
+
+    }
+    nniEndClock = getCPUTime();
+    cout << "First NNI search required :"
+            << (double) (nniEndClock - nniBeginClock) << "s" << endl;
+
+    if (iqtree.curScore > bestTreeScore) {
+        bestTreeScore = iqtree.curScore;
+        cout << "Found new best tree log-likelihood : " << bestTreeScore
+                << endl;
+    } else {
+        cout << "The local search could not improve the tree likelihood :( "
+                << endl;
+    }
+
+    // Write current best tree to file
+    string treeFileName = params.out_prefix;
+    treeFileName += ".treefile";
+    iqtree.printTree(treeFileName.c_str());
+
+    double elapsedTime = getCPUTime() - params.startTime;
+    cout << "CPU time elapsed: " << elapsedTime << endl;
+}
+
+void printAnalysisInfo(int model_df, IQTree& iqtree, Params& params) {
+    //	if (!params.raxmllib) {
+    cout << "Model of evolution: ";
+    if (iqtree.isSuperTree()) {
+        cout << iqtree.getModelName() << endl;
+    } else {
+        cout << iqtree.getModelName() << " with ";
+        switch (iqtree.getModel()->getFreqType()) {
+            case FREQ_EQUAL:
+                cout << "equal";
+                break;
+            case FREQ_EMPIRICAL:
+                cout << "counted";
+                break;
+            case FREQ_USER_DEFINED:
+                cout << "user-defined";
+                break;
+            case FREQ_ESTIMATE:
+                cout << "optimized";
+                break;
+		case FREQ_CODON_1x4:
+			cout << "counted 1x4";
+			break;
+		case FREQ_CODON_3x4:
+			cout << "counted 3x4";
+			break;
+		case FREQ_CODON_3x4C:
+			cout << "counted 3x4-corrected";
+			break;
+            default:
+                outError("Wrong specified state frequencies");
+        }
+        cout << " frequencies (" << model_df << " free parameters)" << endl;
+    }
+    cout << "Fixed branch lengths: "
+            << ((params.fixed_branch_length) ? "Yes" : "No") << endl;
+    cout << "Lambda for local search: " << params.lambda << endl;
+    if (params.speed_conf != 1.0) {
+        cout << "Confidence value for speed up NNI: ";
+        if (params.new_heuristic)
+            cout << "Using 50%*" << params.speed_conf << endl;
+        else
+            cout << "N" << params.speed_conf << " * delta" << params.speed_conf
+                << endl;
+    } else {
+        cout << "Speed up NNI: disabled " << endl;
+    }
+    cout << "NNI cutoff: " << params.nni_cutoff << endl;
+    cout << "Approximate NNI: " << (params.approximate_nni ? "Yes" : "No")
+            << endl << endl;
+}
+
+double doModelOptimization(IQTree& iqtree, Params& params) {
+    cout << endl;
+    double bestTreeScore;
+    if (!params.phylolib) {
+        cout << endl;
+        cout << "Optimizing model parameters and branch lengths using IQTree kernel" << endl;
+        bestTreeScore = iqtree.getModelFactory()->optimizeParameters(
+                params.fixed_branch_length, true, 0.1);
+        cout << "Log-likelihood of the current tree: " << bestTreeScore << endl;
+        iqtree.initiateMyEigenCoeff();
+    } else {
+        cout << "Optimizing model parameters and branch lengths using Phylolib kernel" << endl;
+        double t_modOpt_start = getCPUTime();
+        modOpt(iqtree.raxmlTree, 0.1);
+        evaluateGeneric(iqtree.raxmlTree, iqtree.raxmlTree->start, FALSE);
+        double t_modOpt = getCPUTime() - t_modOpt_start;
+        cout << "Log-likelihood of the current tree: "
+                << iqtree.raxmlTree->likelihood << endl;
+        cout << "Time required for model optimizations: " << t_modOpt
+                << " seconds" << endl;
+        bestTreeScore = iqtree.raxmlTree->likelihood;
+        //iqtree.getModelFactory()->optimizeParameters(params.fixed_branch_length);
+    }
+    return bestTreeScore;
+}
+
+void computeMLDist(double &longest_dist, string &dist_file, double begin_time,
+        IQTree& iqtree, Params& params, Alignment* alignment, double &bestTreeScore) {
+    stringstream best_tree_string;
+    iqtree.printTree(best_tree_string, WT_BR_LEN + WT_TAXON_ID);
+    cout << "Computing ML distances based on estimated model parameters...";
+    double *ml_dist = NULL;
+    double *ml_var = NULL;
+    longest_dist = iqtree.computeDist(params, alignment, ml_dist, ml_var, dist_file);
+    cout << " " << (getCPUTime() - begin_time) << " sec" << endl;
+    if (longest_dist > MAX_GENETIC_DIST * 0.99) {
+		outWarning("Some pairwise ML distances are too long (saturated)");
+		//cout << "Some ML distances are too long, using old distances..." << endl;
+	} //else
+	{
+        memmove(iqtree.dist_matrix, ml_dist,
+                sizeof (double) * alignment->getNSeq() * alignment->getNSeq());
+        memmove(iqtree.var_matrix, ml_var,
+                        sizeof (double) * alignment->getNSeq() * alignment->getNSeq());
+    }
+    delete[] ml_dist;
+    delete[] ml_var;
+}
+
+void computeParsimonyTreeRax(Params& params, IQTree& iqtree, Alignment *alignment) {
+    // Using raxml library
+    cout << "Reading binary alignment file " << endl;
+    if (params.binary_aln_file == NULL) {
+        string binary_file = string(params.aln_file) + ".binary";
+        if (!fileExists(binary_file)) {
+            outError("Binary file " + string(binary_file) + " not found");
+        } else {
+            params.binary_aln_file = (char*) binary_file.c_str();
+        }
+    }
+    // Create tree data structure for RAxML kernel
+    iqtree.raxmlTree = (tree*) (malloc(sizeof (tree)));
+    /* read the binary input, setup tree, initialize model with alignment */
+    read_msa(iqtree.raxmlTree, params.binary_aln_file);
+    iqtree.raxmlTree->randomNumberSeed = params.ran_seed;
+    //iqtree.raxmlTree->randomNumberSeed = 665;
+    double t_parsimony_start = getCPUTime();
+    //makeParsimonyTree(iqtree.raxmlTree);
+    allocateParsimonyDataStructures(iqtree.raxmlTree);
+    makeParsimonyTreeFast(iqtree.raxmlTree);
+    freeParsimonyDataStructures(iqtree.raxmlTree);
+    cout << "CPU total time for creating parsimony tree: "
+            << (getCPUTime() - t_parsimony_start) << " seconds." << endl;
+    /*
+     int printBranchLengths = TRUE;
+     Tree2String(iqtree.raxmlTree->tree_string, iqtree.raxmlTree,
+     iqtree.raxmlTree->start->back, printBranchLengths, TRUE, 0, 0, 0,
+     SUMMARIZE_LH, 0, 0);
+     string parsimony_tree_file = params.out_prefix;
+     parsimony_tree_file += ".parsimonyTree";
+     printString2File(string(iqtree.raxmlTree->tree_string),
+     parsimony_tree_file);
+     */
+}
+
+void runPhyloAnalysis(Params &params, string &original_model,
+        Alignment *alignment, IQTree &iqtree, vector<ModelInfo> &model_info) {
+    /*
+     cout << "Computing parsimony score..." << endl;
+     for (int i = 0; i < trees_block->GetNumTrees(); i++) {
+     stringstream strs(trees_block->GetTranslatedTreeDescription(i), ios::in | ios::out | ios::app);
+     strs << ";";
+     PhyloTree tree;
+     bool myrooted = trees_block->IsRootedTree(i);
+     tree.readTree(strs, myrooted);
+     tree.setAlignment(alignment);
+     int score = tree.computeParsimonyScore();
+     cout << "Tree " << trees_block->GetTreeName(i) << " has parsimony score of " << score << endl;
+     }
+     */
+
+    /* initialize tree, either by user tree or BioNJ tree */
+    double longest_dist;
+    string dist_file;
+    double begin_time = getCPUTime();
+    params.startTime = begin_time;
+    params.start_real_time = getRealTime();
+    string bionj_file = params.out_prefix;
+    bionj_file += ".bionj";
+
+    // Compute JC distances or read them from user file
+    if (params.dist_file) {
+        cout << "Reading distance matrix file " << params.dist_file << " ..."
+                << endl;
+    } else {
+        cout << "Computing Juke-Cantor distances..." << endl;
+
+    }
+
+    longest_dist = iqtree.computeDist(params, alignment, iqtree.dist_matrix, iqtree.var_matrix, dist_file);
+    checkZeroDist(alignment, iqtree.dist_matrix);
+    if (longest_dist > MAX_GENETIC_DIST * 0.99) {
+		outWarning("Some pairwise distances are too long (saturated)");
+		//cout << "Some distances are too long, computing observed distances..." << endl;
+		//longest_dist = iqtree.computeObsDist(params, alignment, iqtree.dist_matrix, dist_file);
+		//assert(longest_dist <= 1.0);
+    }
+
+    // start the search with user-defined tree
+    if (params.user_file) {
+        cout << endl;
+        cout << "Reading user tree file " << params.user_file << " ..." << endl;
+        bool myrooted = params.is_rooted;
+        iqtree.readTree(params.user_file, myrooted);
+        iqtree.setAlignment(alignment);
+        // Create parsimony tree using IQ-Tree kernel
+    } else if (params.parsimony_tree && !params.phylolib) {
+        cout << endl;
+        cout << "CREATING PARSIMONY TREE BY IQTree ..." << endl;
+        iqtree.computeParsimonyTree(params.out_prefix, alignment);
+        // If phylolib is enabled or the starting tree is chosen between parsimony and bionj
+    } else if (params.phylolib || params.par_vs_bionj) {
+        cout << endl;
+        cout << "CREATING PARSIMONY TREE BY PHYLOBLIB .. " << endl;
+        // Create parsimony tree using phylolib
+        computeParsimonyTreeRax(params, iqtree, alignment);
+        // Read in the parsimony tree
+        int printBranchLengths = TRUE;
+        Tree2String(iqtree.raxmlTree->tree_string, iqtree.raxmlTree,
+                iqtree.raxmlTree->start->back, printBranchLengths, TRUE, 0, 0,
+                0, SUMMARIZE_LH, 0, 0);
+        stringstream mytree;
+        mytree << iqtree.raxmlTree->tree_string;
+        iqtree.readTree(mytree, iqtree.rooted);
+        iqtree.setAlignment(alignment);
+    } else {
+        // This is the old default option: using BIONJ as starting tree
+        iqtree.computeBioNJ(params, alignment, dist_file);
+    }
+
+    if (params.root) {
+        string str = params.root;
+        if (!iqtree.findNodeName(str)) {
+            str = "Specified root name " + str + "not found";
+            outError(str);
+        }
+    }
+
+    /* Fix if negative branch lengths detected */
+    //double fixed_length = 0.001;
+    int fixed_number = iqtree.fixNegativeBranch(false);
+    string initial_tree_file = string(params.out_prefix) + ".initial_tree";
+    iqtree.printTree(initial_tree_file.c_str(), WT_BR_LEN | WT_BR_LEN_FIXED_WIDTH | WT_SORT_TAXA);
+
+    if (fixed_number) {
+        cout << "WARNING: " << fixed_number << " undefined/negative branch lengths are initialized with parsimony" << endl;
+        if (verbose_mode >= VB_DEBUG) {
+            iqtree.printTree(cout);
+            cout << endl;
+        }
+    }
+
+    t_begin = getCPUTime();
+    bool test_only = params.model_name == "TESTONLY";
+    /* initialize substitution model */
+    if (params.model_name == "TEST" || params.model_name == "TESTONLY") {
+        params.model_name = modelTest(params, &iqtree, model_info);
+        if (test_only) {
+            /*
+            return;
+            t_end = getCPUTime();
+            params.run_time = (t_end - t_begin);
+            cout << "Time used: " << params.run_time << " seconds." << endl;
+             */
+            params.min_iterations = 0;
+        }
+    }
+
+    if (params.model_name == "WHTEST") {
+        if (alignment->num_states != 4)
+            outError(
+                "Weiss & von Haeseler test of model homogeneity only works for DNA");
+        params.model_name = "GTR+G";
+    }
+
+    assert(iqtree.aln);
+    iqtree.optimize_by_newton = params.optimize_by_newton;
+    iqtree.sse = params.SSE;
+    if (params.gbo_replicates)
+        params.speed_conf = 1.0;
+    if (params.speed_conf == 1.0)
+        iqtree.disableHeuristic();
+    else
+        iqtree.setSpeed_conf(params.speed_conf);
+    try {
+        if (!iqtree.getModelFactory()) {
+            if (iqtree.isSuperTree())
+                iqtree.setModelFactory(
+                    new PartitionModel(params, (PhyloSuperTree*) & iqtree));
+            else {
+                /*
+                if (params.raxmllib && alignment->num_states == 4) {
+                            // phylolib only supports GTR+G. Therefore the model will be force to GTR+G
+                            if (params.model_name.compare("GTR+G") != 0) {
+                                        cout << "Model " << params.model_name << " is not supported by phylolib. Now switch to GTR+G" << endl;
+                            }
+                            params.model_name = "GTR+G";
+                }*/
+                iqtree.setModelFactory(new ModelFactory(params, &iqtree));
+            }
+        }
+    } catch (string str) {
+        outError(str);
+    }
+    iqtree.setModel(iqtree.getModelFactory()->model);
+    iqtree.setRate(iqtree.getModelFactory()->site_rate);
+    iqtree.setStartLambda(params.lambda);
+    if (iqtree.isSuperTree())
+        ((PhyloSuperTree*) & iqtree)->mapTrees();
+
+    // string to store the current tree with taxon id and branch lengths
+    stringstream best_tree_string;
+    iqtree.setParams(params);
+    double bestTreeScore;
+    
+
+    // degree of freedom
+    int model_df = iqtree.getModel()->getNDim() + iqtree.getRate()->getNDim();
+    cout << endl;
+    cout << "ML-TREE SEARCH START WITH THE FOLLOWING PARAMETERS:" << endl;
+    printAnalysisInfo(model_df, iqtree, params);
+    cout << "Optimize model parameters ... " << endl;
+    // Optimize model parameters and branch lengths using ML for the initial tree
+    bestTreeScore = iqtree.getModelFactory()->optimizeParameters(
+    		params.fixed_branch_length, true, TOL_LIKELIHOOD);
+
+    // Save current tree to a string
+    iqtree.curScore = bestTreeScore;
+    iqtree.printTree(best_tree_string, WT_TAXON_ID + WT_BR_LEN);
+
+    // Compute maximum likelihood distance
+    if (!params.dist_file && params.compute_ml_dist) {
+    	computeMLDist(longest_dist, dist_file, getCPUTime(), iqtree, params,
+    			alignment, bestTreeScore);
+    }
+
+    // Recreate the BIONJ tree using the newly computed ML distances
+    if (!params.user_file) {
+        iqtree.computeBioNJ(params, alignment, dist_file);
+        int fixed_number = iqtree.fixNegativeBranch(false);
+        if (fixed_number) {
+            cout << "WARNING: " << fixed_number << " undefined/negative branch lengths are initialized with parsimony" << endl;
+            if (verbose_mode >= VB_DEBUG) {
+                iqtree.printTree(cout);
+                cout << endl;
+            }
+        }
+        if (iqtree.isSuperTree())
+            ((PhyloSuperTree*) (&iqtree))->mapTrees();
+
+        if (!params.fixed_branch_length && !params.leastSquareBranch) {
+            iqtree.curScore = iqtree.optimizeAllBranches();
+        } else {
+            iqtree.curScore = iqtree.computeLikelihood();
+        }
+        cout << "Log-likelihood of the BIONJ tree created from ML distances: " << iqtree.curScore << endl;
+        if (iqtree.curScore < (bestTreeScore - params.loglh_epsilon) && !params.leastSquareBranch) {
+            cout << "Rolling back the first tree..." << endl;
+            iqtree.rollBack(best_tree_string);
+            if (iqtree.isSuperTree()) {
+                ((PhyloSuperTree*) (&iqtree))->mapTrees();
+                iqtree.optimizeAllBranches();
+            }
+            iqtree.curScore = iqtree.computeLikelihood();
+            cout << "Backup log-likelihood: " << iqtree.curScore << endl;
+        }
+        double elapsedTime = getCPUTime() - params.startTime;
+        cout << "Time elapsed: " << elapsedTime << endl;
+    }
+    
+    if (!params.fixed_branch_length && params.leastSquareBranch) {
+        cout << "Computing Least Square branch lengths " << endl;
+        iqtree.optimizeAllBranchesLS();
+        iqtree.curScore = iqtree.computeLikelihood();
+        iqtree.printResultTree("LeastSquareTree");
+    }
+    
+    double t_tree_search_start, t_tree_search_end;
+    t_tree_search_start = getCPUTime();
+
+    if (params.parsimony) {
+        iqtree.enable_parsimony = true;
+        iqtree.pars_scores = new double[3000];
+        iqtree.lh_scores = new double[3000];
+        for (int i = 0; i < 3000; i++) {
+            iqtree.pars_scores[i] = 0;
+            iqtree.lh_scores[i] = 0;
+        }
+        //cout << "Parsimony score: " << tree.computeParsimonyScore() << endl;
+        iqtree.cur_pars_score = iqtree.computeParsimony();
+        //cout << "Fast parsimony score: " << tree.cur_pars_score << endl;
+    }
+
+    /* OPTIMIZE MODEL PARAMETERS */
+    if (params.phylolib) {
+        if (!iqtree.raxmlTree) {
+            // Create tree data structure for RAxML kernel
+            iqtree.raxmlTree = (tree*) (malloc(sizeof(tree)));	
+            /* read the binary input, setup tree, initialize model with alignment */
+            read_msa(iqtree.raxmlTree, params.binary_aln_file); 
+        }
+
+        // Read best tree into phylolib kernel
+        stringstream bestTreeString;
+        iqtree.transformBranchLenRAX(iqtree.raxmlTree->fracchange);
+        iqtree.printTree(bestTreeString);
+        //iqtree.printTree(bestTreeString, WT_BR_LEN);
+        treeReadLenString(bestTreeString.str().c_str(), iqtree.raxmlTree, TRUE, FALSE, TRUE);
+        //treeReadLenString(bestTreeString.str().c_str(), iqtree.raxmlTree, FALSE, FALSE, TRUE);
+
+        // Read in model parameters values here
+
+        /*
+                if (iqtree.aln->num_states == 4) {
+                            // set alpha value
+                            double alpha = iqtree.getRate()->getGammaShape();
+                            cout << "alpha = " << alpha << endl;
+                            double *rate_param = new double[iqtree.aln->num_states * iqtree.aln->num_states];
+                            iqtree.getModel()->getRateMatrix(rate_param);
+                            for (int model = 0; model < iqtree.raxmlTree->NumberOfModels; model++) {
+
+                                        // synchronize rate parameter
+                                        for (int i = 0; i < 6; i++) {
+                                                    cout << rate_param[i] << endl;
+                                                    //cout << "tr->numberOfModels : " << iqtree.raxmlTree->NumberOfModels << endl;
+                                                    iqtree.raxmlTree->partitionData[model].substRates[i] = rate_param[i];
+                                        }
+                                        // 1. recomputes Eigenvectors, Eigenvalues etc. for Q decomp.
+                                        initReversibleGTR(iqtree.raxmlTree, model);
+                                        evaluateGeneric(iqtree.raxmlTree, iqtree.raxmlTree->start, TRUE);
+                                        // synchronize alpha parameter
+                                        iqtree.raxmlTree->partitionData[model].alpha = alpha;
+
+                                        makeGammaCats(iqtree.raxmlTree->partitionData[model].alpha,
+                                                    iqtree.raxmlTree->partitionData[model].gammaRates, 4,
+                                                    iqtree.raxmlTree->useMedian);
+
+                            }
+                            delete [] rate_param;
+                }
+        evaluateGeneric(iqtree.raxmlTree, iqtree.raxmlTree->start, TRUE);
+        cout << "Log-likelihood after initializing parameters to phylolib: " << iqtree.raxmlTree->likelihood << endl;
+        exit(1);
+         */
+        cout << endl;
+        cout << "Optimizing model parameters and branch lengths using Phylolib"
+                << endl;
+        double t_modOpt_start = getCPUTime();
+        evaluateGeneric(iqtree.raxmlTree, iqtree.raxmlTree->start, TRUE);
+        modOpt(iqtree.raxmlTree, 0.1);
+        evaluateGeneric(iqtree.raxmlTree, iqtree.raxmlTree->start, FALSE);
+        // Write phylolib model parameters to a file
+        cout << "Printing phylolib model file" << endl;
+        iqtree.printPhylolibModelParams(".phylolib.models");
+        // Write phylolib tree to a file:
+        iqtree.printPhylolibTree(".phylolib.start_tree");
+
+        double t_modOpt = getCPUTime() - t_modOpt_start;
+        cout << "Phylolib: log-likelihood of the current tree: "
+                << iqtree.raxmlTree->likelihood << endl;
+        cout << "Phylolib: time required for model optimizations: " << t_modOpt
+                << " seconds" << endl;
+        bestTreeScore = iqtree.raxmlTree->likelihood;
+        params.maxtime += t_modOpt / 60.0;
+
+        //Update tree score
+        iqtree.curScore = bestTreeScore;
+    }
+
+
+    //bestTreeScore = doModelOptimization(iqtree, params);
+
+    if (iqtree.isSuperTree())
+        ((PhyloSuperTree*) & iqtree)->computeBranchLengths();
+    /*
+     if ((tree.getModel()->name == "JC") && tree.getRate()->getNDim() == 0)
+     params.compute_ml_dist = false;*/
+
+    /* do NNI with likelihood function */
+    //bool saved_estimate_nni = estimate_nni_cutoff;
+    //estimate_nni_cutoff = false; // do not estimate NNI cutoff based on initial BIONJ tree
+
+    if (params.leastSquareNNI) {
+    	iqtree.computeSubtreeDists();
+    }
+    if (params.min_iterations > 0) {
+        createFirstNNITree(params, iqtree, iqtree.curScore, alignment);
+		if (iqtree.isSuperTree())
+			((PhyloSuperTree*) &iqtree)->computeBranchLengths();
+
+    }
+
+    //estimate_nni_cutoff = saved_estimate_nni;
+    if (original_model == "WHTEST") {
+        cout << endl
+                << "Testing model homogeneity by Weiss & von Haeseler (2003)..."
+                << endl;
+        WHTest(params, iqtree);
+    }
+
+    /*double sum_scaling = 1.0;
+     if (!tree.checkEqualScalingFactor(sum_scaling))
+     cout << "Scaling factor not equal along the tree" << endl;*/
+
+    NodeVector pruned_taxa;
+    StrVector linked_name;
+    double *saved_dist_mat = iqtree.dist_matrix;
+    double *pattern_lh;
+    int num_low_support;
+    double mytime;
+
+    pattern_lh = new double[iqtree.getAlnNPattern()];
+
+    if (params.aLRT_threshold <= 100
+            && (params.aLRT_replicates > 0 || params.localbp_replicates > 0)) {
+        mytime = getCPUTime();
+        cout << "Testing tree branches by SH-like aLRT with "
+                << params.aLRT_replicates << " replicates..." << endl;
+        iqtree.setRootNode(params.root);
+        iqtree.computePatternLikelihood(pattern_lh, &iqtree.curScore);
+        num_low_support = iqtree.testAllBranches(params.aLRT_threshold,
+                iqtree.curScore, pattern_lh, params.aLRT_replicates,
+                params.localbp_replicates);
+        iqtree.printResultTree();
+        cout << "  " << getCPUTime() - mytime << " sec." << endl;
+        cout << num_low_support << " branches show low support values (<= "
+                << params.aLRT_threshold << "%)" << endl;
+
+        //tree.drawTree(cout);
+        cout << "Collapsing stable clades..." << endl;
+        iqtree.collapseStableClade(params.aLRT_threshold, pruned_taxa,
+                linked_name, iqtree.dist_matrix);
+        cout << pruned_taxa.size() << " taxa were pruned from stable clades"
+                << endl;
+    }
+
+    if (!pruned_taxa.empty()) {
+        cout << "Pruned alignment contains " << iqtree.aln->getNSeq()
+                << " sequences and " << iqtree.aln->getNSite() << " sites and "
+                << iqtree.aln->getNPattern() << " patterns" << endl;
+        //tree.clearAllPartialLh();
+        iqtree.initializeAllPartialLh();
+        iqtree.clearAllPartialLH();
+        iqtree.curScore = iqtree.optimizeAllBranches();
+        //cout << "Log-likelihood	after reoptimizing model parameters: " << tree.curScore << endl;
+        iqtree.curScore = iqtree.optimizeNNI();
+        cout << "Log-likelihood after optimizing partial tree: "
+                << iqtree.curScore << endl;
+        /*
+         pattern_lh = new double[tree.getAlnSize()];
+         double score = tree.computeLikelihood(pattern_lh);
+         num_low_support = tree.testAllBranches(params.aLRT_threshold, score, pattern_lh, params.aLRT_replicates);
+         tree.drawTree(cout);
+         delete [] pattern_lh;*/
+    }
+    // set p delete if ZERO
+    /*
+     if (params.p_delete == 0) {
+     int num_high_support = tree.leafNum - 3 - num_low_support;
+     params.p_delete = (2.0 + num_high_support)*2.0 / tree.leafNum;
+     if (params.p_delete > 0.5) params.p_delete = 0.5;
+     }*/
+
+    //tree.setParams(params);
+    /* evaluating all trees in user tree file */
+
+    /* DO IQPNNI */
+    if (params.k_representative > 0 /* && params.min_iterations >= 1 */) {
+        cout << endl << "START IQPNNI SEARCH WITH THE FOLLOWING PARAMETERS"
+                << endl;
+        cout << "Number of representative leaves   : "
+                << params.k_representative << endl;
+        cout << "Probability of deleting sequences : " << iqtree.getProbDelete()
+                << endl;
+        cout << "Number of iterations              : ";
+        if (params.stop_condition == SC_FIXED_ITERATION)
+            cout << params.min_iterations << endl;
+        else
+            cout << "predicted in [" << params.min_iterations << ","
+                << params.max_iterations << "] (confidence "
+                << params.stop_confidence << ")" << endl;
+        cout << "Important quartet assessed on     : "
+                << ((params.iqp_assess_quartet == IQP_DISTANCE) ?
+                "Distance" :
+                ((params.iqp_assess_quartet == IQP_PARSIMONY) ?
+                "Parsimony" : "Bootstrap")) << endl;
+        cout << "SSE instructions                  : "
+                << ((iqtree.sse) ? "Yes" : "No") << endl;
+        cout << "Branch length optimization method : "
+                << ((iqtree.optimize_by_newton) ? "Newton" : "Brent") << endl;
+        cout << endl;
+        if (params.random_restart) {
+            iqtree.doRandomRestart();
+        } else {
+            iqtree.doIQPNNI();
+        }
+        iqtree.setAlignment(alignment);
+    } else {
+        /* do SPR with likelihood function */
+        if (params.tree_spr) {
+            //tree.optimizeSPRBranches();
+            cout << "Doing SPR Search" << endl;
+            cout << "Start tree.optimizeSPR()" << endl;
+            double spr_score = iqtree.optimizeSPR();
+            cout << "Finish tree.optimizeSPR()" << endl;
+            //double spr_score = tree.optimizeSPR(tree.curScore, (PhyloNode*) tree.root->neighbors[0]->node);
+            if (spr_score <= iqtree.curScore) {
+                cout << "SPR search did not found any better tree" << endl;
+            } else {
+                iqtree.curScore = spr_score;
+                cout << "Found new BETTER SCORE by SPR: " << spr_score << endl;
+                double nni_score = iqtree.optimizeNNI();
+                cout << "Score by NNI: " << nni_score << endl;
+            }
+        }
+
+    }
+
+    if (!pruned_taxa.empty()) {
+        iqtree.disableHeuristic();
+        cout << "Restoring full tree..." << endl;
+        iqtree.restoreStableClade(alignment, pruned_taxa, linked_name);
+        delete[] iqtree.dist_matrix;
+        iqtree.dist_matrix = saved_dist_mat;
+        iqtree.initializeAllPartialLh();
+        iqtree.clearAllPartialLH();
+        iqtree.curScore = iqtree.optimizeAllBranches();
+        //cout << "Log-likelihood	after reoptimizing model parameters: " << tree.curScore << endl;
+        iqtree.curScore = iqtree.optimizeNNI();
+        cout << "Log-likelihood	after reoptimizing full tree: "
+                << iqtree.curScore << endl;
+    }
+
+	if (iqtree.isSuperTree()) ((PhyloSuperTree*) &iqtree)->mapTrees();
+
+    if (params.min_iterations) {
+        cout << endl;
+        iqtree.setAlignment(alignment);
+        iqtree.initializeAllPartialLh();
+        iqtree.clearAllPartialLH();
+        cout << "Optimizing model parameters" << endl;
+        iqtree.setBestScore(
+                iqtree.getModelFactory()->optimizeParameters(
+                params.fixed_branch_length));
+    } else {
+        iqtree.setBestScore(iqtree.curScore);
+    }
+
+	if (iqtree.isSuperTree()) ((PhyloSuperTree*) &iqtree)->computeBranchLengths();
+
+    cout << endl;
+    cout << "BEST SCORE FOUND : " << iqtree.getBestScore() << endl;
+    t_tree_search_end = getCPUTime();
+    double treeSearchTime = (t_tree_search_end - t_tree_search_start);
+
+    /* root the tree at the first sequence */
+    iqtree.root = iqtree.findLeafName(alignment->getSeqName(0));
+    assert(iqtree.root);
+
+    double myscore;
+    if (!params.phylolib) {
+        myscore = iqtree.getBestScore();
+        //iqtree.computePatternLikelihood(pattern_lh, &myscore);
+        iqtree.computeLikelihood(pattern_lh);
+
+        // compute logl variance
+        iqtree.logl_variance = iqtree.computeLogLVariance();
+    }
+
+    if (params.print_site_lh) {
+        string site_lh_file = params.out_prefix;
+        site_lh_file += ".sitelh";
+        printSiteLh(site_lh_file.c_str(), &iqtree, pattern_lh);
+    }
+
+    if (params.mvh_site_rate) {
+        RateMeyerHaeseler *rate_mvh = new RateMeyerHaeseler(params.rate_file,
+                &iqtree, params.rate_mh_type);
+        cout << endl << "Computing site-specific rates by "
+                << rate_mvh->full_name << "..." << endl;
+        rate_mvh->runIterativeProc(params, iqtree);
+        cout << endl << "BEST SCORE FOUND : " << iqtree.getBestScore() << endl;
+        string mhrate_file = params.out_prefix;
+        mhrate_file += ".mhrate";
+        iqtree.getRate()->writeSiteRates(mhrate_file.c_str());
+
+        if (params.print_site_lh) {
+            string site_lh_file = params.out_prefix;
+            site_lh_file += ".mhsitelh";
+            printSiteLh(site_lh_file.c_str(), &iqtree);
+        }
+    }
+
+    if ((params.aLRT_replicates > 0 || params.localbp_replicates > 0)) {
+        mytime = getCPUTime();
+        cout << endl;
+        cout << "Testing tree branches by SH-like aLRT with "
+                << params.aLRT_replicates << " replicates..." << endl;
+        iqtree.setRootNode(params.root);
+        //if (tree.isSuperTree()) ((PhyloSuperTree*)&tree)->mapTrees();
+        num_low_support = iqtree.testAllBranches(params.aLRT_threshold, myscore,
+                pattern_lh, params.aLRT_replicates, params.localbp_replicates);
+        //cout << num_low_support << " branches show low support values (<= " << params.aLRT_threshold << "%)" << endl;
+        cout << "CPU Time used:  " << getCPUTime() - mytime << " sec." << endl;
+        //delete [] pattern_lh;
+        /*
+         string out_file = params.out_prefix;
+         out_file += ".alrt";
+         tree.writeInternalNodeNames(out_file);
+
+         cout << "Support values written to " << out_file << endl;*/
+    }
+
+    string rate_file = params.out_prefix;
+    rate_file += ".rate";
+    iqtree.getRate()->writeSiteRates(rate_file.c_str());
+
+    if (iqtree.isSuperTree()) {
+        PhyloSuperTree *stree = (PhyloSuperTree*) & iqtree;
+        int part = 0;
+        try {
+            ofstream out;
+            out.exceptions(ios::failbit | ios::badbit);
+            out.open(rate_file.c_str());
+            for (PhyloSuperTree::iterator it = stree->begin(); it != stree->end();
+                    it++, part++) {
+                out << "SITE RATES FOR PARTITION " << stree->part_info[part].name << ":" << endl;
+                (*it)->getRate()->writeSiteRates(out);
+            }
+            cout << "Site rates printed to " << rate_file << endl;
+            out.close();
+        } catch (ios::failure) {
+            outError(ERR_WRITE_OUTPUT, rate_file);
+        }
+    }
+
+    if (params.gbo_replicates > 0) {
+        if (!params.online_bootstrap)
+            runGuidedBootstrap(params, alignment, iqtree);
+        else
+            iqtree.summarizeBootstrap(params);
+    }
+
+    cout << "Total tree length: " << iqtree.treeLength() << endl;
+
+    t_end = getCPUTime();
+    params.run_time = (t_end - t_begin);
+    cout << endl;
+    cout << "CPU time used for tree reconstruction: " << treeSearchTime
+            << " sec (" << convert_time(treeSearchTime) << ")" << endl;
+    cout << "CPU total time used: " << (double) params.run_time << " sec ("
+            << convert_time((double) params.run_time) << ")" << endl;
+    cout << "Wall-clock total time used: "
+            << getRealTime() - params.start_real_time << " sec ("
+            << convert_time(getRealTime() - params.start_real_time) << ")"
+            << endl;
+    //printf( "Total time used: %8.6f seconds.\n", (double) params.run_time );
+
+    iqtree.printResultTree();
+    if (verbose_mode >= VB_MED && params.phylolib) {
+        iqtree.printPhylolibTree(".phylolibtree_end");
+    }
+    if (params.out_file)
+        iqtree.printTree(params.out_file);
+        //tree.printTree(params.out_file,WT_BR_LEN_FIXED_WIDTH);
+
+    else {
+        //tree.printTree(cout);
+        //cout << endl;
+        /*
+         if (verbose_mode > VB_MED) {
+         if (verbose_mode >= VB_DEBUG)
+         tree.drawTree(cout, WT_BR_SCALE + WT_INT_NODE + WT_BR_LEN);
+         else
+         tree.drawTree(cout);
+         }*/
+    }
+
+    delete[] pattern_lh;
+
+    /*	if (tree.getRate()->isSiteSpecificRate() || tree.getRate()->getPtnCat(0) >= 0) {
+     string rate_file = params.out_prefix;
+     rate_file += ".mhrate";
+     tree.getRate()->writeSiteRates(rate_file.c_str());
+     }*/
+
+    /*	if (verbose_mode >= VB_DEBUG)
+                            iqtree.printTransMatrices();
+     */
+}
+
+void runPhyloAnalysis(Params &params) {
+    Alignment *alignment;
+    IQTree *tree;
+    vector<ModelInfo> model_info;
+	// read in alignment
+    if (params.partition_file) {
+		// initialize supertree stuff if user specify partition file with -sp option
+        tree = new PhyloSuperTree(params);
+		// this alignment will actually be of type SuperAlignment
+        alignment = tree->aln;
+    } else {
+        alignment = new Alignment(params.aln_file, params.sequence_type,
+                params.intype);
+        tree = new IQTree(alignment);
+    }
+    string original_model = params.model_name;
+    if (params.concatenate_aln) {
+        Alignment aln(params.concatenate_aln, params.sequence_type,
+                params.intype);
+        cout << "Concatenating " << params.aln_file << " with "
+                << params.concatenate_aln << " ..." << endl;
+        alignment->concatenateAlignment(&aln);
+    }
+
+    if (params.aln_output) {
+		// convert alignment to other format and write to output file
+        if (params.gap_masked_aln) {
+            Alignment out_aln;
+            Alignment masked_aln(params.gap_masked_aln, params.sequence_type,
+                    params.intype);
+            out_aln.createGapMaskedAlignment(&masked_aln, alignment);
+            out_aln.printPhylip(params.aln_output, false, params.aln_site_list,
+                    params.aln_nogaps, params.ref_seq_name);
+            string str = params.gap_masked_aln;
+            str += ".sitegaps";
+            out_aln.printSiteGaps(str.c_str());
+        } else if (params.aln_output_format == ALN_PHYLIP)
+            alignment->printPhylip(params.aln_output, false,
+                params.aln_site_list, params.aln_nogaps,
+                params.ref_seq_name);
+        else if (params.aln_output_format == ALN_FASTA)
+            alignment->printFasta(params.aln_output, false,
+                params.aln_site_list, params.aln_nogaps,
+                params.ref_seq_name);
+    } else if (params.gbo_replicates > 0 && params.user_file
+            && params.second_tree) {
+		// run one of the UFBoot analysis
+        runGuidedBootstrap(params, alignment, *tree);
+    } else if (params.avh_test) {
+		// run one of the wondering test for Arndt
+        runAvHTest(params, alignment, *tree);
+    } else if (params.num_bootstrap_samples == 0) {
+		// the main Maximum likelihood tree reconstruction
+        alignment->checkGappySeq();
+        runPhyloAnalysis(params, original_model, alignment, *tree, model_info);
+        if (params.gbo_replicates && params.online_bootstrap) {
+
+            cout << endl << "Computing consensus tree..." << endl;
+            string splitsfile = params.out_prefix;
+            splitsfile += ".splits.nex";
+            //cout << splitsfile << endl;
+            computeConsensusTree(splitsfile.c_str(), 0, 1e6, -1,
+                    params.split_threshold, NULL, params.out_prefix, NULL,
+                    &params);
+        }
+        //if (original_model != "TESTONLY")
+        reportPhyloAnalysis(params, original_model, *alignment, *tree, model_info);
+    } else {
+		// the classical non-parameter bootstrap (SBS)
+        // turn off aLRT test
+        int saved_aLRT_replicates = params.aLRT_replicates;
+        params.aLRT_replicates = 0;
+        string treefile_name = params.out_prefix;
+        treefile_name += ".treefile";
+        string boottrees_name = params.out_prefix;
+        boottrees_name += ".boottrees";
+        string bootaln_name = params.out_prefix;
+        bootaln_name += ".bootaln";
+        string bootlh_name = params.out_prefix;
+        bootlh_name += ".bootlh";
+        // first empty the boottrees file
+        try {
+            ofstream tree_out;
+            tree_out.exceptions(ios::failbit | ios::badbit);
+            tree_out.open(boottrees_name.c_str());
+            tree_out.close();
+        } catch (ios::failure) {
+            outError(ERR_WRITE_OUTPUT, boottrees_name);
+        }
+
+        // empty the bootaln file
+        if (params.print_bootaln)
+            try {
+                ofstream tree_out;
+                tree_out.exceptions(ios::failbit | ios::badbit);
+                tree_out.open(bootaln_name.c_str());
+                tree_out.close();
+            } catch (ios::failure) {
+                outError(ERR_WRITE_OUTPUT, bootaln_name);
+            }
+
+        double start_time = getCPUTime();
+
+        // do bootstrap analysis
+        for (int sample = 0; sample < params.num_bootstrap_samples; sample++) {
+            cout << endl << "===> START BOOTSTRAP REPLICATE NUMBER "
+                    << sample + 1 << endl << endl;
+
+            Alignment* bootstrap_alignment;
+            cout << "Creating bootstrap alignment..." << endl;
+            if (alignment->isSuperAlignment())
+                bootstrap_alignment = new SuperAlignment;
+            else
+                bootstrap_alignment = new Alignment;
+            bootstrap_alignment->createBootstrapAlignment(alignment);
+            if (params.print_tree_lh) {
+                double prob;
+                bootstrap_alignment->multinomialProb(*alignment, prob);
+                ofstream boot_lh;
+                if (sample == 0)
+                    boot_lh.open(bootlh_name.c_str());
+                else
+                    boot_lh.open(bootlh_name.c_str(),
+                        ios_base::out | ios_base::app);
+                boot_lh << "0\t" << prob << endl;
+                boot_lh.close();
+            }
+            IQTree *boot_tree;
+            if (alignment->isSuperAlignment())
+                boot_tree = new PhyloSuperTree(
+                    (SuperAlignment*) bootstrap_alignment,
+                    (PhyloSuperTree*) tree);
+            else
+                boot_tree = new IQTree(bootstrap_alignment);
+            if (params.print_bootaln)
+                bootstrap_alignment->printPhylip(bootaln_name.c_str(), true);
+            runPhyloAnalysis(params, original_model, bootstrap_alignment,
+                    *boot_tree, model_info);
+            // read in the output tree file
+            string tree_str;
+            try {
+                ifstream tree_in;
+                tree_in.exceptions(ios::failbit | ios::badbit);
+                tree_in.open(treefile_name.c_str());
+                tree_in >> tree_str;
+                tree_in.close();
+            } catch (ios::failure) {
+                outError(ERR_READ_INPUT, treefile_name);
+            }
+            // write the tree into .boottrees file
+            try {
+                ofstream tree_out;
+                tree_out.exceptions(ios::failbit | ios::badbit);
+                tree_out.open(boottrees_name.c_str(),
+                        ios_base::out | ios_base::app);
+                tree_out << tree_str << endl;
+                tree_out.close();
+            } catch (ios::failure) {
+                outError(ERR_WRITE_OUTPUT, boottrees_name);
+            }
+            if (params.num_bootstrap_samples == 1)
+                reportPhyloAnalysis(params, original_model,
+                    *bootstrap_alignment, *boot_tree, model_info);
+            delete bootstrap_alignment;
+        }
+
+        if (params.consensus_type == CT_CONSENSUS_TREE) {
+
+            cout << endl << "===> COMPUTE CONSENSUS TREE FROM "
+                    << params.num_bootstrap_samples << " BOOTSTRAP TREES"
+                    << endl << endl;
+            computeConsensusTree(boottrees_name.c_str(), 0, 1e6, -1,
+                    params.split_threshold, NULL, params.out_prefix, NULL,
+                    &params);
+        }
+
+        if (params.compute_ml_tree) {
+            cout << endl << "===> START ANALYSIS ON THE ORIGINAL ALIGNMENT"
+                    << endl << endl;
+            params.aLRT_replicates = saved_aLRT_replicates;
+            runPhyloAnalysis(params, original_model, alignment, *tree, model_info);
+
+            cout << endl
+                    << "===> ASSIGN BOOTSTRAP SUPPORTS TO THE TREE FROM ORIGINAL ALIGNMENT"
+                    << endl << endl;
+            MExtTree ext_tree;
+            assignBootstrapSupport(boottrees_name.c_str(), 0, 1e6,
+                    treefile_name.c_str(), false, treefile_name.c_str(),
+                    params.out_prefix, ext_tree, NULL, &params);
+            tree->copyTree(&ext_tree);
+            reportPhyloAnalysis(params, original_model, *alignment, *tree, model_info);
+        } else if (params.consensus_type == CT_CONSENSUS_TREE) {
+            int mi = params.min_iterations;
+            STOP_CONDITION sc = params.stop_condition;
+            params.min_iterations = 0;
+            params.stop_condition = SC_FIXED_ITERATION;
+            runPhyloAnalysis(params, original_model, alignment, *tree, model_info);
+            params.min_iterations = mi;
+            params.stop_condition = sc;
+            tree->setIQPIterations(params.stop_condition,
+                    params.stop_confidence, params.min_iterations,
+                    params.max_iterations);
+            reportPhyloAnalysis(params, original_model, *alignment, *tree, model_info);
+        } else
+            cout << endl;
+
+        cout << "CPU total time for bootstrap: " << (getCPUTime() - start_time)
+                << " seconds." << endl << endl;
+        cout << "Non-parametric bootstrap results written to:" << endl;
+        if (params.print_bootaln)
+            cout << "  Bootstrap alignments:     " << params.out_prefix
+                << ".bootaln" << endl;
+        cout << "  Bootstrap trees:          "
+                << params.out_prefix << ".boottrees" << endl;
+        if (params.consensus_type == CT_CONSENSUS_TREE)
+            cout << "  Consensus tree:           " << params.out_prefix
+                << ".contree" << endl;
+        cout << endl;
+    }
+
+    delete tree;
+    delete alignment;
+}
+
+void assignBootstrapSupport(const char *input_trees, int burnin, int max_count,
+        const char *target_tree, bool rooted, const char *output_tree,
+        const char *out_prefix, MExtTree &mytree, const char* tree_weight_file,
+        Params *params) {
+    //bool rooted = false;
+    // read the tree file
+    cout << "Reading tree " << target_tree << " ..." << endl;
+    mytree.init(target_tree, rooted);
+    // reindex the taxa in the tree to aphabetical names
+    NodeVector taxa;
+    mytree.getTaxa(taxa);
+    sort(taxa.begin(), taxa.end(), nodenamecmp);
+    int i = 0;
+    for (NodeVector::iterator it = taxa.begin(); it != taxa.end(); it++) {
+        (*it)->id = i++;
+    }
+
+    /*
+     string filename = params.boot_trees;
+     filename += ".nolen";
+     boot_trees.printTrees(filename.c_str(), false);
+     return;
+     */
+    SplitGraph sg;
+    SplitIntMap hash_ss;
+    // make the taxa name
+    vector<string> taxname;
+    taxname.resize(mytree.leafNum);
+    mytree.getTaxaName(taxname);
+
+    // read the bootstrap tree file
+    double scale = 100.0;
+    if (params->scaling_factor > 0)
+        scale = params->scaling_factor;
+
+    MTreeSet boot_trees;
+    if (params && detectInputFile((char*) input_trees) == IN_NEXUS) {
+        sg.init(*params);
+        for (SplitGraph::iterator it = sg.begin(); it != sg.end(); it++)
+            hash_ss.insertSplit((*it), (*it)->getWeight());
+        StrVector sgtaxname;
+        sg.getTaxaName(sgtaxname);
+        i = 0;
+        for (StrVector::iterator sit = sgtaxname.begin();
+                sit != sgtaxname.end(); sit++, i++) {
+            Node *leaf = mytree.findLeafName(*sit);
+            if (!leaf)
+                outError("Tree does not contain taxon ", *sit);
+            leaf->id = i;
+        }
+        scale /= sg.maxWeight();
+    } else {
+        boot_trees.init(input_trees, rooted, burnin, max_count,
+                tree_weight_file);
+        boot_trees.convertSplits(taxname, sg, hash_ss, SW_COUNT, -1);
+        scale /= boot_trees.sumTreeWeights();
+    }
+    //sg.report(cout);
+    cout << "Rescaling split weights by " << scale << endl;
+    if (params->scaling_factor < 0)
+        sg.scaleWeight(scale, true);
+    else {
+        sg.scaleWeight(scale, false, params->numeric_precision);
+    }
+
+    cout << sg.size() << " splits found" << endl;
+    // compute the percentage of appearance
+    //	printSplitSet(sg, hash_ss);
+    //sg.report(cout);
+    cout << "Creating bootstrap support values..." << endl;
+    mytree.createBootstrapSupport(taxname, boot_trees, sg, hash_ss);
+    //mytree.scaleLength(100.0/boot_trees.size(), true);
+    string out_file;
+    if (output_tree)
+        out_file = output_tree;
+    else {
+        if (out_prefix)
+            out_file = out_prefix;
+        else
+            out_file = target_tree;
+        out_file += ".suptree";
+    }
+
+    mytree.printTree(out_file.c_str());
+    cout << "Tree with assigned bootstrap support written to " << out_file
+            << endl;
+    /*
+    if (out_prefix)
+                out_file = out_prefix;
+    else
+                out_file = target_tree;
+    out_file += ".supval";
+    mytree.writeInternalNodeNames(out_file);
+
+    cout << "Support values written to " << out_file << endl;
+     */
+}
+
+void computeConsensusTree(const char *input_trees, int burnin, int max_count,
+        double cutoff, double weight_threshold, const char *output_tree,
+        const char *out_prefix, const char *tree_weight_file, Params *params) {
+    bool rooted = false;
+
+    // read the bootstrap tree file
+    /*
+     MTreeSet boot_trees(input_trees, rooted, burnin, tree_weight_file);
+     string first_taxname = boot_trees.front()->root->name;
+     //if (params.root) first_taxname = params.root;
+
+     SplitGraph sg;
+
+     boot_trees.convertSplits(sg, cutoff, SW_COUNT, weight_threshold);*/
+
+    //sg.report(cout);
+    SplitGraph sg;
+    SplitIntMap hash_ss;
+    // make the taxa name
+    //vector<string> taxname;
+    //taxname.resize(mytree.leafNum);
+    //mytree.getTaxaName(taxname);
+
+    // read the bootstrap tree file
+    double scale = 100.0;
+    if (params->scaling_factor > 0)
+        scale = params->scaling_factor;
+
+    MTreeSet boot_trees;
+    if (params && detectInputFile((char*) input_trees) == IN_NEXUS) {
+        char *user_file = params->user_file;
+        params->user_file = (char*) input_trees;
+        params->split_weight_summary = SW_COUNT; // count number of splits
+        sg.init(*params);
+        params->user_file = user_file;
+        for (SplitGraph::iterator it = sg.begin(); it != sg.end(); it++)
+            hash_ss.insertSplit((*it), (*it)->getWeight());
+        /*		StrVector sgtaxname;
+         sg.getTaxaName(sgtaxname);
+         i = 0;
+         for (StrVector::iterator sit = sgtaxname.begin(); sit != sgtaxname.end(); sit++, i++) {
+         Node *leaf = mytree.findLeafName(*sit);
+         if (!leaf) outError("Tree does not contain taxon ", *sit);
+         leaf->id = i;
+         }*/
+        scale /= sg.maxWeight();
+    } else {
+        boot_trees.init(input_trees, rooted, burnin, max_count,
+                tree_weight_file);
+        boot_trees.convertSplits(sg, cutoff, SW_COUNT, weight_threshold);
+        scale /= boot_trees.sumTreeWeights();
+        cout << sg.size() << " splits found" << endl;
+    }
+    //sg.report(cout);
+    cout << "Rescaling split weights by " << scale << endl;
+    if (params->scaling_factor < 0)
+        sg.scaleWeight(scale, true);
+    else {
+        sg.scaleWeight(scale, false, params->numeric_precision);
+    }
+
+
+
+    cout << "Creating greedy consensus tree..." << endl;
+    MTree mytree;
+    SplitGraph maxsg;
+    sg.findMaxCompatibleSplits(maxsg);
+
+	if (verbose_mode >= VB_MAX)
+        maxsg.saveFileStarDot(cout);
+    cout << "convert compatible split system into tree..." << endl;
+    mytree.convertToTree(maxsg);
+    //cout << "done" << endl;
+    string taxname = sg.getTaxa()->GetTaxonLabel(0);
+    Node *node = mytree.findLeafName(taxname);
+    if (node)
+        mytree.root = node;
+    // mytree.scaleLength(100.0 / boot_trees.sumTreeWeights(), true);
+
+    // mytree.getTaxaID(maxsg.getSplitsBlock()->getCycle());
+    //maxsg.saveFile(cout);
+
+    string out_file;
+
+    if (output_tree)
+        out_file = output_tree;
+    else {
+        if (out_prefix)
+            out_file = out_prefix;
+        else
+            out_file = input_trees;
+        out_file += ".contree";
+    }
+
+    mytree.printTree(out_file.c_str(), WT_BR_CLADE);
+    cout << "Consensus tree written to " << out_file << endl;
+
+	if (output_tree)
+		out_file = output_tree;
+	else {
+		if (out_prefix)
+			out_file = out_prefix;
+		else
+			out_file = input_trees;
+		out_file += ".splits";
+	}
+
+    //sg.scaleWeight(0.01, false, 4);
+    sg.saveFile(out_file.c_str(), IN_OTHER, true);
+    cout << "Non-trivial split supports printed to star-dot file " << out_file << endl;
+
+}
+
+void computeConsensusNetwork(const char *input_trees, int burnin, int max_count,
+        double cutoff, double weight_threshold, const char *output_tree,
+        const char *out_prefix, const char* tree_weight_file) {
+    bool rooted = false;
+
+    // read the bootstrap tree file
+    MTreeSet boot_trees(input_trees, rooted, burnin, max_count,
+            tree_weight_file);
+
+    SplitGraph sg;
+    //SplitIntMap hash_ss;
+
+    boot_trees.convertSplits(sg, cutoff, SW_SUM, weight_threshold);
+
+    string out_file;
+
+    if (output_tree)
+        out_file = output_tree;
+    else {
+        if (out_prefix)
+            out_file = out_prefix;
+        else
+            out_file = input_trees;
+        out_file += ".nex";
+    }
+
+    sg.saveFile(out_file.c_str(), IN_NEXUS);
+    cout << "Consensus network printed to " << out_file << endl;
+
+	if (output_tree)
+		out_file = output_tree;
+	else {
+		if (out_prefix)
+			out_file = out_prefix;
+		else
+			out_file = input_trees;
+		out_file += ".splits";
+	}
+
+	sg.saveFile(out_file.c_str(), IN_OTHER, true);
+    cout << "Non-trivial split supports printed to star-dot file " << out_file << endl;
+
+}