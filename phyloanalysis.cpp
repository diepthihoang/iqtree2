/***************************************************************************
 *   Copyright (C) 2009-2015 by                                            *
 *   BUI Quang Minh <minh.bui@univie.ac.at>                                *
 *   Lam-Tung Nguyen <nltung@gmail.com>                                    *
 *                                                                         *
 *                                                                         *
 *   This program is free software; you can redistribute it and/or modify  *
 *   it under the terms of the GNU General Public License as published by  *
 *   the Free Software Foundation; either version 2 of the License, or     *
 *   (at your option) any later version.                                   *
 *                                                                         *
 *   This program is distributed in the hope that it will be useful,       *
 *   but WITHOUT ANY WARRANTY; without even the implied warranty of        *
 *   MERCHANTABILITY or FITNESS FOR A PARTICULAR PURPOSE.  See the         *
 *   GNU General Public License for more details.                          *
 *                                                                         *
 *   You should have received a copy of the GNU General Public License     *
 *   along with this program; if not, write to the                         *
 *   Free Software Foundation, Inc.,                                       *
 *   59 Temple Place - Suite 330, Boston, MA  02111-1307, USA.             *
 ***************************************************************************/

#ifdef HAVE_CONFIG_H
#include <config.h>
#endif
#include <iqtree_config.h>
#include "phylotree.h"
#include "phylosupertree.h"
#include "phylosupertreeplen.h"
#include "phyloanalysis.h"
#include "alignment.h"
#include "superalignment.h"
#include "iqtree.h"
#include "model/modelgtr.h"
#include "model/modeldna.h"
#include "myreader.h"
#include "model/rateheterogeneity.h"
#include "model/rategamma.h"
#include "model/rateinvar.h"
#include "model/rategammainvar.h"
//#include "modeltest_wrapper.h"
#include "model/modelprotein.h"
#include "model/modelbin.h"
#include "model/modelcodon.h"
#include "stoprule.h"

#include "mtreeset.h"
#include "mexttree.h"
#include "model/ratemeyerhaeseler.h"
#include "whtest_wrapper.h"
#include "model/partitionmodel.h"
#include "model/modelmixture.h"
//#include "guidedbootstrap.h"
#include "model/modelset.h"
#include "timeutil.h"
#include "upperbounds.h"
#include "MPIHelper.h"


void reportReferences(Params &params, ofstream &out, string &original_model) {
	out << "To cite IQ-TREE please use:" << endl << endl
		<< "Lam-Tung Nguyen, Heiko A. Schmidt, Arndt von Haeseler, and Bui Quang Minh (2015)" << endl
		<< "IQ-TREE: A fast and effective stochastic algorithm for estimating" << endl
		<< "maximum likelihood phylogenies. Mol. Biol. Evol., 32:268-274." << endl
        << "http://dx.doi.org/10.1093/molbev/msu300" << endl << endl;

	if (params.gbo_replicates)
	out << "Since you used ultrafast bootstrap (UFBoot) please also cite: " << endl << endl
		<< "Bui Quang Minh, Minh Anh Thi Nguyen, and Arndt von Haeseler (2013) Ultrafast" << endl
		<< "approximation for phylogenetic bootstrap. Mol. Biol. Evol., 30:1188-1195." << endl
        << "http://dx.doi.org/10.1093/molbev/mst024" << endl << endl;

    if (params.partition_file) 
    out << "Since you used partition models please also cite:" << endl << endl
        << "Olga Chernomor, Arndt von Haeseler, and Bui Quang Minh (2016) Terrace aware data" << endl
        << "structure for phylogenomic inference from supermatrices. Syst. Biol., in press." << endl
        << "http://dx.doi.org/10.1093/sysbio/syw037" << endl << endl;

}

void reportAlignment(ofstream &out, Alignment &alignment, int nremoved_seqs) {
	out << "Input data: " << alignment.getNSeq()+nremoved_seqs << " sequences with "
			<< alignment.getNSite() << " "
			<< ((alignment.seq_type == SEQ_BINARY) ?
					"binary" :
					((alignment.seq_type == SEQ_DNA) ? "nucleotide" :
					(alignment.seq_type == SEQ_PROTEIN) ? "amino-acid" :
					(alignment.seq_type == SEQ_CODON) ? "codon": "morphological"))
			<< " sites" 
            << endl << "Number of constant sites: "
			<< round(alignment.frac_const_sites * alignment.getNSite())
			<< " (= " << alignment.frac_const_sites * 100 << "% of all sites)"
            << endl << "Number of invariant (constant or ambiguous constant) sites: "
			<< round(alignment.frac_invariant_sites * alignment.getNSite())
			<< " (= " << alignment.frac_invariant_sites * 100 << "% of all sites)"
			<< endl << "Number of distinct site patterns: " << alignment.size() << endl
			<< endl;
}

void pruneModelInfo(vector<ModelInfo> &model_info, PhyloSuperTree *tree) {
	vector<ModelInfo> res_info;
	for (vector<PartitionInfo>::iterator it = tree->part_info.begin(); it != tree->part_info.end(); it++) {
		for (vector<ModelInfo>::iterator mit = model_info.begin(); mit != model_info.end(); mit++)
			if (mit->set_name == it->name)
				res_info.push_back(*mit);
	}
	model_info = res_info;

}

void reportModelSelection(ofstream &out, Params &params, vector<ModelInfo> &model_info, bool is_partitioned) {
	out << "Best-fit model according to "
		<< ((params.model_test_criterion == MTC_BIC) ? "BIC" :
			((params.model_test_criterion == MTC_AIC) ? "AIC" : "AICc")) << ": ";
	vector<ModelInfo>::iterator it;
	if (is_partitioned) {
		string set_name = "";
		for (it = model_info.begin(); it != model_info.end(); it++) {
			if (it->set_name != set_name) {
				if (set_name != "")
					out << ",";
				out << it->name << ":" << it->set_name;
				set_name = it->set_name;
			}
		}
	} else {
		out << model_info[0].name;
	}

	if (is_partitioned) {
		out << endl << endl << "List of best-fit models per partition:" << endl << endl;
	} else {
		out << endl << endl << "List of models sorted by "
			<< ((params.model_test_criterion == MTC_BIC) ? "BIC" :
				((params.model_test_criterion == MTC_AIC) ? "AIC" : "AICc"))
			<< " scores: " << endl << endl;
	}
	if (is_partitioned)
		out << "  ID  ";
	out << "Model             LogL          AIC      w-AIC      AICc     w-AICc       BIC      w-BIC" << endl;
	/*
	if (is_partitioned)
		out << "----------";

	out << "----------------------------------------------------------------------------------------" << endl;
	*/
	int setid = 1;
	for (it = model_info.begin(); it != model_info.end(); it++) {
		if (it->AIC_score == DBL_MAX) continue;
		if (it != model_info.begin() && it->set_name != (it-1)->set_name)
			setid++;
		if (is_partitioned && it != model_info.begin() && it->set_name == (it-1)->set_name)
			continue;
		if (is_partitioned) {
			out.width(4);
			out << right << setid << "  ";
		}
		out.width(15);
		out << left << it->name << " ";
		out.width(11);
		out << right << it->logl << " ";
		out.width(11);
		out	<< it->AIC_score << ((it->AIC_conf) ? " + " : " - ") << it->AIC_weight << " ";
		out.width(11);
		out << it->AICc_score << ((it->AICc_conf) ? " + " : " - ") << it->AICc_weight << " ";
		out.width(11);
		out << it->BIC_score  << ((it->BIC_conf) ? " + " : " - ") << it->BIC_weight;
		out << endl;
	}
	out << endl;
	out <<  "AIC, w-AIC   : Akaike information criterion scores and weights." << endl
		 << "AICc, w-AICc : Corrected AIC scores and weights." << endl
		 << "BIC, w-BIC   : Bayesian information criterion scores and weights." << endl << endl

		 << "Plus signs denote the 95% confidence sets." << endl
		 << "Minus signs denote significant exclusion." <<endl;
	out << endl;
}

void reportModel(ofstream &out, Alignment *aln, ModelSubst *m) {
	int i, j, k;
	assert(aln->num_states == m->num_states);
    double *rate_mat = new double[m->num_states * m->num_states];
    if (!m->isSiteSpecificModel())
        m->getRateMatrix(rate_mat);
    else
        ((ModelSet*)m)->front()->getRateMatrix(rate_mat);

	if (m->num_states <= 4) {
		out << "Rate parameter R:" << endl << endl;

		if (m->num_states > 4)
			out << fixed;
		if (m->isReversible()) {
			for (i = 0, k = 0; i < m->num_states - 1; i++)
				for (j = i + 1; j < m->num_states; j++, k++) {
					out << "  " << aln->convertStateBackStr(i) << "-" << aln->convertStateBackStr(j) << ": "
							<< rate_mat[k];
					if (m->num_states <= 4)
						out << endl;
					else if (k % 5 == 4)
						out << endl;
				}

		} else { // non-reversible model
			for (i = 0, k = 0; i < m->num_states; i++)
				for (j = 0; j < m->num_states; j++)
					if (i != j) {
						out << "  " << aln->convertStateBackStr(i) << "-" << aln->convertStateBackStr(j)
								<< ": " << rate_mat[k];
						if (m->num_states <= 4)
							out << endl;
						else if (k % 5 == 4)
							out << endl;
						k++;
					}

		}

		//if (tree.aln->num_states > 4)
		out << endl;
		out.unsetf(ios_base::fixed);
	} else if (aln->seq_type == SEQ_PROTEIN && m->getNDim() > 20) {
        assert(m->num_states == 20);
        out << "WARNING: This model has " << m->getNDim() + m->getNDimFreq() << " parameters that may be overfitting. Please use with caution!" << endl << endl;
        double full_mat[400];
        for (i = 0, k = 0; i < m->num_states - 1; i++)
            for (j = i + 1; j < m->num_states; j++, k++) {
                full_mat[i*m->num_states+j] = rate_mat[k];
            }
        out << "Substitution parameters (lower-diagonal) and state frequencies in PAML format (can be used as input for IQ-TREE): " << endl << endl;
        for (i = 1; i < m->num_states; i++) {
            for (j = 0; j < i; j++)
                out << "\t" << full_mat[j*m->num_states+i];
            out << endl;
        }
        double state_freq[20];
        m->getStateFrequency(state_freq);
        for (i = 0; i < m->num_states; i++)
            out << "\t" << state_freq[i];
        out << endl << endl;
    }
    
    delete[] rate_mat;

	out << "State frequencies: ";
	if (m->isSiteSpecificModel())
		out << "(site specific frequencies)" << endl << endl;
	else {
        // 2016-11-03: commented out as this is not correct anymore
//		if (!m->isReversible())
//			out << "(inferred from Q matrix)" << endl;
//		else
			switch (m->getFreqType()) {
			case FREQ_EMPIRICAL:
				out << "(empirical counts from alignment)" << endl;
				break;
			case FREQ_ESTIMATE:
				out << "(estimated with maximum likelihood)" << endl;
				break;
			case FREQ_USER_DEFINED:
				out << ((aln->seq_type == SEQ_PROTEIN) ? "(model)" : "(user-defined)") << endl;
				break;
			case FREQ_EQUAL:
				out << "(equal frequencies)" << endl;
				break;
			default:
				break;
			}
		out << endl;

		if ((m->getFreqType() != FREQ_USER_DEFINED || aln->seq_type == SEQ_DNA) && m->getFreqType() != FREQ_EQUAL) {
			double *state_freqs = new double[m->num_states];
			m->getStateFrequency(state_freqs);
            int ncols=(aln->seq_type == SEQ_CODON) ? 4 : 1;
			for (i = 0; i < m->num_states; i++) {
				out << "  pi(" << aln->convertStateBackStr(i) << ") = " << state_freqs[i];
                if (i % ncols == ncols-1)
                    out << endl;
            }
			delete[] state_freqs;
			out << endl;
		}
		if (m->num_states <= 4) {
			// report Q matrix
			double *q_mat = new double[m->num_states * m->num_states];
			m->getQMatrix(q_mat);

			out << "Rate matrix Q:" << endl << endl;
			for (i = 0, k = 0; i < m->num_states; i++) {
				out << "  " << aln->convertStateBackStr(i);
				for (j = 0; j < m->num_states; j++, k++) {
					out << "  ";
					out.width(8);
					out << q_mat[k];
				}
				out << endl;
			}
			out << endl;
			delete[] q_mat;
		}
	}
}

void reportModel(ofstream &out, PhyloTree &tree) {
//	int i, j, k;
	int i;

	if (tree.getModel()->isMixture()) {
		out << "Mixture model of substitution: " << tree.getModelName() << endl;
//		out << "Full name: " << tree.getModelName() << endl;
		ModelMixture *mmodel = (ModelMixture*) tree.getModel();
		out << endl << "  No  Component      Rate    Weight   Parameters" << endl;
		i = 0;
		for (ModelMixture::iterator m = mmodel->begin(); m != mmodel->end(); m++, i++) {
			out.width(4);
			out << right << i+1 << "  ";
			out.width(12);
			out << left << (*m)->name << "  ";
			out.width(7);
			out << (*m)->total_num_subst << "  ";
			out.width(7);
			out << mmodel->prop[i] << "  " << (*m)->getNameParams() << endl;
//			out << "Model for mixture component "  << (m-mmodel->begin())+1 << ": " << (*m)->name << endl;
//			reportModel(out, tree.aln, *m);
		}
		out << endl;
	} else {
		out << "Model of substitution: " << tree.getModelName() << endl << endl;
		reportModel(out, tree.aln, tree.getModel());
	}
}

void reportRate(ofstream &out, PhyloTree &tree) {
	int i;
	RateHeterogeneity *rate_model = tree.getRate();
	out << "Model of rate heterogeneity: " << rate_model->full_name << endl;
	rate_model->writeInfo(out);

	if (rate_model->getNDiscreteRate() > 1 || rate_model->getPInvar() > 0.0) {
		out << endl << " Category  Relative_rate  Proportion" << endl;
		if (rate_model->getPInvar() > 0.0)
			out << "  0         0              " << rate_model->getPInvar()
					<< endl;
		int cats = rate_model->getNDiscreteRate();
		DoubleVector prop;
		if (rate_model->getGammaShape() > 0 || rate_model->getPtnCat(0) < 0) {
//			prop.resize(cats, (1.0 - rate_model->getPInvar()) / rate_model->getNRate());
			prop.resize(cats);
		for (i = 0; i < cats; i++)
			prop[i] = rate_model->getProp(i);
		} else {
			prop.resize(cats, 0.0);
			for (i = 0; i < tree.aln->getNPattern(); i++)
				prop[rate_model->getPtnCat(i)] += tree.aln->at(i).frequency;
			for (i = 0; i < cats; i++)
				prop[i] /= tree.aln->getNSite();
		}
		for (i = 0; i < cats; i++) {
			out << "  " << i + 1 << "         ";
			out.width(14);
			out << left << rate_model->getRate(i) << " " << prop[i];
			out << endl;
		}
		if (rate_model->isGammaRate()) {
			out << "Relative rates are computed as " << ((rate_model->isGammaRate() == GAMMA_CUT_MEDIAN) ? "MEDIAN" : "MEAN") <<
				" of the portion of the Gamma distribution falling in the category." << endl;
		}
	}
	/*
	 if (rate_model->getNDiscreteRate() > 1 || rate_model->isSiteSpecificRate())
	 out << endl << "See file " << rate_file << " for site-specific rates and categories" << endl;*/
	out << endl;
}

void reportTree(ofstream &out, Params &params, PhyloTree &tree, double tree_lh, double lh_variance, double main_tree) {
	double epsilon = 1.0 / tree.getAlnNSite();
	double totalLen = tree.treeLength();
	int df = tree.getModelFactory()->getNParameters();
	int ssize = tree.getAlnNSite();
	double AIC_score, AICc_score, BIC_score;
	computeInformationScores(tree_lh, df, ssize, AIC_score, AICc_score, BIC_score);
    
	out << "Log-likelihood of the tree: " << fixed << tree_lh;
    if (lh_variance > 0.0) 
        out << " (s.e. " << sqrt(lh_variance) << ")";
    out << endl;
    out	<< "Unconstrained log-likelihood (without tree): " << tree.aln->computeUnconstrainedLogL() << endl;

    out << "Number of free parameters (#branches + #model parameters): " << df << endl;
//    if (ssize > df) { 
//        if (ssize > 40*df)
//            out	<< "Akaike information criterion (AIC) score: " << AIC_score << endl;
//        else
//			out << "Corrected Akaike information criterion (AICc) score: " << AICc_score << endl;
//        
//		out << "Bayesian information criterion (BIC) score: " << BIC_score << endl;
//    } else 
    out	<< "Akaike information criterion (AIC) score: " << AIC_score << endl;
    out << "Corrected Akaike information criterion (AICc) score: " << AICc_score << endl;
    out << "Bayesian information criterion (BIC) score: " << BIC_score << endl;

    if (ssize <= df && main_tree) {
        
        out << endl
            << "**************************** WARNING ****************************" << endl
            << "Number of parameters (K, model parameters and branch lengths): " << df << endl
            << "Sample size (n, alignment length): " << ssize << endl << endl
            << "Given that K>=n, the parameter estimates might be inaccurate." << endl
            << "Thus, phylogenetic estimates should be interpreted with caution." << endl << endl 

            << "Ideally, it is desirable that n >> K. When selecting optimal models," << endl
            << "1. use AIC or BIC if n > 40K;" << endl 
            << "2. use AICc or BIC if 40K >= n > K;" << endl 
            << "3. be extremely cautious if n <= K" << endl << endl

            << "To improve the situation (3), consider the following options:" << endl
            << "  1. Increase the sample size (n)" << endl
            << "  2. Decrease the number of parameters (K) to be estimated. If" << endl
            << "     possible:" << endl
            << "     a. Remove the least important sequences from the alignment" << endl
            << "     b. Specify some of the parameter values for the substitution"<< endl 
            << "        model (e.g., the nucleotide or amino acid frequencies)" << endl
            << "     c. Specify some of the parameter values for the rates-across-" << endl
            << "        sites model (e.g., the shape parameter for the discrete" << endl
            << "        Gamma distribution, the proportion of invariable sites, or" << endl
            << "        the rates of change for different rate categories under" << endl
            << "        the FreeRate model)" << endl << endl
            << "Reference:" << endl
            << "Burnham KR, Anderson DR (2002). Model Selection and Multimodel" << endl
            << "Inference: A Practical Information-Theoretic Approach. Springer," << endl
            << "New York." << endl 
            << "************************ END OF WARNING ***********************" << endl;
    }
    out << endl;
    
	out << "Total tree length (sum of branch lengths): " << totalLen << endl;
	double totalLenInternal = tree.treeLengthInternal(epsilon);
	out << "Sum of internal branch lengths: " << totalLenInternal << " (" << totalLenInternal*100.0 / totalLen << "% of tree length)" << endl;
//	out << "Sum of internal branch lengths divided by total tree length: "
//			<< totalLenInternal / totalLen << endl;
	out << endl;
	//out << "ZERO BRANCH EPSILON = " << epsilon << endl;
	int zero_internal_branches = tree.countZeroInternalBranches(NULL, NULL, epsilon);
	if (zero_internal_branches > 0) {
		//int zero_internal_branches = tree.countZeroInternalBranches(NULL, NULL, epsilon);
		/*
		out << "WARNING: " << zero_branches
				<< " branches of near-zero lengths (<" << epsilon << ") and should be treated with caution!"
				<< endl;
		*/
		out << "WARNING: " << zero_internal_branches
				<< " near-zero internal branches (<" << epsilon << ") should be treated with caution"
				<< endl;
		/*
		cout << endl << "WARNING: " << zero_branches
				<< " branches of near-zero lengths (<" << epsilon << ") and should be treated with caution!"
				<< endl;
		*/
		out << "         Such branches are denoted by '**' in the figure below"
				<< endl << endl;
	}
	int long_branches = tree.countLongBranches(NULL, NULL, params.max_branch_length-0.2);
	if (long_branches > 0) {
		//stringstream sstr;
		out << "WARNING: " << long_branches << " too long branches (>" 
            << params.max_branch_length-0.2 << ") should be treated with caution!" << endl;
		//out << sstr.str();
		//cout << sstr.str();
	}

			//<< "Total tree length: " << tree.treeLength() << endl << endl
	tree.sortTaxa();
    if (tree.rooted)
        out << "NOTE: Tree is ROOTED at virtual root '" << tree.root->name << "'" << endl;
    else
        out << "NOTE: Tree is UNROOTED although outgroup taxon '" << tree.root->name << "' is drawn at root" << endl;

    if (tree.isSuperTree() && params.partition_type == 0)
        out	<< "NOTE: Branch lengths are weighted average over all partitions" << endl
            << "      (weighted by the number of sites in the partitions)" << endl;

    bool is_codon = tree.aln->seq_type == SEQ_CODON;
    if (tree.isSuperTree()) {
        PhyloSuperTree *stree = (PhyloSuperTree*) &tree;
        is_codon = true;
        for (PhyloSuperTree::iterator sit = stree->begin(); sit != stree->end(); sit++)
            if ((*sit)->aln->seq_type != SEQ_CODON) {
                is_codon = false;
                break;
            }
    }
    if (is_codon)
		out << endl << "NOTE: Branch lengths are interpreted as number of nucleotide substitutions per codon site!"
				<< endl << "      Rescale them by 1/3 if you want to have #nt substitutions per nt site" << endl;
    if (main_tree) 
    if (params.aLRT_replicates > 0 || params.gbo_replicates || (params.num_bootstrap_samples && params.compute_ml_tree)) {
        out << "Numbers in parentheses are ";
        if (params.aLRT_replicates > 0) {
            out << "SH-aLRT support (%)";
            if (params.localbp_replicates)
                out << " / local bootstrap support (%)";
        }
        if (params.aLRT_test)
            out << " / parametric aLRT support";
        if (params.aBayes_test)
            out << " / aBayes support";
        if (params.num_bootstrap_samples && params.compute_ml_tree) {
            if (params.aLRT_replicates > 0 || params.aLRT_test || params.aBayes_test)
                out << " /";
            out << " standard bootstrap support (%)";
        }
        if (params.gbo_replicates) {
            if (params.aLRT_replicates > 0 || params.aLRT_test || params.aBayes_test)
                out << " /";
            out << " ultrafast bootstrap support (%)";
        }
        out << endl;
    }
    out << endl;

	//tree.setExtendedFigChar();
	tree.drawTree(out, WT_BR_SCALE, epsilon);
        
    out << "Tree in newick format:" << endl << endl;

	tree.printTree(out, WT_BR_LEN | WT_BR_LEN_FIXED_WIDTH | WT_SORT_TAXA);

	out << endl << endl;
}

void reportCredits(ofstream &out) {
	out << "CREDITS" << endl << "-------" << endl << endl
			<< "Some parts of the code were taken from the following packages/libraries:"
			<< endl << endl
			<< "Schmidt HA, Strimmer K, Vingron M, and von Haeseler A (2002)" << endl
			<< "TREE-PUZZLE: maximum likelihood phylogenetic analysis using quartets" << endl
			<< "and parallel computing. Bioinformatics, 18(3):502-504." << endl << endl

			//<< "The source code to construct the BIONJ tree were taken from BIONJ software:"
			//<< endl << endl
			<< "Gascuel O (1997) BIONJ: an improved version of the NJ algorithm" << endl
			<< "based on a simple model of sequence data. Mol. Bio. Evol., 14:685-695." << endl << endl

			//<< "The Nexus file parser was taken from the Nexus Class Library:"
			//<< endl << endl
			<< "Paul O. Lewis (2003) NCL: a C++ class library for interpreting data files in" << endl
			<< "NEXUS format. Bioinformatics, 19(17):2330-2331." << endl << endl

			<< "Mascagni M and Srinivasan A (2000) Algorithm 806: SPRNG: A Scalable Library" << endl
			<< "for Pseudorandom Number Generation. ACM Transactions on Mathematical Software," << endl
			<< "26: 436-461." << endl << endl

			<< "Guennebaud G, Jacob B, et al. (2010) Eigen v3. http://eigen.tuxfamily.org" << endl << endl;
			/*
			<< "The Modeltest 3.7 source codes were taken from:" << endl << endl
			<< "David Posada and Keith A. Crandall (1998) MODELTEST: testing the model of"
			<< endl << "DNA substitution. Bioinformatics, 14(9):817-8." << endl
			*/
}

/***********************************************************
 * CREATE REPORT FILE
 ***********************************************************/
extern StringIntMap pllTreeCounter;

void exhaustiveSearchGAMMAInvar(Params &params, IQTree &iqtree);

void searchGAMMAInvarByRestarting(IQTree &iqtree);

void computeLoglFromUserInputGAMMAInvar(Params &params, IQTree &iqtree);

void printOutfilesInfo(Params &params, string &original_model, IQTree &tree) {

	cout << endl << "Analysis results written to: " << endl;
    if (!(params.suppress_output_flags & OUT_IQTREE))
		cout<< "  IQ-TREE report:                " << params.out_prefix << ".iqtree"
			<< endl;
	if (params.compute_ml_tree) {
        if (!(params.suppress_output_flags & OUT_TREEFILE)) {
            if (original_model.find("ONLY") == string::npos)
                cout << "  Maximum-likelihood tree:       " << params.out_prefix << ".treefile" << endl;
            else
                cout << "  Tree used for model selection: " << params.out_prefix << ".treefile" << endl;
        }
//		if (params.snni && params.write_local_optimal_trees) {
//			cout << "  Locally optimal trees (" << tree.candidateTrees.getNumLocalOptTrees() << "):    " << params.out_prefix << ".suboptimal_trees" << endl;
//		}
	}
	if (!params.user_file && params.start_tree == STT_BIONJ) {
		cout << "  BIONJ tree:                    " << params.out_prefix << ".bionj"
				<< endl;
	}
	if (!params.dist_file) {
		//cout << "  Juke-Cantor distances:    " << params.out_prefix << ".jcdist" << endl;
		if (params.compute_ml_dist)
		cout << "  Likelihood distances:          " << params.out_prefix
					<< ".mldist" << endl;
		if (params.print_conaln)
		cout << "  Concatenated alignment:        " << params.out_prefix
					<< ".conaln" << endl;
	}
	if (original_model.find("TEST") != string::npos && tree.isSuperTree()) {
		cout << "  Best partitioning scheme:      " << params.out_prefix << ".best_scheme.nex" << endl;
		bool raxml_format_printed = true;

		for (vector<PartitionInfo>::iterator it = ((PhyloSuperTree*)&tree)->part_info.begin();
				it != ((PhyloSuperTree*)&tree)->part_info.end(); it++)
			if (!it->aln_file.empty()) {
				raxml_format_printed = false;
				break;
			}
		if (raxml_format_printed)
			 cout << "           in RAxML format:      " << params.out_prefix << ".best_scheme" << endl;
	}
	if (tree.getRate()->getGammaShape() > 0 && params.print_site_rate)
		cout << "  Gamma-distributed rates:       " << params.out_prefix << ".rate"
				<< endl;

	if ((tree.getRate()->isSiteSpecificRate() || tree.getRate()->getPtnCat(0) >= 0) && params.print_site_rate)
		cout << "  Site-rates by MH model:        " << params.out_prefix << ".rate"
				<< endl;

	if (params.print_site_lh)
		cout << "  Site log-likelihoods:          " << params.out_prefix << ".sitelh"
				<< endl;

	if (params.print_partition_lh)
		cout << "  Partition log-likelihoods:     " << params.out_prefix << ".partlh"
				<< endl;

	if (params.print_site_prob)
		cout << "  Site probability per rate/mix: " << params.out_prefix << ".siteprob"
				<< endl;

    if (params.print_ancestral_sequence) {
        cout << "  Ancestral state probabilities: " << params.out_prefix << ".ancestralprob" << endl;
        cout << "  Ancestral sequences:           " << params.out_prefix << ".ancestralseq" << endl;
    }

	if (params.write_intermediate_trees)
		cout << "  All intermediate trees:        " << params.out_prefix << ".treels"
				<< endl;

    if (params.writeDistImdTrees) {
        tree.intermediateTrees.printTrees(string("ditrees"));
        cout << "  Distinct intermediate trees:   " << params.out_prefix <<  ".ditrees" << endl;
        cout << "  Logl of intermediate trees:    " << params.out_prefix <<  ".ditrees_lh" << endl;
    }

	if (params.gbo_replicates) {
		cout << endl << "Ultrafast bootstrap approximation results written to:" << endl
			 << "  Split support values:          " << params.out_prefix << ".splits.nex" << endl
			 << "  Consensus tree:                " << params.out_prefix << ".contree" << endl;
		if (params.print_ufboot_trees)
		cout << "  UFBoot trees:                  " << params.out_prefix << ".ufboot" << endl;

	}

	if (params.treeset_file) {
		cout << "  Evaluated user trees:          " << params.out_prefix << ".trees" << endl;

		if (params.print_tree_lh) {
		cout << "  Tree log-likelihoods:          " << params.out_prefix << ".treelh" << endl;
		}
	}
    	if (params.lmap_num_quartets >= 0) {
		cout << "  Likelihood mapping plot (SVG): " << params.out_prefix << ".lmap.svg" << endl;
		cout << "  Likelihood mapping plot (EPS): " << params.out_prefix << ".lmap.eps" << endl;
	}
    if (!(params.suppress_output_flags & OUT_LOG))
    	cout << "  Screen log file:               " << params.out_prefix << ".log" << endl;
	/*	if (original_model == "WHTEST")
	 cout <<"  WH-TEST report:           " << params.out_prefix << ".whtest" << endl;*/
	cout << endl;

}


void reportPhyloAnalysis(Params &params, string &original_model,
		IQTree &tree, vector<ModelInfo> &model_info) {
    if (!MPIHelper::getInstance().isMaster()) {
        return;
    }
    if (params.suppress_output_flags & OUT_IQTREE) {
        printOutfilesInfo(params, original_model, tree);
        return;
    }
        
	if (params.count_trees) {
		// addon: print #distinct trees
		cout << endl << "NOTE: " << pllTreeCounter.size() << " distinct trees evaluated during whole tree search" << endl;

		IntVector counts;
		for (StringIntMap::iterator i = pllTreeCounter.begin(); i != pllTreeCounter.end(); i++) {
			if (i->second > counts.size())
				counts.resize(i->second+1, 0);
			counts[i->second]++;
		}
		for (IntVector::iterator i2 = counts.begin(); i2 != counts.end(); i2++) {
		    if (*i2 != 0) {
				cout << "#Trees occurring " << (i2-counts.begin()) << " times: " << *i2 << endl;
		    }
		}
	}
	string outfile = params.out_prefix;

	outfile += ".iqtree";
	try {
		ofstream out;
		out.exceptions(ios::failbit | ios::badbit);
		out.open(outfile.c_str());
		out << "IQ-TREE " << iqtree_VERSION_MAJOR << "." << iqtree_VERSION_MINOR
				<< "." << iqtree_VERSION_PATCH << " built " << __DATE__ << endl
				<< endl;
		if (params.partition_file)
			out << "Partition file name: " << params.partition_file << endl;
		if (params.aln_file)
			out << "Input file name: " << params.aln_file << endl;

		if (params.user_file)
			out << "User tree file name: " << params.user_file << endl;
		out << "Type of analysis: ";
        if (original_model.find("TEST") != string::npos && original_model.find("ONLY") != string::npos) {
            out << "model selection";
        } else {
            if (params.compute_ml_tree)
                out << "tree reconstruction";
            if (params.num_bootstrap_samples > 0) {
                if (params.compute_ml_tree)
                    out << " + ";
                out << "non-parametric bootstrap (" << params.num_bootstrap_samples
                        << " replicates)";
            }
            if (params.gbo_replicates > 0) {
                out << " + ultrafast bootstrap (" << params.gbo_replicates << " replicates)";
            }
        }
		out << endl;
		out << "Random seed number: " << params.ran_seed << endl << endl;
		out << "REFERENCES" << endl << "----------" << endl << endl;
		reportReferences(params, out, original_model);

		out << "SEQUENCE ALIGNMENT" << endl << "------------------" << endl
				<< endl;
		if (tree.isSuperTree()) {
			out << "Input data: " << tree.aln->getNSeq()+tree.removed_seqs.size() << " taxa with "
					<< tree.aln->getNSite() << " partitions and "
					<< tree.getAlnNSite() << " total sites ("
					<< ((SuperAlignment*)tree.aln)->computeMissingData()*100 << "% missing data)" << endl << endl;

			PhyloSuperTree *stree = (PhyloSuperTree*) &tree;
			int namelen = stree->getMaxPartNameLength();
			int part;
			out.width(max(namelen+6,10));
			out << left << "  ID  Name" << "  Type  #Seqs  #Sites  #Patterns  #Const_Sites" << endl;
			//out << string(namelen+54, '-') << endl;
			part = 0;
			for (PhyloSuperTree::iterator it = stree->begin(); it != stree->end(); it++, part++) {
				//out << "FOR PARTITION " << stree->part_info[part].name << ":" << endl << endl;
				//reportAlignment(out, *((*it)->aln));
				out.width(4);
				out << right << part+1 << "  ";
				out.width(max(namelen,4));
				out << left << stree->part_info[part].name << "  ";
				out.width(6);
				switch ((*it)->aln->seq_type) {
				case SEQ_BINARY: out << "BIN"; break;
				case SEQ_CODON: out << "CODON"; break;
				case SEQ_DNA: out << "DNA"; break;
				case SEQ_MORPH: out << "MORPH"; break;
				case SEQ_MULTISTATE: out << "TINA"; break;
				case SEQ_PROTEIN: out << "AA"; break;
				case SEQ_UNKNOWN: out << "???"; break;
				}
				out.width(5);
				out << right << (*it)->aln->getNSeq() << "  ";
				out.width(6);
				out << (*it)->aln->getNSite() << "  ";
				out.width(6);
				out << (*it)->aln->getNPattern() << "      ";
				out << round((*it)->aln->frac_const_sites*100) << "%" << endl;
			}
			out << endl;
		} else
			reportAlignment(out, *(tree.aln), tree.removed_seqs.size());

		out.precision(4);
		out << fixed;

		if (!model_info.empty()) {
			out << "MODEL SELECTION" << endl << "---------------" << endl << endl;
			if (tree.isSuperTree())
				pruneModelInfo(model_info, (PhyloSuperTree*)&tree);
			reportModelSelection(out, params, model_info, tree.isSuperTree());
		}

		out << "SUBSTITUTION PROCESS" << endl << "--------------------" << endl
				<< endl;
		if (tree.isSuperTree()) {
			if(params.partition_type)
				out	<< "Proportional partition model with joint branch lengths and separate models between partitions" << endl << endl;
			else
				out	<< "Full partition model with separate branch lengths and models between partitions" << endl << endl;
			PhyloSuperTree *stree = (PhyloSuperTree*) &tree;
			PhyloSuperTree::iterator it;
			int part;
			if(params.partition_type)
				out << "  ID  Model           Speed  Parameters" << endl;
			else
				out << "  ID  Model         TreeLen  Parameters" << endl;
			//out << "-------------------------------------" << endl;
			for (it = stree->begin(), part = 0; it != stree->end(); it++, part++) {
				out.width(4);
				out << right << (part+1) << "  ";
				out.width(14);
				if(params.partition_type)
					out << left << (*it)->getModelName() << " " << stree->part_info[part].part_rate  << "  " << (*it)->getModelNameParams() << endl;
				else
					out << left << (*it)->getModelName() << " " << (*it)->treeLength() << "  " << (*it)->getModelNameParams() << endl;
			}
			out << endl;
			/*
			for (it = stree->begin(), part = 0; it != stree->end(); it++, part++) {
				reportModel(out, *(*it));
				reportRate(out, *(*it));
			}*/
		} else {
			reportModel(out, tree);
			reportRate(out, tree);
		}

    		if (params.lmap_num_quartets >= 0) {
			tree.reportLikelihoodMapping(out);
		}


		/*
		out << "RATE HETEROGENEITY" << endl << "------------------" << endl
				<< endl;
		if (tree.isSuperTree()) {
			PhyloSuperTree *stree = (PhyloSuperTree*) &tree;
			int part = 0;
			for (PhyloSuperTree::iterator it = stree->begin();
					it != stree->end(); it++, part++) {
				out << "FOR PARTITION " << stree->part_info[part].name << ":"
						<< endl << endl;
				reportRate(out, *(*it));
			}
		} else
			reportRate(out, tree);
		*/
		// Bootstrap analysis:
		//Display as outgroup: a

		if (original_model == "WHTEST") {
			out << "TEST OF MODEL HOMOGENEITY" << endl
					<< "-------------------------" << endl << endl;
			out << "Delta of input data:                 "
					<< params.whtest_delta << endl;
			out << ".95 quantile of Delta distribution:  "
					<< params.whtest_delta_quantile << endl;
			out << "Number of simulations performed:     "
					<< params.whtest_simulations << endl;
			out << "P-value:                             "
					<< params.whtest_p_value << endl;
			if (params.whtest_p_value < 0.05) {
				out
						<< "RESULT: Homogeneity assumption is rejected (p-value cutoff 0.05)"
						<< endl;
			} else {
				out
						<< "RESULT: Homogeneity assumption is NOT rejected (p-value cutoff 0.05)"
						<< endl;
			}
			out << endl << "*** For this result please cite:" << endl << endl;
			out
					<< "G. Weiss and A. von Haeseler (2003) Testing substitution models"
					<< endl
					<< "within a phylogenetic tree. Mol. Biol. Evol, 20(4):572-578"
					<< endl << endl;
		}
/*
		out << "TREE SEARCH" << endl << "-----------" << endl << endl
				<< "Stopping rule: "
				<< ((params.stop_condition == SC_STOP_PREDICT) ? "Yes" : "No")
				<< endl << "Number of iterations: "
				<< tree.stop_rule.getNumIterations() << endl
				<< "Probability of deleting sequences: " << params.p_delete
				<< endl << "Number of representative leaves: "
				<< params.k_representative << endl
				<< "NNI log-likelihood cutoff: " << tree.getNNICutoff() << endl
				<< endl;
*/
		if (params.compute_ml_tree) {
			if (original_model.find("ONLY") != string::npos) {
				out << "TREE USED FOR MODEL SELECTION" << endl
					<< "-----------------------------" << endl << endl;
            } else if (params.min_iterations == 0) {
                if (params.user_file)
                    out << "USER TREE" << endl
                        << "---------" << endl << endl;
                else
                    out << "STARTING TREE" << endl
                        << "-------------" << endl << endl;                
            } else { 
				out << "MAXIMUM LIKELIHOOD TREE" << endl
					<< "-----------------------" << endl << endl;
            }

			tree.setRootNode(params.root);
            
            if (params.gbo_replicates) {
                if (tree.boot_consense_logl > tree.getBestScore() + 0.1) {
                    out << endl << "**NOTE**: Consensus tree has higher likelihood than ML tree found! Please use consensus tree below." << endl;
                }
            }

			reportTree(out, params, tree, tree.getBestScore(), tree.logl_variance, true);

			if (tree.isSuperTree() && verbose_mode >= VB_MED) {
				PhyloSuperTree *stree = (PhyloSuperTree*) &tree;
//				stree->mapTrees();
//				int empty_branches = stree->countEmptyBranches();
//				if (empty_branches) {
//					stringstream ss;
//					ss << empty_branches << " branches in the overall tree with no phylogenetic information due to missing data!";
//					outWarning(ss.str());
//				}
				
				int part = 0;
				for (PhyloSuperTree::iterator it = stree->begin();
						it != stree->end(); it++, part++) {
					out << "FOR PARTITION " << stree->part_info[part].name
							<< ":" << endl << endl;
                    (*it)->setRootNode(params.root);
//					reportTree(out, params, *(*it), (*it)->computeLikelihood(), (*it)->computeLogLVariance(), false);
					reportTree(out, params, *(*it), stree->part_info[part].cur_score, 0.0, false);
				}
			}

		}
		/*
		 if (params.write_intermediate_trees) {
		 out << endl << "CONSENSUS OF INTERMEDIATE TREES" << endl << "-----------------------" << endl << endl
		 << "Number of intermediate trees: " << tree.stop_rule.getNumIterations() << endl
		 << "Split threshold: " << params.split_threshold << endl
		 << "Burn-in: " << params.tree_burnin << endl << endl;
		 }*/

		if (params.consensus_type == CT_CONSENSUS_TREE) {
			out << "CONSENSUS TREE" << endl << "--------------" << endl << endl;
			out << "Consensus tree is constructed from "
					<< (params.num_bootstrap_samples ? params.num_bootstrap_samples : params.gbo_replicates)
					<< " bootstrap trees";
            if (params.gbo_replicates) {
                out << endl << "Log-likelihood of consensus tree: " << tree.boot_consense_logl;
            }
			string con_file = params.out_prefix;
			con_file += ".contree";

            IntVector rfdist;
            tree.computeRFDist(con_file.c_str(), rfdist);
            out << endl << "Robinson-Foulds distance between ML tree and consensus tree: " << rfdist[0] << endl;
            
            out << endl << "Branches with bootstrap support >"
					<< floor(params.split_threshold * 1000) / 10 << "% are kept";
			if (params.split_threshold == 0.0)
				out << " (extended consensus)";
			if (params.split_threshold == 0.5)
				out << " (majority-rule consensus)";
			if (params.split_threshold >= 0.99)
				out << " (strict consensus)";

			out << endl << "Branch lengths are optimized by maximum likelihood on original alignment" << endl;
			out << "Numbers in parentheses are bootstrap supports (%)" << endl << endl;

			bool rooted = false;
			MTree contree;
			contree.readTree(con_file.c_str(), rooted);
			contree.drawTree(out, WT_BR_SCALE);
			out << endl << "Consensus tree in newick format: " << endl << endl;
			contree.printTree(out);
			out << endl << endl;
//			tree.freeNode();
//			tree.root = NULL;
//			tree.readTree(con_file.c_str(), rooted);
//			if (removed_seqs.size() > 0) {
//				tree.reinsertIdenticalSeqs(tree.aln, removed_seqs, twin_seqs);
//			}
//			tree.setAlignment(tree.aln);

			// bug fix
//			if ((tree.sse == LK_EIGEN || tree.sse == LK_EIGEN_SSE) && !tree.isBifurcating()) {
//				cout << "NOTE: Changing to old kernel as consensus tree is multifurcating" << endl;
//				tree.changeLikelihoodKernel(LK_SSE);
//			}

//			tree.initializeAllPartialLh();
//			tree.fixNegativeBranch(false);
//			if (tree.isSuperTree())
//				((PhyloSuperTree*) &tree)->mapTrees();
//			tree.optimizeAllBranches();
//			tree.printTree(con_file.c_str(), WT_BR_LEN | WT_BR_LEN_FIXED_WIDTH | WT_SORT_TAXA);
//			tree.sortTaxa();
//			tree.drawTree(out, WT_BR_SCALE);
//			out << endl << "Consensus tree in newick format: " << endl << endl;
//			tree.printResultTree(out);
//			out << endl << endl;
		}


		/* evaluate user trees */
		vector<TreeInfo> info;
		IntVector distinct_trees;
		if (params.treeset_file) {
			evaluateTrees(params, &tree, info, distinct_trees);
			out.precision(4);
            out.setf(ios_base::fixed);

			out << endl << "USER TREES" << endl << "----------" << endl << endl;
			out << "See " << params.out_prefix << ".trees for trees with branch lengths." << endl << endl;
			if (params.topotest_replicates && info.size() > 1) {
                out << "Tree      logL    deltaL  bp-RELL    p-KH     p-SH    ";
				if (params.do_weighted_test)
					out << "p-WKH    p-WSH    ";
                out << "c-ELW";
                if (params.do_au_test) 
                    out << "     p-AU";
                    
                out << endl << "------------------------------------------------------------------";
                if (params.do_weighted_test) 
					out << "------------------";
                if (params.do_au_test)
                    out << "-------";
                out << endl;
			} else {
				out << "Tree      logL    deltaL" << endl;
				out << "-------------------------" << endl;

			}
			double maxL = -DBL_MAX;
			int tid, orig_id;
			for (tid = 0; tid < info.size(); tid++)
				if (info[tid].logl > maxL) maxL = info[tid].logl;
			for (orig_id = 0, tid = 0; orig_id < distinct_trees.size(); orig_id++) {
				out.width(3);
				out << right << orig_id+1 << " ";
				if (distinct_trees[orig_id] >= 0) {
					out << " = tree " << distinct_trees[orig_id]+1 << endl;
					continue;
				}
				out.precision(3);
				out.width(12);
				out << info[tid].logl << " ";
				out.width(7);
				out << maxL - info[tid].logl;
				if (!params.topotest_replicates || info.size() <= 1) {
					out << endl;
					tid++;
					continue;
				}
				out.precision(4);
				out << "  ";
				out.width(6);
				out << info[tid].rell_bp;
				if (info[tid].rell_confident)
					out << " + ";
				else
					out << " - ";
				out.width(6);
				out << right << info[tid].kh_pvalue;
				if (info[tid].kh_pvalue < 0.05)
					out << " - ";
				else
					out << " + ";
				out.width(6);
				out << right << info[tid].sh_pvalue;
				if (info[tid].sh_pvalue < 0.05)
					out << " - ";
				else
					out << " + ";
                
				if (params.do_weighted_test) {
					out.width(6);
					out << right << info[tid].wkh_pvalue;
					if (info[tid].wkh_pvalue < 0.05)
						out << " - ";
					else
						out << " + ";
					out.width(6);
					out << right << info[tid].wsh_pvalue;
					if (info[tid].wsh_pvalue < 0.05)
						out << " - ";
					else
						out << " + ";
				}
				out.width(6);
				out << info[tid].elw_value;
				if (info[tid].elw_confident)
					out << " + ";
				else
					out << " - ";

                if (params.do_au_test) {
                    out.width(6);
                    out << right << info[tid].au_pvalue;
                    if (info[tid].au_pvalue < 0.05)
                        out << " - ";
                    else
                        out << " + ";
                }

				out << endl;
				tid++;
			}
			out << endl;

			if (params.topotest_replicates) {
				out <<  "deltaL  : logL difference from the maximal logl in the set." << endl
					 << "bp-RELL : bootstrap proportion using RELL method (Kishino et al. 1990)." << endl
					 << "p-KH    : p-value of one sided Kishino-Hasegawa test (1989)." << endl
					 << "p-SH    : p-value of Shimodaira-Hasegawa test (2000)." << endl;
				if (params.do_weighted_test) {
					out << "p-WKH   : p-value of weighted KH test." << endl
					 << "p-WSH   : p-value of weighted SH test." << endl;
				}
				out	 << "c-ELW   : Expected Likelihood Weight (Strimmer & Rambaut 2002)." << endl;
                if (params.do_au_test) {
					out << "p-AU    : p-value of approximately unbiased (AU) test (Shimodaira, 2002)." << endl;
                }
                out  << endl
					 << "Plus signs denote the 95% confidence sets." << endl
					 << "Minus signs denote significant exclusion."  << endl
					 << "All tests performed "
					 << params.topotest_replicates << " resamplings using the RELL method."<<endl;
			}
			out << endl;
		}


		time_t cur_time;
		time(&cur_time);

		char *date_str;
		date_str = ctime(&cur_time);
		out.unsetf(ios_base::fixed);
		out << "TIME STAMP" << endl << "----------" << endl << endl
				<< "Date and time: " << date_str << "Total CPU time used: "
				<< (double) params.run_time << " seconds (" << convert_time(params.run_time) << ")" << endl
				<< "Total wall-clock time used: " << getRealTime() - params.start_real_time
				<< " seconds (" << convert_time(getRealTime() - params.start_real_time) << ")" << endl << endl;

		//reportCredits(out); // not needed, now in the manual
		out.close();

	} catch (ios::failure) {
		outError(ERR_WRITE_OUTPUT, outfile);
	}
    
    printOutfilesInfo(params, original_model, tree);
}

void checkZeroDist(Alignment *aln, double *dist) {
	int ntaxa = aln->getNSeq();
	IntVector checked;
	checked.resize(ntaxa, 0);
	int i, j;
	for (i = 0; i < ntaxa - 1; i++) {
		if (checked[i])
			continue;
		string str = "";
		bool first = true;
		for (j = i + 1; j < ntaxa; j++)
			if (dist[i * ntaxa + j] <= Params::getInstance().min_branch_length) {
				if (first)
					str = "ZERO distance between sequences "
							+ aln->getSeqName(i);
				str += ", " + aln->getSeqName(j);
				checked[j] = 1;
				first = false;
			}
		checked[i] = 1;
		if (str != "")
			outWarning(str);
	}
}


void printAnalysisInfo(int model_df, IQTree& iqtree, Params& params) {
//	if (!params.raxmllib) {
	cout << "Model of evolution: ";
	if (iqtree.isSuperTree()) {
		cout << iqtree.getModelName() << " (" << model_df << " free parameters)" << endl;
	} else {
		cout << iqtree.getModelName() << " with ";
		switch (iqtree.getModel()->getFreqType()) {
		case FREQ_EQUAL:
			cout << "equal";
			break;
		case FREQ_EMPIRICAL:
			cout << "counted";
			break;
		case FREQ_USER_DEFINED:
			cout << "user-defined";
			break;
		case FREQ_ESTIMATE:
			cout << "optimized";
			break;
		case FREQ_CODON_1x4:
			cout << "counted 1x4";
			break;
		case FREQ_CODON_3x4:
			cout << "counted 3x4";
			break;
		case FREQ_CODON_3x4C:
			cout << "counted 3x4-corrected";
			break;
		default:
			outError("Wrong specified state frequencies");
		}
		cout << " frequencies (" << model_df << " free parameters)" << endl;
	}
	cout << "Fixed branch lengths: "
			<< ((params.fixed_branch_length) ? "Yes" : "No") << endl;

	if (params.min_iterations > 0) {
	    cout << "Tree search algorithm: " << (params.snni ? "Stochastic nearest neighbor interchange" : "IQPNNI") << endl;
	    cout << "Termination condition: ";
	    if (params.stop_condition == SC_REAL_TIME) {
	        cout << "after " << params.maxtime << " minutes" << endl;
	    } else if (params.stop_condition == SC_UNSUCCESS_ITERATION) {
	        cout << "after " << params.unsuccess_iteration << " unsuccessful iterations" << endl;
	    } else if (params.stop_condition == SC_FIXED_ITERATION) {
	            cout << params.min_iterations << " iterations" << endl;
	    } else if(params.stop_condition == SC_WEIBULL) {
	            cout << "predicted in [" << params.min_iterations << ","
	                    << params.max_iterations << "] (confidence "
	                    << params.stop_confidence << ")" << endl;
	    } else if (params.stop_condition == SC_BOOTSTRAP_CORRELATION) {
	    	cout << "min " << params.min_correlation << " correlation coefficient" << endl;
	    }

	    if (!params.snni) {
	        cout << "Number of representative leaves  : " << params.k_representative << endl;
	        cout << "Probability of deleting sequences: " << iqtree.getProbDelete() << endl;
	        cout << "Number of leaves to be deleted   : " << iqtree.getDelete() << endl;
	        cout << "Important quartets assessed on: "
	                << ((params.iqp_assess_quartet == IQP_DISTANCE) ?
	                        "Distance" : ((params.iqp_assess_quartet == IQP_PARSIMONY) ? "Parsimony" : "Bootstrap"))
	                << endl;
	    }
	    cout << "NNI assessed on: " << ((params.nni5) ? "5 branches" : "1 branch") << endl;
	}
	cout << "Phylogenetic likelihood library: " << (params.pll ? "Yes" : "No") << endl;
    if (!params.fixed_branch_length)
        cout << "Branch length optimization method: "
            << ((iqtree.optimize_by_newton) ? "Newton" : "Brent") << endl;
    cout << "Number of Newton-Raphson steps in NNI evaluation and branch length optimization: " << NNI_MAX_NR_STEP
            << " / " << PLL_NEWZPERCYCLE << endl;
    cout << "SSE instructions: "
            << ((iqtree.sse) ? "Yes" : "No") << endl;
	cout << endl;
}

void computeMLDist(Params& params, IQTree& iqtree, string &dist_file, double begin_time) {
	double longest_dist;
//	stringstream best_tree_string;
//	iqtree.printTree(best_tree_string, WT_BR_LEN + WT_TAXON_ID);
	cout << "Computing ML distances based on estimated model parameters...";
	double *ml_dist = NULL;
    double *ml_var = NULL;
    longest_dist = iqtree.computeDist(params, iqtree.aln, ml_dist, ml_var, dist_file);
	cout << " " << (getCPUTime() - begin_time) << " sec" << endl;
	if (longest_dist > MAX_GENETIC_DIST * 0.99) {
		outWarning("Some pairwise ML distances are too long (saturated)");
		//cout << "Some ML distances are too long, using old distances..." << endl;
	} //else
	{
		if ( !iqtree.dist_matrix ) {
	        iqtree.dist_matrix = new double[iqtree.aln->getNSeq() * iqtree.aln->getNSeq()];
		}
		if ( !iqtree.var_matrix ) {
	        iqtree.var_matrix = new double[iqtree.aln->getNSeq() * iqtree.aln->getNSeq()];
		}
		memmove(iqtree.dist_matrix, ml_dist,
                sizeof (double) * iqtree.aln->getNSeq() * iqtree.aln->getNSeq());
        memmove(iqtree.var_matrix, ml_var,
				sizeof(double) * iqtree.aln->getNSeq() * iqtree.aln->getNSeq());
	}
	delete[] ml_dist;
    delete[] ml_var;
}

void computeInitialDist(Params &params, IQTree &iqtree, string &dist_file) {
    double longest_dist;
	if (params.dist_file) {
		cout << "Reading distance matrix file " << params.dist_file << " ..." << endl;
	} else if (params.compute_jc_dist) {
		cout << "Computing Juke-Cantor distances..." << endl;
	} else if (params.compute_obs_dist) {
		cout << "Computing observed distances..." << endl;
	}

	if (params.compute_jc_dist || params.compute_obs_dist || params.partition_file) {
		longest_dist = iqtree.computeDist(params, iqtree.aln, iqtree.dist_matrix, iqtree.var_matrix, dist_file);
		checkZeroDist(iqtree.aln, iqtree.dist_matrix);
		if (longest_dist > MAX_GENETIC_DIST * 0.99) {
			outWarning("Some pairwise distances are too long (saturated)");
		}
    }

}

void initializeParams(Params &params, IQTree &iqtree, vector<ModelInfo> &model_info, ModelsBlock *models_block) {
//    iqtree.setCurScore(-DBL_MAX);
    bool test_only = params.model_name.find("ONLY") != string::npos;
    /* initialize substitution model */
    if (params.model_name.substr(0, 4) == "TEST") {
        if (MPIHelper::getInstance().getNumProcesses() > 1)
            outError("Please use only 1 MPI process! We are currently working on the MPI parallelization of model selection.");
    	// TODO: check if necessary
//        if (iqtree.isSuperTree())
//            ((PhyloSuperTree*) &iqtree)->mapTrees();
        double start_cpu_time = getCPUTime();
        double start_real_time = getRealTime();
        ofstream fmodel;
        string fmodel_str = ((string)params.out_prefix + ".model"); 

        bool ok_model_file = false;
        if (!params.print_site_lh && !params.model_test_again) {
            ok_model_file = checkModelFile(fmodel_str, iqtree.isSuperTree(), model_info);
        }

        ok_model_file &= model_info.size() > 0;
        if (ok_model_file) {
            cout << "Reusing information from model file " << fmodel_str << endl;
            fmodel.open(fmodel_str.c_str(), ios::app);
            if (!fmodel.is_open())
                outError("cannot append to file ", fmodel_str);            
        } else {
            fmodel.open(fmodel_str.c_str());
            if (!fmodel.is_open())
                outError("cannot write to file ", fmodel_str);
            // print header
            SeqType seq_type = iqtree.aln->seq_type;
            if (iqtree.isSuperTree()) {
                fmodel << "Charset\t";
                seq_type = ((PhyloSuperTree*)&iqtree)->front()->aln->seq_type;
            }
            fmodel << "Model\tdf\tLnL\tTreeLen";
            if (seq_type == SEQ_BINARY)
                fmodel << "\t0\t1";
            else if (seq_type == SEQ_DNA)
                fmodel << "\tA-C\tA-G\tA-T\tC-G\tC-T\tG-T\tA\tC\tG\tT";
            fmodel << "\talpha\tpinv\tTree" << endl;
            model_info.clear();
        }
        fmodel.precision(4);
        fmodel << fixed;

        params.model_name = testModel(params, &iqtree, model_info, fmodel, models_block, params.num_threads, "", true);
        fmodel.close();
        params.startCPUTime = start_cpu_time;
        params.start_real_time = start_real_time;
        cout << "CPU time for model selection: " << getCPUTime() - start_cpu_time << " seconds." << endl;
//        alignment = iqtree.aln;
        if (test_only) {
            params.min_iterations = 0;
        }
    }

    if (params.model_name == "WHTEST") {
        if (iqtree.aln->seq_type != SEQ_DNA)
            outError("Weiss & von Haeseler test of model homogeneity only works for DNA");
        params.model_name = "GTR+G";
    }

    assert(iqtree.aln);
    if (params.gbo_replicates)
        params.speed_conf = 1.0;

	// TODO: check if necessary
//    if (iqtree.isSuperTree())
//        ((PhyloSuperTree*) &iqtree)->mapTrees();

    // set parameter for the current tree
//    iqtree.setParams(params);
}


void pruneTaxa(Params &params, IQTree &iqtree, double *pattern_lh, NodeVector &pruned_taxa, StrVector &linked_name) {
	int num_low_support;
	double mytime;

	if (params.aLRT_threshold <= 100 && (params.aLRT_replicates > 0 || params.localbp_replicates > 0)) {
		mytime = getCPUTime();
		cout << "Testing tree branches by SH-like aLRT with " << params.aLRT_replicates << " replicates..." << endl;
		iqtree.setRootNode(params.root);
		double curScore =  iqtree.getCurScore();
		iqtree.computePatternLikelihood(pattern_lh, &curScore);
		num_low_support = iqtree.testAllBranches(params.aLRT_threshold, curScore,
				pattern_lh, params.aLRT_replicates, params.localbp_replicates, params.aLRT_test, params.aBayes_test);
		iqtree.printResultTree();
		cout << "  " << getCPUTime() - mytime << " sec." << endl;
		cout << num_low_support << " branches show low support values (<= " << params.aLRT_threshold << "%)" << endl;

		//tree.drawTree(cout);
		cout << "Collapsing stable clades..." << endl;
		iqtree.collapseStableClade(params.aLRT_threshold, pruned_taxa, linked_name, iqtree.dist_matrix);
		cout << pruned_taxa.size() << " taxa were pruned from stable clades" << endl;
	}

	if (!pruned_taxa.empty()) {
		cout << "Pruned alignment contains " << iqtree.aln->getNSeq()
				<< " sequences and " << iqtree.aln->getNSite() << " sites and "
				<< iqtree.aln->getNPattern() << " patterns" << endl;
		//tree.clearAllPartialLh();
		iqtree.initializeAllPartialLh();
		iqtree.clearAllPartialLH();
		iqtree.setCurScore(iqtree.optimizeAllBranches());
		//cout << "Log-likelihood	after reoptimizing model parameters: " << tree.curScore << endl;
//		pair<int, int> nniInfo = iqtree.optimizeNNI();
        iqtree.optimizeNNI();
		cout << "Log-likelihood after optimizing partial tree: "
				<< iqtree.getCurScore() << endl;
	}

}

void restoreTaxa(IQTree &iqtree, double *saved_dist_mat, NodeVector &pruned_taxa, StrVector &linked_name) {
	if (!pruned_taxa.empty()) {
		cout << "Restoring full tree..." << endl;
		iqtree.restoreStableClade(iqtree.aln, pruned_taxa, linked_name);
		delete[] iqtree.dist_matrix;
		iqtree.dist_matrix = saved_dist_mat;
		iqtree.initializeAllPartialLh();
		iqtree.clearAllPartialLH();
		iqtree.setCurScore(iqtree.optimizeAllBranches());
		//cout << "Log-likelihood	after reoptimizing model parameters: " << tree.curScore << endl;
		pair<int, int> nniInfo;
		nniInfo = iqtree.optimizeNNI();
		cout << "Log-likelihood	after reoptimizing full tree: " << iqtree.getCurScore() << endl;
		//iqtree.setBestScore(iqtree.getModelFactory()->optimizeParameters(params.fixed_branch_length, true, params.model_eps));

	}
}
void runApproximateBranchLengths(Params &params, IQTree &iqtree) {
    if (!params.fixed_branch_length && params.leastSquareBranch) {
        cout << endl << "Computing Least Square branch lengths..." << endl;
        iqtree.optimizeAllBranchesLS();
        iqtree.clearAllPartialLH();
        iqtree.setCurScore(iqtree.computeLikelihood());
        string filename = params.out_prefix;
        filename += ".lstree";
        iqtree.printTree(filename.c_str(), WT_BR_LEN | WT_BR_LEN_FIXED_WIDTH | WT_SORT_TAXA | WT_NEWLINE);
        cout << "Logl of tree with LS branch lengths: " << iqtree.getCurScore() << endl;
        cout << "Tree with LS branch lengths written to " << filename << endl;
        if (params.print_branch_lengths) {
        	if (params.manuel_analytic_approx) {
        		cout << "Applying Manuel's analytic approximation.." << endl;
        		iqtree.approxAllBranches();
        	}
        	ofstream out;
        	filename = params.out_prefix;
        	filename += ".lsbrlen";
        	out.open(filename.c_str());
        	iqtree.printBranchLengths(out);
        	out.close();
        	cout << "LS Branch lengths written to " << filename << endl;
        }
        cout << "Total LS tree length: " << iqtree.treeLength() << endl;
    }

    if (params.pars_branch_length) {
    	cout << endl << "Computing parsimony branch lengths..." << endl;
    	iqtree.fixNegativeBranch(true);
    	iqtree.clearAllPartialLH();
        iqtree.setCurScore(iqtree.computeLikelihood());
        string filename = params.out_prefix;
        filename += ".mptree";
        iqtree.printTree(filename.c_str(), WT_BR_LEN | WT_BR_LEN_FIXED_WIDTH | WT_SORT_TAXA | WT_NEWLINE);
        cout << "Logl of tree with MP branch lengths: " << iqtree.getCurScore() << endl;
        cout << "Tree with MP branch lengths written to " << filename << endl;
        if (params.print_branch_lengths) {
        	ofstream out;
        	filename = params.out_prefix;
        	filename += ".mpbrlen";
        	out.open(filename.c_str());
        	iqtree.printBranchLengths(out);
        	out.close();
        	cout << "MP Branch lengths written to " << filename << endl;
        }
        cout << "Total MP tree length: " << iqtree.treeLength() << endl;

    }

    if (params.bayes_branch_length) {
    	cout << endl << "Computing Bayesian branch lengths..." << endl;
    	iqtree.computeAllBayesianBranchLengths();
    	iqtree.clearAllPartialLH();
        iqtree.setCurScore(iqtree.computeLikelihood());
        string filename = params.out_prefix;
        filename += ".batree";
        iqtree.printTree(filename.c_str(), WT_BR_LEN | WT_BR_LEN_FIXED_WIDTH | WT_SORT_TAXA | WT_NEWLINE);
        cout << "Logl of tree with Bayesian branch lengths: " << iqtree.getCurScore() << endl;
        cout << "Tree with Bayesian branch lengths written to " << filename << endl;
        if (params.print_branch_lengths) {
        	ofstream out;
        	filename = params.out_prefix;
        	filename += ".babrlen";
        	out.open(filename.c_str());
        	iqtree.printBranchLengths(out);
        	out.close();
        	cout << "Bayesian Branch lengths written to " << filename << endl;
        }
        cout << "Total Bayesian tree length: " << iqtree.treeLength() << endl;

    }

}

void printMiscInfo(Params &params, IQTree &iqtree, double *pattern_lh) {
	if (params.print_site_lh && !params.pll) {
		string site_lh_file = params.out_prefix;
		site_lh_file += ".sitelh";
		if (params.print_site_lh == WSL_SITE)
			printSiteLh(site_lh_file.c_str(), &iqtree, pattern_lh);
		else
			printSiteLhCategory(site_lh_file.c_str(), &iqtree, params.print_site_lh);
	}

    if (params.print_partition_lh && !iqtree.isSuperTree()) {
        outWarning("-wpl does not work with non-partition model");
        params.print_partition_lh = false;
    }
	if (params.print_partition_lh && !params.pll) {
        string part_lh_file = (string)params.out_prefix + ".partlh";
        printPartitionLh(part_lh_file.c_str(), &iqtree, pattern_lh);
	}

	if (params.print_site_prob && !params.pll) {
        printSiteProbCategory(((string)params.out_prefix + ".siteprob").c_str(), &iqtree, params.print_site_prob);
	}
    
    if (params.print_ancestral_sequence) {
        printAncestralSequences(params.out_prefix, &iqtree, params.print_ancestral_sequence);
    }
    
    if (params.print_site_state_freq != WSF_NONE) {
		string site_freq_file = params.out_prefix;
		site_freq_file += ".sitesf";
        printSiteStateFreq(site_freq_file.c_str(), &iqtree);
    }

    if (params.print_trees_site_posterior) {
        cout << "Computing mixture posterior probabilities" << endl;
        IntVector pattern_cat;
        int num_mix = iqtree.computePatternCategories(&pattern_cat);
        cout << num_mix << " mixture components are necessary" << endl;
        string site_mix_file = (string)params.out_prefix + ".sitemix";
        ofstream out(site_mix_file.c_str());
        if (!out.is_open())
            outError("File " + site_mix_file + " could not be opened");
        out << "Ptn\tFreq\tNumMix" << endl;
        int ptn;
        for (ptn = 0; ptn < pattern_cat.size(); ptn++)
            out << ptn << "\t" << (int)iqtree.ptn_freq[ptn] << "\t" << pattern_cat[ptn] << endl;
        out.close();
        cout << "Pattern mixtures printed to " << site_mix_file << endl;
        
        site_mix_file = (string)params.out_prefix + ".sitemixall";
        out.open(site_mix_file.c_str());
        int ncat = iqtree.getRate()->getNRate();
        if (iqtree.getModel()->isMixture() && !iqtree.getModelFactory()->fused_mix_rate)
            ncat = iqtree.getModel()->getNMixtures();
        out << "Ptn\tFreq\tNumMix\tCat" << endl;
        
        int c;
        for (ptn = 0; ptn < iqtree.ptn_cat_mask.size(); ptn++) {
            int num_cat = popcount_lauradoux((unsigned*)&iqtree.ptn_cat_mask[ptn], 2);
            out << ptn << "\t" << (int)iqtree.ptn_freq[ptn] << "\t" << num_cat << "\t";
            for (c = 0; c < ncat; c++)
                if (iqtree.ptn_cat_mask[ptn] & ((uint64_t)1<<c))
                    out << "1";
                else
                    out << "0";
            out << endl;
        }
        out.close();
    }

	if (params.print_branch_lengths) {
    	if (params.manuel_analytic_approx) {
    		cout << "Applying Manuel's analytic approximation.." << endl;
    		iqtree.approxAllBranches();
    	}
		string brlen_file = params.out_prefix;
		brlen_file += ".brlen";
		ofstream out;
		out.open(brlen_file.c_str());
		iqtree.printBranchLengths(out);
		out.close();
		cout << "Branch lengths written to " << brlen_file << endl;
	}

	if (params.print_partition_info && iqtree.isSuperTree()) {
		string partition_info = params.out_prefix;
		partition_info += ".partinfo.nex";
		((PhyloSuperTree*)(&iqtree))->printPartition(partition_info.c_str());
		partition_info = (string)params.out_prefix + ".partitions";
		((PhyloSuperTree*)(&iqtree))->printPartitionRaxml(partition_info.c_str());
	}

	if (params.mvh_site_rate) {
		RateMeyerHaeseler *rate_mvh = new RateMeyerHaeseler(params.rate_file,
				&iqtree, params.rate_mh_type);
		cout << endl << "Computing site-specific rates by "
				<< rate_mvh->full_name << "..." << endl;
		rate_mvh->runIterativeProc(params, iqtree);
		cout << endl << "BEST SCORE FOUND : " << iqtree.getBestScore()<< endl;
		string mhrate_file = params.out_prefix;
		mhrate_file += ".mhrate";
		iqtree.getRate()->writeSiteRates(mhrate_file.c_str());

		if (params.print_site_lh) {
			string site_lh_file = params.out_prefix;
			site_lh_file += ".mhsitelh";
			printSiteLh(site_lh_file.c_str(), &iqtree);
		}
	}

	if (params.print_site_rate) {
		string rate_file = params.out_prefix;
		rate_file += ".rate";
		iqtree.getRate()->writeSiteRates(rate_file.c_str());
		if (iqtree.isSuperTree()) {
			PhyloSuperTree *stree = (PhyloSuperTree*) &iqtree;
			int part = 0;
			try {
				ofstream out;
				out.exceptions(ios::failbit | ios::badbit);
				out.open(rate_file.c_str());
				for (PhyloSuperTree::iterator it = stree->begin(); it != stree->end(); it++, part++) {
					out << "SITE RATES FOR PARTITION " << stree->part_info[part].name << ":" << endl;
					(*it)->getRate()->writeSiteRates(out);
				}
				cout << "Site rates printed to " << rate_file << endl;
				out.close();
			} catch (ios::failure) {
				outError(ERR_WRITE_OUTPUT, rate_file);
			}
		}
	}

    if (params.fixed_branch_length == BRLEN_SCALE) {
        string filename = (string)params.out_prefix + ".blscale";
        iqtree.printTreeLengthScaling(filename.c_str());
        cout << "Scaled tree length and model parameters printed to " << filename << endl;
    }

}

void printFinalSearchInfo(Params &params, IQTree &iqtree, double search_cpu_time, double search_real_time) {
	cout << "Total tree length: " << iqtree.treeLength() << endl;

	if (iqtree.isSuperTree() && verbose_mode >= VB_MAX) {
		PhyloSuperTree *stree = (PhyloSuperTree*) &iqtree;
		cout << stree->evalNNIs << " NNIs evaluated from " << stree->totalNNIs << " all possible NNIs ( " <<
				(int)(((stree->evalNNIs+1.0)/(stree->totalNNIs+1.0))*100.0) << " %)" << endl;
		cout<<"Details for subtrees:"<<endl;
		for(int part = 0; part < stree->size(); part++){
			cout << part+1 <<". "<<stree->part_info[part].name<<": "<<stree->part_info[part].evalNNIs<<" ( "
				<< (int)(((stree->part_info[part].evalNNIs+1.0)/((stree->totalNNIs+1.0) / stree->size()))*100.0)
				<< " %)" << endl;
		}
	}

	params.run_time = (getCPUTime() - params.startCPUTime);
	cout << endl;
	cout << "Total number of iterations: " << iqtree.stop_rule.getCurIt() << endl;
//    cout << "Total number of partial likelihood vector computations: " << iqtree.num_partial_lh_computations << endl;
	cout << "CPU time used for tree search: " << search_cpu_time
			<< " sec (" << convert_time(search_cpu_time) << ")" << endl;
	cout << "Wall-clock time used for tree search: " << search_real_time
			<< " sec (" << convert_time(search_real_time) << ")" << endl;
	cout << "Total CPU time used: " << (double) params.run_time << " sec ("
			<< convert_time((double) params.run_time) << ")" << endl;
	cout << "Total wall-clock time used: "
			<< getRealTime() - params.start_real_time << " sec ("
			<< convert_time(getRealTime() - params.start_real_time) << ")" << endl;

}

void printTrees(vector<string> trees, Params &params, string suffix) {
	ofstream treesOut((string(params.out_prefix) + suffix).c_str(),
			ofstream::out);
	for (vector<string>::iterator it = trees.begin(); it != trees.end(); it++) {
		treesOut << (*it);
		treesOut << endl;
	}
	treesOut.close();
}

/************************************************************
 *  MAIN TREE RECONSTRUCTION
 ***********************************************************/
void runTreeReconstruction(Params &params, string &original_model, IQTree &iqtree, vector<ModelInfo> &model_info) {

    string dist_file;
    params.startCPUTime = getCPUTime();
    params.start_real_time = getRealTime();

    // Make sure that no partial likelihood of IQ-TREE is initialized when PLL is used to save memory
    if (params.pll) {
        iqtree.deleteAllPartialLh();
    }

//    if (params.count_trees && pllTreeCounter == NULL)
//    	pllTreeCounter = new StringIntMap;

    // Temporary fix since PLL only supports DNA/Protein: switch to IQ-TREE parsimony kernel
    if (params.start_tree == STT_PLL_PARSIMONY) {
		if (iqtree.isSuperTree()) {
			PhyloSuperTree *stree = (PhyloSuperTree*)&iqtree;
			for (PhyloSuperTree::iterator it = stree->begin(); it != stree->end(); it++)
				if ((*it)->aln->seq_type != SEQ_DNA && (*it)->aln->seq_type != SEQ_PROTEIN)
					params.start_tree = STT_BIONJ;
		} else if (iqtree.aln->seq_type != SEQ_DNA && iqtree.aln->seq_type != SEQ_PROTEIN)
			params.start_tree = STT_PARSIMONY;
    }

    /***************** Initialization for PLL and sNNI ******************/
    if (params.start_tree == STT_PLL_PARSIMONY || params.start_tree == STT_RANDOM_TREE || params.pll) {
        /* Initialized all data structure for PLL*/
    	iqtree.initializePLL(params);
    }


    /********************* Compute pairwise distances *******************/
    if (params.start_tree == STT_BIONJ || params.iqp || params.leastSquareBranch) {
    	computeInitialDist(params, iqtree, dist_file);
    }

    /******************** Pass the parameter object params to IQTree *******************/
    iqtree.setParams(&params);

    /********************** Create an initial tree **********************/
    iqtree.computeInitialTree(dist_file, params.SSE);

    if (!iqtree.isBifurcating())
        outError("Tree search does not work with initial multifurcating tree. Please specify `-n 0` to avoid this.");

   	iqtree.setRootNode(params.root);

    /*************** SET UP PARAMETERS and model testing ****************/

   	// FOR TUNG: swapping the order cause bug for -m TESTLINK
//    iqtree.initSettings(params);

	ModelsBlock *models_block = readModelsDefinition(params);

    initializeParams(params, iqtree, model_info, models_block);

    iqtree.restoreCheckpoint();
    iqtree.initSettings(params);

    /*********************** INITIAL MODEL OPTIMIZATION *****************/

    iqtree.initializeModel(params, models_block);

    delete models_block;

    // UpperBounds analysis. Here, to analyse the initial tree without any tree search or optimization
    /*
    if (params.upper_bound) {
    	iqtree.setCurScore(iqtree.computeLikelihood());
    	cout<<iqtree.getCurScore()<<endl;
    	UpperBounds(&params, iqtree.aln, &iqtree);
    	exit(0);
	}
    */

    // degree of freedom
    cout << endl;
    if (verbose_mode >= VB_MED) {
    	cout << "ML-TREE SEARCH START WITH THE FOLLOWING PARAMETERS:" << endl;
        int model_df = iqtree.getModelFactory()->getNParameters();
    	printAnalysisInfo(model_df, iqtree, params);
    }

    if (!params.pll) {
        uint64_t total_mem = getMemorySize();
        if (params.lh_mem_save == LM_MEM_SAVE && params.max_mem_size > total_mem)
            params.max_mem_size = total_mem;

        uint64_t mem_required = iqtree.getMemoryRequired();

        if (mem_required >= total_mem*0.9) {
            // switch to memory saving mode
            if (params.lh_mem_save != LM_MEM_SAVE) {
                params.max_mem_size = (total_mem*0.9)/mem_required;
                params.lh_mem_save = LM_MEM_SAVE;
                mem_required = iqtree.getMemoryRequired();
                cout << "NOTE: Switching to memory saving mode using " << (mem_required / 1073741824.0) << " GB ("
                    <<  (mem_required*100/total_mem) << "% of normal mode)" << endl;
                cout << "NOTE: Use -mem option if you want to restrict RAM usage further" << endl;
            }
            if (mem_required >= total_mem) {
                params.lh_mem_save = LM_MEM_SAVE;
                params.max_mem_size = 0.0;
                mem_required = iqtree.getMemoryRequired();
            }
            if (mem_required >= total_mem) {
                cerr << "ERROR: Your RAM is below minimum requirement of " << (mem_required / 1073741824.0) << " GB RAM" << endl;
                outError("Memory saving mode cannot work, switch to another computer!!!");
            }
        }

//#if defined __APPLE__ || defined __MACH__
        cout << "NOTE: " << (mem_required / 1048576) << " MB RAM (" << (mem_required / 1073741824) << " GB) is required!" << endl;
//#else
//        cout << "NOTE: " << ((double) mem_size / 1000.0) / 1000 << " MB RAM is required!" << endl;
//#endif
		if (params.memCheck)
			exit(0);
#ifdef BINARY32
        if (mem_required >= 2000000000) {
            outError("Memory required exceeds 2GB limit of 32-bit executable");
        }
#endif
        int max_procs = countPhysicalCPUCores();
        if (mem_required * max_procs > total_mem * params.num_threads && params.num_threads > 0) {
            outWarning("Memory required per CPU-core (" + convertDoubleToString((double)mem_required/params.num_threads/1024/1024/1024)+
            " GB) is higher than your computer RAM per CPU-core ("+convertIntToString(total_mem/max_procs/1024/1024/1024)+
            " GB), thus multiple runs may exceed RAM!");
        }
    }


#ifdef _OPENMP
    if (iqtree.num_threads <= 0) {
        int bestThreads = iqtree.testNumThreads();
        iqtree.setLikelihoodKernel(iqtree.sse, bestThreads);
        omp_set_num_threads(bestThreads);
        params.num_threads = bestThreads;
    }
#endif


    iqtree.initializeAllPartialLh();
	double initEpsilon = params.min_iterations == 0 ? params.modelEps : (params.modelEps*10);


	if (iqtree.getRate()->name.find("+I+G") != string::npos) {
		if (params.alpha_invar_file != NULL) { // COMPUTE TREE LIKELIHOOD BASED ON THE INPUT ALPHA AND P_INVAR VALUE
			computeLoglFromUserInputGAMMAInvar(params, iqtree);
			exit(0);
		}

		if (params.exh_ai) {
			exhaustiveSearchGAMMAInvar(params, iqtree);
			exit(0);
		}

	}

    // Optimize model parameters and branch lengths using ML for the initial tree
	string initTree;
	iqtree.clearAllPartialLH();

    iqtree.getModelFactory()->restoreCheckpoint();
    if (iqtree.getCheckpoint()->getBool("finishedModelInit")) {
        // model optimization already done: ignore this step
        if (!iqtree.candidateTrees.empty())
            iqtree.readTreeString(iqtree.getBestTrees()[0]);
        iqtree.setCurScore(iqtree.computeLikelihood());
        initTree = iqtree.getTreeString();
        cout << "CHECKPOINT: Model parameters restored, LogL: " << iqtree.getCurScore() << endl;
    } else {
        initTree = iqtree.optimizeModelParameters(true, initEpsilon);
        iqtree.saveCheckpoint();
        iqtree.getModelFactory()->saveCheckpoint();
        iqtree.getCheckpoint()->putBool("finishedModelInit", true);
        iqtree.getCheckpoint()->dump();
    }

    if (params.lmap_num_quartets >= 0) {
        cout << endl << "Performing likelihood mapping with ";
        if (params.lmap_num_quartets > 0)
            cout << params.lmap_num_quartets;
        else
            cout << "all";
        cout << " quartets..." << endl;
        double lkmap_time = getRealTime();
        iqtree.doLikelihoodMapping();
        cout << "Likelihood mapping needed " << getRealTime()-lkmap_time << " seconds" << endl << endl;
    }
    
    // TODO: why is this variable not used? 
    // ANSWER: moved to doTreeSearch
//    bool finishedCandidateSet = iqtree.getCheckpoint()->getBool("finishedCandidateSet");
    bool finishedInitTree = iqtree.getCheckpoint()->getBool("finishedInitTree");

    // now overwrite with random tree
    if (params.start_tree == STT_RANDOM_TREE && !finishedInitTree) {
        cout << "Generate random initial Yule-Harding tree..." << endl;
        iqtree.generateRandomTree(YULE_HARDING);
        iqtree.wrapperFixNegativeBranch(true);
        iqtree.initializeAllPartialLh();
        initTree = iqtree.optimizeBranches(2);
        cout << "Log-likelihood of random tree: " << iqtree.getCurScore() << endl;
    }

    /****************** NOW PERFORM MAXIMUM LIKELIHOOD TREE RECONSTRUCTION ******************/

    // Update best tree
    if (!finishedInitTree) {
        iqtree.addTreeToCandidateSet(initTree, iqtree.getCurScore(), false, MPIHelper::getInstance().getProcessID());
        iqtree.printResultTree();
        iqtree.intermediateTrees.update(iqtree.getTreeString(), iqtree.getCurScore());
    }

    // Compute maximum likelihood distance
    // ML distance is only needed for IQP
//    if ( params.start_tree != STT_BIONJ && ((params.snni && !params.iqp) || params.min_iterations == 0)) {
//        params.compute_ml_dist = false;
//    }
    if ((params.min_iterations <= 1 || params.numInitTrees <= 1) && params.start_tree != STT_BIONJ)
        params.compute_ml_dist = false;
    
    if ((params.user_file || params.start_tree == STT_RANDOM_TREE) && params.snni && !params.iqp) {
        params.compute_ml_dist = false;
    }

    if (params.constraint_tree_file)
        params.compute_ml_dist = false;

<<<<<<< HEAD
	//Generate BIONJ tree
	if (MPIHelper::getInstance().isMaster() && !iqtree.getCheckpoint()->getBool("finishedCandidateSet")) {
        if (!finishedInitTree && ((!params.dist_file && params.compute_ml_dist) || params.leastSquareBranch)) {
            computeMLDist(params, iqtree, dist_file, getCPUTime());
            if (!params.user_file && params.start_tree != STT_RANDOM_TREE) {
                // NEW 2015-08-10: always compute BIONJ tree into the candidate set
                iqtree.resetCurScore();
                double start_bionj = getRealTime();
                iqtree.computeBioNJ(params, iqtree.aln, dist_file);
                cout << getRealTime() - start_bionj << " seconds" << endl;
                if (iqtree.isSuperTree())
                    iqtree.wrapperFixNegativeBranch(true);
                else
                    iqtree.wrapperFixNegativeBranch(false);
                if (params.start_tree == STT_BIONJ) {
                    initTree = iqtree.optimizeModelParameters(params.min_iterations==0, initEpsilon);
                } else {
                    initTree = iqtree.optimizeBranches();
                }
                cout << "Log-likelihood of BIONJ tree: " << iqtree.getCurScore() << endl;
                iqtree.candidateTrees.update(initTree, iqtree.getCurScore());
=======
//    if ( params.user_file && params.min_iterations == 0) {
//        params.compute_ml_dist = false;
//    }

    if (!finishedInitTree && ((!params.dist_file && params.compute_ml_dist) || params.leastSquareBranch)) {
        computeMLDist(params, iqtree, dist_file, getCPUTime());
        if (!params.user_file && params.start_tree != STT_RANDOM_TREE) {
            // NEW 2015-08-10: always compute BIONJ tree into the candidate set
            iqtree.resetCurScore();
            double start_bionj = getRealTime();
            bool orig_rooted = iqtree.rooted;
            iqtree.rooted = false;
            iqtree.computeBioNJ(params, iqtree.aln, dist_file);
            cout << getRealTime() - start_bionj << " seconds" << endl;
            if (iqtree.isSuperTree())
                iqtree.wrapperFixNegativeBranch(true);
            else
                iqtree.wrapperFixNegativeBranch(false);
            if (orig_rooted)
                iqtree.convertToRooted();
            iqtree.initializeAllPartialLh();
            if (params.start_tree == STT_BIONJ) {
                initTree = iqtree.optimizeModelParameters(params.min_iterations==0, initEpsilon);
            } else {
                initTree = iqtree.optimizeBranches();
>>>>>>> b8ae6bcf
            }
        }
    }
    
//    iqtree.saveCheckpoint();

	double cputime_search_start = getCPUTime();
    double realtime_search_start = getRealTime();

    if (params.leastSquareNNI) {
    	iqtree.computeSubtreeDists();
    }
	
	if (original_model == "WHTEST") {
		cout << endl << "Testing model homogeneity by Weiss & von Haeseler (2003)..." << endl;
		WHTest(params, iqtree);
	}

	NodeVector pruned_taxa;
	StrVector linked_name;
	double *saved_dist_mat = iqtree.dist_matrix;
	double *pattern_lh;

	pattern_lh = new double[iqtree.getAlnNPattern()];

	// prune stable taxa
	pruneTaxa(params, iqtree, pattern_lh, pruned_taxa, linked_name);

	/***************************************** DO STOCHASTIC TREE SEARCH *******************************************/
	if (params.min_iterations > 0 && !params.tree_spr) {
		iqtree.doTreeSearch();
		iqtree.setAlignment(iqtree.aln);
        cout << "TREE SEARCH COMPLETED AFTER " << iqtree.stop_rule.getCurIt() << " ITERATIONS" 
            << " / Time: " << convert_time(getRealTime() - params.start_real_time) << endl << endl;
	} else {
		/* do SPR with likelihood function */
		if (params.tree_spr) {
			//tree.optimizeSPRBranches();
			cout << "Doing SPR Search" << endl;
			cout << "Start tree.optimizeSPR()" << endl;
			double spr_score = iqtree.optimizeSPR();
			cout << "Finish tree.optimizeSPR()" << endl;
			//double spr_score = tree.optimizeSPR(tree.curScore, (PhyloNode*) tree.root->neighbors[0]->node);
			if (spr_score <= iqtree.getCurScore()) {
				cout << "SPR search did not found any better tree" << endl;
			}
		}
	}

	// restore pruned taxa
	restoreTaxa(iqtree, saved_dist_mat, pruned_taxa, linked_name);

	double search_cpu_time = getCPUTime() - cputime_search_start;
	double search_real_time = getRealTime() - realtime_search_start;

    // COMMENT THIS OUT BECAUSE IT DELETES ALL BRANCH LENGTHS OF SUBTREES!
//	if (iqtree.isSuperTree())
//			((PhyloSuperTree*) &iqtree)->mapTrees();

    if (!MPIHelper::getInstance().isMaster()) {
        delete[] pattern_lh;
        return;
    }

	if (params.snni && params.min_iterations && verbose_mode >= VB_MED) {
		cout << "Log-likelihoods of " << params.popSize << " best candidate trees: " << endl;
		iqtree.printBestScores();
		cout << endl;
	}

	if (params.min_iterations) {
		iqtree.readTreeString(iqtree.getBestTrees()[0]);
        iqtree.initializeAllPartialLh();
        iqtree.clearAllPartialLH();
        cout << "--------------------------------------------------------------------" << endl;
        cout << "|                    FINALIZING TREE SEARCH                        |" << endl;
        cout << "--------------------------------------------------------------------" << endl;
        
        if (iqtree.getCheckpoint()->getBool("finishedModelFinal")) {
            iqtree.setCurScore(iqtree.computeLikelihood());
            cout << "CHECKPOINT: Final model parameters restored" << endl;
        } else {
            cout << "Performs final model parameters optimization" << endl;
            string tree;
            Params::getInstance().fixStableSplits = false;
            Params::getInstance().tabu = false;
            // why doing NNI search here?
//            iqtree.doNNISearch();
            tree = iqtree.optimizeModelParameters(true);
            iqtree.addTreeToCandidateSet(tree, iqtree.getCurScore(), false, MPIHelper::getInstance().getProcessID());
            iqtree.getCheckpoint()->putBool("finishedModelFinal", true);
            iqtree.saveCheckpoint();
        }
        
    }

	if (iqtree.isSuperTree())
		((PhyloSuperTree*) &iqtree)->computeBranchLengths();

	cout << "BEST SCORE FOUND : " << iqtree.getCurScore() << endl;

	if (params.write_candidate_trees) {
		printTrees(iqtree.getBestTrees(), params, ".imd_trees");
	}

	if (params.pll)
		iqtree.inputModelPLL2IQTree();

	/* root the tree at the first sequence */
    // BQM: WHY SETTING THIS ROOT NODE????
//	iqtree.root = iqtree.findLeafName(iqtree.aln->getSeqName(0));
//	assert(iqtree.root);
    iqtree.setRootNode(params.root);


	if (!params.pll) {
	    iqtree.computeLikelihood(pattern_lh);
	    // compute logl variance
	    iqtree.logl_variance = iqtree.computeLogLVariance();
	}

	printMiscInfo(params, iqtree, pattern_lh);

	/****** perform SH-aLRT test ******************/
	if ((params.aLRT_replicates > 0 || params.localbp_replicates > 0 || params.aLRT_test || params.aBayes_test) && !params.pll) {
		double mytime = getCPUTime();
		params.aLRT_replicates = max(params.aLRT_replicates, params.localbp_replicates);
        cout << endl;
        if (params.aLRT_replicates > 0) 
            cout << "Testing tree branches by SH-like aLRT with "
				<< params.aLRT_replicates << " replicates..." << endl;
        if (params.localbp_replicates)
            cout << "Testing tree branches by local-BP test with " << params.localbp_replicates << " replicates..." << endl;
        if (params.aLRT_test)
            cout << "Testing tree branches by aLRT parametric test..." << endl;
        if (params.aBayes_test)
            cout << "Testing tree branches by aBayes parametric test..." << endl;
		iqtree.setRootNode(params.root);
        if (iqtree.isBifurcating()) {
            iqtree.testAllBranches(params.aLRT_threshold, iqtree.getCurScore(),
                    pattern_lh, params.aLRT_replicates, params.localbp_replicates, params.aLRT_test, params.aBayes_test);
            cout << "CPU Time used:  " << getCPUTime() - mytime << " sec." << endl;
        } else {
            outWarning("Tree is multifurcating and such test is not applicable");
            params.aLRT_replicates = params.localbp_replicates = params.aLRT_test = params.aBayes_test = 0;
        }
	}

	if (params.gbo_replicates > 0) {
		if (!params.online_bootstrap)
			outError("Obsolete feature");
//			runGuidedBootstrap(params, iqtree.aln, iqtree);
		else
			iqtree.summarizeBootstrap(params);
	}

	printFinalSearchInfo(params, iqtree, search_cpu_time, search_real_time);

	// BUG FIX: readTreeString(bestTreeString) not needed before this line
	iqtree.printResultTree();

    if (params.upper_bound_NNI) {
        string out_file_UB = params.out_prefix;
        out_file_UB += ".UB.NNI.main";
        ofstream out_UB;
        out_UB.exceptions(ios::failbit | ios::badbit);
        out_UB.open((char *) out_file_UB.c_str(), std::ofstream::out | std::ofstream::app);
        out_UB << iqtree.leafNum << "\t" << iqtree.aln->getNSite() << "\t" << iqtree.params->upper_bound_frac << "\t"
        << iqtree.skippedNNIub << "\t" << iqtree.totalNNIub << "\t" << iqtree.getBestScore() << endl;
        //iqtree.minUB << "\t" << iqtree.meanUB/iqtree.skippedNNIub << "\t" << iqtree.maxUB << endl;
        out_UB.close();
    }

	if (params.out_file)
		iqtree.printTree(params.out_file);

	delete[] pattern_lh;

	runApproximateBranchLengths(params, iqtree);

}

void computeLoglFromUserInputGAMMAInvar(Params &params, IQTree &iqtree) {
	RateHeterogeneity *site_rates = iqtree.getRate();
	site_rates->setFixPInvar(true);
	site_rates->setFixGammaShape(true);
	vector<double> alphas, p_invars, logl;
	ifstream aiFile;
	aiFile.open(params.alpha_invar_file, ios_base::in);
	if (aiFile.good()) {
		double alpha, p_invar;
		while (aiFile >> alpha >> p_invar) {
			alphas.push_back(alpha);
			p_invars.push_back(p_invar);
		}
		aiFile.close();
		cout << "Computing tree logl based on the alpha and p_invar values in " << params.alpha_invar_file << " ..." <<
		endl;
	} else {
		stringstream errMsg;
		errMsg << "Could not find file: " << params.alpha_invar_file;
		outError(errMsg.str().c_str());
	}
	string aiResultsFileName = string(params.out_prefix) + "_" + string(params.alpha_invar_file) + ".results";
	ofstream aiFileResults;
	aiFileResults.open(aiResultsFileName.c_str());
	aiFileResults << fixed;
	aiFileResults.precision(4);
	DoubleVector lenvec;
	aiFileResults << "Alpha P_Invar Logl TreeLength\n";
	for (int i = 0; i < alphas.size(); i++) {
		iqtree.saveBranchLengths(lenvec);
		aiFileResults << alphas.at(i) << " " << p_invars.at(i) << " ";
		site_rates->setGammaShape(alphas.at(i));
		site_rates->setPInvar(p_invars.at(i));
		iqtree.clearAllPartialLH();
		double lh = iqtree.getModelFactory()->optimizeParameters(params.fixed_branch_length, false, 0.001);
		aiFileResults << lh << " " << iqtree.treeLength() << "\n";
		iqtree.restoreBranchLengths(lenvec);
	}
	aiFileResults.close();
	cout << "Results were written to: " << aiResultsFileName << endl;
	cout << "Wall clock time used: " << getRealTime() - params.start_real_time << endl;
}

void searchGAMMAInvarByRestarting(IQTree &iqtree) {
    if (!Params::getInstance().fixed_branch_length)
		iqtree.setCurScore(iqtree.optimizeAllBranches(1));
	else
		iqtree.setCurScore(iqtree.computeLikelihood());
	RateHeterogeneity* site_rates = (iqtree.getRate());
	double values[] = { 0.1, 0.2, 0.3, 0.4, 0.5, 0.6, 0.7, 0.8, 0.9, 1.0 };
	vector<double> initAlphas;
	if (Params::getInstance().randomAlpha) {
		while (initAlphas.size() < 10) {
			double initAlpha = random_double();
			initAlphas.push_back(initAlpha + iqtree.params->min_gamma_shape*2);
		}
	} else {
		initAlphas.assign(values, values+10);
	}
	double bestLogl = iqtree.getCurScore();
	double bestAlpha = 0.0;
	double bestPInvar = 0.0;
	double initPInvar = iqtree.getRate()->getPInvar();

    /* Back up branch lengths and substitutional rates */
	DoubleVector lenvec;
	DoubleVector bestLens;
	iqtree.saveBranchLengths(lenvec);
    int numRateEntries = iqtree.getModel()->getNumRateEntries();
    double *rates = new double[numRateEntries];
    double *bestRates = new double[numRateEntries];
    iqtree.getModel()->getRateMatrix(rates);
    int numStates = iqtree.aln->num_states;
    double *state_freqs = new double[numStates];
    iqtree.getModel()->getStateFrequency(state_freqs);
    double *bestStateFreqs =  new double[numStates];

    for (int i = 0; i < 10; i++) {
		cout << endl;
		cout << "Testing alpha: " << initAlphas[i] << endl;
        // Initialize model parameters
        iqtree.restoreBranchLengths(lenvec);
        ((ModelGTR*) iqtree.getModel())->setRateMatrix(rates);
        ((ModelGTR*) iqtree.getModel())->setStateFrequency(state_freqs);
        iqtree.getModel()->decomposeRateMatrix();
        site_rates->setGammaShape(initAlphas[i]);
		site_rates->setPInvar(initPInvar);
		iqtree.clearAllPartialLH();
		iqtree.optimizeModelParameters(verbose_mode >= VB_MED, Params::getInstance().testAlphaEps);
        double estAlpha = iqtree.getRate()->getGammaShape();
        double estPInv = iqtree.getRate()->getPInvar();
        double logl = iqtree.getCurScore();
		cout << "Est. alpha: " << estAlpha << " / Est. pinv: " << estPInv
        << " / Logl: " << logl << endl;

		if (iqtree.getCurScore() > bestLogl) {
			bestLogl = logl;
			bestAlpha = estAlpha;
			bestPInvar = estPInv;
			bestLens.clear();
			iqtree.saveBranchLengths(bestLens);
            iqtree.getModel()->getRateMatrix(bestRates);
            iqtree.getModel()->getStateFrequency(bestStateFreqs);
        }
    }
	site_rates->setGammaShape(bestAlpha);
	site_rates->setFixGammaShape(false);
	site_rates->setPInvar(bestPInvar);
	site_rates->setFixPInvar(false);
    ((ModelGTR*) iqtree.getModel())->setRateMatrix(bestRates);
    ((ModelGTR*) iqtree.getModel())->setStateFrequency(bestStateFreqs);
	iqtree.restoreBranchLengths(bestLens);
    iqtree.getModel()->decomposeRateMatrix();
	iqtree.clearAllPartialLH();
    iqtree.setCurScore(iqtree.computeLikelihood());
    cout << endl;
    cout << "Best initial alpha: " << bestAlpha << " / initial pinv: " << bestPInvar << " / ";
    cout << "Logl: " << iqtree.getCurScore() << endl;

    delete [] rates;
    delete [] state_freqs;
    delete [] bestRates;
    delete [] bestStateFreqs;
}

// Test alpha fom 0.1 to 15 and p_invar from 0.1 to 0.99, stepsize = 0.01
void exhaustiveSearchGAMMAInvar(Params &params, IQTree &iqtree) {
	double alphaMin = 0.01;
	double alphaMax = 2.00;
	double p_invarMin = 0.01;
	double p_invarMax = 1.00;
	double stepSize = 0.01;
	int numAlpha = (int) floor((alphaMax - alphaMin)/stepSize);
	int numInvar = (int) floor((p_invarMax - p_invarMin)/stepSize);

	cout << "EVALUATING COMBINATIONS OF " << numAlpha << " ALPHAS AND " << numInvar << " P_INVARS ... " << endl;

	vector<string> results;
	results.reserve((unsigned long) (numAlpha * numInvar));
	DoubleVector lenvec;
	iqtree.saveBranchLengths(lenvec);

	RateHeterogeneity* site_rates = (iqtree.getRate());
	site_rates->setFixPInvar(true);
	site_rates->setFixGammaShape(true);

    for (double alpha = alphaMin; alpha < alphaMax; alpha = alpha + stepSize) {
        for (double p_invar = p_invarMin; p_invar < p_invarMax; p_invar = p_invar + stepSize) {
            site_rates->setGammaShape(alpha);
            site_rates->setPInvar(p_invar);
            iqtree.clearAllPartialLH();
            double lh = iqtree.getModelFactory()->optimizeParameters(params.fixed_branch_length, false, 0.001);
            stringstream ss;
            ss << fixed << setprecision(2) << alpha << " " << p_invar << " " << lh << " " << iqtree.treeLength();
            //cout << ss.str() << endl;
            results.push_back(ss.str());
            iqtree.restoreBranchLengths(lenvec);
        }
    }
	string aiResultsFileName = string(params.out_prefix) + ".ai_results";
	ofstream aiFileResults;
	aiFileResults.open(aiResultsFileName.c_str());
	aiFileResults << fixed;
	aiFileResults.precision(4);
	aiFileResults << "alpha p_invar logl tree_len\n";
	for (vector<string>::iterator it = results.begin(); it != results.end(); it++) {
				aiFileResults << (*it) << endl;
			}
	aiFileResults.close();
	cout << "Results were written to: " << aiResultsFileName << endl;
	cout << "Wall clock time used: " << getRealTime() - params.start_real_time << endl;
}


/**********************************************************
 * STANDARD NON-PARAMETRIC BOOTSTRAP
 ***********************************************************/
void runStandardBootstrap(Params &params, string &original_model, Alignment *alignment, IQTree *tree) {
	vector<ModelInfo> *model_info = new vector<ModelInfo>;
	StrVector removed_seqs, twin_seqs;

	// turn off all branch tests
	int saved_aLRT_replicates = params.aLRT_replicates;
    int saved_localbp_replicates = params.localbp_replicates;
    bool saved_aLRT_test = params.aLRT_test;
    bool saved_aBayes_test = params.aBayes_test;
	params.aLRT_replicates = 0;
    params.localbp_replicates = 0;
    params.aLRT_test = false;
    params.aBayes_test = false;
    
    if (params.suppress_output_flags & OUT_TREEFILE)
        outError("Suppress .treefile not allowed for standard bootstrap");
	string treefile_name = params.out_prefix;
	treefile_name += ".treefile";
	string boottrees_name = params.out_prefix;
	boottrees_name += ".boottrees";
	string bootaln_name = params.out_prefix;
	bootaln_name += ".bootaln";
	string bootlh_name = params.out_prefix;
	bootlh_name += ".bootlh";
    int bootSample = 0;
    if (tree->getCheckpoint()->get("bootSample", bootSample)) {
        cout << "CHECKPOINT: " << bootSample << " bootstrap analyses restored" << endl;
    } else {
        // first empty the boottrees file
        try {
            ofstream tree_out;
            tree_out.exceptions(ios::failbit | ios::badbit);
            tree_out.open(boottrees_name.c_str());
            tree_out.close();
        } catch (ios::failure) {
            outError(ERR_WRITE_OUTPUT, boottrees_name);
        }

        // empty the bootaln file
        if (params.print_bootaln)
        try {
            ofstream tree_out;
            tree_out.exceptions(ios::failbit | ios::badbit);
            tree_out.open(bootaln_name.c_str());
            tree_out.close();
        } catch (ios::failure) {
            outError(ERR_WRITE_OUTPUT, bootaln_name);
        }
    }
    
	double start_time = getCPUTime();
	double start_real_time = getRealTime();

    
    
	// do bootstrap analysis
	for (int sample = bootSample; sample < params.num_bootstrap_samples; sample++) {
		cout << endl << "===> START BOOTSTRAP REPLICATE NUMBER "
				<< sample + 1 << endl << endl;

        // 2015-12-17: initialize random stream for creating bootstrap samples
        // mainly so that checkpointing does not need to save bootstrap samples
        int *saved_randstream = randstream;
        init_random(params.ran_seed + sample);

		Alignment* bootstrap_alignment;
		cout << "Creating bootstrap alignment (seed: " << params.ran_seed+sample << ")..." << endl;
		if (alignment->isSuperAlignment())
			bootstrap_alignment = new SuperAlignment;
		else
			bootstrap_alignment = new Alignment;
		bootstrap_alignment->createBootstrapAlignment(alignment, NULL, params.bootstrap_spec);

        // restore randstream
        finish_random();
        randstream = saved_randstream;

		if (params.print_tree_lh && MPIHelper::getInstance().isMaster()) {
			double prob;
			bootstrap_alignment->multinomialProb(*alignment, prob);
			ofstream boot_lh;
			if (sample == 0)
				boot_lh.open(bootlh_name.c_str());
			else
				boot_lh.open(bootlh_name.c_str(), ios_base::out | ios_base::app);
			boot_lh << "0\t" << prob << endl;
			boot_lh.close();
		}
		IQTree *boot_tree;
		if (alignment->isSuperAlignment()){
			if(params.partition_type){
				boot_tree = new PhyloSuperTreePlen((SuperAlignment*) bootstrap_alignment, (PhyloSuperTree*) tree);
			} else {
				boot_tree = new PhyloSuperTree((SuperAlignment*) bootstrap_alignment, (PhyloSuperTree*) tree);
			}
		} else
			boot_tree = new IQTree(bootstrap_alignment);
		if (params.print_bootaln && MPIHelper::getInstance().isMaster())
			bootstrap_alignment->printPhylip(bootaln_name.c_str(), true);

        // set checkpoint
        boot_tree->setCheckpoint(tree->getCheckpoint());
        boot_tree->num_precision = tree->num_precision;

		runTreeReconstruction(params, original_model, *boot_tree, *model_info);
		// read in the output tree file
        stringstream ss;
        boot_tree->printTree(ss);
//		try {
//			ifstream tree_in;
//			tree_in.exceptions(ios::failbit | ios::badbit);
//			tree_in.open(treefile_name.c_str());
//			tree_in >> tree_str;
//			tree_in.close();
//		} catch (ios::failure) {
//			outError(ERR_READ_INPUT, treefile_name);
//		}
		// write the tree into .boottrees file
        if (MPIHelper::getInstance().isMaster())
		try {
			ofstream tree_out;
			tree_out.exceptions(ios::failbit | ios::badbit);
			tree_out.open(boottrees_name.c_str(), ios_base::out | ios_base::app);
			tree_out << ss.str() << endl;
			tree_out.close();
		} catch (ios::failure) {
			outError(ERR_WRITE_OUTPUT, boottrees_name);
		}
		// fix bug: set the model for original tree after testing
		if (original_model.substr(0,4) == "TEST" && tree->isSuperTree()) {
			PhyloSuperTree *stree = ((PhyloSuperTree*)tree);
			stree->part_info =  ((PhyloSuperTree*)boot_tree)->part_info;
//			for (int i = 0; i < ((PhyloSuperTree*)tree)->part_info.size(); i++)
//				((PhyloSuperTree*)tree)->part_info[i].model_name = ((PhyloSuperTree*)boot_tree)->part_info[i].model_name;
		}
		if (params.num_bootstrap_samples == 1)
			reportPhyloAnalysis(params, original_model, *boot_tree, *model_info);
		// WHY was the following line missing, which caused memory leak?
		bootstrap_alignment = boot_tree->aln;
		delete boot_tree;
		// fix bug: bootstrap_alignment might be changed
		delete bootstrap_alignment;
        
        // clear all checkpointed information
        Checkpoint *newCheckpoint = new Checkpoint;
        tree->getCheckpoint()->getSubCheckpoint(newCheckpoint, "iqtree");
        tree->getCheckpoint()->clear();
        tree->getCheckpoint()->insert(newCheckpoint->begin(), newCheckpoint->end());
        tree->getCheckpoint()->put("bootSample", sample+1);
        tree->getCheckpoint()->putBool("finished", false);
        tree->getCheckpoint()->dump(true);
        delete newCheckpoint;
        
	}


	if (params.consensus_type == CT_CONSENSUS_TREE && MPIHelper::getInstance().isMaster()) {

		cout << endl << "===> COMPUTE CONSENSUS TREE FROM "
				<< params.num_bootstrap_samples << " BOOTSTRAP TREES" << endl << endl;
		computeConsensusTree(boottrees_name.c_str(), 0, 1e6, -1,
				params.split_threshold, NULL, params.out_prefix, NULL, &params);
	}

	if (params.compute_ml_tree) {
		cout << endl << "===> START ANALYSIS ON THE ORIGINAL ALIGNMENT" << endl << endl;
        // restore branch tests
		params.aLRT_replicates = saved_aLRT_replicates;
        params.localbp_replicates = saved_localbp_replicates;
        params.aLRT_test = saved_aLRT_test;
        params.aBayes_test = saved_aBayes_test;
        
		runTreeReconstruction(params, original_model, *tree, *model_info);

        if (MPIHelper::getInstance().isMaster()) {
		cout << endl << "===> ASSIGN BOOTSTRAP SUPPORTS TO THE TREE FROM ORIGINAL ALIGNMENT" << endl << endl;
		MExtTree ext_tree;
		assignBootstrapSupport(boottrees_name.c_str(), 0, 1e6,
				treefile_name.c_str(), false, treefile_name.c_str(),
				params.out_prefix, ext_tree, NULL, &params);
		tree->copyTree(&ext_tree);
		reportPhyloAnalysis(params, original_model, *tree, *model_info);
        }
	} else if (params.consensus_type == CT_CONSENSUS_TREE && MPIHelper::getInstance().isMaster()) {
		int mi = params.min_iterations;
		STOP_CONDITION sc = params.stop_condition;
		params.min_iterations = 0;
		params.stop_condition = SC_FIXED_ITERATION;
		runTreeReconstruction(params, original_model, *tree, *model_info);
		params.min_iterations = mi;
		params.stop_condition = sc;
		tree->stop_rule.initialize(params);
		reportPhyloAnalysis(params, original_model, *tree, *model_info);
	} else
		cout << endl;

    if (MPIHelper::getInstance().isMaster()) {
	cout << "Total CPU time for bootstrap: " << (getCPUTime() - start_time) << " seconds." << endl;
	cout << "Total wall-clock time for bootstrap: " << (getRealTime() - start_real_time) << " seconds." << endl << endl;
	cout << "Non-parametric bootstrap results written to:" << endl;
	if (params.print_bootaln)
		cout << "  Bootstrap alignments:     " << params.out_prefix << ".bootaln" << endl;
	cout << "  Bootstrap trees:          " << params.out_prefix << ".boottrees" << endl;
	if (params.consensus_type == CT_CONSENSUS_TREE)
		cout << "  Consensus tree:           " << params.out_prefix << ".contree" << endl;
	cout << endl;
    }
    delete model_info;
}

void convertAlignment(Params &params, IQTree *iqtree) {
	Alignment *alignment = iqtree->aln;
	if (params.num_bootstrap_samples || params.print_bootaln) {
		// create bootstrap alignment
		Alignment* bootstrap_alignment;
		cout << "Creating bootstrap alignment..." << endl;
		if (alignment->isSuperAlignment())
			bootstrap_alignment = new SuperAlignment;
		else
			bootstrap_alignment = new Alignment;
		bootstrap_alignment->createBootstrapAlignment(alignment, NULL, params.bootstrap_spec);
		delete alignment;
		alignment = bootstrap_alignment;
        iqtree->aln = alignment;
	}
	if (alignment->isSuperAlignment()) {
		((SuperAlignment*)alignment)->printCombinedAlignment(params.aln_output);
		if (params.print_subaln)
			((SuperAlignment*)alignment)->printSubAlignments(params, ((PhyloSuperTree*)iqtree)->part_info);

	} else if (params.gap_masked_aln) {
		Alignment out_aln;
		Alignment masked_aln(params.gap_masked_aln, params.sequence_type, params.intype);
		out_aln.createGapMaskedAlignment(&masked_aln, alignment);
		out_aln.printPhylip(params.aln_output, false, params.aln_site_list,
				params.aln_nogaps, params.aln_no_const_sites, params.ref_seq_name);
		string str = params.gap_masked_aln;
		str += ".sitegaps";
		out_aln.printSiteGaps(str.c_str());
	} else if (params.aln_output_format == ALN_PHYLIP)
		alignment->printPhylip(params.aln_output, false, params.aln_site_list,
				params.aln_nogaps, params.aln_no_const_sites, params.ref_seq_name);
	else if (params.aln_output_format == ALN_FASTA)
		alignment->printFasta(params.aln_output, false, params.aln_site_list,
				params.aln_nogaps, params.aln_no_const_sites, params.ref_seq_name);
}

/**
    2016-08-04: compute a site frequency model for profile mixture model
*/
void computeSiteFrequencyModel(Params &params, Alignment *alignment) {

    cout << endl << "===> COMPUTING SITE FREQUENCY MODEL BASED ON TREE FILE " << params.tree_freq_file << endl;
    assert(params.tree_freq_file);
    PhyloTree *tree = new PhyloTree(alignment);
    tree->setParams(&params);
    bool myrooted = params.is_rooted;
    tree->readTree(params.tree_freq_file, myrooted);
    tree->setAlignment(alignment);
    tree->setRootNode(params.root);
    
	ModelsBlock *models_block = readModelsDefinition(params);
    tree->setModelFactory(new ModelFactory(params, tree, models_block));
    delete models_block;
    tree->setModel(tree->getModelFactory()->model);
    tree->setRate(tree->getModelFactory()->site_rate);
    tree->setLikelihoodKernel(params.SSE, params.num_threads);

    if (!tree->getModel()->isMixture())
        outError("No mixture model was specified!");
    uint64_t mem_size = tree->getMemoryRequired();
    uint64_t total_mem = getMemorySize();
    cout << "NOTE: " << (mem_size / 1024) / 1024 << " MB RAM is required!" << endl;
    if (mem_size >= total_mem) {
        outError("Memory required exceeds your computer RAM size!");
    }
#ifdef BINARY32
    if (mem_size >= 2000000000) {
        outError("Memory required exceeds 2GB limit of 32-bit executable");
    }
#endif

    tree->initializeAllPartialLh();
    tree->getModelFactory()->optimizeParameters(params.fixed_branch_length, true, params.modelEps);

    size_t nptn = alignment->getNPattern(), nstates = alignment->num_states;
    double *ptn_state_freq = new double[nptn*nstates];
    tree->computePatternStateFreq(ptn_state_freq);
    alignment->site_state_freq.resize(nptn);
    for (size_t ptn = 0; ptn < nptn; ptn++) {
        double *f = new double[nstates];
        memcpy(f, ptn_state_freq+ptn*nstates, sizeof(double)*nstates);
        alignment->site_state_freq[ptn] = f;
    }
    alignment->getSitePatternIndex(alignment->site_model);
    printSiteStateFreq(((string)params.out_prefix+".sitefreq").c_str(), tree, ptn_state_freq);
    params.print_site_state_freq = WSF_NONE;
    
    delete [] ptn_state_freq;
    delete tree;
    
    cout << endl << "===> CONTINUE ANALYSIS USING THE INFERRED SITE FREQUENCY MODEL" << endl;
}


/**********************************************************
 * TOP-LEVEL FUNCTION
 ***********************************************************/
void runPhyloAnalysis(Params &params, Checkpoint *checkpoint) {
	Alignment *alignment;
	IQTree *tree;

    checkpoint->putBool("finished", false);
    checkpoint->setDumpInterval(params.checkpoint_dump_interval);

	/****************** read in alignment **********************/
	if (params.partition_file) {
		// Partition model analysis
		if(params.partition_type){
			// since nni5 does not work yet, stop the programm
/*			if(params.nni5)
				outError("-nni5 option is unsupported yet for proportitional partition model. please use -nni1 option");*/
//			if(params.aLRT_replicates || params.localbp_replicates)
//				outError("-alrt or -lbp option is unsupported yet for joint/proportional partition model");
			// initialize supertree - Proportional Edges case, "-spt p" option
			tree = new PhyloSuperTreePlen(params);
		} else {
			// initialize supertree stuff if user specifies partition file with -sp option
			tree = new PhyloSuperTree(params);
		}
		// this alignment will actually be of type SuperAlignment
		alignment = tree->aln;
	} else {
		alignment = new Alignment(params.aln_file, params.sequence_type, params.intype);
		if (params.freq_const_patterns) {
			int orig_nsite = alignment->getNSite();
			alignment->addConstPatterns(params.freq_const_patterns);
			cout << "INFO: " << alignment->getNSite() - orig_nsite << " const sites added into alignment" << endl;
		}
        
        if (params.tree_freq_file) {
            if (checkpoint->getBool("finishedSiteFreqFile")) {
                alignment->readSiteStateFreq(((string)params.out_prefix + ".sitefreq").c_str());
                params.print_site_state_freq = WSF_NONE;
                cout << "CHECKPOINT: Site frequency model restored" << endl;
            } else {
                computeSiteFrequencyModel(params, alignment);
                checkpoint->putBool("finishedSiteFreqFile", true);
                checkpoint->dump();
            }
        }
        if (params.site_freq_file) {
            alignment->readSiteStateFreq(params.site_freq_file);
        }
            
		tree = new IQTree(alignment);
	}

    tree->setCheckpoint(checkpoint);
    if (params.min_branch_length <= 0.0) {
        params.min_branch_length = 1e-6;
        if (tree->getAlnNSite() >= 100000) {
            params.min_branch_length = 0.1 / (tree->getAlnNSite());
            tree->num_precision = max((int)ceil(-log10(Params::getInstance().min_branch_length))+1, 6);
            cout.precision(12);
            cout << "NOTE: minimal branch length is reduced to " << params.min_branch_length << " for long alignment" << endl;
            cout.precision(3);
        }
    }

	string original_model = params.model_name;

	if (params.concatenate_aln) {
		Alignment aln(params.concatenate_aln, params.sequence_type, params.intype);
		cout << "Concatenating " << params.aln_file << " with " << params.concatenate_aln << " ..." << endl;
		alignment->concatenateAlignment(&aln);
	}

    if (params.constraint_tree_file) {
        cout << "Reading constraint tree " << params.constraint_tree_file << "..." << endl;
        tree->constraintTree.initConstraint(params.constraint_tree_file, alignment->getSeqNames());
        if (params.start_tree == STT_PLL_PARSIMONY)
            params.start_tree = STT_PARSIMONY;
        else if (params.start_tree == STT_BIONJ)
            outError("Constraint tree does not work with -t BIONJ");
            
    }

    if (params.compute_seq_identity_along_tree) {
        if (!params.user_file)
            outError("Please supply a user tree file!");
        tree->readTree(params.user_file, params.is_rooted);
        if (!tree->rooted && !params.root) {
            outError("Tree is unrooted, thus you have to specify a root with -o option");
        }
        tree->setAlignment(tree->aln);
        if (!tree->rooted)
            tree->setRootNode(params.root);
        tree->computeSeqIdentityAlongTree();
        if (verbose_mode >= VB_MED)
            tree->drawTree(cout);
        string out_tree = (string)params.out_prefix + ".seqident_tree";
        tree->printTree(out_tree.c_str());
        cout << "Tree with sequence identity printed to " << out_tree << endl;
	} else if (params.aln_output) {
		/************ convert alignment to other format and write to output file *************/
		convertAlignment(params, tree);
	} else if (params.gbo_replicates > 0 && params.user_file && params.second_tree) {
		// run one of the UFBoot analysis
//		runGuidedBootstrap(params, alignment, *tree);
		outError("Obsolete feature");
	} else if (params.avh_test) {
		// run one of the wondering test for Arndt
//		runAvHTest(params, alignment, *tree);
		outError("Obsolete feature");
	} else if (params.bootlh_test) {
		// run Arndt's plot of tree likelihoods against bootstrap alignments
//		runBootLhTest(params, alignment, *tree);
		outError("Obsolete feature");
	} else if (params.num_bootstrap_samples == 0) {
	/********************************************************************************
                    THE MAIN MAXIMUM LIKELIHOOD TREE RECONSTRUCTION
	 ********************************************************************************/
		vector<ModelInfo> *model_info = new vector<ModelInfo>;
		alignment->checkGappySeq(params.remove_empty_seq);

		// remove identical sequences
        if (params.ignore_identical_seqs) {
            tree->removeIdenticalSeqs(params);
            if (tree->removed_seqs.size() > 0 && MPIHelper::getInstance().isMaster()) {
                string filename = (string)params.out_prefix + ".uniqueseq.phy";
                if (tree->isSuperTree())
                    ((SuperAlignment*)tree->aln)->printCombinedAlignment(filename.c_str());
                else
                    tree->aln->printPhylip(filename.c_str());
                cout << endl << "For your convenience alignment with unique sequences printed to " << filename << endl;
            }
        }
        alignment = NULL; // from now on use tree->aln instead

		// call main tree reconstruction
        runTreeReconstruction(params, original_model, *tree, *model_info);
        
        if (MPIHelper::getInstance().isMaster()) {

		if (params.gbo_replicates && params.online_bootstrap) {
			if (params.print_ufboot_trees)
				tree->writeUFBootTrees(params);

			cout << endl << "Computing bootstrap consensus tree..." << endl;
			string splitsfile = params.out_prefix;
			splitsfile += ".splits.nex";
			computeConsensusTree(splitsfile.c_str(), 0, 1e6, params.split_threshold,
					params.split_weight_threshold, NULL, params.out_prefix, NULL, &params);
			// now optimize branch lengths of the consensus tree
			string current_tree = tree->getTreeString();
			splitsfile = params.out_prefix;
			splitsfile += ".contree";
			tree->readTreeFile(splitsfile);

			tree->initializeAllPartialLh();
			tree->fixNegativeBranch(true);

			tree->boot_consense_logl = tree->optimizeAllBranches();
			cout << "Log-likelihood of consensus tree: " << tree->boot_consense_logl << endl;
		    tree->setRootNode(params.root);
		    tree->insertTaxa(tree->removed_seqs, tree->twin_seqs);
			tree->printTree(splitsfile.c_str(), WT_BR_LEN | WT_BR_LEN_FIXED_WIDTH | WT_SORT_TAXA | WT_NEWLINE);
			// revert the best tree
			tree->readTreeString(current_tree);
		}
		if (Params::getInstance().writeDistImdTrees) {
            cout << endl;
            cout << "Recomputing the log-likelihood of the intermediate trees ... " << endl;
            tree->intermediateTrees.recomputeLoglOfAllTrees(*tree);
        }
		reportPhyloAnalysis(params, original_model, *tree, *model_info);
        }

		// reinsert identical sequences
		if (tree->removed_seqs.size() > 0) {
			// BUG FIX: dont use reinsertIdenticalSeqs anymore
			tree->insertTaxa(tree->removed_seqs, tree->twin_seqs);
			tree->printResultTree();
		}
        delete model_info;
	} else {
		// the classical non-parameter bootstrap (SBS)
		if (params.model_name.find("LINK") != string::npos || params.model_name.find("MERGE") != string::npos)
			outError("-m TESTMERGE is not allowed when doing standard bootstrap. Please first\nfind partition scheme on the original alignment and use it for bootstrap analysis");
        if (alignment->getNSeq() < 4)
            outError("It makes no sense to perform bootstrap with less than 4 sequences.");
		runStandardBootstrap(params, original_model, alignment, tree);
	}

//	if (params.upper_bound) {
//			UpperBounds(&params, alignment, tree);
//	}

	if(verbose_mode >= VB_MED){
		if(tree->isSuperTree() && params.partition_type){
			((PhyloSuperTreePlen*) tree)->printNNIcasesNUM();
		}
	}
    // 2015-09-22: bug fix, move this line to before deleting tree
    alignment = tree->aln;
	delete tree;
	// BUG FIX: alignment can be changed, should delete tree->aln instead
    // 2015-09-22: THIS IS STUPID: after deleting tree, one cannot access tree->aln anymore
//	alignment = tree->aln;
	delete alignment;

    checkpoint->putBool("finished", true);
    checkpoint->dump(true);
}

void assignBranchSupportNew(Params &params) {
	if (!params.user_file)
		outError("No trees file provided");
	if (!params.second_tree)
		outError("No target tree file provided");
	cout << "Reading tree " << params.second_tree << " ..." << endl;
	MTree tree(params.second_tree, params.is_rooted);
	cout << tree.leafNum << " taxa and " << tree.branchNum << " branches" << endl;
	tree.assignBranchSupport(params.user_file);
	string str = params.second_tree;
	str += ".suptree";
	tree.printTree(str.c_str());
	cout << "Tree with assigned branch supports written to " << str << endl;
	if (verbose_mode >= VB_DEBUG)
		tree.drawTree(cout);
}



/**
 * assign split occurence frequencies from a set of input trees onto a target tree
 * NOTE: input trees must have the same taxon set
 * @param input_trees file containing NEWICK tree strings
 * @param burnin number of beginning trees to discard
 * @param max_count max number of trees to read in
 * @param target_tree the target tree
 * @param rooted TRUE if trees are rooted, false for unrooted trees
 * @param output_file file name to write output tree with assigned support values
 * @param out_prefix prefix of output file
 * @param mytree (OUT) resulting tree with support values assigned from target_tree
 * @param tree_weight_file file containing INTEGER weights of input trees
 * @param params program parameters
 */
void assignBootstrapSupport(const char *input_trees, int burnin, int max_count,
		const char *target_tree, bool rooted, const char *output_tree,
		const char *out_prefix, MExtTree &mytree, const char* tree_weight_file,
		Params *params) {
	//bool rooted = false;
	// read the tree file
	cout << "Reading tree " << target_tree << " ..." << endl;
	mytree.init(target_tree, rooted);
	// reindex the taxa in the tree to aphabetical names
	NodeVector taxa;
	mytree.getTaxa(taxa);
	sort(taxa.begin(), taxa.end(), nodenamecmp);
	int i = 0;
	for (NodeVector::iterator it = taxa.begin(); it != taxa.end(); it++) {
		(*it)->id = i++;
	}

	/*
	 string filename = params.boot_trees;
	 filename += ".nolen";
	 boot_trees.printTrees(filename.c_str(), false);
	 return;
	 */
	SplitGraph sg;
	SplitIntMap hash_ss;
	// make the taxa name
	vector<string> taxname;
	taxname.resize(mytree.leafNum);
	mytree.getTaxaName(taxname);

	// read the bootstrap tree file
	double scale = 100.0;
	if (params->scaling_factor > 0)
		scale = params->scaling_factor;

	MTreeSet boot_trees;
	if (params && detectInputFile((char*) input_trees) == IN_NEXUS) {
		sg.init(*params);
		for (SplitGraph::iterator it = sg.begin(); it != sg.end(); it++)
			hash_ss.insertSplit((*it), (*it)->getWeight());
		StrVector sgtaxname;
		sg.getTaxaName(sgtaxname);
		i = 0;
		for (StrVector::iterator sit = sgtaxname.begin();
				sit != sgtaxname.end(); sit++, i++) {
			Node *leaf = mytree.findLeafName(*sit);
			if (!leaf)
				outError("Tree does not contain taxon ", *sit);
			leaf->id = i;
		}
		scale /= sg.maxWeight();
	} else {
		boot_trees.init(input_trees, rooted, burnin, max_count,
				tree_weight_file);
		boot_trees.convertSplits(taxname, sg, hash_ss, SW_COUNT, -1, params->support_tag);
		scale /= boot_trees.sumTreeWeights();
	}
	//sg.report(cout);
	cout << "Rescaling split weights by " << scale << endl;
	if (params->scaling_factor < 0)
		sg.scaleWeight(scale, true);
	else {
		sg.scaleWeight(scale, false, params->numeric_precision);
	}

	cout << sg.size() << " splits found" << endl;
	// compute the percentage of appearance
	//	printSplitSet(sg, hash_ss);
	//sg.report(cout);
	cout << "Creating bootstrap support values..." << endl;
	mytree.createBootstrapSupport(taxname, boot_trees, sg, hash_ss, params->support_tag);
	//mytree.scaleLength(100.0/boot_trees.size(), true);
	string out_file;
	if (output_tree)
		out_file = output_tree;
	else {
		if (out_prefix)
			out_file = out_prefix;
		else
			out_file = target_tree;
		out_file += ".suptree";
	}

	mytree.printTree(out_file.c_str());
	cout << "Tree with assigned bootstrap support written to " << out_file
			<< endl;
	/*
	if (out_prefix)
		out_file = out_prefix;
	else
		out_file = target_tree;
	out_file += ".supval";
	mytree.writeInternalNodeNames(out_file);

	cout << "Support values written to " << out_file << endl;
	*/
}

void computeConsensusTree(const char *input_trees, int burnin, int max_count,
		double cutoff, double weight_threshold, const char *output_tree,
		const char *out_prefix, const char *tree_weight_file, Params *params) {
	bool rooted = false;

	// read the bootstrap tree file
	/*
	 MTreeSet boot_trees(input_trees, rooted, burnin, tree_weight_file);
	 string first_taxname = boot_trees.front()->root->name;
	 //if (params.root) first_taxname = params.root;

	 SplitGraph sg;

	 boot_trees.convertSplits(sg, cutoff, SW_COUNT, weight_threshold);*/

	//sg.report(cout);
	SplitGraph sg;
	SplitIntMap hash_ss;
	// make the taxa name
	//vector<string> taxname;
	//taxname.resize(mytree.leafNum);
	//mytree.getTaxaName(taxname);

	// read the bootstrap tree file
	double scale = 100.0;
	if (params->scaling_factor > 0)
		scale = params->scaling_factor;

	MTreeSet boot_trees;
	if (params && detectInputFile((char*) input_trees) == IN_NEXUS) {
		char *user_file = params->user_file;
		params->user_file = (char*) input_trees;
		params->split_weight_summary = SW_COUNT; // count number of splits
		sg.init(*params);
		params->user_file = user_file;
		for (SplitGraph::iterator it = sg.begin(); it != sg.end(); it++)
			hash_ss.insertSplit((*it), (*it)->getWeight());
		/*		StrVector sgtaxname;
		 sg.getTaxaName(sgtaxname);
		 i = 0;
		 for (StrVector::iterator sit = sgtaxname.begin(); sit != sgtaxname.end(); sit++, i++) {
		 Node *leaf = mytree.findLeafName(*sit);
		 if (!leaf) outError("Tree does not contain taxon ", *sit);
		 leaf->id = i;
		 }*/
		scale /= sg.maxWeight();
	} else {
		boot_trees.init(input_trees, rooted, burnin, max_count,
				tree_weight_file);
		boot_trees.convertSplits(sg, cutoff, SW_COUNT, weight_threshold);
		scale /= boot_trees.sumTreeWeights();
		cout << sg.size() << " splits found" << endl;
	}
	//sg.report(cout);
	if (verbose_mode >= VB_MED)
		cout << "Rescaling split weights by " << scale << endl;
	if (params->scaling_factor < 0)
		sg.scaleWeight(scale, true);
	else {
		sg.scaleWeight(scale, false, params->numeric_precision);
	}



	//cout << "Creating greedy consensus tree..." << endl;
	MTree mytree;
	SplitGraph maxsg;
	sg.findMaxCompatibleSplits(maxsg);

	if (verbose_mode >= VB_MAX)
		maxsg.saveFileStarDot(cout);
	//cout << "convert compatible split system into tree..." << endl;
	mytree.convertToTree(maxsg);
	//cout << "done" << endl;
	string taxname;
	if (params->root)
		taxname = params->root;
	else
		taxname = sg.getTaxa()->GetTaxonLabel(0);
	Node *node = mytree.findLeafName(taxname);
	if (node)
		mytree.root = node;
	// mytree.scaleLength(100.0 / boot_trees.sumTreeWeights(), true);

	// mytree.getTaxaID(maxsg.getSplitsBlock()->getCycle());
	//maxsg.saveFile(cout);

	string out_file;

	if (output_tree)
		out_file = output_tree;
	else {
		if (out_prefix)
			out_file = out_prefix;
		else
			out_file = input_trees;
		out_file += ".contree";
	}

//	if (removed_seqs.size() > 0)
//		mytree.insertTaxa(removed_seqs, twin_seqs);

	mytree.printTree(out_file.c_str(), WT_BR_CLADE);
	cout << "Consensus tree written to " << out_file << endl;

	if (output_tree)
		out_file = output_tree;
	else {
		if (out_prefix)
			out_file = out_prefix;
		else
			out_file = input_trees;
		out_file += ".splits";
	}

    //sg.scaleWeight(0.01, false, 4);
	if (params->print_splits_file) {
		sg.saveFile(out_file.c_str(), IN_OTHER, true);
		cout << "Non-trivial split supports printed to star-dot file " << out_file << endl;
	}

}

void computeConsensusNetwork(const char *input_trees, int burnin, int max_count,
		double cutoff, int weight_summary, double weight_threshold, const char *output_tree,
		const char *out_prefix, const char* tree_weight_file) {
	bool rooted = false;

	// read the bootstrap tree file
	MTreeSet boot_trees(input_trees, rooted, burnin, max_count,
			tree_weight_file);

	SplitGraph sg;
	//SplitIntMap hash_ss;

	boot_trees.convertSplits(sg, cutoff, weight_summary, weight_threshold);

	string out_file;

	if (output_tree)
		out_file = output_tree;
	else {
		if (out_prefix)
			out_file = out_prefix;
		else
			out_file = input_trees;
		out_file += ".nex";
	}

	sg.saveFile(out_file.c_str(), IN_NEXUS);
	cout << "Consensus network printed to " << out_file << endl;

	if (output_tree)
		out_file = output_tree;
	else {
		if (out_prefix)
			out_file = out_prefix;
		else
			out_file = input_trees;
		out_file += ".splits";
	}
	if (verbose_mode >= VB_MED) {
		sg.saveFile(out_file.c_str(), IN_OTHER, true);
		cout << "Non-trivial split supports printed to star-dot file " << out_file << endl;
	}

}
<|MERGE_RESOLUTION|>--- conflicted
+++ resolved
@@ -1936,7 +1936,6 @@
     if (params.constraint_tree_file)
         params.compute_ml_dist = false;
 
-<<<<<<< HEAD
 	//Generate BIONJ tree
 	if (MPIHelper::getInstance().isMaster() && !iqtree.getCheckpoint()->getBool("finishedCandidateSet")) {
         if (!finishedInitTree && ((!params.dist_file && params.compute_ml_dist) || params.leastSquareBranch)) {
@@ -1958,33 +1957,6 @@
                 }
                 cout << "Log-likelihood of BIONJ tree: " << iqtree.getCurScore() << endl;
                 iqtree.candidateTrees.update(initTree, iqtree.getCurScore());
-=======
-//    if ( params.user_file && params.min_iterations == 0) {
-//        params.compute_ml_dist = false;
-//    }
-
-    if (!finishedInitTree && ((!params.dist_file && params.compute_ml_dist) || params.leastSquareBranch)) {
-        computeMLDist(params, iqtree, dist_file, getCPUTime());
-        if (!params.user_file && params.start_tree != STT_RANDOM_TREE) {
-            // NEW 2015-08-10: always compute BIONJ tree into the candidate set
-            iqtree.resetCurScore();
-            double start_bionj = getRealTime();
-            bool orig_rooted = iqtree.rooted;
-            iqtree.rooted = false;
-            iqtree.computeBioNJ(params, iqtree.aln, dist_file);
-            cout << getRealTime() - start_bionj << " seconds" << endl;
-            if (iqtree.isSuperTree())
-                iqtree.wrapperFixNegativeBranch(true);
-            else
-                iqtree.wrapperFixNegativeBranch(false);
-            if (orig_rooted)
-                iqtree.convertToRooted();
-            iqtree.initializeAllPartialLh();
-            if (params.start_tree == STT_BIONJ) {
-                initTree = iqtree.optimizeModelParameters(params.min_iterations==0, initEpsilon);
-            } else {
-                initTree = iqtree.optimizeBranches();
->>>>>>> b8ae6bcf
             }
         }
     }
