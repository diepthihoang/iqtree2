--- conflicted
+++ resolved
@@ -659,17 +659,8 @@
 
 void reportPhyloAnalysis(Params &params, string &original_model,
 		IQTree &tree, vector<ModelInfo> &model_info) {
-<<<<<<< HEAD
     if (!MPIHelper::getInstance().isMaster())
         return;
-=======
-        
-    if (params.suppress_output_flags & OUT_IQTREE) {
-        printOutfilesInfo(params, original_model, tree);
-        return;
-    }
-        
->>>>>>> e8b52ff1
 	if (params.count_trees) {
 		// addon: print #distinct trees
 		cout << endl << "NOTE: " << pllTreeCounter.size() << " distinct trees evaluated during whole tree search" << endl;
@@ -1146,7 +1137,6 @@
 	} catch (ios::failure) {
 		outError(ERR_WRITE_OUTPUT, outfile);
 	}
-<<<<<<< HEAD
 
 	cout << endl << "Analysis results written to: " << endl
 			<< "  IQ-TREE report:                " << params.out_prefix << ".iqtree"
@@ -1238,10 +1228,6 @@
 	 cout <<"  WH-TEST report:           " << params.out_prefix << ".whtest" << endl;*/
 	cout << endl;
 
-=======
-    
-    printOutfilesInfo(params, original_model, tree);
->>>>>>> e8b52ff1
 }
 
 void checkZeroDist(Alignment *aln, double *dist) {
