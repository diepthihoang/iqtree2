/***************************************************************************
 *   Copyright (C) 2009 by BUI Quang Minh   *
 *   minh.bui@univie.ac.at   *
 *                                                                         *
 *   This program is free software; you can redistribute it and/or modify  *
 *   it under the terms of the GNU General Public License as published by  *
 *   the Free Software Foundation; either version 2 of the License, or     *
 *   (at your option) any later version.                                   *
 *                                                                         *
 *   This program is distributed in the hope that it will be useful,       *
 *   but WITHOUT ANY WARRANTY; without even the implied warranty of        *
 *   MERCHANTABILITY or FITNESS FOR A PARTICULAR PURPOSE.  See the         *
 *   GNU General Public License for more details.                          *
 *                                                                         *
 *   You should have received a copy of the GNU General Public License     *
 *   along with this program; if not, write to the                         *
 *   Free Software Foundation, Inc.,                                       *
 *   59 Temple Place - Suite 330, Boston, MA  02111-1307, USA.             *
 ***************************************************************************/

#ifdef HAVE_CONFIG_H
#include <config.h>
#endif
#include <iqtree_config.h>
#include "phylotree.h"
#include "phylosupertree.h"
#include "phylosupertreeplen.h"
#include "phyloanalysis.h"
#include "alignment.h"
#include "superalignment.h"
#include "iqtree.h"
#include "model/modelgtr.h"
#include "model/modeldna.h"
#include "model/modelpomo.h"
#include "myreader.h"
#include "model/rateheterogeneity.h"
#include "model/rategamma.h"
#include "model/rateinvar.h"
#include "model/rategammainvar.h"
//#include "modeltest_wrapper.h"
#include "model/modelprotein.h"
#include "model/modelbin.h"
#include "model/modelcodon.h"
#include "stoprule.h"

#include "mtreeset.h"
#include "mexttree.h"
#include "model/ratemeyerhaeseler.h"
#include "whtest_wrapper.h"
#include "model/partitionmodel.h"
#include "model/modelmixture.h"
//#include "guidedbootstrap.h"
#include "model/modelset.h"
#include "timeutil.h"
#include "upperbounds.h"


void reportReferences(Params &params, ofstream &out, string &original_model) {
    if (params.pomo) {
        out << "For polymorphism-aware models please cite:" << endl << endl
            << "Dominik Schrempf, Bui Quang Minh, Nicola De Maio, Arndt von Haeseler, and Carolin Kosiol" << endl
            << "(2016) Reversible polymorphism-aware phylogenetic models and their application to" << endl
            << "tree inference. J. Theor. Biol., in press." << endl << endl;
    }

	out << "To cite IQ-TREE please use:" << endl << endl
		<< "Lam-Tung Nguyen, Heiko A. Schmidt, Arndt von Haeseler, and Bui Quang Minh (2015)" << endl
		<< "IQ-TREE: A fast and effective stochastic algorithm for estimating" << endl
		<< "maximum likelihood phylogenies. Mol. Biol. Evol., 32:268-274." << endl
        << "http://dx.doi.org/10.1093/molbev/msu300" << endl << endl;

	if (params.gbo_replicates)
	out << "Since you used ultrafast bootstrap (UFBoot) please also cite: " << endl << endl
		<< "Bui Quang Minh, Minh Anh Thi Nguyen, and Arndt von Haeseler (2013) Ultrafast" << endl
		<< "approximation for phylogenetic bootstrap. Mol. Biol. Evol., 30:1188-1195." << endl
        << "http://dx.doi.org/10.1093/molbev/mst024" << endl << endl;

    if (params.partition_file)
    out << "Since you used partition models please also cite:" << endl << endl
        << "Olga Chernomor, Arndt von Haeseler, and Bui Quang Minh (2016) Terrace aware data" << endl
        << "structure for phylogenomic inference from supermatrices. Syst. Biol., in press." << endl
        << "http://dx.doi.org/10.1093/sysbio/syw037" << endl << endl;

}

void reportAlignment(ofstream &out, Alignment &alignment, int nremoved_seqs) {
	out << "Input data: " << alignment.getNSeq()+nremoved_seqs << " sequences with "
<<<<<<< HEAD
			<< alignment.getNSite() << " ";
	switch (alignment.seq_type) {
	case SEQ_BINARY: out << "binary"; break;
	case SEQ_DNA: out << "nucleotide"; break;
	case SEQ_PROTEIN: out << "amino-acid"; break;
	case SEQ_CODON: out << "codon"; break;
	case SEQ_MORPH: out << "morphological"; break;
	case SEQ_POMO: out << "PoMo"; break;
	default: out << "unknown"; break;
	}
	out << " sites" << endl << "Number of constant sites: "
		<< round(alignment.frac_const_sites * alignment.getNSite())
		<< " (= " << alignment.frac_const_sites * 100 << "% of all sites)"
		<< endl << "Number of site patterns: " << alignment.size() << endl
		<< endl;
=======
			<< alignment.getNSite() << " "
			<< ((alignment.seq_type == SEQ_BINARY) ?
					"binary" :
					((alignment.seq_type == SEQ_DNA) ? "nucleotide" :
					(alignment.seq_type == SEQ_PROTEIN) ? "amino-acid" :
					(alignment.seq_type == SEQ_CODON) ? "codon": "morphological"))
			<< " sites" 
            << endl << "Number of constant sites: "
			<< round(alignment.frac_const_sites * alignment.getNSite())
			<< " (= " << alignment.frac_const_sites * 100 << "% of all sites)"
            << endl << "Number of invariant (constant or ambiguous constant) sites: "
			<< round(alignment.frac_invariant_sites * alignment.getNSite())
			<< " (= " << alignment.frac_invariant_sites * 100 << "% of all sites)"
			<< endl << "Number of distinct site patterns: " << alignment.size() << endl
			<< endl;
>>>>>>> 50c1e299
}

void pruneModelInfo(vector<ModelInfo> &model_info, PhyloSuperTree *tree) {
	vector<ModelInfo> res_info;
	for (vector<PartitionInfo>::iterator it = tree->part_info.begin(); it != tree->part_info.end(); it++) {
		for (vector<ModelInfo>::iterator mit = model_info.begin(); mit != model_info.end(); mit++)
			if (mit->set_name == it->name)
				res_info.push_back(*mit);
	}
	model_info = res_info;

}

void reportModelSelection(ofstream &out, Params &params, vector<ModelInfo> &model_info, bool is_partitioned) {
	out << "Best-fit model according to "
		<< ((params.model_test_criterion == MTC_BIC) ? "BIC" :
			((params.model_test_criterion == MTC_AIC) ? "AIC" : "AICc")) << ": ";
	vector<ModelInfo>::iterator it;
	if (is_partitioned) {
		string set_name = "";
		for (it = model_info.begin(); it != model_info.end(); it++) {
			if (it->set_name != set_name) {
				if (set_name != "")
					out << ",";
				out << it->name << ":" << it->set_name;
				set_name = it->set_name;
			}
		}
	} else {
		out << model_info[0].name;
	}

	if (is_partitioned) {
		out << endl << endl << "List of best-fit models per partition:" << endl << endl;
	} else {
		out << endl << endl << "List of models sorted by "
			<< ((params.model_test_criterion == MTC_BIC) ? "BIC" :
				((params.model_test_criterion == MTC_AIC) ? "AIC" : "AICc"))
			<< " scores: " << endl << endl;
	}
	if (is_partitioned)
		out << "  ID  ";
	out << "Model             LogL          AIC      w-AIC      AICc     w-AICc       BIC      w-BIC" << endl;
	/*
	if (is_partitioned)
		out << "----------";

	out << "----------------------------------------------------------------------------------------" << endl;
	*/
	int setid = 1;
	for (it = model_info.begin(); it != model_info.end(); it++) {
		if (it->AIC_score == DBL_MAX) continue;
		if (it != model_info.begin() && it->set_name != (it-1)->set_name)
			setid++;
		if (is_partitioned && it != model_info.begin() && it->set_name == (it-1)->set_name)
			continue;
		if (is_partitioned) {
			out.width(4);
			out << right << setid << "  ";
		}
		out.width(15);
		out << left << it->name << " ";
		out.width(11);
		out << right << it->logl << " ";
		out.width(11);
		out	<< it->AIC_score << ((it->AIC_conf) ? " + " : " - ") << it->AIC_weight << " ";
		out.width(11);
		out << it->AICc_score << ((it->AICc_conf) ? " + " : " - ") << it->AICc_weight << " ";
		out.width(11);
		out << it->BIC_score  << ((it->BIC_conf) ? " + " : " - ") << it->BIC_weight;
		out << endl;
	}
	out << endl;
	out <<  "AIC, w-AIC   : Akaike information criterion scores and weights." << endl
		 << "AICc, w-AICc : Corrected AIC scores and weights." << endl
		 << "BIC, w-BIC   : Bayesian information criterion scores and weights." << endl << endl

		 << "Plus signs denote the 95% confidence sets." << endl
		 << "Minus signs denote significant exclusion." <<endl;
	out << endl;
}

void reportModel(ofstream &out, Alignment *aln, ModelSubst *m) {
	int i, j, k;
	assert(aln->num_states == m->num_states);
    double *rate_mat = new double[m->num_states * m->num_states];
    if (!m->isSiteSpecificModel())
        m->getRateMatrix(rate_mat);
    else
        ((ModelSet*)m)->front()->getRateMatrix(rate_mat);

	if (m->num_states <= 4) {
		out << "Rate parameter R:" << endl << endl;

		if (m->num_states > 4)
			out << fixed;
		if (m->isReversible()) {
			for (i = 0, k = 0; i < m->num_states - 1; i++)
				for (j = i + 1; j < m->num_states; j++, k++) {
					out << "  " << aln->convertStateBackStr(i) << "-" << aln->convertStateBackStr(j) << ": "
							<< rate_mat[k];
					if (m->num_states <= 4)
						out << endl;
					else if (k % 5 == 4)
						out << endl;
				}

		} else { // non-reversible model
			for (i = 0, k = 0; i < m->num_states; i++)
				for (j = 0; j < m->num_states; j++)
					if (i != j) {
						out << "  " << aln->convertStateBackStr(i) << "-" << aln->convertStateBackStr(j)
								<< ": " << rate_mat[k];
						if (m->num_states <= 4)
							out << endl;
						else if (k % 5 == 4)
							out << endl;
						k++;
					}

		}

		//if (tree.aln->num_states > 4)
		out << endl;
		out.unsetf(ios_base::fixed);
	} else if (aln->seq_type == SEQ_PROTEIN && m->getNDim() > 20) {
        assert(m->num_states == 20);
        out << "WARNING: This model has " << m->getNDim() + m->getNDimFreq() << " parameters that may be overfitting. Please use with caution!" << endl << endl;
        double full_mat[400];
        for (i = 0, k = 0; i < m->num_states - 1; i++)
            for (j = i + 1; j < m->num_states; j++, k++) {
                full_mat[i*m->num_states+j] = rate_mat[k];
            }
        out << "Substitution parameters (lower-diagonal) and state frequencies in PAML format (can be used as input for IQ-TREE): " << endl << endl;
        for (i = 1; i < m->num_states; i++) {
            for (j = 0; j < i; j++)
                out << "\t" << full_mat[j*m->num_states+i];
            out << endl;
        }
        double state_freq[20];
        m->getStateFrequency(state_freq);
        for (i = 0; i < m->num_states; i++)
            out << "\t" << state_freq[i];
        out << endl << endl;
    }
    
    delete[] rate_mat;

    if (aln->seq_type == SEQ_POMO) {
        m->report(out);
        return;
    }

	out << "State frequencies: ";
	if (m->isSiteSpecificModel())
		out << "(site specific frequencies)" << endl << endl;
	else {
		if (!m->isReversible())
			out << "(inferred from Q matrix)" << endl;
		else
			switch (m->getFreqType()) {
			case FREQ_EMPIRICAL:
				out << "(empirical counts from alignment)" << endl;
				break;
			case FREQ_ESTIMATE:
				out << "(estimated with maximum likelihood)" << endl;
				break;
			case FREQ_USER_DEFINED:
				out << ((aln->seq_type == SEQ_PROTEIN) ? "(model)" : "(user-defined)") << endl;
				break;
			case FREQ_EQUAL:
				out << "(equal frequencies)" << endl;
				break;
			default:
				break;
			}
		out << endl;

		if (m->getFreqType() != FREQ_USER_DEFINED && m->getFreqType() != FREQ_EQUAL) {
			double *state_freqs = new double[m->num_states];
			m->getStateFrequency(state_freqs);
            int ncols=(aln->seq_type == SEQ_CODON) ? 4 : 1;
			for (i = 0; i < m->num_states; i++) {
				out << "  pi(" << aln->convertStateBackStr(i) << ") = " << state_freqs[i];
                if (i % ncols == ncols-1)
                    out << endl;
            }
			delete[] state_freqs;
			out << endl;
		}
		if (m->num_states <= 4) {
			// report Q matrix
			double *q_mat = new double[m->num_states * m->num_states];
			m->getQMatrix(q_mat);

			out << "Rate matrix Q:" << endl << endl;
			for (i = 0, k = 0; i < m->num_states; i++) {
				out << "  " << aln->convertStateBackStr(i);
				for (j = 0; j < m->num_states; j++, k++) {
					out << "  ";
					out.width(8);
					out << q_mat[k];
				}
				out << endl;
			}
			out << endl;
			delete[] q_mat;
		}
	}
}

void reportModel(ofstream &out, PhyloTree &tree) {
//	int i, j, k;
	int i;

	if (tree.getModel()->isMixture() && !tree.getModel()->isPolymorphismAware()) {
		out << "Mixture model of substitution: " << tree.getModelName() << endl;
//		out << "Full name: " << tree.getModelName() << endl;
		ModelSubst *mmodel = tree.getModel();
		out << endl << "  No  Component      Rate    Weight   Parameters" << endl;
		i = 0;
        int nmix = mmodel->getNMixtures();
		for (i = 0; i < nmix; i++) {
            ModelGTR *m = (ModelGTR*)mmodel->getMixtureClass(i);
			out.width(4);
			out << right << i+1 << "  ";
			out.width(12);
			out << left << (m)->name << "  ";
			out.width(7);
			out << (m)->total_num_subst << "  ";
			out.width(7);
			out << mmodel->getMixtureWeight(i) << "  " << (m)->getNameParams() << endl;

            if (tree.aln->seq_type == SEQ_POMO) {
                out << endl << "Model for mixture component "  << i+1 << ": " << (m)->name << endl;
                reportModel(out, tree.aln, m);
            }
		}
		out << endl;
	} else {
		out << "Model of substitution: " << tree.getModelName() << endl << endl;
		reportModel(out, tree.aln, tree.getModel());
	}
}

void reportRate(ostream &out, PhyloTree &tree) {
	int i;
	RateHeterogeneity *rate_model = tree.getRate();
	out << "Model of rate heterogeneity: " << rate_model->full_name << endl;
	rate_model->writeInfo(out);

	if (rate_model->getNDiscreteRate() > 1 || rate_model->getPInvar() > 0.0) {
		out << endl << " Category  Relative_rate  Proportion" << endl;
		if (rate_model->getPInvar() > 0.0)
			out << "  0         0              " << rate_model->getPInvar()
					<< endl;
		int cats = rate_model->getNDiscreteRate();
		DoubleVector prop;
		if (rate_model->getGammaShape() > 0 || rate_model->getPtnCat(0) < 0) {
//			prop.resize(cats, (1.0 - rate_model->getPInvar()) / rate_model->getNRate());
			prop.resize(cats);
		for (i = 0; i < cats; i++)
			prop[i] = rate_model->getProp(i);
		} else {
			prop.resize(cats, 0.0);
			for (i = 0; i < tree.aln->getNPattern(); i++)
				prop[rate_model->getPtnCat(i)] += tree.aln->at(i).frequency;
			for (i = 0; i < cats; i++)
				prop[i] /= tree.aln->getNSite();
		}
		for (i = 0; i < cats; i++) {
			out << "  " << i + 1 << "         ";
			out.width(14);
			out << left << rate_model->getRate(i) << " " << prop[i];
			out << endl;
		}
		if (rate_model->isGammaRate()) {
			out << "Relative rates are computed as " << ((rate_model->isGammaRate() == GAMMA_CUT_MEDIAN) ? "MEDIAN" : "MEAN") <<
				" of the portion of the Gamma distribution falling in the category." << endl;
		}
	}
	/*
	 if (rate_model->getNDiscreteRate() > 1 || rate_model->isSiteSpecificRate())
	 out << endl << "See file " << rate_file << " for site-specific rates and categories" << endl;*/
	out << endl;
}

void reportTree(ofstream &out, Params &params, PhyloTree &tree, double tree_lh, double lh_variance, double main_tree) {
	double epsilon = 1.0 / tree.getAlnNSite();
	double totalLen = tree.treeLength();
	int df = tree.getModelFactory()->getNParameters();
	int ssize = tree.getAlnNSite();
	double AIC_score, AICc_score, BIC_score;
	computeInformationScores(tree_lh, df, ssize, AIC_score, AICc_score, BIC_score);

	out << "Log-likelihood of the tree: " << fixed << tree_lh;
    if (lh_variance > 0.0)
        out << " (s.e. " << sqrt(lh_variance) << ")";
    out << endl;
    out	<< "Unconstrained log-likelihood (without tree): " << tree.aln->computeUnconstrainedLogL() << endl;

    out << "Number of free parameters (#branches + #model parameters): " << df << endl;
//    if (ssize > df) {
//        if (ssize > 40*df)
//            out	<< "Akaike information criterion (AIC) score: " << AIC_score << endl;
//        else
//			out << "Corrected Akaike information criterion (AICc) score: " << AICc_score << endl;
//
//		out << "Bayesian information criterion (BIC) score: " << BIC_score << endl;
//    } else
    out	<< "Akaike information criterion (AIC) score: " << AIC_score << endl;
    out << "Corrected Akaike information criterion (AICc) score: " << AICc_score << endl;
    out << "Bayesian information criterion (BIC) score: " << BIC_score << endl;

    if (ssize <= df && main_tree) {

        out << endl
            << "**************************** WARNING ****************************" << endl
            << "Number of parameters (K, model parameters and branch lengths): " << df << endl
            << "Sample size (n, alignment length): " << ssize << endl << endl
            << "Given that K>=n, the parameter estimates might be inaccurate." << endl
            << "Thus, phylogenetic estimates should be interpreted with caution." << endl << endl

            << "Ideally, it is desirable that n >> K. When selecting optimal models," << endl
            << "1. use AIC or BIC if n > 40K;" << endl
            << "2. use AICc or BIC if 40K >= n > K;" << endl
            << "3. be extremely cautious if n <= K" << endl << endl

            << "To improve the situation (3), consider the following options:" << endl
            << "  1. Increase the sample size (n)" << endl
            << "  2. Decrease the number of parameters (K) to be estimated. If" << endl
            << "     possible:" << endl
            << "     a. Remove the least important sequences from the alignment" << endl
            << "     b. Specify some of the parameter values for the substitution"<< endl
            << "        model (e.g., the nucleotide or amino acid frequencies)" << endl
            << "     c. Specify some of the parameter values for the rates-across-" << endl
            << "        sites model (e.g., the shape parameter for the discrete" << endl
            << "        Gamma distribution, the proportion of invariable sites, or" << endl
            << "        the rates of change for different rate categories under" << endl
            << "        the FreeRate model)" << endl << endl
            << "Reference:" << endl
            << "Burnham KR, Anderson DR (2002). Model Selection and Multimodel" << endl
            << "Inference: A Practical Information-Theoretic Approach. Springer," << endl
            << "New York." << endl
            << "************************ END OF WARNING ***********************" << endl;
    }
    out << endl;

    if (tree.aln->seq_type == SEQ_POMO) {
        int N = tree.aln->virtual_pop_size;
        out << "NOTE: The branch lengths of PoMo measure mutations and frequency shifts." << endl;
        out << "To compare PoMo branch lengths to DNA substitution models use the tree length" << endl;
        out << "measured in substitutions per site." << endl << endl;
        out << "Total tree length (sum of branch lengths)" << endl;
        out << " - measured in number of mutations and frequency shifts per site: " << totalLen << endl;
        out << " - measured in number of substitutions per site (divided by N^2): " << totalLen / (N * N) << endl;
    }
    else out << "Total tree length (sum of branch lengths): " << totalLen << endl;

	double totalLenInternal = tree.treeLengthInternal(epsilon);
    double totalLenInternalP = totalLenInternal*100.0 / totalLen;
    if (tree.aln->seq_type == SEQ_POMO) {
        out << "Sum of internal branch lengths" << endl;
        out << "- measured in mutations and frequency shifts per site: " << totalLenInternal << " (" << totalLenInternalP << "% of tree length)" << endl;
        out << "- measured in substitutions per site: " << totalLenInternal << " (" << totalLenInternalP << "% of tree length)" << endl;
        out << endl;
    }
    else {
        out << "Sum of internal branch lengths: " << totalLenInternal << " (" << totalLenInternalP << "% of tree length)" << endl;
        //	out << "Sum of internal branch lengths divided by total tree length: "
        //			<< totalLenInternal / totalLen << endl;
        out << endl;
    }
	//out << "ZERO BRANCH EPSILON = " << epsilon << endl;
	int zero_internal_branches = tree.countZeroInternalBranches(NULL, NULL, epsilon);
	if (zero_internal_branches > 0) {
		//int zero_internal_branches = tree.countZeroInternalBranches(NULL, NULL, epsilon);
		/*
		out << "WARNING: " << zero_branches
				<< " branches of near-zero lengths (<" << epsilon << ") and should be treated with caution!"
				<< endl;
		*/
		out << "WARNING: " << zero_internal_branches
				<< " near-zero internal branches (<" << epsilon << ") should be treated with caution"
				<< endl;
		/*
		cout << endl << "WARNING: " << zero_branches
				<< " branches of near-zero lengths (<" << epsilon << ") and should be treated with caution!"
				<< endl;
		*/
		out << "         Such branches are denoted by '**' in the figure below"
				<< endl << endl;
	}
	int long_branches = tree.countLongBranches(NULL, NULL, params.max_branch_length-0.2);
	if (long_branches > 0) {
		//stringstream sstr;
		out << "WARNING: " << long_branches << " too long branches (>"
            << params.max_branch_length-0.2 << ") should be treated with caution!" << endl;
		//out << sstr.str();
		//cout << sstr.str();
	}

			//<< "Total tree length: " << tree.treeLength() << endl << endl
	tree.sortTaxa();
    out << "NOTE: Tree is UNROOTED although outgroup taxon '" << tree.root->name << "' is drawn at root" << endl;

    if (tree.isSuperTree() && params.partition_type == 0)
        out	<< "NOTE: Branch lengths are weighted average over all partitions" << endl
            << "      (weighted by the number of sites in the partitions)" << endl;

    bool is_codon = tree.aln->seq_type == SEQ_CODON;
    if (tree.isSuperTree()) {
        PhyloSuperTree *stree = (PhyloSuperTree*) &tree;
        is_codon = true;
        for (PhyloSuperTree::iterator sit = stree->begin(); sit != stree->end(); sit++)
            if ((*sit)->aln->seq_type != SEQ_CODON) {
                is_codon = false;
                break;
            }
    }
    if (is_codon)
		out << endl << "NOTE: Branch lengths are interpreted as number of nucleotide substitutions per codon site!"
				<< endl << "      Rescale them by 1/3 if you want to have #nt substitutions per nt site" << endl;
    if (main_tree) 
    if (params.aLRT_replicates > 0 || params.gbo_replicates || (params.num_bootstrap_samples && params.compute_ml_tree)) {
        out << "Numbers in parentheses are ";
        if (params.aLRT_replicates > 0) {
            out << "SH-aLRT support (%)";
            if (params.localbp_replicates)
                out << " / local bootstrap support (%)";
        }
        if (params.aLRT_test)
            out << " / parametric aLRT support";
        if (params.aBayes_test)
            out << " / aBayes support";
        if (params.num_bootstrap_samples && params.compute_ml_tree) {
            if (params.aLRT_replicates > 0 || params.aLRT_test || params.aBayes_test)
                out << " /";
            out << " standard bootstrap support (%)";
        }
        if (params.gbo_replicates) {
            if (params.aLRT_replicates > 0 || params.aLRT_test || params.aBayes_test)
                out << " /";
            out << " ultrafast bootstrap support (%)";
        }
        out << endl;
    }
    out << endl;

	//tree.setExtendedFigChar();
	tree.drawTree(out, WT_BR_SCALE, epsilon);

    if (tree.aln->seq_type == SEQ_POMO)
        out << "Tree in newick format (measured in mutations and frequency shifts):" << endl;
    else out << "Tree in newick format:" << endl;

	tree.printTree(out, WT_BR_LEN | WT_BR_LEN_FIXED_WIDTH | WT_SORT_TAXA);

	out << endl << endl;
}

void reportCredits(ofstream &out) {
	out << "CREDITS" << endl << "-------" << endl << endl
			<< "Some parts of the code were taken from the following packages/libraries:"
			<< endl << endl
			<< "Schmidt HA, Strimmer K, Vingron M, and von Haeseler A (2002)" << endl
			<< "TREE-PUZZLE: maximum likelihood phylogenetic analysis using quartets" << endl
			<< "and parallel computing. Bioinformatics, 18(3):502-504." << endl << endl

			//<< "The source code to construct the BIONJ tree were taken from BIONJ software:"
			//<< endl << endl
			<< "Gascuel O (1997) BIONJ: an improved version of the NJ algorithm" << endl
			<< "based on a simple model of sequence data. Mol. Bio. Evol., 14:685-695." << endl << endl

			//<< "The Nexus file parser was taken from the Nexus Class Library:"
			//<< endl << endl
			<< "Paul O. Lewis (2003) NCL: a C++ class library for interpreting data files in" << endl
			<< "NEXUS format. Bioinformatics, 19(17):2330-2331." << endl << endl

			<< "Mascagni M and Srinivasan A (2000) Algorithm 806: SPRNG: A Scalable Library" << endl
			<< "for Pseudorandom Number Generation. ACM Transactions on Mathematical Software," << endl
			<< "26: 436-461." << endl << endl

			<< "Guennebaud G, Jacob B, et al. (2010) Eigen v3. http://eigen.tuxfamily.org" << endl << endl;
			/*
			<< "The Modeltest 3.7 source codes were taken from:" << endl << endl
			<< "David Posada and Keith A. Crandall (1998) MODELTEST: testing the model of"
			<< endl << "DNA substitution. Bioinformatics, 14(9):817-8." << endl
			*/
}

/***********************************************************
 * CREATE REPORT FILE
 ***********************************************************/
extern StringIntMap pllTreeCounter;

void exhaustiveSearchGAMMAInvar(Params &params, IQTree &iqtree);

void searchGAMMAInvarByRestarting(IQTree &iqtree);

void computeLoglFromUserInputGAMMAInvar(Params &params, IQTree &iqtree);

void printOutfilesInfo(Params &params, string &original_model, IQTree &tree) {

	cout << endl << "Analysis results written to: " << endl;
    if (!(params.suppress_output_flags & OUT_IQTREE))
		cout<< "  IQ-TREE report:                " << params.out_prefix << ".iqtree"
			<< endl;
	if (params.compute_ml_tree) {
        if (!(params.suppress_output_flags & OUT_TREEFILE)) {
            if (original_model.find("ONLY") == string::npos)
                cout << "  Maximum-likelihood tree:       " << params.out_prefix << ".treefile" << endl;
            else
                cout << "  Tree used for model selection: " << params.out_prefix << ".treefile" << endl;
        }
		if (params.snni && params.write_local_optimal_trees) {
			cout << "  Locally optimal trees (" << tree.candidateTrees.getNumLocalOptTrees() << "):    " << params.out_prefix << ".suboptimal_trees" << endl;
		}
	}
	if (!params.user_file && params.start_tree == STT_BIONJ) {
		cout << "  BIONJ tree:                    " << params.out_prefix << ".bionj"
				<< endl;
	}
	if (!params.dist_file) {
		//cout << "  Juke-Cantor distances:    " << params.out_prefix << ".jcdist" << endl;
		if (params.compute_ml_dist)
		cout << "  Likelihood distances:          " << params.out_prefix
					<< ".mldist" << endl;
		if (params.print_conaln)
		cout << "  Concatenated alignment:        " << params.out_prefix
					<< ".conaln" << endl;
	}
	if (original_model.find("TEST") != string::npos && tree.isSuperTree()) {
		cout << "  Best partitioning scheme:      " << params.out_prefix << ".best_scheme.nex" << endl;
		bool raxml_format_printed = true;

		for (vector<PartitionInfo>::iterator it = ((PhyloSuperTree*)&tree)->part_info.begin();
				it != ((PhyloSuperTree*)&tree)->part_info.end(); it++)
			if (!it->aln_file.empty()) {
				raxml_format_printed = false;
				break;
			}
		if (raxml_format_printed)
			 cout << "           in RAxML format:      " << params.out_prefix << ".best_scheme" << endl;
	}
	if (tree.getRate()->getGammaShape() > 0 && params.print_site_rate)
		cout << "  Gamma-distributed rates:       " << params.out_prefix << ".rate"
				<< endl;

	if ((tree.getRate()->isSiteSpecificRate() || tree.getRate()->getPtnCat(0) >= 0) && params.print_site_rate)
		cout << "  Site-rates by MH model:        " << params.out_prefix << ".rate"
				<< endl;

	if (params.print_site_lh)
		cout << "  Site log-likelihoods:          " << params.out_prefix << ".sitelh"
				<< endl;

	if (params.print_partition_lh)
		cout << "  Partition log-likelihoods:     " << params.out_prefix << ".partlh"
				<< endl;

	if (params.print_site_prob)
		cout << "  Site probability per rate/mix: " << params.out_prefix << ".siteprob"
				<< endl;

	if (params.write_intermediate_trees)
		cout << "  All intermediate trees:        " << params.out_prefix << ".treels"
				<< endl;

	if (params.gbo_replicates) {
		cout << endl << "Ultrafast bootstrap approximation results written to:" << endl
			 << "  Split support values:          " << params.out_prefix << ".splits.nex" << endl
			 << "  Consensus tree:                " << params.out_prefix << ".contree" << endl;
		if (params.print_ufboot_trees)
		cout << "  UFBoot trees:                  " << params.out_prefix << ".ufboot" << endl;

	}

	if (params.treeset_file) {
		cout << "  Evaluated user trees:          " << params.out_prefix << ".trees" << endl;

		if (params.print_tree_lh) {
		cout << "  Tree log-likelihoods:          " << params.out_prefix << ".treelh" << endl;
		}
	}
    	if (params.lmap_num_quartets >= 0) {
		cout << "  Likelihood mapping plot (SVG): " << params.out_prefix << ".lmap.svg" << endl;
		cout << "  Likelihood mapping plot (EPS): " << params.out_prefix << ".lmap.eps" << endl;
	}
    if (!(params.suppress_output_flags & OUT_LOG))
    	cout << "  Screen log file:               " << params.out_prefix << ".log" << endl;
	/*	if (original_model == "WHTEST")
	 cout <<"  WH-TEST report:           " << params.out_prefix << ".whtest" << endl;*/
	cout << endl;

}


void reportPhyloAnalysis(Params &params, string &original_model,
		IQTree &tree, vector<ModelInfo> &model_info) {
        
    if (params.suppress_output_flags & OUT_IQTREE) {
        printOutfilesInfo(params, original_model, tree);
        return;
    }
        
	if (params.count_trees) {
		// addon: print #distinct trees
		cout << endl << "NOTE: " << pllTreeCounter.size() << " distinct trees evaluated during whole tree search" << endl;

		IntVector counts;
		for (StringIntMap::iterator i = pllTreeCounter.begin(); i != pllTreeCounter.end(); i++) {
			if (i->second > counts.size())
				counts.resize(i->second+1, 0);
			counts[i->second]++;
		}
		for (IntVector::iterator i2 = counts.begin(); i2 != counts.end(); i2++) {
		    if (*i2 != 0) {
				cout << "#Trees occurring " << (i2-counts.begin()) << " times: " << *i2 << endl;
		    }
		}
	}
	string outfile = params.out_prefix;

	outfile += ".iqtree";
	try {
		ofstream out;
		out.exceptions(ios::failbit | ios::badbit);
		out.open(outfile.c_str());
		out << "IQ-TREE " << iqtree_VERSION_MAJOR << "." << iqtree_VERSION_MINOR
				<< "." << iqtree_VERSION_PATCH << " built " << __DATE__ << endl
				<< endl;
		if (params.partition_file)
			out << "Partition file name: " << params.partition_file << endl;
		if (params.aln_file)
			out << "Input file name: " << params.aln_file << endl;

		if (params.user_file)
			out << "User tree file name: " << params.user_file << endl;
		out << "Type of analysis: ";
        if (original_model.find("TEST") != string::npos && original_model.find("ONLY") != string::npos) {
            out << "model selection";
        } else {
            if (params.compute_ml_tree)
                out << "tree reconstruction";
            if (params.num_bootstrap_samples > 0) {
                if (params.compute_ml_tree)
                    out << " + ";
                out << "non-parametric bootstrap (" << params.num_bootstrap_samples
                        << " replicates)";
            }
            if (params.gbo_replicates > 0) {
                out << " + ultrafast bootstrap (" << params.gbo_replicates << " replicates)";
            }
        }
		out << endl;
		out << "Random seed number: " << params.ran_seed << endl << endl;
		out << "REFERENCES" << endl << "----------" << endl << endl;
		reportReferences(params, out, original_model);

		out << "SEQUENCE ALIGNMENT" << endl << "------------------" << endl
				<< endl;
		if (tree.isSuperTree()) {
			out << "Input data: " << tree.aln->getNSeq()+tree.removed_seqs.size() << " taxa with "
					<< tree.aln->getNSite() << " partitions and "
					<< tree.getAlnNSite() << " total sites ("
					<< ((SuperAlignment*)tree.aln)->computeMissingData()*100 << "% missing data)" << endl << endl;

			PhyloSuperTree *stree = (PhyloSuperTree*) &tree;
			int namelen = stree->getMaxPartNameLength();
			int part;
			out.width(max(namelen+6,10));
			out << left << "  ID  Name" << "  Type  #Seqs  #Sites  #Patterns  #Const_Sites" << endl;
			//out << string(namelen+54, '-') << endl;
			part = 0;
			for (PhyloSuperTree::iterator it = stree->begin(); it != stree->end(); it++, part++) {
				//out << "FOR PARTITION " << stree->part_info[part].name << ":" << endl << endl;
				//reportAlignment(out, *((*it)->aln));
				out.width(4);
				out << right << part+1 << "  ";
				out.width(max(namelen,4));
				out << left << stree->part_info[part].name << "  ";
				out.width(6);
				switch ((*it)->aln->seq_type) {
				case SEQ_BINARY: out << "BIN"; break;
				case SEQ_CODON: out << "CODON"; break;
				case SEQ_DNA: out << "DNA"; break;
				case SEQ_MORPH: out << "MORPH"; break;
				case SEQ_MULTISTATE: out << "TINA"; break;
				case SEQ_PROTEIN: out << "AA"; break;
				case SEQ_POMO: out << "COUNTSFORMAT"; break;
				case SEQ_UNKNOWN: out << "???"; break;
				}
				out.width(5);
				out << right << (*it)->aln->getNSeq() << "  ";
				out.width(6);
				out << (*it)->aln->getNSite() << "  ";
				out.width(6);
				out << (*it)->aln->getNPattern() << "      ";
				out << round((*it)->aln->frac_const_sites*100) << "%" << endl;
			}
			out << endl;
		} else
			reportAlignment(out, *(tree.aln), tree.removed_seqs.size());

		out.precision(4);
		out << fixed;

		if (!model_info.empty()) {
			out << "MODEL SELECTION" << endl << "---------------" << endl << endl;
			if (tree.isSuperTree())
				pruneModelInfo(model_info, (PhyloSuperTree*)&tree);
			reportModelSelection(out, params, model_info, tree.isSuperTree());
		}

		out << "SUBSTITUTION PROCESS" << endl << "--------------------" << endl
				<< endl;
		if (tree.isSuperTree()) {
			if(params.partition_type)
				out	<< "Proportional partition model with joint branch lengths and separate models between partitions" << endl << endl;
			else
				out	<< "Full partition model with separate branch lengths and models between partitions" << endl << endl;
			PhyloSuperTree *stree = (PhyloSuperTree*) &tree;
			PhyloSuperTree::iterator it;
			int part;
			if(params.partition_type)
				out << "  ID  Model           Speed  Parameters" << endl;
			else
				out << "  ID  Model         TreeLen  Parameters" << endl;
			//out << "-------------------------------------" << endl;
			for (it = stree->begin(), part = 0; it != stree->end(); it++, part++) {
				out.width(4);
				out << right << (part+1) << "  ";
				out.width(14);
				if(params.partition_type)
					out << left << (*it)->getModelName() << " " << stree->part_info[part].part_rate  << "  " << (*it)->getModelNameParams() << endl;
				else
					out << left << (*it)->getModelName() << " " << (*it)->treeLength() << "  " << (*it)->getModelNameParams() << endl;
			}
			out << endl;
			/*
			for (it = stree->begin(), part = 0; it != stree->end(); it++, part++) {
				reportModel(out, *(*it));
				reportRate(out, *(*it));
			}*/
		} else {
			reportModel(out, tree);
			reportRate(out, tree);
		}

    		if (params.lmap_num_quartets >= 0) {
			tree.reportLikelihoodMapping(out);
		}


		/*
		out << "RATE HETEROGENEITY" << endl << "------------------" << endl
				<< endl;
		if (tree.isSuperTree()) {
			PhyloSuperTree *stree = (PhyloSuperTree*) &tree;
			int part = 0;
			for (PhyloSuperTree::iterator it = stree->begin();
					it != stree->end(); it++, part++) {
				out << "FOR PARTITION " << stree->part_info[part].name << ":"
						<< endl << endl;
				reportRate(out, *(*it));
			}
		} else
			reportRate(out, tree);
		*/
		// Bootstrap analysis:
		//Display as outgroup: a

		if (original_model == "WHTEST") {
			out << "TEST OF MODEL HOMOGENEITY" << endl
					<< "-------------------------" << endl << endl;
			out << "Delta of input data:                 "
					<< params.whtest_delta << endl;
			out << ".95 quantile of Delta distribution:  "
					<< params.whtest_delta_quantile << endl;
			out << "Number of simulations performed:     "
					<< params.whtest_simulations << endl;
			out << "P-value:                             "
					<< params.whtest_p_value << endl;
			if (params.whtest_p_value < 0.05) {
				out
						<< "RESULT: Homogeneity assumption is rejected (p-value cutoff 0.05)"
						<< endl;
			} else {
				out
						<< "RESULT: Homogeneity assumption is NOT rejected (p-value cutoff 0.05)"
						<< endl;
			}
			out << endl << "*** For this result please cite:" << endl << endl;
			out
					<< "G. Weiss and A. von Haeseler (2003) Testing substitution models"
					<< endl
					<< "within a phylogenetic tree. Mol. Biol. Evol, 20(4):572-578"
					<< endl << endl;
		}
/*
		out << "TREE SEARCH" << endl << "-----------" << endl << endl
				<< "Stopping rule: "
				<< ((params.stop_condition == SC_STOP_PREDICT) ? "Yes" : "No")
				<< endl << "Number of iterations: "
				<< tree.stop_rule.getNumIterations() << endl
				<< "Probability of deleting sequences: " << params.p_delete
				<< endl << "Number of representative leaves: "
				<< params.k_representative << endl
				<< "NNI log-likelihood cutoff: " << tree.getNNICutoff() << endl
				<< endl;
*/
		if (params.compute_ml_tree) {
			if (original_model.find("ONLY") != string::npos) {
				out << "TREE USED FOR MODEL SELECTION" << endl
					<< "-----------------------------" << endl << endl;
            } else if (params.min_iterations == 0) {
                if (params.user_file)
                    out << "USER TREE" << endl
                        << "---------" << endl << endl;
                else
                    out << "STARTING TREE" << endl
                        << "-------------" << endl << endl;
            } else {
				out << "MAXIMUM LIKELIHOOD TREE" << endl
					<< "-----------------------" << endl << endl;
            }

			tree.setRootNode(params.root);

            if (params.gbo_replicates) {
                if (tree.boot_consense_logl > tree.candidateTrees.getBestScore() + 0.1) {
                    out << endl << "**NOTE**: Consensus tree has higher likelihood than ML tree found! Please use consensus tree below." << endl;
                }
            }

			reportTree(out, params, tree, tree.candidateTrees.getBestScore(), tree.logl_variance, true);

			if (tree.isSuperTree() && verbose_mode >= VB_MED) {
				PhyloSuperTree *stree = (PhyloSuperTree*) &tree;
//				stree->mapTrees();
//				int empty_branches = stree->countEmptyBranches();
//				if (empty_branches) {
//					stringstream ss;
//					ss << empty_branches << " branches in the overall tree with no phylogenetic information due to missing data!";
//					outWarning(ss.str());
//				}

				int part = 0;
				for (PhyloSuperTree::iterator it = stree->begin();
						it != stree->end(); it++, part++) {
					out << "FOR PARTITION " << stree->part_info[part].name
							<< ":" << endl << endl;
					string root_name;
					if (params.root)
						root_name = params.root;
					else
						root_name = (*it)->aln->getSeqName(0);
					(*it)->root = (*it)->findNodeName(root_name);
					assert((*it)->root);
//					reportTree(out, params, *(*it), (*it)->computeLikelihood(), (*it)->computeLogLVariance(), false);
					reportTree(out, params, *(*it), stree->part_info[part].cur_score, 0.0, false);
				}
			}

		}
		/*
		 if (params.write_intermediate_trees) {
		 out << endl << "CONSENSUS OF INTERMEDIATE TREES" << endl << "-----------------------" << endl << endl
		 << "Number of intermediate trees: " << tree.stop_rule.getNumIterations() << endl
		 << "Split threshold: " << params.split_threshold << endl
		 << "Burn-in: " << params.tree_burnin << endl << endl;
		 }*/

		if (params.consensus_type == CT_CONSENSUS_TREE) {
			out << "CONSENSUS TREE" << endl << "--------------" << endl << endl;
			out << "Consensus tree is constructed from "
					<< (params.num_bootstrap_samples ? params.num_bootstrap_samples : params.gbo_replicates)
					<< " bootstrap trees";
            if (params.gbo_replicates) {
                out << endl << "Log-likelihood of consensus tree: " << tree.boot_consense_logl;
            }
			string con_file = params.out_prefix;
			con_file += ".contree";

            IntVector rfdist;
            tree.computeRFDist(con_file.c_str(), rfdist);
            out << endl << "Robinson-Foulds distance between ML tree and consensus tree: " << rfdist[0] << endl;

            out << endl << "Branches with bootstrap support >"
					<< floor(params.split_threshold * 1000) / 10 << "% are kept";
			if (params.split_threshold == 0.0)
				out << " (extended consensus)";
			if (params.split_threshold == 0.5)
				out << " (majority-rule consensus)";
			if (params.split_threshold >= 0.99)
				out << " (strict consensus)";

			out << endl << "Branch lengths are optimized by maximum likelihood on original alignment" << endl;
			out << "Numbers in parentheses are bootstrap supports (%)" << endl << endl;

			bool rooted = false;
			MTree contree;
			contree.readTree(con_file.c_str(), rooted);
			contree.drawTree(out, WT_BR_SCALE);
			out << endl << "Consensus tree in newick format: " << endl << endl;
			contree.printTree(out);
			out << endl << endl;
//			tree.freeNode();
//			tree.root = NULL;
//			tree.readTree(con_file.c_str(), rooted);
//			if (removed_seqs.size() > 0) {
//				tree.reinsertIdenticalSeqs(tree.aln, removed_seqs, twin_seqs);
//			}
//			tree.setAlignment(tree.aln);

			// bug fix
//			if ((tree.sse == LK_EIGEN || tree.sse == LK_EIGEN_SSE) && !tree.isBifurcating()) {
//				cout << "NOTE: Changing to old kernel as consensus tree is multifurcating" << endl;
//				tree.changeLikelihoodKernel(LK_SSE);
//			}

//			tree.initializeAllPartialLh();
//			tree.fixNegativeBranch(false);
//			if (tree.isSuperTree())
//				((PhyloSuperTree*) &tree)->mapTrees();
//			tree.optimizeAllBranches();
//			tree.printTree(con_file.c_str(), WT_BR_LEN | WT_BR_LEN_FIXED_WIDTH | WT_SORT_TAXA);
//			tree.sortTaxa();
//			tree.drawTree(out, WT_BR_SCALE);
//			out << endl << "Consensus tree in newick format: " << endl << endl;
//			tree.printResultTree(out);
//			out << endl << endl;
		}


		/* evaluate user trees */
		vector<TreeInfo> info;
		IntVector distinct_trees;
		if (params.treeset_file) {
			evaluateTrees(params, &tree, info, distinct_trees);
			out.precision(4);
            out.setf(ios_base::fixed);

			out << endl << "USER TREES" << endl << "----------" << endl << endl;
			out << "See " << params.out_prefix << ".trees for trees with branch lengths." << endl << endl;
			if (params.topotest_replicates && info.size() > 1) {
                out << "Tree      logL    deltaL  bp-RELL    p-KH     p-SH    ";
				if (params.do_weighted_test)
					out << "p-WKH    p-WSH    ";
                out << "c-ELW";
                if (params.do_au_test)
                    out << "     p-AU";

                out << endl << "------------------------------------------------------------------";
                if (params.do_weighted_test)
					out << "------------------";
                if (params.do_au_test)
                    out << "-------";
                out << endl;
			} else {
				out << "Tree      logL    deltaL" << endl;
				out << "-------------------------" << endl;

			}
			double maxL = -DBL_MAX;
			int tid, orig_id;
			for (tid = 0; tid < info.size(); tid++)
				if (info[tid].logl > maxL) maxL = info[tid].logl;
			for (orig_id = 0, tid = 0; orig_id < distinct_trees.size(); orig_id++) {
				out.width(3);
				out << right << orig_id+1 << " ";
				if (distinct_trees[orig_id] >= 0) {
					out << " = tree " << distinct_trees[orig_id]+1 << endl;
					continue;
				}
				out.precision(3);
				out.width(12);
				out << info[tid].logl << " ";
				out.width(7);
				out << maxL - info[tid].logl;
				if (!params.topotest_replicates || info.size() <= 1) {
					out << endl;
					tid++;
					continue;
				}
				out.precision(4);
				out << "  ";
				out.width(6);
				out << info[tid].rell_bp;
				if (info[tid].rell_confident)
					out << " + ";
				else
					out << " - ";
				out.width(6);
				out << right << info[tid].kh_pvalue;
				if (info[tid].kh_pvalue < 0.05)
					out << " - ";
				else
					out << " + ";
				out.width(6);
				out << right << info[tid].sh_pvalue;
				if (info[tid].sh_pvalue < 0.05)
					out << " - ";
				else
					out << " + ";

				if (params.do_weighted_test) {
					out.width(6);
					out << right << info[tid].wkh_pvalue;
					if (info[tid].wkh_pvalue < 0.05)
						out << " - ";
					else
						out << " + ";
					out.width(6);
					out << right << info[tid].wsh_pvalue;
					if (info[tid].wsh_pvalue < 0.05)
						out << " - ";
					else
						out << " + ";
				}
				out.width(6);
				out << info[tid].elw_value;
				if (info[tid].elw_confident)
					out << " + ";
				else
					out << " - ";

                if (params.do_au_test) {
                    out.width(6);
                    out << right << info[tid].au_pvalue;
                    if (info[tid].au_pvalue < 0.05)
                        out << " - ";
                    else
                        out << " + ";
                }

				out << endl;
				tid++;
			}
			out << endl;

			if (params.topotest_replicates) {
				out <<  "deltaL  : logL difference from the maximal logl in the set." << endl
					 << "bp-RELL : bootstrap proportion using RELL method (Kishino et al. 1990)." << endl
					 << "p-KH    : p-value of one sided Kishino-Hasegawa test (1989)." << endl
					 << "p-SH    : p-value of Shimodaira-Hasegawa test (2000)." << endl;
				if (params.do_weighted_test) {
					out << "p-WKH   : p-value of weighted KH test." << endl
					 << "p-WSH   : p-value of weighted SH test." << endl;
				}
				out	 << "c-ELW   : Expected Likelihood Weight (Strimmer & Rambaut 2002)." << endl;
                if (params.do_au_test) {
					out << "p-AU    : p-value of approximately unbiased (AU) test (Shimodaira, 2002)." << endl;
                }
                out  << endl
					 << "Plus signs denote the 95% confidence sets." << endl
					 << "Minus signs denote significant exclusion."  << endl
					 << "All tests performed "
					 << params.topotest_replicates << " resamplings using the RELL method."<<endl;
			}
			out << endl;
		}


		time_t cur_time;
		time(&cur_time);

		char *date_str;
		date_str = ctime(&cur_time);
		out.unsetf(ios_base::fixed);
		out << "TIME STAMP" << endl << "----------" << endl << endl
				<< "Date and time: " << date_str << "Total CPU time used: "
				<< (double) params.run_time << " seconds (" << convert_time(params.run_time) << ")" << endl
				<< "Total wall-clock time used: " << getRealTime() - params.start_real_time
				<< " seconds (" << convert_time(getRealTime() - params.start_real_time) << ")" << endl << endl;

		//reportCredits(out); // not needed, now in the manual
		out.close();

	} catch (ios::failure) {
		outError(ERR_WRITE_OUTPUT, outfile);
	}
    
    printOutfilesInfo(params, original_model, tree);
}

void checkZeroDist(Alignment *aln, double *dist) {
	int ntaxa = aln->getNSeq();
	IntVector checked;
	checked.resize(ntaxa, 0);
	int i, j;
	for (i = 0; i < ntaxa - 1; i++) {
		if (checked[i])
			continue;
		string str = "";
		bool first = true;
		for (j = i + 1; j < ntaxa; j++)
			if (dist[i * ntaxa + j] <= Params::getInstance().min_branch_length) {
				if (first)
					str = "ZERO distance between sequences "
							+ aln->getSeqName(i);
				str += ", " + aln->getSeqName(j);
				checked[j] = 1;
				first = false;
			}
		checked[i] = 1;
		if (str != "")
			outWarning(str);
	}
}


void printAnalysisInfo(int model_df, IQTree& iqtree, Params& params) {
//	if (!params.raxmllib) {
	cout << "Model of evolution: ";
	if (iqtree.isSuperTree()) {
		cout << iqtree.getModelName() << " (" << model_df << " free parameters)" << endl;
	} else {
		cout << iqtree.getModelName() << " with ";
		switch (iqtree.getModel()->getFreqType()) {
		case FREQ_EQUAL:
			cout << "equal";
			break;
		case FREQ_EMPIRICAL:
			cout << "counted";
			break;
		case FREQ_USER_DEFINED:
			cout << "user-defined";
			break;
		case FREQ_ESTIMATE:
			cout << "optimized";
			break;
		case FREQ_CODON_1x4:
			cout << "counted 1x4";
			break;
		case FREQ_CODON_3x4:
			cout << "counted 3x4";
			break;
		case FREQ_CODON_3x4C:
			cout << "counted 3x4-corrected";
			break;
		default:
			outError("Wrong specified state frequencies");
		}
		cout << " frequencies (" << model_df << " free parameters)" << endl;
	}
	cout << "Fixed branch lengths: "
			<< ((params.fixed_branch_length) ? "Yes" : "No") << endl;

	if (params.min_iterations > 0) {
	    cout << "Tree search algorithm: " << (params.snni ? "Stochastic nearest neighbor interchange" : "IQPNNI") << endl;
	    cout << "Termination condition: ";
	    if (params.stop_condition == SC_REAL_TIME) {
	        cout << "after " << params.maxtime << " minutes" << endl;
	    } else if (params.stop_condition == SC_UNSUCCESS_ITERATION) {
	        cout << "after " << params.unsuccess_iteration << " unsuccessful iterations" << endl;
	    } else if (params.stop_condition == SC_FIXED_ITERATION) {
	            cout << params.min_iterations << " iterations" << endl;
	    } else if(params.stop_condition == SC_WEIBULL) {
	            cout << "predicted in [" << params.min_iterations << ","
	                    << params.max_iterations << "] (confidence "
	                    << params.stop_confidence << ")" << endl;
	    } else if (params.stop_condition == SC_BOOTSTRAP_CORRELATION) {
	    	cout << "min " << params.min_correlation << " correlation coefficient" << endl;
	    }

	    if (!params.snni) {
	        cout << "Number of representative leaves  : " << params.k_representative << endl;
	        cout << "Probability of deleting sequences: " << iqtree.getProbDelete() << endl;
	        cout << "Number of leaves to be deleted   : " << iqtree.getDelete() << endl;
	        cout << "Important quartets assessed on: "
	                << ((params.iqp_assess_quartet == IQP_DISTANCE) ?
	                        "Distance" : ((params.iqp_assess_quartet == IQP_PARSIMONY) ? "Parsimony" : "Bootstrap"))
	                << endl;
	    }
	    cout << "NNI assessed on: " << ((params.nni5) ? "5 branches" : "1 branch") << endl;
	}
	cout << "Phylogenetic likelihood library: " << (params.pll ? "Yes" : "No") << endl;
    cout << "Branch length optimization method: "
            << ((iqtree.optimize_by_newton) ? "Newton" : "Brent") << endl;
    cout << "Number of Newton-Raphson steps in NNI evaluation and branch length optimization: " << NNI_MAX_NR_STEP
            << " / " << PLL_NEWZPERCYCLE << endl;
    cout << "SSE instructions: "
            << ((iqtree.sse) ? "Yes" : "No") << endl;
	cout << endl;
}

void computeMLDist(Params& params, IQTree& iqtree, string &dist_file, double begin_time) {
	double longest_dist;
//	stringstream best_tree_string;
//	iqtree.printTree(best_tree_string, WT_BR_LEN + WT_TAXON_ID);
	cout << "Computing ML distances based on estimated model parameters...";
	double *ml_dist = NULL;
    double *ml_var = NULL;
    longest_dist = iqtree.computeDist(params, iqtree.aln, ml_dist, ml_var, dist_file);
	cout << " " << (getCPUTime() - begin_time) << " sec" << endl;
	if (longest_dist > MAX_GENETIC_DIST * 0.99) {
		outWarning("Some pairwise ML distances are too long (saturated)");
		//cout << "Some ML distances are too long, using old distances..." << endl;
	} //else
	{
		if ( !iqtree.dist_matrix ) {
	        iqtree.dist_matrix = new double[iqtree.aln->getNSeq() * iqtree.aln->getNSeq()];
		}
		if ( !iqtree.var_matrix ) {
	        iqtree.var_matrix = new double[iqtree.aln->getNSeq() * iqtree.aln->getNSeq()];
		}
		memmove(iqtree.dist_matrix, ml_dist,
                sizeof (double) * iqtree.aln->getNSeq() * iqtree.aln->getNSeq());
        memmove(iqtree.var_matrix, ml_var,
				sizeof(double) * iqtree.aln->getNSeq() * iqtree.aln->getNSeq());
	}
	delete[] ml_dist;
    delete[] ml_var;
}

void computeInitialDist(Params &params, IQTree &iqtree, string &dist_file) {
    double longest_dist;
	if (params.dist_file) {
		cout << "Reading distance matrix file " << params.dist_file << " ..." << endl;
	} else if (params.compute_jc_dist) {
		cout << "Computing Juke-Cantor distances..." << endl;
	} else if (params.compute_obs_dist) {
		cout << "Computing observed distances..." << endl;
	}

	if (params.compute_jc_dist || params.compute_obs_dist || params.partition_file) {
		longest_dist = iqtree.computeDist(params, iqtree.aln, iqtree.dist_matrix, iqtree.var_matrix, dist_file);
		checkZeroDist(iqtree.aln, iqtree.dist_matrix);
		if (longest_dist > MAX_GENETIC_DIST * 0.99) {
			outWarning("Some pairwise distances are too long (saturated)");
		}
    }

}

void initializeParams(Params &params, IQTree &iqtree, vector<ModelInfo> &model_info, ModelsBlock *models_block) {
//    iqtree.setCurScore(-DBL_MAX);
    bool test_only = params.model_name.find("ONLY") != string::npos;
    /* initialize substitution model */
    if (params.model_name.substr(0, 4) == "TEST") {
    	// TODO: check if necessary
//        if (iqtree.isSuperTree())
//            ((PhyloSuperTree*) &iqtree)->mapTrees();
        double start_cpu_time = getCPUTime();
        double start_real_time = getRealTime();
        ofstream fmodel;
        string fmodel_str = ((string)params.out_prefix + ".model");

        bool ok_model_file = false;
        if (!params.print_site_lh && !params.model_test_again) {
            ok_model_file = checkModelFile(fmodel_str, iqtree.isSuperTree(), model_info);
        }

        ok_model_file &= model_info.size() > 0;
        if (ok_model_file) {
            cout << "Reusing information from model file " << fmodel_str << endl;
            fmodel.open(fmodel_str.c_str(), ios::app);
            if (!fmodel.is_open())
                outError("cannot append to file ", fmodel_str);
        } else {
            fmodel.open(fmodel_str.c_str());
            if (!fmodel.is_open())
                outError("cannot write to file ", fmodel_str);
            // print header
            SeqType seq_type = iqtree.aln->seq_type;
            if (iqtree.isSuperTree()) {
                fmodel << "Charset\t";
                seq_type = ((PhyloSuperTree*)&iqtree)->front()->aln->seq_type;
            }
            fmodel << "Model\tdf\tLnL\tTreeLen";
            if (seq_type == SEQ_BINARY)
                fmodel << "\t0\t1";
            else if (seq_type == SEQ_DNA)
                fmodel << "\tA-C\tA-G\tA-T\tC-G\tC-T\tG-T\tA\tC\tG\tT";
            fmodel << "\talpha\tpinv\tTree" << endl;
            model_info.clear();
        }
        fmodel.precision(4);
        fmodel << fixed;

        params.model_name = testModel(params, &iqtree, model_info, fmodel, models_block, "", true);
        fmodel.close();
        params.startCPUTime = start_cpu_time;
        params.start_real_time = start_real_time;
        cout << "CPU time for model selection: " << getCPUTime() - start_cpu_time << " seconds." << endl;
//        alignment = iqtree.aln;
        if (test_only) {
            params.min_iterations = 0;
        }
    }

    if (params.model_name == "WHTEST") {
        if (iqtree.aln->seq_type != SEQ_DNA)
            outError("Weiss & von Haeseler test of model homogeneity only works for DNA");
        params.model_name = "GTR+G";
    }

    assert(iqtree.aln);
    if (params.gbo_replicates)
        params.speed_conf = 1.0;

	// TODO: check if necessary
//    if (iqtree.isSuperTree())
//        ((PhyloSuperTree*) &iqtree)->mapTrees();

    // set parameter for the current tree
//    iqtree.setParams(params);
}


void pruneTaxa(Params &params, IQTree &iqtree, double *pattern_lh, NodeVector &pruned_taxa, StrVector &linked_name) {
	int num_low_support;
	double mytime;

	if (params.aLRT_threshold <= 100 && (params.aLRT_replicates > 0 || params.localbp_replicates > 0)) {
		mytime = getCPUTime();
		cout << "Testing tree branches by SH-like aLRT with " << params.aLRT_replicates << " replicates..." << endl;
		iqtree.setRootNode(params.root);
		double curScore =  iqtree.getCurScore();
		iqtree.computePatternLikelihood(pattern_lh, &curScore);
		num_low_support = iqtree.testAllBranches(params.aLRT_threshold, curScore,
				pattern_lh, params.aLRT_replicates, params.localbp_replicates, params.aLRT_test, params.aBayes_test);
		iqtree.printResultTree();
		cout << "  " << getCPUTime() - mytime << " sec." << endl;
		cout << num_low_support << " branches show low support values (<= " << params.aLRT_threshold << "%)" << endl;

		//tree.drawTree(cout);
		cout << "Collapsing stable clades..." << endl;
		iqtree.collapseStableClade(params.aLRT_threshold, pruned_taxa, linked_name, iqtree.dist_matrix);
		cout << pruned_taxa.size() << " taxa were pruned from stable clades" << endl;
	}

	if (!pruned_taxa.empty()) {
		cout << "Pruned alignment contains " << iqtree.aln->getNSeq()
				<< " sequences and " << iqtree.aln->getNSite() << " sites and "
				<< iqtree.aln->getNPattern() << " patterns" << endl;
		//tree.clearAllPartialLh();
		iqtree.initializeAllPartialLh();
		iqtree.clearAllPartialLH();
		iqtree.setCurScore(iqtree.optimizeAllBranches());
		//cout << "Log-likelihood	after reoptimizing model parameters: " << tree.curScore << endl;
		int nni_count, nni_steps;
		iqtree.setCurScore(iqtree.optimizeNNI(nni_count, nni_steps));
		cout << "Log-likelihood after optimizing partial tree: "
				<< iqtree.getCurScore() << endl;
	}

}

void restoreTaxa(IQTree &iqtree, double *saved_dist_mat, NodeVector &pruned_taxa, StrVector &linked_name) {
	if (!pruned_taxa.empty()) {
		cout << "Restoring full tree..." << endl;
		iqtree.restoreStableClade(iqtree.aln, pruned_taxa, linked_name);
		delete[] iqtree.dist_matrix;
		iqtree.dist_matrix = saved_dist_mat;
		iqtree.initializeAllPartialLh();
		iqtree.clearAllPartialLH();
		iqtree.setCurScore(iqtree.optimizeAllBranches());
		//cout << "Log-likelihood	after reoptimizing model parameters: " << tree.curScore << endl;
		int nni_count, nni_steps;
		iqtree.setCurScore(iqtree.optimizeNNI(nni_count, nni_steps));
		cout << "Log-likelihood	after reoptimizing full tree: " << iqtree.getCurScore() << endl;
		//iqtree.setBestScore(iqtree.getModelFactory()->optimizeParameters(params.fixed_branch_length, true, params.model_eps));

	}
}
void runApproximateBranchLengths(Params &params, IQTree &iqtree) {
    if (!params.fixed_branch_length && params.leastSquareBranch) {
        cout << endl << "Computing Least Square branch lengths..." << endl;
        iqtree.optimizeAllBranchesLS();
        iqtree.clearAllPartialLH();
        iqtree.setCurScore(iqtree.computeLikelihood());
        string filename = params.out_prefix;
        filename += ".lstree";
        iqtree.printTree(filename.c_str(), WT_BR_LEN | WT_BR_LEN_FIXED_WIDTH | WT_SORT_TAXA | WT_NEWLINE);
        cout << "Logl of tree with LS branch lengths: " << iqtree.getCurScore() << endl;
        cout << "Tree with LS branch lengths written to " << filename << endl;
        if (params.print_branch_lengths) {
        	if (params.manuel_analytic_approx) {
        		cout << "Applying Manuel's analytic approximation.." << endl;
        		iqtree.approxAllBranches();
        	}
        	ofstream out;
        	filename = params.out_prefix;
        	filename += ".lsbrlen";
        	out.open(filename.c_str());
        	iqtree.printBranchLengths(out);
        	out.close();
        	cout << "LS Branch lengths written to " << filename << endl;
        }
        cout << "Total LS tree length: " << iqtree.treeLength() << endl;
    }

    if (params.pars_branch_length) {
    	cout << endl << "Computing parsimony branch lengths..." << endl;
    	iqtree.fixNegativeBranch(true);
    	iqtree.clearAllPartialLH();
        iqtree.setCurScore(iqtree.computeLikelihood());
        string filename = params.out_prefix;
        filename += ".mptree";
        iqtree.printTree(filename.c_str(), WT_BR_LEN | WT_BR_LEN_FIXED_WIDTH | WT_SORT_TAXA | WT_NEWLINE);
        cout << "Logl of tree with MP branch lengths: " << iqtree.getCurScore() << endl;
        cout << "Tree with MP branch lengths written to " << filename << endl;
        if (params.print_branch_lengths) {
        	ofstream out;
        	filename = params.out_prefix;
        	filename += ".mpbrlen";
        	out.open(filename.c_str());
        	iqtree.printBranchLengths(out);
        	out.close();
        	cout << "MP Branch lengths written to " << filename << endl;
        }
        cout << "Total MP tree length: " << iqtree.treeLength() << endl;

    }

    if (params.bayes_branch_length) {
    	cout << endl << "Computing Bayesian branch lengths..." << endl;
    	iqtree.computeAllBayesianBranchLengths();
    	iqtree.clearAllPartialLH();
        iqtree.setCurScore(iqtree.computeLikelihood());
        string filename = params.out_prefix;
        filename += ".batree";
        iqtree.printTree(filename.c_str(), WT_BR_LEN | WT_BR_LEN_FIXED_WIDTH | WT_SORT_TAXA | WT_NEWLINE);
        cout << "Logl of tree with Bayesian branch lengths: " << iqtree.getCurScore() << endl;
        cout << "Tree with Bayesian branch lengths written to " << filename << endl;
        if (params.print_branch_lengths) {
        	ofstream out;
        	filename = params.out_prefix;
        	filename += ".babrlen";
        	out.open(filename.c_str());
        	iqtree.printBranchLengths(out);
        	out.close();
        	cout << "Bayesian Branch lengths written to " << filename << endl;
        }
        cout << "Total Bayesian tree length: " << iqtree.treeLength() << endl;

    }

}

void printMiscInfo(Params &params, IQTree &iqtree, double *pattern_lh) {
	if (params.print_site_lh && !params.pll) {
		string site_lh_file = params.out_prefix;
		site_lh_file += ".sitelh";
		if (params.print_site_lh == WSL_SITE)
			printSiteLh(site_lh_file.c_str(), &iqtree, pattern_lh);
		else
			printSiteLhCategory(site_lh_file.c_str(), &iqtree, params.print_site_lh);
	}

    if (params.print_partition_lh && !iqtree.isSuperTree()) {
        outWarning("-wpl does not work with non-partition model");
        params.print_partition_lh = false;
    }
	if (params.print_partition_lh && !params.pll) {
        string part_lh_file = (string)params.out_prefix + ".partlh";
        printPartitionLh(part_lh_file.c_str(), &iqtree, pattern_lh);
	}

	if (params.print_site_prob && !params.pll) {
        printSiteProbCategory(((string)params.out_prefix + ".siteprob").c_str(), &iqtree, params.print_site_prob);
	}
    
    if (params.print_site_state_freq != WSF_NONE) {
		string site_freq_file = params.out_prefix;
		site_freq_file += ".sitesf";
        printSiteStateFreq(site_freq_file.c_str(), &iqtree);
    }

    if (params.print_trees_site_posterior) {
        cout << "Computing mixture posterior probabilities" << endl;
        IntVector pattern_cat;
        int num_mix = iqtree.computePatternCategories(&pattern_cat);
        cout << num_mix << " mixture components are necessary" << endl;
        string site_mix_file = (string)params.out_prefix + ".sitemix";
        ofstream out(site_mix_file.c_str());
        if (!out.is_open())
            outError("File " + site_mix_file + " could not be opened");
        out << "Ptn\tFreq\tNumMix" << endl;
        int ptn;
        for (ptn = 0; ptn < pattern_cat.size(); ptn++)
            out << ptn << "\t" << (int)iqtree.ptn_freq[ptn] << "\t" << pattern_cat[ptn] << endl;
        out.close();
        cout << "Pattern mixtures printed to " << site_mix_file << endl;

        site_mix_file = (string)params.out_prefix + ".sitemixall";
        out.open(site_mix_file.c_str());
        int ncat = iqtree.getRate()->getNRate();
        if (iqtree.getModel()->isMixture() && !iqtree.getModelFactory()->fused_mix_rate)
            ncat = iqtree.getModel()->getNMixtures();
        out << "Ptn\tFreq\tNumMix\tCat" << endl;

        int c;
        for (ptn = 0; ptn < iqtree.ptn_cat_mask.size(); ptn++) {
            int num_cat = popcount_lauradoux((unsigned*)&iqtree.ptn_cat_mask[ptn], 2);
            out << ptn << "\t" << (int)iqtree.ptn_freq[ptn] << "\t" << num_cat << "\t";
            for (c = 0; c < ncat; c++)
                if (iqtree.ptn_cat_mask[ptn] & ((uint64_t)1<<c))
                    out << "1";
                else
                    out << "0";
            out << endl;
        }
        out.close();
    }

	if (params.print_branch_lengths) {
    	if (params.manuel_analytic_approx) {
    		cout << "Applying Manuel's analytic approximation.." << endl;
    		iqtree.approxAllBranches();
    	}
		string brlen_file = params.out_prefix;
		brlen_file += ".brlen";
		ofstream out;
		out.open(brlen_file.c_str());
		iqtree.printBranchLengths(out);
		out.close();
		cout << "Branch lengths written to " << brlen_file << endl;
	}

	if (params.print_partition_info && iqtree.isSuperTree()) {
		string partition_info = params.out_prefix;
		partition_info += ".partinfo.nex";
		((PhyloSuperTree*)(&iqtree))->printPartition(partition_info.c_str());
		partition_info = (string)params.out_prefix + ".partitions";
		((PhyloSuperTree*)(&iqtree))->printPartitionRaxml(partition_info.c_str());
	}

	if (params.mvh_site_rate) {
		RateMeyerHaeseler *rate_mvh = new RateMeyerHaeseler(params.rate_file,
				&iqtree, params.rate_mh_type);
		cout << endl << "Computing site-specific rates by "
				<< rate_mvh->full_name << "..." << endl;
		rate_mvh->runIterativeProc(params, iqtree);
		cout << endl << "BEST SCORE FOUND : " << iqtree.candidateTrees.getBestScore()<< endl;
		string mhrate_file = params.out_prefix;
		mhrate_file += ".mhrate";
		iqtree.getRate()->writeSiteRates(mhrate_file.c_str());

		if (params.print_site_lh) {
			string site_lh_file = params.out_prefix;
			site_lh_file += ".mhsitelh";
			printSiteLh(site_lh_file.c_str(), &iqtree);
		}
	}

	if (params.print_site_rate) {
		string rate_file = params.out_prefix;
		rate_file += ".rate";
		iqtree.getRate()->writeSiteRates(rate_file.c_str());
		if (iqtree.isSuperTree()) {
			PhyloSuperTree *stree = (PhyloSuperTree*) &iqtree;
			int part = 0;
			try {
				ofstream out;
				out.exceptions(ios::failbit | ios::badbit);
				out.open(rate_file.c_str());
				for (PhyloSuperTree::iterator it = stree->begin(); it != stree->end(); it++, part++) {
					out << "SITE RATES FOR PARTITION " << stree->part_info[part].name << ":" << endl;
					(*it)->getRate()->writeSiteRates(out);
				}
				cout << "Site rates printed to " << rate_file << endl;
				out.close();
			} catch (ios::failure) {
				outError(ERR_WRITE_OUTPUT, rate_file);
			}
		}
	}

    if (params.fixed_branch_length == BRLEN_SCALE) {
        string filename = (string)params.out_prefix + ".blscale";
        iqtree.printTreeLengthScaling(filename.c_str());
        cout << "Scaled tree length and model parameters printed to " << filename << endl;
    }

}

void printFinalSearchInfo(Params &params, IQTree &iqtree, double search_cpu_time, double search_real_time) {
	cout << "Total tree length: " << iqtree.treeLength() << endl;

	if (iqtree.isSuperTree() && verbose_mode >= VB_MAX) {
		PhyloSuperTree *stree = (PhyloSuperTree*) &iqtree;
		cout << stree->evalNNIs << " NNIs evaluated from " << stree->totalNNIs << " all possible NNIs ( " <<
				(int)(((stree->evalNNIs+1.0)/(stree->totalNNIs+1.0))*100.0) << " %)" << endl;
		cout<<"Details for subtrees:"<<endl;
		for(int part = 0; part < stree->size(); part++){
			cout << part+1 <<". "<<stree->part_info[part].name<<": "<<stree->part_info[part].evalNNIs<<" ( "
				<< (int)(((stree->part_info[part].evalNNIs+1.0)/((stree->totalNNIs+1.0) / stree->size()))*100.0)
				<< " %)" << endl;
		}
	}

	params.run_time = (getCPUTime() - params.startCPUTime);
	cout << endl;
	cout << "Total number of iterations: " << iqtree.stop_rule.getCurIt() << endl;
//    cout << "Total number of partial likelihood vector computations: " << iqtree.num_partial_lh_computations << endl;
	cout << "CPU time used for tree search: " << search_cpu_time
			<< " sec (" << convert_time(search_cpu_time) << ")" << endl;
	cout << "Wall-clock time used for tree search: " << search_real_time
			<< " sec (" << convert_time(search_real_time) << ")" << endl;
	cout << "Total CPU time used: " << (double) params.run_time << " sec ("
			<< convert_time((double) params.run_time) << ")" << endl;
	cout << "Total wall-clock time used: "
			<< getRealTime() - params.start_real_time << " sec ("
			<< convert_time(getRealTime() - params.start_real_time) << ")" << endl;

}

void printSuboptimalTrees(IQTree& iqtree, Params& params, string suffix) {
	vector<string> trees = iqtree.candidateTrees.getTopTrees();
	ofstream treesOut((string(params.out_prefix) + suffix).c_str(),
			ofstream::out);
	for (vector<string>::iterator it = trees.begin(); it != trees.end(); it++) {
		treesOut << (*it);
		treesOut << endl;
	}
	treesOut.close();
}

/************************************************************
 *  MAIN TREE RECONSTRUCTION
 ***********************************************************/
void runTreeReconstruction(Params &params, string &original_model, IQTree &iqtree, vector<ModelInfo> &model_info) {

    string dist_file;
    params.startCPUTime = getCPUTime();
    params.start_real_time = getRealTime();

    // Make sure that no partial likelihood of IQ-TREE is initialized when PLL is used to save memory
    if (params.pll) {
        iqtree.deleteAllPartialLh();
    }

//    if (params.count_trees && pllTreeCounter == NULL)
//    	pllTreeCounter = new StringIntMap;

    // Temporary fix since PLL only supports DNA/Protein: switch to IQ-TREE parsimony kernel
    if (params.start_tree == STT_PLL_PARSIMONY) {
		if (iqtree.isSuperTree()) {
			PhyloSuperTree *stree = (PhyloSuperTree*)&iqtree;
			for (PhyloSuperTree::iterator it = stree->begin(); it != stree->end(); it++)
				if ((*it)->aln->seq_type != SEQ_DNA && (*it)->aln->seq_type != SEQ_PROTEIN)
					params.start_tree = STT_BIONJ;
		} else if (iqtree.aln->seq_type != SEQ_DNA && iqtree.aln->seq_type != SEQ_PROTEIN)
			params.start_tree = STT_PARSIMONY;
    }

    /***************** Initialization for PLL and sNNI ******************/
    if (params.start_tree == STT_PLL_PARSIMONY || params.start_tree == STT_RANDOM_TREE || params.pll) {
        /* Initialized all data structure for PLL*/
    	iqtree.initializePLL(params);
    }


    /********************* Compute pairwise distances *******************/
    if (params.start_tree == STT_BIONJ || params.iqp || params.leastSquareBranch) {
    	computeInitialDist(params, iqtree, dist_file);
    }

    /******************** Pass the parameter object params to IQTree *******************/
    iqtree.setParams(&params);

    /********************** Create an initial tree **********************/
    iqtree.computeInitialTree(dist_file, params.SSE);

    //*** FOR TUNG: This is wrong! a NULL root was already treated correctly
//    if (params.root == NULL) {
//    	params.root = iqtree.aln->getSeqName(0).c_str();
//    	iqtree.setRootNode(params.root);
//    }
   	iqtree.setRootNode(params.root);

    /*************** SET UP PARAMETERS and model testing ****************/

   	// FOR TUNG: swapping the order cause bug for -m TESTLINK
//    iqtree.initSettings(params);

	ModelsBlock *models_block = readModelsDefinition(params);

    initializeParams(params, iqtree, model_info, models_block);

    iqtree.restoreCheckpoint();
    iqtree.initSettings(params);

    /*********************** INITIAL MODEL OPTIMIZATION *****************/

    iqtree.initializeModel(params, models_block);

    delete models_block;

    // UpperBounds analysis. Here, to analyse the initial tree without any tree search or optimization
    if (params.upper_bound) {
    	iqtree.setCurScore(iqtree.computeLikelihood());
    	cout<<iqtree.getCurScore()<<endl;
    	UpperBounds(&params, iqtree.aln, &iqtree);
    	exit(0);
	}

    // degree of freedom
    cout << endl;
    if (verbose_mode >= VB_MED) {
    	cout << "ML-TREE SEARCH START WITH THE FOLLOWING PARAMETERS:" << endl;
        int model_df = iqtree.getModelFactory()->getNParameters();
    	printAnalysisInfo(model_df, iqtree, params);
    }

    if (!params.pll) {
        uint64_t mem_size = iqtree.getMemoryRequired();
        uint64_t total_mem = getMemorySize();
        if (mem_size >= total_mem) {
            if (params.lh_mem_save == LM_DETECT) {
                // switch to memory saving technique that reduces memory requirement to 1/3
                params.lh_mem_save = LM_PER_NODE;
                mem_size = iqtree.getMemoryRequired();
            }
        }
//#if defined __APPLE__ || defined __MACH__
        cout << "NOTE: " << (mem_size / 1024) / 1024 << " MB RAM is required!" << endl;
//#else
//        cout << "NOTE: " << ((double) mem_size / 1000.0) / 1000 << " MB RAM is required!" << endl;
//#endif
        if (mem_size >= total_mem) {
            outError("Memory required exceeds your computer RAM size!");
        }
#ifdef BINARY32
        if (mem_size >= 2000000000) {
            outError("Memory required exceeds 2GB limit of 32-bit executable");
        }
#endif
        int max_procs = countPhysicalCPUCores();
        if (mem_size * max_procs > total_mem * params.num_threads) {
            outWarning("Memory required per CPU-core (" + convertDoubleToString((double)mem_size/params.num_threads/1024/1024/1024)+
            " GB) is higher than your computer RAM per CPU-core ("+convertIntToString(total_mem/max_procs/1024/1024/1024)+
            " GB), thus multiple runs may exceed RAM!");
        }
    }

    iqtree.initializeAllPartialLh();
	double initEpsilon = params.min_iterations == 0 ? params.modeps : (params.modeps*10);

	string initTree;

	if (iqtree.getRate()->name.find("+I+G") != string::npos) {
		if (params.alpha_invar_file != NULL) { // COMPUTE TREE LIKELIHOOD BASED ON THE INPUT ALPHA AND P_INVAR VALUE
			computeLoglFromUserInputGAMMAInvar(params, iqtree);
			exit(0);
		}

		if (params.exh_ai) {
			exhaustiveSearchGAMMAInvar(params, iqtree);
			exit(0);
		}

	}

    // Optimize model parameters and branch lengths using ML for the initial tree
	iqtree.clearAllPartialLH();
    iqtree.getModelFactory()->restoreCheckpoint();
    if (iqtree.getCheckpoint()->getBool("finishedModelInit")) {
        // model optimization already done: ignore this step
        if (!iqtree.candidateTrees.empty())
            iqtree.readTreeString(iqtree.candidateTrees.getTopTrees(1)[0]);
        iqtree.setCurScore(iqtree.computeLikelihood());
        initTree = iqtree.getTreeString();
        cout << "CHECKPOINT: Model parameters restored, LogL: " << iqtree.getCurScore() << endl;
    } else {
        initTree = iqtree.optimizeModelParameters(true, initEpsilon);
        iqtree.saveCheckpoint();
        iqtree.getModelFactory()->saveCheckpoint();
        iqtree.getCheckpoint()->putBool("finishedModelInit", true);
        iqtree.getCheckpoint()->dump();
    }

    if (params.lmap_num_quartets >= 0) {
        cout << endl << "Performing likelihood mapping with ";
        if (params.lmap_num_quartets > 0)
            cout << params.lmap_num_quartets;
        else
            cout << "all";
        cout << " quartets..." << endl;
        double lkmap_time = getRealTime();
        iqtree.doLikelihoodMapping();
        cout << "Likelihood mapping needed " << getRealTime()-lkmap_time << " seconds" << endl << endl;
    }

    bool finishedCandidateSet = iqtree.getCheckpoint()->getBool("finishedCandidateSet");
    bool finishedInitTree = iqtree.getCheckpoint()->getBool("finishedInitTree");

    // now overwrite with random tree
    if (params.start_tree == STT_RANDOM_TREE && !finishedInitTree) {
        cout << "Generate random initial Yule-Harding tree..." << endl;
        iqtree.generateRandomTree(YULE_HARDING);
        iqtree.wrapperFixNegativeBranch(true);
        iqtree.initializeAllPartialLh();
        initTree = iqtree.optimizeBranches(2);
        cout << "Log-likelihood of random tree: " << iqtree.getCurScore() << endl;
    }

    /****************** NOW PERFORM MAXIMUM LIKELIHOOD TREE RECONSTRUCTION ******************/

    // Update best tree
    if (!finishedInitTree)
        iqtree.candidateTrees.update(initTree, iqtree.getCurScore());

    if (params.min_iterations > 0) {
        if (!iqtree.isBifurcating())
            outError("Tree search does not work with initial multifurcating tree. Please specify `-n 0` to avoid this.");
        cout << "--------------------------------------------------------------------" << endl;
        cout << "|             INITIALIZING CANDIDATE TREE SET                      |" << endl;
        cout << "--------------------------------------------------------------------" << endl;
    }

    // Compute maximum likelihood distance
    // ML distance is only needed for IQP
//    if ( params.start_tree != STT_BIONJ && ((params.snni && !params.iqp) || params.min_iterations == 0)) {
//        params.compute_ml_dist = false;
//    }
    if (params.min_iterations <= 1 && params.start_tree != STT_BIONJ)
        params.compute_ml_dist = false;

    if ((params.user_file || params.start_tree == STT_RANDOM_TREE) && params.snni && !params.iqp) {
        params.compute_ml_dist = false;
    }
    
    if (params.constraint_tree_file)
        params.compute_ml_dist = false;

//    if ( params.user_file && params.min_iterations == 0) {
//        params.compute_ml_dist = false;
//    }

    if (!finishedInitTree && ((!params.dist_file && params.compute_ml_dist) || params.leastSquareBranch)) {
        computeMLDist(params, iqtree, dist_file, getCPUTime());
        if (!params.user_file && params.start_tree != STT_RANDOM_TREE) {
            // NEW 2015-08-10: always compute BIONJ tree into the candidate set
            iqtree.resetCurScore();
            double start_bionj = getRealTime();
            iqtree.computeBioNJ(params, iqtree.aln, dist_file);
            cout << getRealTime() - start_bionj << " seconds" << endl;
            if (iqtree.isSuperTree())
                iqtree.wrapperFixNegativeBranch(true);
            else
                iqtree.wrapperFixNegativeBranch(false);
            if (params.start_tree == STT_BIONJ) {
                initTree = iqtree.optimizeModelParameters(params.min_iterations==0, initEpsilon);
            } else {
                initTree = iqtree.optimizeBranches();
            }
            cout << "Log-likelihood of BIONJ tree: " << iqtree.getCurScore() << endl;
            iqtree.candidateTrees.update(initTree, iqtree.getCurScore());
        }
    }

//    iqtree.saveCheckpoint();

	double cputime_search_start = getCPUTime();
    double realtime_search_start = getRealTime();

    if (params.min_iterations > 0 && !finishedCandidateSet) {
        double initTime = getCPUTime();

//        if (!params.user_file && (params.start_tree == STT_PARSIMONY || params.start_tree == STT_PLL_PARSIMONY))
//        {
        	iqtree.initCandidateTreeSet(params.numInitTrees - iqtree.candidateTrees.size(), params.numNNITrees);
        	assert(iqtree.candidateTrees.size() != 0);
        	cout << "Finish initializing candidate tree set. ";
        	cout << "Number of distinct locally optimal trees: " << iqtree.candidateTrees.size() << endl;
        	if (params.write_local_optimal_trees) {
        		printSuboptimalTrees(iqtree, params, ".init_suboptimal_trees");
        	}
//        }
        cout << "Current best tree score: " << iqtree.candidateTrees.getBestScore() << " / CPU time: "
                << getCPUTime() - initTime << endl;
	}

    if (finishedCandidateSet) {
        cout << "CHECKPOINT: Candidate tree set restored, best LogL: " << iqtree.candidateTrees.getBestScore() << endl;
    } else {
        iqtree.saveCheckpoint();
        iqtree.getCheckpoint()->putBool("finishedCandidateSet", true);
        iqtree.getCheckpoint()->dump(true);
    }

    if (params.leastSquareNNI) {
    	iqtree.computeSubtreeDists();
    }
    /* TUNG: what happens if params.root is not set? This is usually the case.
     * I added code to ininialize the root above.
     */
    //iqtree.setRootNode(params.root); // Important for NNI below

	if (original_model == "WHTEST") {
		cout << endl << "Testing model homogeneity by Weiss & von Haeseler (2003)..." << endl;
		WHTest(params, iqtree);
	}

	NodeVector pruned_taxa;
	StrVector linked_name;
	double *saved_dist_mat = iqtree.dist_matrix;
	double *pattern_lh;

	pattern_lh = new double[iqtree.getAlnNPattern()];

	// prune stable taxa
	pruneTaxa(params, iqtree, pattern_lh, pruned_taxa, linked_name);

	if (params.min_iterations > 1) {
		iqtree.readTreeString(iqtree.candidateTrees.getTopTrees()[0]);
		iqtree.doTreeSearch();
		iqtree.setAlignment(iqtree.aln);
        cout << "TREE SEARCH COMPLETED AFTER " << iqtree.stop_rule.getCurIt() << " ITERATIONS"
            << " / Time: " << convert_time(getRealTime() - params.start_real_time) << endl << endl;
	} else {
		/* do SPR with likelihood function */
		if (params.tree_spr) {
			//tree.optimizeSPRBranches();
			cout << "Doing SPR Search" << endl;
			cout << "Start tree.optimizeSPR()" << endl;
			double spr_score = iqtree.optimizeSPR();
			cout << "Finish tree.optimizeSPR()" << endl;
			//double spr_score = tree.optimizeSPR(tree.curScore, (PhyloNode*) tree.root->neighbors[0]->node);
			if (spr_score <= iqtree.getCurScore()) {
				cout << "SPR search did not found any better tree" << endl;
			}
		}
	}

	// restore pruned taxa
	restoreTaxa(iqtree, saved_dist_mat, pruned_taxa, linked_name);

	double search_cpu_time = getCPUTime() - cputime_search_start;
	double search_real_time = getRealTime() - realtime_search_start;

    // COMMENT THIS OUT BECAUSE IT DELETES ALL BRANCH LENGTHS OF SUBTREES!
//	if (iqtree.isSuperTree())
//			((PhyloSuperTree*) &iqtree)->mapTrees();

	if (params.snni && params.min_iterations && verbose_mode >= VB_MED) {
		cout << "Log-likelihoods of best " << params.popSize << " trees: " << endl;
		iqtree.printBestScores(params.popSize);
		cout << endl;
	}

	if (params.min_iterations) {
		iqtree.readTreeString(iqtree.candidateTrees.getBestTrees()[0]);
        iqtree.initializeAllPartialLh();
        iqtree.clearAllPartialLH();
        cout << "--------------------------------------------------------------------" << endl;
        cout << "|                    FINALIZING TREE SEARCH                        |" << endl;
        cout << "--------------------------------------------------------------------" << endl;

        if (iqtree.getCheckpoint()->getBool("finishedModelFinal")) {
            iqtree.setCurScore(iqtree.computeLikelihood());
            cout << "CHECKPOINT: Final model parameters restored" << endl;
        } else {
            cout << "Performs final model parameters optimization" << endl;
            string tree;
            tree = iqtree.optimizeModelParameters(true);
            iqtree.candidateTrees.update(tree, iqtree.getCurScore(), true);
            iqtree.getCheckpoint()->putBool("finishedModelFinal", true);
            iqtree.saveCheckpoint();
        }

    }

	if (iqtree.isSuperTree())
		((PhyloSuperTree*) &iqtree)->computeBranchLengths();

	cout << "BEST SCORE FOUND : " << iqtree.getCurScore() << endl;

	if (params.write_local_optimal_trees) {
		printSuboptimalTrees(iqtree, params, ".suboptimal_trees");
	}

	if (params.pll)
		iqtree.inputModelPLL2IQTree();

	/* root the tree at the first sequence */
	iqtree.root = iqtree.findLeafName(iqtree.aln->getSeqName(0));
	assert(iqtree.root);


	if (!params.pll) {
	    iqtree.computeLikelihood(pattern_lh);
	    // compute logl variance
	    iqtree.logl_variance = iqtree.computeLogLVariance();
	}

	printMiscInfo(params, iqtree, pattern_lh);

	/****** perform SH-aLRT test ******************/
	if ((params.aLRT_replicates > 0 || params.localbp_replicates > 0 || params.aLRT_test || params.aBayes_test) && !params.pll) {
		double mytime = getCPUTime();
		params.aLRT_replicates = max(params.aLRT_replicates, params.localbp_replicates);
        cout << endl;
        if (params.aLRT_replicates > 0)
            cout << "Testing tree branches by SH-like aLRT with "
				<< params.aLRT_replicates << " replicates..." << endl;
        if (params.localbp_replicates)
            cout << "Testing tree branches by local-BP test with " << params.localbp_replicates << " replicates..." << endl;
        if (params.aLRT_test)
            cout << "Testing tree branches by aLRT parametric test..." << endl;
        if (params.aBayes_test)
            cout << "Testing tree branches by aBayes parametric test..." << endl;
		iqtree.setRootNode(params.root);
        if (iqtree.isBifurcating()) {
            iqtree.testAllBranches(params.aLRT_threshold, iqtree.getCurScore(),
                    pattern_lh, params.aLRT_replicates, params.localbp_replicates, params.aLRT_test, params.aBayes_test);
            cout << "CPU Time used:  " << getCPUTime() - mytime << " sec." << endl;
        } else {
            outWarning("Tree is multifurcating and such test is not applicable");
            params.aLRT_replicates = params.localbp_replicates = params.aLRT_test = params.aBayes_test = 0;
        }
	}

	if (params.gbo_replicates > 0) {
		if (!params.online_bootstrap)
			outError("Obsolete feature");
//			runGuidedBootstrap(params, iqtree.aln, iqtree);
		else
			iqtree.summarizeBootstrap(params);
	}

	printFinalSearchInfo(params, iqtree, search_cpu_time, search_real_time);

	// BUG FIX: readTreeString(bestTreeString) not needed before this line
	iqtree.printResultTree();

	if(params.upper_bound_NNI){
		string out_file_UB = params.out_prefix;
		out_file_UB += ".UB.NNI.main";
		ofstream out_UB;
		out_UB.exceptions(ios::failbit | ios::badbit);
		out_UB.open((char*)out_file_UB.c_str(),std::ofstream::out | std::ofstream::app);
		out_UB<<iqtree.leafNum<<"\t"<<iqtree.aln->getNSite()<<"\t"<<iqtree.params->upper_bound_frac<<"\t"
				  <<iqtree.skippedNNIub<<"\t"<< iqtree.totalNNIub<<"\t"<<iqtree.candidateTrees.getBestScore() <<endl;
					//iqtree.minUB << "\t" << iqtree.meanUB/iqtree.skippedNNIub << "\t" << iqtree.maxUB << endl;
		out_UB.close();
		}

	if (params.out_file)
		iqtree.printTree(params.out_file);

	delete[] pattern_lh;

	runApproximateBranchLengths(params, iqtree);

}

void computeLoglFromUserInputGAMMAInvar(Params &params, IQTree &iqtree) {
	RateHeterogeneity *site_rates = iqtree.getRate();
	site_rates->setFixPInvar(true);
	site_rates->setFixGammaShape(true);
	vector<double> alphas, p_invars, logl;
	ifstream aiFile;
	aiFile.open(params.alpha_invar_file, ios_base::in);
	if (aiFile.good()) {
		double alpha, p_invar;
		while (aiFile >> alpha >> p_invar) {
			alphas.push_back(alpha);
			p_invars.push_back(p_invar);
		}
		aiFile.close();
		cout << "Computing tree logl based on the alpha and p_invar values in " << params.alpha_invar_file << " ..." <<
		endl;
	} else {
		stringstream errMsg;
		errMsg << "Could not find file: " << params.alpha_invar_file;
		outError(errMsg.str().c_str());
	}
	string aiResultsFileName = string(params.out_prefix) + "_" + string(params.alpha_invar_file) + ".results";
	ofstream aiFileResults;
	aiFileResults.open(aiResultsFileName.c_str());
	aiFileResults << fixed;
	aiFileResults.precision(4);
	DoubleVector lenvec;
	aiFileResults << "Alpha P_Invar Logl TreeLength\n";
	for (int i = 0; i < alphas.size(); i++) {
		iqtree.saveBranchLengths(lenvec);
		aiFileResults << alphas.at(i) << " " << p_invars.at(i) << " ";
		site_rates->setGammaShape(alphas.at(i));
		site_rates->setPInvar(p_invars.at(i));
		iqtree.clearAllPartialLH();
		double lh = iqtree.getModelFactory()->optimizeParameters(params.fixed_branch_length, false, 0.001);
		aiFileResults << lh << " " << iqtree.treeLength() << "\n";
		iqtree.restoreBranchLengths(lenvec);
	}
	aiFileResults.close();
	cout << "Results were written to: " << aiResultsFileName << endl;
	cout << "Wall clock time used: " << getRealTime() - params.start_real_time << endl;
}

void searchGAMMAInvarByRestarting(IQTree &iqtree) {
    if (!Params::getInstance().fixed_branch_length)
		iqtree.setCurScore(iqtree.optimizeAllBranches(1));
	else
		iqtree.setCurScore(iqtree.computeLikelihood());
	RateHeterogeneity* site_rates = (iqtree.getRate());
	double values[] = { 0.1, 0.2, 0.3, 0.4, 0.5, 0.6, 0.7, 0.8, 0.9, 1.0 };
	vector<double> initAlphas;
	if (Params::getInstance().randomAlpha) {
		while (initAlphas.size() < 10) {
			double initAlpha = random_double();
			initAlphas.push_back(initAlpha + MIN_GAMMA_SHAPE*2);
		}
	} else {
		initAlphas.assign(values, values+10);
	}
	double bestLogl = iqtree.getCurScore();
	double bestAlpha = 0.0;
	double bestPInvar = 0.0;
	double initPInvar = iqtree.getRate()->getPInvar();

    /* Back up branch lengths and substitutional rates */
	DoubleVector lenvec;
	DoubleVector bestLens;
	iqtree.saveBranchLengths(lenvec);
    int numRateEntries = iqtree.getModel()->getNumRateEntries();
    double *rates = new double[numRateEntries];
    double *bestRates = new double[numRateEntries];
    iqtree.getModel()->getRateMatrix(rates);
    int numStates = iqtree.aln->num_states;
    double *state_freqs = new double[numStates];
    iqtree.getModel()->getStateFrequency(state_freqs);
    double *bestStateFreqs =  new double[numStates];

    for (int i = 0; i < 10; i++) {
		cout << endl;
		cout << "Testing alpha: " << initAlphas[i] << endl;
        // Initialize model parameters
        iqtree.restoreBranchLengths(lenvec);
        ((ModelGTR*) iqtree.getModel())->setRateMatrix(rates);
        ((ModelGTR*) iqtree.getModel())->setStateFrequency(state_freqs);
        iqtree.getModel()->decomposeRateMatrix();
        site_rates->setGammaShape(initAlphas[i]);
		site_rates->setPInvar(initPInvar);
		iqtree.clearAllPartialLH();
		iqtree.optimizeModelParameters(verbose_mode >= VB_MED, Params::getInstance().testAlphaEps);
        double estAlpha = iqtree.getRate()->getGammaShape();
        double estPInv = iqtree.getRate()->getPInvar();
        double logl = iqtree.getCurScore();
		cout << "Est. alpha: " << estAlpha << " / Est. pinv: " << estPInv
        << " / Logl: " << logl << endl;

		if (iqtree.getCurScore() > bestLogl) {
			bestLogl = logl;
			bestAlpha = estAlpha;
			bestPInvar = estPInv;
			bestLens.clear();
			iqtree.saveBranchLengths(bestLens);
            iqtree.getModel()->getRateMatrix(bestRates);
            iqtree.getModel()->getStateFrequency(bestStateFreqs);
        }
    }
	site_rates->setGammaShape(bestAlpha);
	site_rates->setFixGammaShape(false);
	site_rates->setPInvar(bestPInvar);
	site_rates->setFixPInvar(false);
    ((ModelGTR*) iqtree.getModel())->setRateMatrix(bestRates);
    ((ModelGTR*) iqtree.getModel())->setStateFrequency(bestStateFreqs);
	iqtree.restoreBranchLengths(bestLens);
    iqtree.getModel()->decomposeRateMatrix();
	iqtree.clearAllPartialLH();
    iqtree.setCurScore(iqtree.computeLikelihood());
    cout << endl;
    cout << "Best initial alpha: " << bestAlpha << " / initial pinv: " << bestPInvar << " / ";
    cout << "Logl: " << iqtree.getCurScore() << endl;

    delete [] rates;
    delete [] state_freqs;
    delete [] bestRates;
    delete [] bestStateFreqs;
}

// Test alpha fom 0.1 to 15 and p_invar from 0.1 to 0.99, stepsize = 0.01
void exhaustiveSearchGAMMAInvar(Params &params, IQTree &iqtree) {
	double alphaMin = 0.01;
	double alphaMax = 2.00;
	double p_invarMin = 0.01;
	double p_invarMax = 1.00;
	double stepSize = 0.01;
	int numAlpha = (int) floor((alphaMax - alphaMin)/stepSize);
	int numInvar = (int) floor((p_invarMax - p_invarMin)/stepSize);

	cout << "EVALUATING COMBINATIONS OF " << numAlpha << " ALPHAS AND " << numInvar << " P_INVARS ... " << endl;

	vector<string> results;
	results.reserve((unsigned long) (numAlpha * numInvar));
	DoubleVector lenvec;
	iqtree.saveBranchLengths(lenvec);

	RateHeterogeneity* site_rates = (iqtree.getRate());
	site_rates->setFixPInvar(true);
	site_rates->setFixGammaShape(true);

    for (double alpha = alphaMin; alpha < alphaMax; alpha = alpha + stepSize) {
        for (double p_invar = p_invarMin; p_invar < p_invarMax; p_invar = p_invar + stepSize) {
            site_rates->setGammaShape(alpha);
            site_rates->setPInvar(p_invar);
            iqtree.clearAllPartialLH();
            double lh = iqtree.getModelFactory()->optimizeParameters(params.fixed_branch_length, false, 0.001);
            stringstream ss;
            ss << fixed << setprecision(2) << alpha << " " << p_invar << " " << lh << " " << iqtree.treeLength();
            //cout << ss.str() << endl;
            results.push_back(ss.str());
            iqtree.restoreBranchLengths(lenvec);
        }
    }
	string aiResultsFileName = string(params.out_prefix) + ".ai_results";
	ofstream aiFileResults;
	aiFileResults.open(aiResultsFileName.c_str());
	aiFileResults << fixed;
	aiFileResults.precision(4);
	aiFileResults << "alpha p_invar logl tree_len\n";
	for (vector<string>::iterator it = results.begin(); it != results.end(); it++) {
				aiFileResults << (*it) << endl;
			}
	aiFileResults.close();
	cout << "Results were written to: " << aiResultsFileName << endl;
	cout << "Wall clock time used: " << getRealTime() - params.start_real_time << endl;
}


/**********************************************************
 * STANDARD NON-PARAMETRIC BOOTSTRAP
 ***********************************************************/
void runStandardBootstrap(Params &params, string &original_model, Alignment *alignment, IQTree *tree) {
	vector<ModelInfo> *model_info = new vector<ModelInfo>;
	StrVector removed_seqs, twin_seqs;

	// turn off all branch tests
	int saved_aLRT_replicates = params.aLRT_replicates;
    int saved_localbp_replicates = params.localbp_replicates;
    bool saved_aLRT_test = params.aLRT_test;
    bool saved_aBayes_test = params.aBayes_test;
	params.aLRT_replicates = 0;
    params.localbp_replicates = 0;
    params.aLRT_test = false;
    params.aBayes_test = false;
    
    if (params.suppress_output_flags & OUT_TREEFILE)
        outError("Suppress .treefile not allowed for standard bootstrap");
	string treefile_name = params.out_prefix;
	treefile_name += ".treefile";
	string boottrees_name = params.out_prefix;
	boottrees_name += ".boottrees";
	string bootaln_name = params.out_prefix;
	bootaln_name += ".bootaln";
	string bootlh_name = params.out_prefix;
	bootlh_name += ".bootlh";
    int bootSample = 0;
    if (tree->getCheckpoint()->get("bootSample", bootSample)) {
        cout << "CHECKPOINT: " << bootSample << " bootstrap analyses restored" << endl;
    } else {
        // first empty the boottrees file
        try {
            ofstream tree_out;
            tree_out.exceptions(ios::failbit | ios::badbit);
            tree_out.open(boottrees_name.c_str());
            tree_out.close();
        } catch (ios::failure) {
            outError(ERR_WRITE_OUTPUT, boottrees_name);
        }

        // empty the bootaln file
        if (params.print_bootaln)
        try {
            ofstream tree_out;
            tree_out.exceptions(ios::failbit | ios::badbit);
            tree_out.open(bootaln_name.c_str());
            tree_out.close();
        } catch (ios::failure) {
            outError(ERR_WRITE_OUTPUT, bootaln_name);
        }
    }

	double start_time = getCPUTime();



	// do bootstrap analysis
	for (int sample = bootSample; sample < params.num_bootstrap_samples; sample++) {
		cout << endl << "===> START BOOTSTRAP REPLICATE NUMBER "
				<< sample + 1 << endl << endl;

        // 2015-12-17: initialize random stream for creating bootstrap samples
        // mainly so that checkpointing does not need to save bootstrap samples
        int *saved_randstream = randstream;
        init_random(params.ran_seed + sample);

		Alignment* bootstrap_alignment;
		cout << "Creating bootstrap alignment (seed: " << params.ran_seed+sample << ")..." << endl;
		if (alignment->isSuperAlignment())
			bootstrap_alignment = new SuperAlignment;
		else
			bootstrap_alignment = new Alignment;
		bootstrap_alignment->createBootstrapAlignment(alignment, NULL, params.bootstrap_spec);

        // restore randstream
        finish_random();
        randstream = saved_randstream;

		if (params.print_tree_lh) {
			double prob;
			bootstrap_alignment->multinomialProb(*alignment, prob);
			ofstream boot_lh;
			if (sample == 0)
				boot_lh.open(bootlh_name.c_str());
			else
				boot_lh.open(bootlh_name.c_str(), ios_base::out | ios_base::app);
			boot_lh << "0\t" << prob << endl;
			boot_lh.close();
		}
		IQTree *boot_tree;
		if (alignment->isSuperAlignment()){
			if(params.partition_type){
				boot_tree = new PhyloSuperTreePlen((SuperAlignment*) bootstrap_alignment, (PhyloSuperTree*) tree);
			} else {
				boot_tree = new PhyloSuperTree((SuperAlignment*) bootstrap_alignment, (PhyloSuperTree*) tree);
			}
		} else
			boot_tree = new IQTree(bootstrap_alignment);
		if (params.print_bootaln)
			bootstrap_alignment->printPhylip(bootaln_name.c_str(), true);

        // set checkpoint
        boot_tree->setCheckpoint(tree->getCheckpoint());
        boot_tree->num_precision = tree->num_precision;

		runTreeReconstruction(params, original_model, *boot_tree, *model_info);
		// read in the output tree file
        stringstream ss;
        boot_tree->printTree(ss);
//		try {
//			ifstream tree_in;
//			tree_in.exceptions(ios::failbit | ios::badbit);
//			tree_in.open(treefile_name.c_str());
//			tree_in >> tree_str;
//			tree_in.close();
//		} catch (ios::failure) {
//			outError(ERR_READ_INPUT, treefile_name);
//		}
		// write the tree into .boottrees file
		try {
			ofstream tree_out;
			tree_out.exceptions(ios::failbit | ios::badbit);
			tree_out.open(boottrees_name.c_str(), ios_base::out | ios_base::app);
			tree_out << ss.str() << endl;
			tree_out.close();
		} catch (ios::failure) {
			outError(ERR_WRITE_OUTPUT, boottrees_name);
		}
		// fix bug: set the model for original tree after testing
		if (original_model.substr(0,4) == "TEST" && tree->isSuperTree()) {
			PhyloSuperTree *stree = ((PhyloSuperTree*)tree);
			stree->part_info =  ((PhyloSuperTree*)boot_tree)->part_info;
//			for (int i = 0; i < ((PhyloSuperTree*)tree)->part_info.size(); i++)
//				((PhyloSuperTree*)tree)->part_info[i].model_name = ((PhyloSuperTree*)boot_tree)->part_info[i].model_name;
		}
		if (params.num_bootstrap_samples == 1)
			reportPhyloAnalysis(params, original_model, *boot_tree, *model_info);
		// WHY was the following line missing, which caused memory leak?
		bootstrap_alignment = boot_tree->aln;
		delete boot_tree;
		// fix bug: bootstrap_alignment might be changed
		delete bootstrap_alignment;

        // clear all checkpointed information
        Checkpoint *newCheckpoint = new Checkpoint;
        tree->getCheckpoint()->getSubCheckpoint(newCheckpoint, "iqtree");
        tree->getCheckpoint()->clear();
        tree->getCheckpoint()->insert(newCheckpoint->begin(), newCheckpoint->end());
        tree->getCheckpoint()->put("bootSample", sample+1);
        tree->getCheckpoint()->putBool("finished", false);
        tree->getCheckpoint()->dump(true);
        delete newCheckpoint;

	}


	if (params.consensus_type == CT_CONSENSUS_TREE) {

		cout << endl << "===> COMPUTE CONSENSUS TREE FROM "
				<< params.num_bootstrap_samples << " BOOTSTRAP TREES" << endl << endl;
		computeConsensusTree(boottrees_name.c_str(), 0, 1e6, -1,
				params.split_threshold, NULL, params.out_prefix, NULL, &params);
	}

	if (params.compute_ml_tree) {
		cout << endl << "===> START ANALYSIS ON THE ORIGINAL ALIGNMENT" << endl << endl;
        // restore branch tests
		params.aLRT_replicates = saved_aLRT_replicates;
        params.localbp_replicates = saved_localbp_replicates;
        params.aLRT_test = saved_aLRT_test;
        params.aBayes_test = saved_aBayes_test;

		runTreeReconstruction(params, original_model, *tree, *model_info);

		cout << endl << "===> ASSIGN BOOTSTRAP SUPPORTS TO THE TREE FROM ORIGINAL ALIGNMENT" << endl << endl;
		MExtTree ext_tree;
		assignBootstrapSupport(boottrees_name.c_str(), 0, 1e6,
				treefile_name.c_str(), false, treefile_name.c_str(),
				params.out_prefix, ext_tree, NULL, &params);
		tree->copyTree(&ext_tree);
		reportPhyloAnalysis(params, original_model, *tree, *model_info);
	} else if (params.consensus_type == CT_CONSENSUS_TREE) {
		int mi = params.min_iterations;
		STOP_CONDITION sc = params.stop_condition;
		params.min_iterations = 0;
		params.stop_condition = SC_FIXED_ITERATION;
		runTreeReconstruction(params, original_model, *tree, *model_info);
		params.min_iterations = mi;
		params.stop_condition = sc;
		tree->stop_rule.initialize(params);
		reportPhyloAnalysis(params, original_model, *tree, *model_info);
	} else
		cout << endl;

	cout << "Total CPU time for bootstrap: " << (getCPUTime() - start_time) << " seconds." << endl << endl;
	cout << "Non-parametric bootstrap results written to:" << endl;
	if (params.print_bootaln)
		cout << "  Bootstrap alignments:     " << params.out_prefix << ".bootaln" << endl;
	cout << "  Bootstrap trees:          " << params.out_prefix << ".boottrees" << endl;
	if (params.consensus_type == CT_CONSENSUS_TREE)
		cout << "  Consensus tree:           " << params.out_prefix << ".contree" << endl;
	cout << endl;

    delete model_info;
}

void convertAlignment(Params &params, IQTree *iqtree) {
	Alignment *alignment = iqtree->aln;
	if (params.num_bootstrap_samples || params.print_bootaln) {
		// create bootstrap alignment
		Alignment* bootstrap_alignment;
		cout << "Creating bootstrap alignment..." << endl;
		if (alignment->isSuperAlignment())
			bootstrap_alignment = new SuperAlignment;
		else
			bootstrap_alignment = new Alignment;
		bootstrap_alignment->createBootstrapAlignment(alignment, NULL, params.bootstrap_spec);
		delete alignment;
		alignment = bootstrap_alignment;
        iqtree->aln = alignment;
	}
	if (alignment->isSuperAlignment()) {
		((SuperAlignment*)alignment)->printCombinedAlignment(params.aln_output);
		if (params.print_subaln)
			((SuperAlignment*)alignment)->printSubAlignments(params, ((PhyloSuperTree*)iqtree)->part_info);

	} else if (params.gap_masked_aln) {
		Alignment out_aln;
		Alignment masked_aln(params.gap_masked_aln, params.sequence_type, params.intype);
		out_aln.createGapMaskedAlignment(&masked_aln, alignment);
		out_aln.printPhylip(params.aln_output, false, params.aln_site_list,
				params.aln_nogaps, params.aln_no_const_sites, params.ref_seq_name);
		string str = params.gap_masked_aln;
		str += ".sitegaps";
		out_aln.printSiteGaps(str.c_str());
	} else if (params.aln_output_format == ALN_PHYLIP)
		alignment->printPhylip(params.aln_output, false, params.aln_site_list,
				params.aln_nogaps, params.aln_no_const_sites, params.ref_seq_name);
	else if (params.aln_output_format == ALN_FASTA)
		alignment->printFasta(params.aln_output, false, params.aln_site_list,
				params.aln_nogaps, params.aln_no_const_sites, params.ref_seq_name);
}

/**
    2016-08-04: compute a site frequency model for profile mixture model
*/
void computeSiteFrequencyModel(Params &params, Alignment *alignment) {

    cout << endl << "===> COMPUTING SITE FREQUENCY MODEL BASED ON TREE FILE " << params.tree_freq_file << endl;
    assert(params.tree_freq_file);
    PhyloTree *tree = new PhyloTree(alignment);
    tree->setParams(&params);
    bool myrooted = params.is_rooted;
    tree->readTree(params.tree_freq_file, myrooted);
    tree->setAlignment(alignment);
    tree->setRootNode(params.root);
    
	ModelsBlock *models_block = readModelsDefinition(params);
    tree->setModelFactory(new ModelFactory(params, tree, models_block));
    delete models_block;
    tree->setModel(tree->getModelFactory()->model);
    tree->setRate(tree->getModelFactory()->site_rate);
    tree->setLikelihoodKernel(params.SSE);

    if (!tree->getModel()->isMixture())
        outError("No mixture model was specified!");
    uint64_t mem_size = tree->getMemoryRequired();
    uint64_t total_mem = getMemorySize();
    cout << "NOTE: " << (mem_size / 1024) / 1024 << " MB RAM is required!" << endl;
    if (mem_size >= total_mem) {
        outError("Memory required exceeds your computer RAM size!");
    }
#ifdef BINARY32
    if (mem_size >= 2000000000) {
        outError("Memory required exceeds 2GB limit of 32-bit executable");
    }
#endif

    tree->initializeAllPartialLh();
    tree->getModelFactory()->optimizeParameters(params.fixed_branch_length, true, params.modeps);

    size_t nptn = alignment->getNPattern(), nstates = alignment->num_states;
    double *ptn_state_freq = new double[nptn*nstates];
    tree->computePatternStateFreq(ptn_state_freq);
    alignment->site_state_freq.resize(nptn);
    for (size_t ptn = 0; ptn < nptn; ptn++) {
        double *f = new double[nstates];
        memcpy(f, ptn_state_freq+ptn*nstates, sizeof(double)*nstates);
        alignment->site_state_freq[ptn] = f;
    }
    alignment->getSitePatternIndex(alignment->site_model);
    printSiteStateFreq(((string)params.out_prefix+".sitefreq").c_str(), tree, ptn_state_freq);
    params.print_site_state_freq = WSF_NONE;
    
    delete [] ptn_state_freq;
    delete tree;
    
    cout << endl << "===> CONTINUE ANALYSIS USING THE INFERRED SITE FREQUENCY MODEL" << endl;
}


/**********************************************************
 * TOP-LEVEL FUNCTION
 ***********************************************************/
void runPhyloAnalysis(Params &params, Checkpoint *checkpoint) {
	Alignment *alignment;
	IQTree *tree;

    checkpoint->putBool("finished", false);
    checkpoint->setDumpInterval(params.checkpoint_dump_interval);

	/****************** read in alignment **********************/
	if (params.partition_file) {
		// Partition model analysis
		if(params.partition_type){
			// since nni5 does not work yet, stop the programm
/*			if(params.nni5)
				outError("-nni5 option is unsupported yet for proportitional partition model. please use -nni1 option");*/
//			if(params.aLRT_replicates || params.localbp_replicates)
//				outError("-alrt or -lbp option is unsupported yet for joint/proportional partition model");
			// initialize supertree - Proportional Edges case, "-spt p" option
			tree = new PhyloSuperTreePlen(params);
		} else {
			// initialize supertree stuff if user specifies partition file with -sp option
			tree = new PhyloSuperTree(params);
		}
		// this alignment will actually be of type SuperAlignment
		alignment = tree->aln;
	} else {
		alignment = new Alignment(params.aln_file, params.sequence_type, params.intype);

		if (params.freq_const_patterns) {
			int orig_nsite = alignment->getNSite();
			alignment->addConstPatterns(params.freq_const_patterns);
			cout << "INFO: " << alignment->getNSite() - orig_nsite << " const sites added into alignment" << endl;
		}
        
        if (params.tree_freq_file) {
            if (checkpoint->getBool("finishedSiteFreqFile")) {
                alignment->readSiteStateFreq(((string)params.out_prefix + ".sitefreq").c_str());
                params.print_site_state_freq = WSF_NONE;
                cout << "CHECKPOINT: Site frequency model restored" << endl;
            } else {
                computeSiteFrequencyModel(params, alignment);
                checkpoint->putBool("finishedSiteFreqFile", true);
                checkpoint->dump();
            }
        }
        if (params.site_freq_file) {
            alignment->readSiteStateFreq(params.site_freq_file);
        }
            
		tree = new IQTree(alignment);
	}

    tree->setCheckpoint(checkpoint);
    if (params.min_branch_length <= 0.0) {
        params.min_branch_length = 1e-6;
        if (tree->getAlnNSite() >= 100000) {
            params.min_branch_length = 0.1 / (tree->getAlnNSite());
            tree->num_precision = max((int)ceil(-log10(Params::getInstance().min_branch_length))+1, 6);
            cout.precision(12);
            cout << "NOTE: minimal branch length is reduced to " << params.min_branch_length << " for long alignment" << endl;
            cout.precision(3);
        }
        // Increase the minimum branch length if PoMo is used.
        if (alignment->seq_type == SEQ_POMO) {
            params.min_branch_length *= alignment->virtual_pop_size * alignment->virtual_pop_size;
            cout.precision(12);
            cout << "NOTE: minimal branch length is increased to " << params.min_branch_length << " because PoMo infers number of mutations and frequency shifts" << endl;
            cout.precision(3);
        }
    }

	string original_model = params.model_name;

	if (params.concatenate_aln) {
		Alignment aln(params.concatenate_aln, params.sequence_type, params.intype);
		cout << "Concatenating " << params.aln_file << " with " << params.concatenate_aln << " ..." << endl;
		alignment->concatenateAlignment(&aln);
	}

    if (params.constraint_tree_file) {
        cout << "Reading constraint tree " << params.constraint_tree_file << "..." << endl;
        tree->constraintTree.initConstraint(params.constraint_tree_file, alignment->getSeqNames());
        if (params.start_tree == STT_PLL_PARSIMONY)
            params.start_tree = STT_PARSIMONY;
        else if (params.start_tree == STT_BIONJ)
            outError("Constraint tree does not work with -t BIONJ");
            
    }

    if (params.compute_seq_identity_along_tree) {
        if (!params.user_file)
            outError("Please supply a user tree file!");
        tree->readTree(params.user_file, params.is_rooted);
        if (!tree->rooted && !params.root) {
            outError("Tree is unrooted, thus you have to specify a root with -o option");
        }
        tree->setAlignment(tree->aln);
        if (!tree->rooted)
            tree->setRootNode(params.root);
        tree->computeSeqIdentityAlongTree();
        if (verbose_mode >= VB_MED)
            tree->drawTree(cout);
        string out_tree = (string)params.out_prefix + ".seqident_tree";
        tree->printTree(out_tree.c_str());
        cout << "Tree with sequence identity printed to " << out_tree << endl;
	} else if (params.aln_output) {
		/************ convert alignment to other format and write to output file *************/
		convertAlignment(params, tree);
	} else if (params.gbo_replicates > 0 && params.user_file && params.second_tree) {
		// run one of the UFBoot analysis
//		runGuidedBootstrap(params, alignment, *tree);
		outError("Obsolete feature");
	} else if (params.avh_test) {
		// run one of the wondering test for Arndt
//		runAvHTest(params, alignment, *tree);
		outError("Obsolete feature");
	} else if (params.bootlh_test) {
		// run Arndt's plot of tree likelihoods against bootstrap alignments
//		runBootLhTest(params, alignment, *tree);
		outError("Obsolete feature");
	} else if (params.num_bootstrap_samples == 0) {
		// the main Maximum likelihood tree reconstruction
		vector<ModelInfo> *model_info = new vector<ModelInfo>;
		alignment->checkGappySeq(params.remove_empty_seq);

		// remove identical sequences
        if (params.ignore_identical_seqs) {
            tree->removeIdenticalSeqs(params);
            if (tree->removed_seqs.size() > 0) {
                string filename = (string)params.out_prefix + ".uniqueseq.phy";
                if (tree->isSuperTree())
                    ((SuperAlignment*)tree->aln)->printCombinedAlignment(filename.c_str());
                else
                    tree->aln->printPhylip(filename.c_str());
                cout << endl << "For your convenience alignment with unique sequences printed to " << filename << endl;
            }
        }
        alignment = NULL; // from now on use tree->aln instead

		// call main tree reconstruction
        runTreeReconstruction(params, original_model, *tree, *model_info);
		if (params.gbo_replicates && params.online_bootstrap) {
			if (params.print_ufboot_trees)
				tree->writeUFBootTrees(params);

			cout << endl << "Computing bootstrap consensus tree..." << endl;
			string splitsfile = params.out_prefix;
			splitsfile += ".splits.nex";
			computeConsensusTree(splitsfile.c_str(), 0, 1e6, params.split_threshold,
					params.split_weight_threshold, NULL, params.out_prefix, NULL, &params);
			// now optimize branch lengths of the consensus tree
			string current_tree = tree->getTreeString();
			splitsfile = params.out_prefix;
			splitsfile += ".contree";
			tree->readTreeFile(splitsfile);
			// bug fix
//			if ((tree->sse == LK_EIGEN || tree->sse == LK_EIGEN_SSE) && !tree->isBifurcating()) {
//				cout << "NOTE: Changing to old kernel as consensus tree is multifurcating" << endl;
//                if (tree->sse == LK_EIGEN)
//                    tree->changeLikelihoodKernel(LK_NORMAL);
//                else
//                    tree->changeLikelihoodKernel(LK_SSE);
//			}

			tree->initializeAllPartialLh();
			tree->fixNegativeBranch(true);

			tree->boot_consense_logl = tree->optimizeAllBranches();
			cout << "Log-likelihood of consensus tree: " << tree->boot_consense_logl << endl;
		    tree->setRootNode(params.root);
		    tree->insertTaxa(tree->removed_seqs, tree->twin_seqs);
			tree->printTree(splitsfile.c_str(), WT_BR_LEN | WT_BR_LEN_FIXED_WIDTH | WT_SORT_TAXA | WT_NEWLINE);
			// revert the best tree
			tree->readTreeString(current_tree);
		}
		// reinsert identical sequences
		if (tree->removed_seqs.size() > 0) {
			// BUG FIX: dont use reinsertIdenticalSeqs anymore
			tree->insertTaxa(tree->removed_seqs, tree->twin_seqs);
			tree->printResultTree();
		}
		reportPhyloAnalysis(params, original_model, *tree, *model_info);
        delete model_info;
	} else {
		// the classical non-parameter bootstrap (SBS)
		if (params.model_name.find("LINK") != string::npos || params.model_name.find("MERGE") != string::npos)
			outError("-m TESTMERGE is not allowed when doing standard bootstrap. Please first\nfind partition scheme on the original alignment and use it for bootstrap analysis");
        if (alignment->getNSeq() < 4)
            outError("It makes no sense to perform bootstrap with less than 4 sequences.");
		runStandardBootstrap(params, original_model, alignment, tree);
	}

//	if (params.upper_bound) {
//			UpperBounds(&params, alignment, tree);
//	}

	if(verbose_mode >= VB_MED){
		if(tree->isSuperTree() && params.partition_type){
			((PhyloSuperTreePlen*) tree)->printNNIcasesNUM();
		}
	}
    // 2015-09-22: bug fix, move this line to before deleting tree
    alignment = tree->aln;
	delete tree;
	// BUG FIX: alignment can be changed, should delete tree->aln instead
    // 2015-09-22: THIS IS STUPID: after deleting tree, one cannot access tree->aln anymore
//	alignment = tree->aln;
	delete alignment;

    checkpoint->putBool("finished", true);
    checkpoint->dump(true);
}

void assignBranchSupportNew(Params &params) {
	if (!params.user_file)
		outError("No trees file provided");
	if (!params.second_tree)
		outError("No target tree file provided");
	cout << "Reading tree " << params.second_tree << " ..." << endl;
	MTree tree(params.second_tree, params.is_rooted);
	cout << tree.leafNum << " taxa and " << tree.branchNum << " branches" << endl;
	tree.assignBranchSupport(params.user_file);
	string str = params.second_tree;
	str += ".suptree";
	tree.printTree(str.c_str());
	cout << "Tree with assigned branch supports written to " << str << endl;
	if (verbose_mode >= VB_DEBUG)
		tree.drawTree(cout);
}



/**
 * assign split occurence frequencies from a set of input trees onto a target tree
 * NOTE: input trees must have the same taxon set
 * @param input_trees file containing NEWICK tree strings
 * @param burnin number of beginning trees to discard
 * @param max_count max number of trees to read in
 * @param target_tree the target tree
 * @param rooted TRUE if trees are rooted, false for unrooted trees
 * @param output_file file name to write output tree with assigned support values
 * @param out_prefix prefix of output file
 * @param mytree (OUT) resulting tree with support values assigned from target_tree
 * @param tree_weight_file file containing INTEGER weights of input trees
 * @param params program parameters
 */
void assignBootstrapSupport(const char *input_trees, int burnin, int max_count,
		const char *target_tree, bool rooted, const char *output_tree,
		const char *out_prefix, MExtTree &mytree, const char* tree_weight_file,
		Params *params) {
	//bool rooted = false;
	// read the tree file
	cout << "Reading tree " << target_tree << " ..." << endl;
	mytree.init(target_tree, rooted);
	// reindex the taxa in the tree to aphabetical names
	NodeVector taxa;
	mytree.getTaxa(taxa);
	sort(taxa.begin(), taxa.end(), nodenamecmp);
	int i = 0;
	for (NodeVector::iterator it = taxa.begin(); it != taxa.end(); it++) {
		(*it)->id = i++;
	}

	/*
	 string filename = params.boot_trees;
	 filename += ".nolen";
	 boot_trees.printTrees(filename.c_str(), false);
	 return;
	 */
	SplitGraph sg;
	SplitIntMap hash_ss;
	// make the taxa name
	vector<string> taxname;
	taxname.resize(mytree.leafNum);
	mytree.getTaxaName(taxname);

	// read the bootstrap tree file
	double scale = 100.0;
	if (params->scaling_factor > 0)
		scale = params->scaling_factor;

	MTreeSet boot_trees;
	if (params && detectInputFile((char*) input_trees) == IN_NEXUS) {
		sg.init(*params);
		for (SplitGraph::iterator it = sg.begin(); it != sg.end(); it++)
			hash_ss.insertSplit((*it), (*it)->getWeight());
		StrVector sgtaxname;
		sg.getTaxaName(sgtaxname);
		i = 0;
		for (StrVector::iterator sit = sgtaxname.begin();
				sit != sgtaxname.end(); sit++, i++) {
			Node *leaf = mytree.findLeafName(*sit);
			if (!leaf)
				outError("Tree does not contain taxon ", *sit);
			leaf->id = i;
		}
		scale /= sg.maxWeight();
	} else {
		boot_trees.init(input_trees, rooted, burnin, max_count,
				tree_weight_file);
		boot_trees.convertSplits(taxname, sg, hash_ss, SW_COUNT, -1, params->support_tag);
		scale /= boot_trees.sumTreeWeights();
	}
	//sg.report(cout);
	cout << "Rescaling split weights by " << scale << endl;
	if (params->scaling_factor < 0)
		sg.scaleWeight(scale, true);
	else {
		sg.scaleWeight(scale, false, params->numeric_precision);
	}

	cout << sg.size() << " splits found" << endl;
	// compute the percentage of appearance
	//	printSplitSet(sg, hash_ss);
	//sg.report(cout);
	cout << "Creating bootstrap support values..." << endl;
	mytree.createBootstrapSupport(taxname, boot_trees, sg, hash_ss, params->support_tag);
	//mytree.scaleLength(100.0/boot_trees.size(), true);
	string out_file;
	if (output_tree)
		out_file = output_tree;
	else {
		if (out_prefix)
			out_file = out_prefix;
		else
			out_file = target_tree;
		out_file += ".suptree";
	}

	mytree.printTree(out_file.c_str());
	cout << "Tree with assigned bootstrap support written to " << out_file
			<< endl;
	/*
	if (out_prefix)
		out_file = out_prefix;
	else
		out_file = target_tree;
	out_file += ".supval";
	mytree.writeInternalNodeNames(out_file);

	cout << "Support values written to " << out_file << endl;
	*/
}

void computeConsensusTree(const char *input_trees, int burnin, int max_count,
		double cutoff, double weight_threshold, const char *output_tree,
		const char *out_prefix, const char *tree_weight_file, Params *params) {
	bool rooted = false;

	// read the bootstrap tree file
	/*
	 MTreeSet boot_trees(input_trees, rooted, burnin, tree_weight_file);
	 string first_taxname = boot_trees.front()->root->name;
	 //if (params.root) first_taxname = params.root;

	 SplitGraph sg;

	 boot_trees.convertSplits(sg, cutoff, SW_COUNT, weight_threshold);*/

	//sg.report(cout);
	SplitGraph sg;
	SplitIntMap hash_ss;
	// make the taxa name
	//vector<string> taxname;
	//taxname.resize(mytree.leafNum);
	//mytree.getTaxaName(taxname);

	// read the bootstrap tree file
	double scale = 100.0;
	if (params->scaling_factor > 0)
		scale = params->scaling_factor;

	MTreeSet boot_trees;
	if (params && detectInputFile((char*) input_trees) == IN_NEXUS) {
		char *user_file = params->user_file;
		params->user_file = (char*) input_trees;
		params->split_weight_summary = SW_COUNT; // count number of splits
		sg.init(*params);
		params->user_file = user_file;
		for (SplitGraph::iterator it = sg.begin(); it != sg.end(); it++)
			hash_ss.insertSplit((*it), (*it)->getWeight());
		/*		StrVector sgtaxname;
		 sg.getTaxaName(sgtaxname);
		 i = 0;
		 for (StrVector::iterator sit = sgtaxname.begin(); sit != sgtaxname.end(); sit++, i++) {
		 Node *leaf = mytree.findLeafName(*sit);
		 if (!leaf) outError("Tree does not contain taxon ", *sit);
		 leaf->id = i;
		 }*/
		scale /= sg.maxWeight();
	} else {
		boot_trees.init(input_trees, rooted, burnin, max_count,
				tree_weight_file);
		boot_trees.convertSplits(sg, cutoff, SW_COUNT, weight_threshold);
		scale /= boot_trees.sumTreeWeights();
		cout << sg.size() << " splits found" << endl;
	}
	//sg.report(cout);
	if (verbose_mode >= VB_MED)
		cout << "Rescaling split weights by " << scale << endl;
	if (params->scaling_factor < 0)
		sg.scaleWeight(scale, true);
	else {
		sg.scaleWeight(scale, false, params->numeric_precision);
	}



	//cout << "Creating greedy consensus tree..." << endl;
	MTree mytree;
	SplitGraph maxsg;
	sg.findMaxCompatibleSplits(maxsg);

	if (verbose_mode >= VB_MAX)
		maxsg.saveFileStarDot(cout);
	//cout << "convert compatible split system into tree..." << endl;
	mytree.convertToTree(maxsg);
	//cout << "done" << endl;
	string taxname;
	if (params->root)
		taxname = params->root;
	else
		taxname = sg.getTaxa()->GetTaxonLabel(0);
	Node *node = mytree.findLeafName(taxname);
	if (node)
		mytree.root = node;
	// mytree.scaleLength(100.0 / boot_trees.sumTreeWeights(), true);

	// mytree.getTaxaID(maxsg.getSplitsBlock()->getCycle());
	//maxsg.saveFile(cout);

	string out_file;

	if (output_tree)
		out_file = output_tree;
	else {
		if (out_prefix)
			out_file = out_prefix;
		else
			out_file = input_trees;
		out_file += ".contree";
	}

//	if (removed_seqs.size() > 0)
//		mytree.insertTaxa(removed_seqs, twin_seqs);

	mytree.printTree(out_file.c_str(), WT_BR_CLADE);
	cout << "Consensus tree written to " << out_file << endl;

	if (output_tree)
		out_file = output_tree;
	else {
		if (out_prefix)
			out_file = out_prefix;
		else
			out_file = input_trees;
		out_file += ".splits";
	}

    //sg.scaleWeight(0.01, false, 4);
	if (params->print_splits_file) {
		sg.saveFile(out_file.c_str(), IN_OTHER, true);
		cout << "Non-trivial split supports printed to star-dot file " << out_file << endl;
	}

}

void computeConsensusNetwork(const char *input_trees, int burnin, int max_count,
		double cutoff, int weight_summary, double weight_threshold, const char *output_tree,
		const char *out_prefix, const char* tree_weight_file) {
	bool rooted = false;

	// read the bootstrap tree file
	MTreeSet boot_trees(input_trees, rooted, burnin, max_count,
			tree_weight_file);

	SplitGraph sg;
	//SplitIntMap hash_ss;

	boot_trees.convertSplits(sg, cutoff, weight_summary, weight_threshold);

	string out_file;

	if (output_tree)
		out_file = output_tree;
	else {
		if (out_prefix)
			out_file = out_prefix;
		else
			out_file = input_trees;
		out_file += ".nex";
	}

	sg.saveFile(out_file.c_str(), IN_NEXUS);
	cout << "Consensus network printed to " << out_file << endl;

	if (output_tree)
		out_file = output_tree;
	else {
		if (out_prefix)
			out_file = out_prefix;
		else
			out_file = input_trees;
		out_file += ".splits";
	}
	if (verbose_mode >= VB_MED) {
		sg.saveFile(out_file.c_str(), IN_OTHER, true);
		cout << "Non-trivial split supports printed to star-dot file " << out_file << endl;
	}

}<|MERGE_RESOLUTION|>--- conflicted
+++ resolved
@@ -85,7 +85,6 @@
 
 void reportAlignment(ofstream &out, Alignment &alignment, int nremoved_seqs) {
 	out << "Input data: " << alignment.getNSeq()+nremoved_seqs << " sequences with "
-<<<<<<< HEAD
 			<< alignment.getNSite() << " ";
 	switch (alignment.seq_type) {
 	case SEQ_BINARY: out << "binary"; break;
@@ -101,23 +100,6 @@
 		<< " (= " << alignment.frac_const_sites * 100 << "% of all sites)"
 		<< endl << "Number of site patterns: " << alignment.size() << endl
 		<< endl;
-=======
-			<< alignment.getNSite() << " "
-			<< ((alignment.seq_type == SEQ_BINARY) ?
-					"binary" :
-					((alignment.seq_type == SEQ_DNA) ? "nucleotide" :
-					(alignment.seq_type == SEQ_PROTEIN) ? "amino-acid" :
-					(alignment.seq_type == SEQ_CODON) ? "codon": "morphological"))
-			<< " sites" 
-            << endl << "Number of constant sites: "
-			<< round(alignment.frac_const_sites * alignment.getNSite())
-			<< " (= " << alignment.frac_const_sites * 100 << "% of all sites)"
-            << endl << "Number of invariant (constant or ambiguous constant) sites: "
-			<< round(alignment.frac_invariant_sites * alignment.getNSite())
-			<< " (= " << alignment.frac_invariant_sites * 100 << "% of all sites)"
-			<< endl << "Number of distinct site patterns: " << alignment.size() << endl
-			<< endl;
->>>>>>> 50c1e299
 }
 
 void pruneModelInfo(vector<ModelInfo> &model_info, PhyloSuperTree *tree) {
