/***************************************************************************
 *   Copyright (C) 2009 by BUI Quang Minh   *
 *   minh.bui@univie.ac.at   *
 *                                                                         *
 *   This program is free software; you can redistribute it and/or modify  *
 *   it under the terms of the GNU General Public License as published by  *
 *   the Free Software Foundation; either version 2 of the License, or     *
 *   (at your option) any later version.                                   *
 *                                                                         *
 *   This program is distributed in the hope that it will be useful,       *
 *   but WITHOUT ANY WARRANTY; without even the implied warranty of        *
 *   MERCHANTABILITY or FITNESS FOR A PARTICULAR PURPOSE.  See the         *
 *   GNU General Public License for more details.                          *
 *                                                                         *
 *   You should have received a copy of the GNU General Public License     *
 *   along with this program; if not, write to the                         *
 *   Free Software Foundation, Inc.,                                       *
 *   59 Temple Place - Suite 330, Boston, MA  02111-1307, USA.             *
 ***************************************************************************/

#ifdef HAVE_CONFIG_H
#include <config.h>
#endif
#include <iqtree_config.h>
#include "phylotree.h"
#include "phylosupertree.h"
#include "phylosupertreeplen.h"
#include "phyloanalysis.h"
#include "alignment.h"
#include "superalignment.h"
#include "iqtree.h"
#include "model/modelgtr.h"
#include "model/modeldna.h"
#include "model/modelpomo.h"
#include "myreader.h"
#include "model/rateheterogeneity.h"
#include "model/rategamma.h"
#include "model/rateinvar.h"
#include "model/rategammainvar.h"
//#include "modeltest_wrapper.h"
#include "model/modelprotein.h"
#include "model/modelbin.h"
#include "model/modelcodon.h"
#include "stoprule.h"

#include "mtreeset.h"
#include "mexttree.h"
#include "model/ratemeyerhaeseler.h"
#include "whtest_wrapper.h"
#include "model/partitionmodel.h"
#include "model/modelmixture.h"
//#include "guidedbootstrap.h"
#include "model/modelset.h"
#include "timeutil.h"
#include "upperbounds.h"


void reportReferences(Params &params, ofstream &out, string &original_model) {
    if (params.pomo) {
        out << "For polymorphism-aware models please cite:" << endl << endl
            << "Dominik Schrempf, Bui Quang Minh, Nicola De Maio, Arndt von Haeseler, and Carolin Kosiol" << endl
            << "(2016) Reversible polymorphism-aware phylogenetic models and their application to" << endl
            << "tree inference. J. Theor. Biol., in press." << endl << endl;
    }

	out << "To cite IQ-TREE please use:" << endl << endl
		<< "Lam-Tung Nguyen, Heiko A. Schmidt, Arndt von Haeseler, and Bui Quang Minh (2015)" << endl
		<< "IQ-TREE: A fast and effective stochastic algorithm for estimating" << endl
		<< "maximum likelihood phylogenies. Mol. Biol. Evol., 32:268-274." << endl << endl;

	if (params.gbo_replicates)
	out << "Since you used ultrafast bootstrap (UFBoot) please also cite: " << endl << endl
		<< "Bui Quang Minh, Minh Anh Thi Nguyen, and Arndt von Haeseler (2013) Ultrafast" << endl
		<< "approximation for phylogenetic bootstrap. Mol. Biol. Evol., 30:1188-1195." << endl << endl;

    if (params.partition_file)
    out << "Since you used partition models please also cite:" << endl << endl
        << "Olga Chernomor, Arndt von Haeseler, and Bui Quang Minh (2016) Terrace aware data" << endl
        << "structure for phylogenomic inference from supermatrices. Syst. Biol., in press." << endl << endl;

}

void reportAlignment(ofstream &out, Alignment &alignment, int nremoved_seqs) {
	out << "Input data: " << alignment.getNSeq()+nremoved_seqs << " sequences with "
			<< alignment.getNSite() << " ";
	switch (alignment.seq_type) {
	case SEQ_BINARY: out << "binary"; break;
	case SEQ_DNA: out << "nucleotide"; break;
	case SEQ_PROTEIN: out << "amino-acid"; break;
	case SEQ_CODON: out << "codon"; break;
	case SEQ_MORPH: out << "morphological"; break;
	case SEQ_POMO: out << "PoMo"; break;
	default: out << "unknown"; break;
	}
	out << " sites" << endl << "Number of constant sites: "
		<< round(alignment.frac_const_sites * alignment.getNSite())
		<< " (= " << alignment.frac_const_sites * 100 << "% of all sites)"
		<< endl << "Number of site patterns: " << alignment.size() << endl
		<< endl;
}

void pruneModelInfo(vector<ModelInfo> &model_info, PhyloSuperTree *tree) {
	vector<ModelInfo> res_info;
	for (vector<PartitionInfo>::iterator it = tree->part_info.begin(); it != tree->part_info.end(); it++) {
		for (vector<ModelInfo>::iterator mit = model_info.begin(); mit != model_info.end(); mit++)
			if (mit->set_name == it->name)
				res_info.push_back(*mit);
	}
	model_info = res_info;

}

void reportModelSelection(ofstream &out, Params &params, vector<ModelInfo> &model_info, bool is_partitioned) {
	out << "Best-fit model according to "
		<< ((params.model_test_criterion == MTC_BIC) ? "BIC" :
			((params.model_test_criterion == MTC_AIC) ? "AIC" : "AICc")) << ": ";
	vector<ModelInfo>::iterator it;
	if (is_partitioned) {
		string set_name = "";
		for (it = model_info.begin(); it != model_info.end(); it++) {
			if (it->set_name != set_name) {
				if (set_name != "")
					out << ",";
				out << it->name << ":" << it->set_name;
				set_name = it->set_name;
			}
		}
	} else {
		out << model_info[0].name;
	}

	if (is_partitioned) {
		out << endl << endl << "List of best-fit models per partition:" << endl << endl;
	} else {
		out << endl << endl << "List of models sorted by "
			<< ((params.model_test_criterion == MTC_BIC) ? "BIC" :
				((params.model_test_criterion == MTC_AIC) ? "AIC" : "AICc"))
			<< " scores: " << endl << endl;
	}
	if (is_partitioned)
		out << "  ID  ";
	out << "Model             LogL          AIC      w-AIC      AICc     w-AICc       BIC      w-BIC" << endl;
	/*
	if (is_partitioned)
		out << "----------";

	out << "----------------------------------------------------------------------------------------" << endl;
	*/
	int setid = 1;
	for (it = model_info.begin(); it != model_info.end(); it++) {
		if (it->AIC_score == DBL_MAX) continue;
		if (it != model_info.begin() && it->set_name != (it-1)->set_name)
			setid++;
		if (is_partitioned && it != model_info.begin() && it->set_name == (it-1)->set_name)
			continue;
		if (is_partitioned) {
			out.width(4);
			out << right << setid << "  ";
		}
		out.width(15);
		out << left << it->name << " ";
		out.width(11);
		out << right << it->logl << " ";
		out.width(11);
		out	<< it->AIC_score << ((it->AIC_conf) ? " + " : " - ") << it->AIC_weight << " ";
		out.width(11);
		out << it->AICc_score << ((it->AICc_conf) ? " + " : " - ") << it->AICc_weight << " ";
		out.width(11);
		out << it->BIC_score  << ((it->BIC_conf) ? " + " : " - ") << it->BIC_weight;
		out << endl;
	}
	out << endl;
	out <<  "AIC, w-AIC   : Akaike information criterion scores and weights." << endl
		 << "AICc, w-AICc : Corrected AIC scores and weights." << endl
		 << "BIC, w-BIC   : Bayesian information criterion scores and weights." << endl << endl

		 << "Plus signs denote the 95% confidence sets." << endl
		 << "Minus signs denote significant exclusion." <<endl;
	out << endl;
}

void reportModel(ofstream &out, Alignment *aln, ModelSubst *m) {
	int i, j, k;
	assert(aln->num_states == m->num_states);
	if (m->num_states <= 4) {
		out << "Rate parameter R:" << endl << endl;

		double *rate_mat = new double[m->num_states * m->num_states];
		if (!m->isSiteSpecificModel())
			m->getRateMatrix(rate_mat);
		else
			((ModelSet*)m)->front()->getRateMatrix(rate_mat);
		if (m->num_states > 4)
			out << fixed;
		if (m->isReversible()) {
			for (i = 0, k = 0; i < m->num_states - 1; i++)
				for (j = i + 1; j < m->num_states; j++, k++) {
					out << "  " << aln->convertStateBackStr(i) << "-" << aln->convertStateBackStr(j) << ": "
							<< rate_mat[k];
					if (m->num_states <= 4)
						out << endl;
					else if (k % 5 == 4)
						out << endl;
				}

		} else { // non-reversible model
			for (i = 0, k = 0; i < m->num_states; i++)
				for (j = 0; j < m->num_states; j++)
					if (i != j) {
						out << "  " << aln->convertStateBackStr(i) << "-" << aln->convertStateBackStr(j)
								<< ": " << rate_mat[k];
						if (m->num_states <= 4)
							out << endl;
						else if (k % 5 == 4)
							out << endl;
						k++;
					}

		}

		//if (tree.aln->num_states > 4)
		out << endl;
		out.unsetf(ios_base::fixed);
		delete[] rate_mat;
	}
    if (aln->seq_type == SEQ_POMO) {
        ((ModelPoMo*) m)->report(out);
        return;
    }
	out << "State frequencies: ";
	if (m->isSiteSpecificModel())
		out << "(site specific frequencies)" << endl << endl;
	else {
		if (!m->isReversible())
			out << "(inferred from Q matrix)" << endl;
		else
			switch (m->getFreqType()) {
			case FREQ_EMPIRICAL:
				out << "(empirical counts from alignment)" << endl;
				break;
			case FREQ_ESTIMATE:
				out << "(estimated with maximum likelihood)" << endl;
				break;
			case FREQ_USER_DEFINED:
				out << ((aln->seq_type == SEQ_PROTEIN) ? "(model)" : "(user-defined)") << endl;
				break;
			case FREQ_EQUAL:
				out << "(equal frequencies)" << endl;
				break;
			default:
				break;
			}
		out << endl;

		if (m->getFreqType() != FREQ_USER_DEFINED && m->getFreqType() != FREQ_EQUAL) {
			double *state_freqs = new double[m->num_states];
			m->getStateFrequency(state_freqs);
            int ncols=(aln->seq_type == SEQ_CODON) ? 4 : 1;
			for (i = 0; i < m->num_states; i++) {
				out << "  pi(" << aln->convertStateBackStr(i) << ") = " << state_freqs[i];
                if (i % ncols == ncols-1)
                    out << endl;
            }
			delete[] state_freqs;
			out << endl;
		}
		if (m->num_states <= 4) {
			// report Q matrix
			double *q_mat = new double[m->num_states * m->num_states];
			m->getQMatrix(q_mat);

			out << "Rate matrix Q:" << endl << endl;
			for (i = 0, k = 0; i < m->num_states; i++) {
				out << "  " << aln->convertStateBackStr(i);
				for (j = 0; j < m->num_states; j++, k++) {
					out << "  ";
					out.width(8);
					out << q_mat[k];
				}
				out << endl;
			}
			out << endl;
			delete[] q_mat;
		}
	}
}

void reportModel(ofstream &out, PhyloTree &tree) {
//	int i, j, k;
	int i;

	if (tree.getModel()->isMixture()) {
		out << "Mixture model of substitution: " << tree.getModelName() << endl;
//		out << "Full name: " << tree.getModelName() << endl;
		ModelMixture *mmodel = (ModelMixture*) tree.getModel();
		out << endl << "  No  Component      Rate    Weight   Parameters" << endl;
		i = 0;
		for (ModelMixture::iterator m = mmodel->begin(); m != mmodel->end(); m++, i++) {
			out.width(4);
			out << right << i+1 << "  ";
			out.width(12);
			out << left << (*m)->name << "  ";
			out.width(7);
			out << (*m)->total_num_subst << "  ";
			out.width(7);
			out << mmodel->prop[i] << "  " << (*m)->getNameParams() << endl;
//			out << "Model for mixture component "  << (m-mmodel->begin())+1 << ": " << (*m)->name << endl;
//			reportModel(out, tree.aln, *m);
		}
		out << endl;
	} else {
		out << "Model of substitution: " << tree.getModelName() << endl << endl;
		reportModel(out, tree.aln, tree.getModel());
	}
}

void reportRate(ofstream &out, PhyloTree &tree) {
	int i;
	RateHeterogeneity *rate_model = tree.getRate();
	out << "Model of rate heterogeneity: " << rate_model->full_name << endl;
	rate_model->writeInfo(out);

	if (rate_model->getNDiscreteRate() > 1 || rate_model->getPInvar() > 0.0) {
		out << endl << " Category  Relative_rate  Proportion" << endl;
		if (rate_model->getPInvar() > 0.0)
			out << "  0         0              " << rate_model->getPInvar()
					<< endl;
		int cats = rate_model->getNDiscreteRate();
		DoubleVector prop;
		if (rate_model->getGammaShape() > 0 || rate_model->getPtnCat(0) < 0) {
//			prop.resize(cats, (1.0 - rate_model->getPInvar()) / rate_model->getNRate());
			prop.resize(cats);
		for (i = 0; i < cats; i++)
			prop[i] = rate_model->getProp(i);
		} else {
			prop.resize(cats, 0.0);
			for (i = 0; i < tree.aln->getNPattern(); i++)
				prop[rate_model->getPtnCat(i)] += tree.aln->at(i).frequency;
			for (i = 0; i < cats; i++)
				prop[i] /= tree.aln->getNSite();
		}
		for (i = 0; i < cats; i++) {
			out << "  " << i + 1 << "         ";
			out.width(14);
			out << left << rate_model->getRate(i) << " " << prop[i];
			out << endl;
		}
		if (rate_model->isGammaRate()) {
			out << "Relative rates are computed as " << ((rate_model->isGammaRate() == GAMMA_CUT_MEDIAN) ? "MEDIAN" : "MEAN") <<
				" of the portion of the Gamma distribution falling in the category." << endl;
		}
	}
	/*
	 if (rate_model->getNDiscreteRate() > 1 || rate_model->isSiteSpecificRate())
	 out << endl << "See file " << rate_file << " for site-specific rates and categories" << endl;*/
	out << endl;
}

void reportTree(ofstream &out, Params &params, PhyloTree &tree, double tree_lh, double lh_variance, double main_tree) {
	double epsilon = 1.0 / tree.getAlnNSite();
	double totalLen = tree.treeLength();
	int df = tree.getModelFactory()->getNParameters();
	int ssize = tree.getAlnNSite();
	double AIC_score, AICc_score, BIC_score;
	computeInformationScores(tree_lh, df, ssize, AIC_score, AICc_score, BIC_score);

	out << "Log-likelihood of the tree: " << fixed << tree_lh;
    if (lh_variance > 0.0)
        out << " (s.e. " << sqrt(lh_variance) << ")";
    out << endl;
    out	<< "Unconstrained log-likelihood (without tree): " << tree.aln->computeUnconstrainedLogL() << endl;

    out << "Number of free parameters (#branches + #model parameters): " << df << endl;
//    if (ssize > df) {
//        if (ssize > 40*df)
//            out	<< "Akaike information criterion (AIC) score: " << AIC_score << endl;
//        else
//			out << "Corrected Akaike information criterion (AICc) score: " << AICc_score << endl;
//
//		out << "Bayesian information criterion (BIC) score: " << BIC_score << endl;
//    } else
    out	<< "Akaike information criterion (AIC) score: " << AIC_score << endl;
    out << "Corrected Akaike information criterion (AICc) score: " << AICc_score << endl;
    out << "Bayesian information criterion (BIC) score: " << BIC_score << endl;

    if (ssize <= df && main_tree) {

        out << endl
            << "**************************** WARNING ****************************" << endl
            << "Number of parameters (K, model parameters and branch lengths): " << df << endl
            << "Sample size (n, alignment length): " << ssize << endl << endl
            << "Given that K>=n, the parameter estimates might be inaccurate." << endl
            << "Thus, phylogenetic estimates should be interpreted with caution." << endl << endl

            << "Ideally, it is desirable that n >> K. When selecting optimal models," << endl
            << "1. use AIC or BIC if n > 40K;" << endl
            << "2. use AICc or BIC if 40K >= n > K;" << endl
            << "3. be extremely cautious if n <= K" << endl << endl

            << "To improve the situation (3), consider the following options:" << endl
            << "  1. Increase the sample size (n)" << endl
            << "  2. Decrease the number of parameters (K) to be estimated. If" << endl
            << "     possible:" << endl
            << "     a. Remove the least important sequences from the alignment" << endl
            << "     b. Specify some of the parameter values for the substitution"<< endl
            << "        model (e.g., the nucleotide or amino acid frequencies)" << endl
            << "     c. Specify some of the parameter values for the rates-across-" << endl
            << "        sites model (e.g., the shape parameter for the discrete" << endl
            << "        Gamma distribution, the proportion of invariable sites, or" << endl
            << "        the rates of change for different rate categories under" << endl
            << "        the FreeRate model)" << endl << endl
            << "Reference:" << endl
            << "Burnham KR, Anderson DR (2002). Model Selection and Multimodel" << endl
            << "Inference: A Practical Information-Theoretic Approach. Springer," << endl
            << "New York." << endl
            << "************************ END OF WARNING ***********************" << endl;
    }
    out << endl;

    if (tree.aln->seq_type == SEQ_POMO) {
        int N = tree.aln->virtual_pop_size;
        out << "NOTE: The branch lengths of PoMo measure mutations and frequency shifts." << endl;
        out << "To compare PoMo branch lengths to DNA substitution models use the tree length" << endl;
        out << "measured in substitutions per site." << endl << endl;
        out << "Total tree length (sum of branch lengths)" << endl;
        out << " - measured in number of mutations and frequency shifts per site: " << totalLen << endl;
        out << " - measured in number of substitutions per site (divided by N^2): " << totalLen / (N * N) << endl;
    }
    else out << "Total tree length (sum of branch lengths): " << totalLen << endl;

	double totalLenInternal = tree.treeLengthInternal(epsilon);
    double totalLenInternalP = totalLenInternal*100.0 / totalLen;
    if (tree.aln->seq_type == SEQ_POMO) {
        out << "Sum of internal branch lengths" << endl;
        out << "- measured in mutations and frequency shifts per site: " << totalLenInternal << " (" << totalLenInternalP << "% of tree length)" << endl;
        out << "- measured in substitutions per site: " << totalLenInternal << " (" << totalLenInternalP << "% of tree length)" << endl;
        out << endl;
    }
    else {
        out << "Sum of internal branch lengths: " << totalLenInternal << " (" << totalLenInternalP << "% of tree length)" << endl;
        //	out << "Sum of internal branch lengths divided by total tree length: "
        //			<< totalLenInternal / totalLen << endl;
        out << endl;
    }
	//out << "ZERO BRANCH EPSILON = " << epsilon << endl;
	int zero_internal_branches = tree.countZeroInternalBranches(NULL, NULL, epsilon);
	if (zero_internal_branches > 0) {
		//int zero_internal_branches = tree.countZeroInternalBranches(NULL, NULL, epsilon);
		/*
		out << "WARNING: " << zero_branches
				<< " branches of near-zero lengths (<" << epsilon << ") and should be treated with caution!"
				<< endl;
		*/
		out << "WARNING: " << zero_internal_branches
				<< " near-zero internal branches (<" << epsilon << ") should be treated with caution"
				<< endl;
		/*
		cout << endl << "WARNING: " << zero_branches
				<< " branches of near-zero lengths (<" << epsilon << ") and should be treated with caution!"
				<< endl;
		*/
		out << "         Such branches are denoted by '**' in the figure below"
				<< endl << endl;
	}
	int long_branches = tree.countLongBranches(NULL, NULL, params.max_branch_length-0.2);
	if (long_branches > 0) {
		//stringstream sstr;
		out << "WARNING: " << long_branches << " too long branches (>"
            << params.max_branch_length-0.2 << ") should be treated with caution!" << endl;
		//out << sstr.str();
		//cout << sstr.str();
	}

			//<< "Total tree length: " << tree.treeLength() << endl << endl
	tree.sortTaxa();
    out << "NOTE: Tree is UNROOTED although outgroup taxon '" << tree.root->name << "' is drawn at root" << endl;

    if (tree.isSuperTree() && params.partition_type == 0)
        out	<< "NOTE: Branch lengths are weighted average over all partitions" << endl
            << "      (weighted by the number of sites in the partitions)" << endl;

    bool is_codon = tree.aln->seq_type == SEQ_CODON;
    if (tree.isSuperTree()) {
        PhyloSuperTree *stree = (PhyloSuperTree*) &tree;
        is_codon = true;
        for (PhyloSuperTree::iterator sit = stree->begin(); sit != stree->end(); sit++)
            if ((*sit)->aln->seq_type != SEQ_CODON) {
                is_codon = false;
                break;
            }
    }
    if (is_codon)
        out << endl << "NOTE: Branch lengths are intepreted as number of nucleotide substitutions per codon site!"
            << endl << "      Rescale them by 1/3 if you want to have #nt substitutions per nt site" << endl;
    if (main_tree)
    if (params.aLRT_replicates > 0 || params.gbo_replicates || (params.num_bootstrap_samples && params.compute_ml_tree)) {
        out << "Numbers in parentheses are ";
        if (params.aLRT_replicates > 0) {
            out << "SH-aLRT support (%)";
            if (params.localbp_replicates)
                out << " / local bootstrap support (%)";
        }
        if (params.aLRT_test)
            out << " / parametric aLRT support";
        if (params.aBayes_test)
            out << " / aBayes support";
        if (params.num_bootstrap_samples && params.compute_ml_tree) {
            if (params.aLRT_replicates > 0 || params.aLRT_test || params.aBayes_test)
                out << " /";
            out << " standard bootstrap support (%)";
        }
        if (params.gbo_replicates) {
            if (params.aLRT_replicates > 0 || params.aLRT_test || params.aBayes_test)
                out << " /";
            out << " ultrafast bootstrap support (%)";
        }
        out << endl;
    }
    out << endl;

	//tree.setExtendedFigChar();
	tree.drawTree(out, WT_BR_SCALE, epsilon);

    if (tree.aln->seq_type == SEQ_POMO)
        out << "Tree in newick format (measured in mutations and frequency shifts):" << endl;
    else out << "Tree in newick format:" << endl;

	tree.printTree(out, WT_BR_LEN | WT_BR_LEN_FIXED_WIDTH | WT_SORT_TAXA);

	out << endl << endl;
}

void reportCredits(ofstream &out) {
	out << "CREDITS" << endl << "-------" << endl << endl
			<< "Some parts of the code were taken from the following packages/libraries:"
			<< endl << endl
			<< "Schmidt HA, Strimmer K, Vingron M, and von Haeseler A (2002)" << endl
			<< "TREE-PUZZLE: maximum likelihood phylogenetic analysis using quartets" << endl
			<< "and parallel computing. Bioinformatics, 18(3):502-504." << endl << endl

			//<< "The source code to construct the BIONJ tree were taken from BIONJ software:"
			//<< endl << endl
			<< "Gascuel O (1997) BIONJ: an improved version of the NJ algorithm" << endl
			<< "based on a simple model of sequence data. Mol. Bio. Evol., 14:685-695." << endl << endl

			//<< "The Nexus file parser was taken from the Nexus Class Library:"
			//<< endl << endl
			<< "Paul O. Lewis (2003) NCL: a C++ class library for interpreting data files in" << endl
			<< "NEXUS format. Bioinformatics, 19(17):2330-2331." << endl << endl

			<< "Mascagni M and Srinivasan A (2000) Algorithm 806: SPRNG: A Scalable Library" << endl
			<< "for Pseudorandom Number Generation. ACM Transactions on Mathematical Software," << endl
			<< "26: 436-461." << endl << endl

			<< "Guennebaud G, Jacob B, et al. (2010) Eigen v3. http://eigen.tuxfamily.org" << endl << endl;
			/*
			<< "The Modeltest 3.7 source codes were taken from:" << endl << endl
			<< "David Posada and Keith A. Crandall (1998) MODELTEST: testing the model of"
			<< endl << "DNA substitution. Bioinformatics, 14(9):817-8." << endl
			*/
}

/***********************************************************
 * CREATE REPORT FILE
 ***********************************************************/
extern StringIntMap pllTreeCounter;

void exhaustiveSearchGAMMAInvar(Params &params, IQTree &iqtree);

void searchGAMMAInvarByRestarting(IQTree &iqtree);

void computeLoglFromUserInputGAMMAInvar(Params &params, IQTree &iqtree);

void reportPhyloAnalysis(Params &params, string &original_model,
		IQTree &tree, vector<ModelInfo> &model_info) {
	if (params.count_trees) {
		// addon: print #distinct trees
		cout << endl << "NOTE: " << pllTreeCounter.size() << " distinct trees evaluated during whole tree search" << endl;

		IntVector counts;
		for (StringIntMap::iterator i = pllTreeCounter.begin(); i != pllTreeCounter.end(); i++) {
			if (i->second > counts.size())
				counts.resize(i->second+1, 0);
			counts[i->second]++;
		}
		for (IntVector::iterator i2 = counts.begin(); i2 != counts.end(); i2++) {
		    if (*i2 != 0) {
	            cout << "#Trees occuring " << (i2-counts.begin()) << " times: " << *i2 << endl;
		    }
		}
	}
	string outfile = params.out_prefix;

	outfile += ".iqtree";
	try {
		ofstream out;
		out.exceptions(ios::failbit | ios::badbit);
		out.open(outfile.c_str());
		out << "IQ-TREE " << iqtree_VERSION_MAJOR << "." << iqtree_VERSION_MINOR
				<< "." << iqtree_VERSION_PATCH << " built " << __DATE__ << endl
				<< endl;
		if (params.partition_file)
			out << "Partition file name: " << params.partition_file << endl;
		if (params.aln_file)
			out << "Input file name: " << params.aln_file << endl;

		if (params.user_file)
			out << "User tree file name: " << params.user_file << endl;
		out << "Type of analysis: ";
        if (original_model.find("TEST") != string::npos && original_model.find("ONLY") != string::npos) {
            out << "model selection";
        } else {
            if (params.compute_ml_tree)
                out << "tree reconstruction";
            if (params.num_bootstrap_samples > 0) {
                if (params.compute_ml_tree)
                    out << " + ";
                out << "non-parametric bootstrap (" << params.num_bootstrap_samples
                        << " replicates)";
            }
            if (params.gbo_replicates > 0) {
                out << " + ultrafast bootstrap (" << params.gbo_replicates << " replicates)";
            }
        }
		out << endl;
		out << "Random seed number: " << params.ran_seed << endl << endl;
		out << "REFERENCES" << endl << "----------" << endl << endl;
		reportReferences(params, out, original_model);

		out << "SEQUENCE ALIGNMENT" << endl << "------------------" << endl
				<< endl;
		if (tree.isSuperTree()) {
			out << "Input data: " << tree.aln->getNSeq()+tree.removed_seqs.size() << " taxa with "
					<< tree.aln->getNSite() << " partitions and "
					<< tree.getAlnNSite() << " total sites ("
					<< ((SuperAlignment*)tree.aln)->computeMissingData()*100 << "% missing data)" << endl << endl;

			PhyloSuperTree *stree = (PhyloSuperTree*) &tree;
			int namelen = stree->getMaxPartNameLength();
			int part;
			out.width(max(namelen+6,10));
			out << left << "  ID  Name" << "  Type  #Seqs  #Sites  #Patterns  #Const_Sites" << endl;
			//out << string(namelen+54, '-') << endl;
			part = 0;
			for (PhyloSuperTree::iterator it = stree->begin(); it != stree->end(); it++, part++) {
				//out << "FOR PARTITION " << stree->part_info[part].name << ":" << endl << endl;
				//reportAlignment(out, *((*it)->aln));
				out.width(4);
				out << right << part+1 << "  ";
				out.width(max(namelen,4));
				out << left << stree->part_info[part].name << "  ";
				out.width(6);
				switch ((*it)->aln->seq_type) {
				case SEQ_BINARY: out << "BIN"; break;
				case SEQ_CODON: out << "CODON"; break;
				case SEQ_DNA: out << "DNA"; break;
				case SEQ_MORPH: out << "MORPH"; break;
				case SEQ_MULTISTATE: out << "TINA"; break;
				case SEQ_PROTEIN: out << "AA"; break;
				case SEQ_POMO: out << "COUNTSFORMAT"; break;
				case SEQ_UNKNOWN: out << "???"; break;
				}
				out.width(5);
				out << right << (*it)->aln->getNSeq() << "  ";
				out.width(6);
				out << (*it)->aln->getNSite() << "  ";
				out.width(6);
				out << (*it)->aln->getNPattern() << "      ";
				out << round((*it)->aln->frac_const_sites*100) << "%" << endl;
			}
			out << endl;
		} else
			reportAlignment(out, *(tree.aln), tree.removed_seqs.size());

		out.precision(4);
		out << fixed;

		if (!model_info.empty()) {
			out << "MODEL SELECTION" << endl << "---------------" << endl << endl;
			if (tree.isSuperTree())
				pruneModelInfo(model_info, (PhyloSuperTree*)&tree);
			reportModelSelection(out, params, model_info, tree.isSuperTree());
		}

		out << "SUBSTITUTION PROCESS" << endl << "--------------------" << endl
				<< endl;
		if (tree.isSuperTree()) {
			if(params.partition_type)
				out	<< "Proportional partition model with joint branch lengths and separate models between partitions" << endl << endl;
			else
				out	<< "Full partition model with separate branch lengths and models between partitions" << endl << endl;
			PhyloSuperTree *stree = (PhyloSuperTree*) &tree;
			PhyloSuperTree::iterator it;
			int part;
			if(params.partition_type)
				out << "  ID  Model           Speed  Parameters" << endl;
			else
				out << "  ID  Model         TreeLen  Parameters" << endl;
			//out << "-------------------------------------" << endl;
			for (it = stree->begin(), part = 0; it != stree->end(); it++, part++) {
				out.width(4);
				out << right << (part+1) << "  ";
				out.width(14);
				if(params.partition_type)
					out << left << (*it)->getModelName() << " " << stree->part_info[part].part_rate  << "  " << (*it)->getModelNameParams() << endl;
				else
					out << left << (*it)->getModelName() << " " << (*it)->treeLength() << "  " << (*it)->getModelNameParams() << endl;
			}
			out << endl;
			/*
			for (it = stree->begin(), part = 0; it != stree->end(); it++, part++) {
				reportModel(out, *(*it));
				reportRate(out, *(*it));
			}*/
		} else {
			reportModel(out, tree);
			reportRate(out, tree);
		}

    		if (params.lmap_num_quartets >= 0) {
			tree.reportLikelihoodMapping(out);
		}


		/*
		out << "RATE HETEROGENEITY" << endl << "------------------" << endl
				<< endl;
		if (tree.isSuperTree()) {
			PhyloSuperTree *stree = (PhyloSuperTree*) &tree;
			int part = 0;
			for (PhyloSuperTree::iterator it = stree->begin();
					it != stree->end(); it++, part++) {
				out << "FOR PARTITION " << stree->part_info[part].name << ":"
						<< endl << endl;
				reportRate(out, *(*it));
			}
		} else
			reportRate(out, tree);
		*/
		// Bootstrap analysis:
		//Display as outgroup: a

		if (original_model == "WHTEST") {
			out << "TEST OF MODEL HOMOGENEITY" << endl
					<< "-------------------------" << endl << endl;
			out << "Delta of input data:                 "
					<< params.whtest_delta << endl;
			out << ".95 quantile of Delta distribution:  "
					<< params.whtest_delta_quantile << endl;
			out << "Number of simulations performed:     "
					<< params.whtest_simulations << endl;
			out << "P-value:                             "
					<< params.whtest_p_value << endl;
			if (params.whtest_p_value < 0.05) {
				out
						<< "RESULT: Homogeneity assumption is rejected (p-value cutoff 0.05)"
						<< endl;
			} else {
				out
						<< "RESULT: Homogeneity assumption is NOT rejected (p-value cutoff 0.05)"
						<< endl;
			}
			out << endl << "*** For this result please cite:" << endl << endl;
			out
					<< "G. Weiss and A. von Haeseler (2003) Testing substitution models"
					<< endl
					<< "within a phylogenetic tree. Mol. Biol. Evol, 20(4):572-578"
					<< endl << endl;
		}
/*
		out << "TREE SEARCH" << endl << "-----------" << endl << endl
				<< "Stopping rule: "
				<< ((params.stop_condition == SC_STOP_PREDICT) ? "Yes" : "No")
				<< endl << "Number of iterations: "
				<< tree.stop_rule.getNumIterations() << endl
				<< "Probability of deleting sequences: " << params.p_delete
				<< endl << "Number of representative leaves: "
				<< params.k_representative << endl
				<< "NNI log-likelihood cutoff: " << tree.getNNICutoff() << endl
				<< endl;
*/
		if (params.compute_ml_tree) {
			if (original_model.find("ONLY") != string::npos) {
				out << "TREE USED FOR MODEL SELECTION" << endl
					<< "-----------------------------" << endl << endl;
<<<<<<< HEAD
            else
=======
            } else if (params.min_iterations == 0) {
                if (params.user_file)
                    out << "USER TREE" << endl
                        << "---------" << endl << endl;
                else
                    out << "STARTING TREE" << endl
                        << "-------------" << endl << endl;                
            } else { 
>>>>>>> 7c673136
				out << "MAXIMUM LIKELIHOOD TREE" << endl
					<< "-----------------------" << endl << endl;
            }

			tree.setRootNode(params.root);

            if (params.gbo_replicates) {
                if (tree.boot_consense_logl > tree.candidateTrees.getBestScore() + 0.1) {
                    out << endl << "**NOTE**: Consensus tree has higher likelihood than ML tree found! Please use consensus tree below." << endl;
                }
            }

			reportTree(out, params, tree, tree.candidateTrees.getBestScore(), tree.logl_variance, true);

			if (tree.isSuperTree() && verbose_mode >= VB_MED) {
				PhyloSuperTree *stree = (PhyloSuperTree*) &tree;
//				stree->mapTrees();
//				int empty_branches = stree->countEmptyBranches();
//				if (empty_branches) {
//					stringstream ss;
//					ss << empty_branches << " branches in the overall tree with no phylogenetic information due to missing data!";
//					outWarning(ss.str());
//				}

				int part = 0;
				for (PhyloSuperTree::iterator it = stree->begin();
						it != stree->end(); it++, part++) {
					out << "FOR PARTITION " << stree->part_info[part].name
							<< ":" << endl << endl;
					string root_name;
					if (params.root)
						root_name = params.root;
					else
						root_name = (*it)->aln->getSeqName(0);
					(*it)->root = (*it)->findNodeName(root_name);
					assert((*it)->root);
//					reportTree(out, params, *(*it), (*it)->computeLikelihood(), (*it)->computeLogLVariance(), false);
					reportTree(out, params, *(*it), stree->part_info[part].cur_score, 0.0, false);
				}
			}

		}
		/*
		 if (params.write_intermediate_trees) {
		 out << endl << "CONSENSUS OF INTERMEDIATE TREES" << endl << "-----------------------" << endl << endl
		 << "Number of intermediate trees: " << tree.stop_rule.getNumIterations() << endl
		 << "Split threshold: " << params.split_threshold << endl
		 << "Burn-in: " << params.tree_burnin << endl << endl;
		 }*/

		if (params.consensus_type == CT_CONSENSUS_TREE) {
			out << "CONSENSUS TREE" << endl << "--------------" << endl << endl;
			out << "Consensus tree is constructed from "
					<< (params.num_bootstrap_samples ? params.num_bootstrap_samples : params.gbo_replicates)
					<< " bootstrap trees";
            if (params.gbo_replicates) {
                out << endl << "Log-likelihood of consensus tree: " << tree.boot_consense_logl;
            }
			string con_file = params.out_prefix;
			con_file += ".contree";

            IntVector rfdist;
            tree.computeRFDist(con_file.c_str(), rfdist);
            out << endl << "Robinson-Foulds distance between ML tree and consensus tree: " << rfdist[0] << endl;

            out << endl << "Branches with bootstrap support >"
					<< floor(params.split_threshold * 1000) / 10 << "% are kept";
			if (params.split_threshold == 0.0)
				out << " (extended consensus)";
			if (params.split_threshold == 0.5)
				out << " (majority-rule consensus)";
			if (params.split_threshold >= 0.99)
				out << " (strict consensus)";

			out << endl << "Branch lengths are optimized by maximum likelihood on original alignment" << endl;
			out << "Numbers in parentheses are bootstrap supports (%)" << endl << endl;

			bool rooted = false;
			MTree contree;
			contree.readTree(con_file.c_str(), rooted);
			contree.drawTree(out, WT_BR_SCALE);
			out << endl << "Consensus tree in newick format: " << endl << endl;
			contree.printTree(out);
			out << endl << endl;
//			tree.freeNode();
//			tree.root = NULL;
//			tree.readTree(con_file.c_str(), rooted);
//			if (removed_seqs.size() > 0) {
//				tree.reinsertIdenticalSeqs(tree.aln, removed_seqs, twin_seqs);
//			}
//			tree.setAlignment(tree.aln);

			// bug fix
//			if ((tree.sse == LK_EIGEN || tree.sse == LK_EIGEN_SSE) && !tree.isBifurcating()) {
//				cout << "NOTE: Changing to old kernel as consensus tree is multifurcating" << endl;
//				tree.changeLikelihoodKernel(LK_SSE);
//			}

//			tree.initializeAllPartialLh();
//			tree.fixNegativeBranch(false);
//			if (tree.isSuperTree())
//				((PhyloSuperTree*) &tree)->mapTrees();
//			tree.optimizeAllBranches();
//			tree.printTree(con_file.c_str(), WT_BR_LEN | WT_BR_LEN_FIXED_WIDTH | WT_SORT_TAXA);
//			tree.sortTaxa();
//			tree.drawTree(out, WT_BR_SCALE);
//			out << endl << "Consensus tree in newick format: " << endl << endl;
//			tree.printResultTree(out);
//			out << endl << endl;
		}


		/* evaluate user trees */
		vector<TreeInfo> info;
		IntVector distinct_trees;
		if (params.treeset_file) {
			evaluateTrees(params, &tree, info, distinct_trees);
			out.precision(4);
            out.setf(ios_base::fixed);

			out << endl << "USER TREES" << endl << "----------" << endl << endl;
			out << "See " << params.out_prefix << ".trees for trees with branch lengths." << endl << endl;
			if (params.topotest_replicates && info.size() > 1) {
                out << "Tree      logL    deltaL  bp-RELL    p-KH     p-SH    ";
				if (params.do_weighted_test)
					out << "p-WKH    p-WSH    ";
                out << "c-ELW";
                if (params.do_au_test)
                    out << "     p-AU";

                out << endl << "------------------------------------------------------------------";
                if (params.do_weighted_test)
					out << "------------------";
                if (params.do_au_test)
                    out << "-------";
                out << endl;
			} else {
				out << "Tree      logL    deltaL" << endl;
				out << "-------------------------" << endl;

			}
			double maxL = -DBL_MAX;
			int tid, orig_id;
			for (tid = 0; tid < info.size(); tid++)
				if (info[tid].logl > maxL) maxL = info[tid].logl;
			for (orig_id = 0, tid = 0; orig_id < distinct_trees.size(); orig_id++) {
				out.width(3);
				out << right << orig_id+1 << " ";
				if (distinct_trees[orig_id] >= 0) {
					out << " = tree " << distinct_trees[orig_id]+1 << endl;
					continue;
				}
				out.precision(3);
				out.width(12);
				out << info[tid].logl << " ";
				out.width(7);
				out << maxL - info[tid].logl;
				if (!params.topotest_replicates || info.size() <= 1) {
					out << endl;
					tid++;
					continue;
				}
				out.precision(4);
				out << "  ";
				out.width(6);
				out << info[tid].rell_bp;
				if (info[tid].rell_confident)
					out << " + ";
				else
					out << " - ";
				out.width(6);
				out << right << info[tid].kh_pvalue;
				if (info[tid].kh_pvalue < 0.05)
					out << " - ";
				else
					out << " + ";
				out.width(6);
				out << right << info[tid].sh_pvalue;
				if (info[tid].sh_pvalue < 0.05)
					out << " - ";
				else
					out << " + ";

				if (params.do_weighted_test) {
					out.width(6);
					out << right << info[tid].wkh_pvalue;
					if (info[tid].wkh_pvalue < 0.05)
						out << " - ";
					else
						out << " + ";
					out.width(6);
					out << right << info[tid].wsh_pvalue;
					if (info[tid].wsh_pvalue < 0.05)
						out << " - ";
					else
						out << " + ";
				}
				out.width(6);
				out << info[tid].elw_value;
				if (info[tid].elw_confident)
					out << " + ";
				else
					out << " - ";

                if (params.do_au_test) {
                    out.width(6);
                    out << right << info[tid].au_pvalue;
                    if (info[tid].au_pvalue < 0.05)
                        out << " - ";
                    else
                        out << " + ";
                }

				out << endl;
				tid++;
			}
			out << endl;

			if (params.topotest_replicates) {
				out <<  "deltaL  : logL difference from the maximal logl in the set." << endl
					 << "bp-RELL : bootstrap proportion using RELL method (Kishino et al. 1990)." << endl
					 << "p-KH    : p-value of one sided Kishino-Hasegawa test (1989)." << endl
					 << "p-SH    : p-value of Shimodaira-Hasegawa test (2000)." << endl;
				if (params.do_weighted_test) {
					out << "p-WKH   : p-value of weighted KH test." << endl
					 << "p-WSH   : p-value of weighted SH test." << endl;
				}
				out	 << "c-ELW   : Expected Likelihood Weight (Strimmer & Rambaut 2002)." << endl;
                if (params.do_au_test) {
					out << "p-AU    : p-value of approximately unbiased (AU) test (Shimodaira, 2002)." << endl;
                }
                out  << endl
					 << "Plus signs denote the 95% confidence sets." << endl
					 << "Minus signs denote significant exclusion."  << endl
					 << "All tests performed "
					 << params.topotest_replicates << " resamplings using the RELL method."<<endl;
			}
			out << endl;
		}


		time_t cur_time;
		time(&cur_time);

		char *date_str;
		date_str = ctime(&cur_time);
		out.unsetf(ios_base::fixed);
		out << "TIME STAMP" << endl << "----------" << endl << endl
				<< "Date and time: " << date_str << "Total CPU time used: "
				<< (double) params.run_time << " seconds (" << convert_time(params.run_time) << ")" << endl
				<< "Total wall-clock time used: " << getRealTime() - params.start_real_time
				<< " seconds (" << convert_time(getRealTime() - params.start_real_time) << ")" << endl << endl;

		//reportCredits(out); // not needed, now in the manual
		out.close();

	} catch (ios::failure) {
		outError(ERR_WRITE_OUTPUT, outfile);
	}

	cout << endl << "Analysis results written to: " << endl
			<< "  IQ-TREE report:                " << params.out_prefix << ".iqtree"
			<< endl;
	if (params.compute_ml_tree) {
		if (original_model.find("ONLY") == string::npos)
			cout << "  Maximum-likelihood tree:       " << params.out_prefix << ".treefile" << endl;
		else
			cout << "  Tree used for model selection: " << params.out_prefix << ".treefile" << endl;
		if (params.snni && params.write_local_optimal_trees) {
			cout << "  Locally optimal trees (" << tree.candidateTrees.getNumLocalOptTrees() << "):    " << params.out_prefix << ".suboptimal_trees" << endl;
		}
	}
	if (!params.user_file && params.start_tree == STT_BIONJ) {
		cout << "  BIONJ tree:                    " << params.out_prefix << ".bionj"
				<< endl;
	}
	if (!params.dist_file) {
		//cout << "  Juke-Cantor distances:    " << params.out_prefix << ".jcdist" << endl;
		if (params.compute_ml_dist)
		cout << "  Likelihood distances:          " << params.out_prefix
					<< ".mldist" << endl;
		if (params.print_conaln)
		cout << "  Concatenated alignment:        " << params.out_prefix
					<< ".conaln" << endl;
	}
	if (original_model.find("TEST") != string::npos && tree.isSuperTree()) {
		cout << "  Best partitioning scheme:      " << params.out_prefix << ".best_scheme.nex" << endl;
		bool raxml_format_printed = true;

		for (vector<PartitionInfo>::iterator it = ((PhyloSuperTree*)&tree)->part_info.begin();
				it != ((PhyloSuperTree*)&tree)->part_info.end(); it++)
			if (!it->aln_file.empty()) {
				raxml_format_printed = false;
				break;
			}
		if (raxml_format_printed)
			 cout << "           in RAxML format:      " << params.out_prefix << ".best_scheme" << endl;
	}
	if (tree.getRate()->getGammaShape() > 0 && params.print_site_rate)
		cout << "  Gamma-distributed rates:       " << params.out_prefix << ".rate"
				<< endl;

	if ((tree.getRate()->isSiteSpecificRate() || tree.getRate()->getPtnCat(0) >= 0) && params.print_site_rate)
		cout << "  Site-rates by MH model:        " << params.out_prefix << ".rate"
				<< endl;

	if (params.print_site_lh)
		cout << "  Site log-likelihoods:          " << params.out_prefix << ".sitelh"
				<< endl;

	if (params.write_intermediate_trees)
		cout << "  All intermediate trees:        " << params.out_prefix << ".treels"
				<< endl;

	if (params.gbo_replicates) {
		cout << endl << "Ultrafast bootstrap approximation results written to:" << endl
			 << "  Split support values:          " << params.out_prefix << ".splits.nex" << endl
			 << "  Consensus tree:                " << params.out_prefix << ".contree" << endl;
		if (params.print_ufboot_trees)
		cout << "  UFBoot trees:                  " << params.out_prefix << ".ufboot" << endl;

	}

	if (params.treeset_file) {
		cout << "  Evaluated user trees:          " << params.out_prefix << ".trees" << endl;

		if (params.print_tree_lh) {
		cout << "  Tree log-likelihoods:          " << params.out_prefix << ".treelh" << endl;
		}
		if (params.print_site_lh) {
		cout << "  Site log-likelihoods:          " << params.out_prefix << ".sitelh" << endl;
		}
	}
    	if (params.lmap_num_quartets >= 0) {
		cout << "  Likelihood mapping plot (SVG): " << params.out_prefix << ".lmap.svg" << endl;
		cout << "  Likelihood mapping plot (EPS): " << params.out_prefix << ".lmap.eps" << endl;
	}
	cout << "  Screen log file:               " << params.out_prefix << ".log" << endl;
	/*	if (original_model == "WHTEST")
	 cout <<"  WH-TEST report:           " << params.out_prefix << ".whtest" << endl;*/
	cout << endl;

}

void checkZeroDist(Alignment *aln, double *dist) {
	int ntaxa = aln->getNSeq();
	IntVector checked;
	checked.resize(ntaxa, 0);
	int i, j;
	for (i = 0; i < ntaxa - 1; i++) {
		if (checked[i])
			continue;
		string str = "";
		bool first = true;
		for (j = i + 1; j < ntaxa; j++)
			if (dist[i * ntaxa + j] <= Params::getInstance().min_branch_length) {
				if (first)
					str = "ZERO distance between sequences "
							+ aln->getSeqName(i);
				str += ", " + aln->getSeqName(j);
				checked[j] = 1;
				first = false;
			}
		checked[i] = 1;
		if (str != "")
			outWarning(str);
	}
}


void printAnalysisInfo(int model_df, IQTree& iqtree, Params& params) {
//	if (!params.raxmllib) {
	cout << "Model of evolution: ";
	if (iqtree.isSuperTree()) {
		cout << iqtree.getModelName() << " (" << model_df << " free parameters)" << endl;
	} else {
		cout << iqtree.getModelName() << " with ";
		switch (iqtree.getModel()->getFreqType()) {
		case FREQ_EQUAL:
			cout << "equal";
			break;
		case FREQ_EMPIRICAL:
			cout << "counted";
			break;
		case FREQ_USER_DEFINED:
			cout << "user-defined";
			break;
		case FREQ_ESTIMATE:
			cout << "optimized";
			break;
		case FREQ_CODON_1x4:
			cout << "counted 1x4";
			break;
		case FREQ_CODON_3x4:
			cout << "counted 3x4";
			break;
		case FREQ_CODON_3x4C:
			cout << "counted 3x4-corrected";
			break;
		default:
			outError("Wrong specified state frequencies");
		}
		cout << " frequencies (" << model_df << " free parameters)" << endl;
	}
	cout << "Fixed branch lengths: "
			<< ((params.fixed_branch_length) ? "Yes" : "No") << endl;

	if (params.min_iterations > 0) {
	    cout << "Tree search algorithm: " << (params.snni ? "Stochastic nearest neighbor interchange" : "IQPNNI") << endl;
	    cout << "Termination condition: ";
	    if (params.stop_condition == SC_REAL_TIME) {
	        cout << "after " << params.maxtime << " minutes" << endl;
	    } else if (params.stop_condition == SC_UNSUCCESS_ITERATION) {
	        cout << "after " << params.unsuccess_iteration << " unsuccessful iterations" << endl;
	    } else if (params.stop_condition == SC_FIXED_ITERATION) {
	            cout << params.min_iterations << " iterations" << endl;
	    } else if(params.stop_condition == SC_WEIBULL) {
	            cout << "predicted in [" << params.min_iterations << ","
	                    << params.max_iterations << "] (confidence "
	                    << params.stop_confidence << ")" << endl;
	    } else if (params.stop_condition == SC_BOOTSTRAP_CORRELATION) {
	    	cout << "min " << params.min_correlation << " correlation coefficient" << endl;
	    }

	    if (!params.snni) {
	        cout << "Number of representative leaves  : " << params.k_representative << endl;
	        cout << "Probability of deleting sequences: " << iqtree.getProbDelete() << endl;
	        cout << "Number of leaves to be deleted   : " << iqtree.getDelete() << endl;
	        cout << "Important quartets assessed on: "
	                << ((params.iqp_assess_quartet == IQP_DISTANCE) ?
	                        "Distance" : ((params.iqp_assess_quartet == IQP_PARSIMONY) ? "Parsimony" : "Bootstrap"))
	                << endl;
	    }
	    cout << "NNI assessed on: " << ((params.nni5) ? "5 branches" : "1 branch") << endl;
	}
	cout << "Phylogenetic likelihood library: " << (params.pll ? "Yes" : "No") << endl;
    cout << "Branch length optimization method: "
            << ((iqtree.optimize_by_newton) ? "Newton" : "Brent") << endl;
    cout << "Number of Newton-Raphson steps in NNI evaluation and branch length optimization: " << NNI_MAX_NR_STEP
            << " / " << PLL_NEWZPERCYCLE << endl;
    cout << "SSE instructions: "
            << ((iqtree.sse) ? "Yes" : "No") << endl;
	cout << endl;
}

void computeMLDist(Params& params, IQTree& iqtree, string &dist_file, double begin_time) {
	double longest_dist;
//	stringstream best_tree_string;
//	iqtree.printTree(best_tree_string, WT_BR_LEN + WT_TAXON_ID);
	cout << "Computing ML distances based on estimated model parameters...";
	double *ml_dist = NULL;
    double *ml_var = NULL;
    longest_dist = iqtree.computeDist(params, iqtree.aln, ml_dist, ml_var, dist_file);
	cout << " " << (getCPUTime() - begin_time) << " sec" << endl;
	if (longest_dist > MAX_GENETIC_DIST * 0.99) {
		outWarning("Some pairwise ML distances are too long (saturated)");
		//cout << "Some ML distances are too long, using old distances..." << endl;
	} //else
	{
		if ( !iqtree.dist_matrix ) {
	        iqtree.dist_matrix = new double[iqtree.aln->getNSeq() * iqtree.aln->getNSeq()];
		}
		if ( !iqtree.var_matrix ) {
	        iqtree.var_matrix = new double[iqtree.aln->getNSeq() * iqtree.aln->getNSeq()];
		}
		memmove(iqtree.dist_matrix, ml_dist,
                sizeof (double) * iqtree.aln->getNSeq() * iqtree.aln->getNSeq());
        memmove(iqtree.var_matrix, ml_var,
				sizeof(double) * iqtree.aln->getNSeq() * iqtree.aln->getNSeq());
	}
	delete[] ml_dist;
    delete[] ml_var;
}

void computeInitialDist(Params &params, IQTree &iqtree, string &dist_file) {
    double longest_dist;
	if (params.dist_file) {
		cout << "Reading distance matrix file " << params.dist_file << " ..." << endl;
	} else if (params.compute_jc_dist) {
		cout << "Computing Juke-Cantor distances..." << endl;
	} else if (params.compute_obs_dist) {
		cout << "Computing observed distances..." << endl;
	}

	if (params.compute_jc_dist || params.compute_obs_dist || params.partition_file) {
		longest_dist = iqtree.computeDist(params, iqtree.aln, iqtree.dist_matrix, iqtree.var_matrix, dist_file);
		checkZeroDist(iqtree.aln, iqtree.dist_matrix);
		if (longest_dist > MAX_GENETIC_DIST * 0.99) {
			outWarning("Some pairwise distances are too long (saturated)");
		}
    }

}

void initializeParams(Params &params, IQTree &iqtree, vector<ModelInfo> &model_info, ModelsBlock *models_block) {
//    iqtree.setCurScore(-DBL_MAX);
    bool test_only = params.model_name.find("ONLY") != string::npos;
    /* initialize substitution model */
    if (params.model_name.substr(0, 4) == "TEST") {
    	// TODO: check if necessary
//        if (iqtree.isSuperTree())
//            ((PhyloSuperTree*) &iqtree)->mapTrees();
        double start_cpu_time = getCPUTime();
        double start_real_time = getRealTime();
        ofstream fmodel;
        string fmodel_str = ((string)params.out_prefix + ".model");

        bool ok_model_file = false;
        if (!params.print_site_lh && !params.model_test_again) {
            ok_model_file = checkModelFile(fmodel_str, iqtree.isSuperTree(), model_info);
        }

        ok_model_file &= model_info.size() > 0;
        if (ok_model_file) {
            cout << "Reusing information from model file " << fmodel_str << endl;
            fmodel.open(fmodel_str.c_str(), ios::app);
            if (!fmodel.is_open())
                outError("cannot append to file ", fmodel_str);
        } else {
            fmodel.open(fmodel_str.c_str());
            if (!fmodel.is_open())
                outError("cannot write to file ", fmodel_str);
            // print header
            SeqType seq_type = iqtree.aln->seq_type;
            if (iqtree.isSuperTree()) {
                fmodel << "Charset\t";
                seq_type = ((PhyloSuperTree*)&iqtree)->front()->aln->seq_type;
            }
            fmodel << "Model\tdf\tLnL\tTreeLen";
            if (seq_type == SEQ_BINARY)
                fmodel << "\t0\t1";
            else if (seq_type == SEQ_DNA)
                fmodel << "\tA-C\tA-G\tA-T\tC-G\tC-T\tG-T\tA\tC\tG\tT";
            fmodel << "\talpha\tpinv\tTree" << endl;
            model_info.clear();
        }
        fmodel.precision(4);
        fmodel << fixed;

        params.model_name = testModel(params, &iqtree, model_info, fmodel, models_block, "", true);
        fmodel.close();
        params.startCPUTime = start_cpu_time;
        params.start_real_time = start_real_time;
        cout << "CPU time for model selection: " << getCPUTime() - start_cpu_time << " seconds." << endl;
//        alignment = iqtree.aln;
        if (test_only) {
            params.min_iterations = 0;
        }
    }

    if (params.model_name == "WHTEST") {
        if (iqtree.aln->seq_type != SEQ_DNA)
            outError("Weiss & von Haeseler test of model homogeneity only works for DNA");
        params.model_name = "GTR+G";
    }

    assert(iqtree.aln);
    if (params.gbo_replicates)
        params.speed_conf = 1.0;

	// TODO: check if necessary
//    if (iqtree.isSuperTree())
//        ((PhyloSuperTree*) &iqtree)->mapTrees();

    // set parameter for the current tree
//    iqtree.setParams(params);
}


void pruneTaxa(Params &params, IQTree &iqtree, double *pattern_lh, NodeVector &pruned_taxa, StrVector &linked_name) {
	int num_low_support;
	double mytime;

	if (params.aLRT_threshold <= 100 && (params.aLRT_replicates > 0 || params.localbp_replicates > 0)) {
		mytime = getCPUTime();
		cout << "Testing tree branches by SH-like aLRT with " << params.aLRT_replicates << " replicates..." << endl;
		iqtree.setRootNode(params.root);
		double curScore =  iqtree.getCurScore();
		iqtree.computePatternLikelihood(pattern_lh, &curScore);
		num_low_support = iqtree.testAllBranches(params.aLRT_threshold, curScore,
				pattern_lh, params.aLRT_replicates, params.localbp_replicates, params.aLRT_test, params.aBayes_test);
		iqtree.printResultTree();
		cout << "  " << getCPUTime() - mytime << " sec." << endl;
		cout << num_low_support << " branches show low support values (<= " << params.aLRT_threshold << "%)" << endl;

		//tree.drawTree(cout);
		cout << "Collapsing stable clades..." << endl;
		iqtree.collapseStableClade(params.aLRT_threshold, pruned_taxa, linked_name, iqtree.dist_matrix);
		cout << pruned_taxa.size() << " taxa were pruned from stable clades" << endl;
	}

	if (!pruned_taxa.empty()) {
		cout << "Pruned alignment contains " << iqtree.aln->getNSeq()
				<< " sequences and " << iqtree.aln->getNSite() << " sites and "
				<< iqtree.aln->getNPattern() << " patterns" << endl;
		//tree.clearAllPartialLh();
		iqtree.initializeAllPartialLh();
		iqtree.clearAllPartialLH();
		iqtree.setCurScore(iqtree.optimizeAllBranches());
		//cout << "Log-likelihood	after reoptimizing model parameters: " << tree.curScore << endl;
		int nni_count, nni_steps;
		iqtree.setCurScore(iqtree.optimizeNNI(nni_count, nni_steps));
		cout << "Log-likelihood after optimizing partial tree: "
				<< iqtree.getCurScore() << endl;
	}

}

void restoreTaxa(IQTree &iqtree, double *saved_dist_mat, NodeVector &pruned_taxa, StrVector &linked_name) {
	if (!pruned_taxa.empty()) {
		cout << "Restoring full tree..." << endl;
		iqtree.restoreStableClade(iqtree.aln, pruned_taxa, linked_name);
		delete[] iqtree.dist_matrix;
		iqtree.dist_matrix = saved_dist_mat;
		iqtree.initializeAllPartialLh();
		iqtree.clearAllPartialLH();
		iqtree.setCurScore(iqtree.optimizeAllBranches());
		//cout << "Log-likelihood	after reoptimizing model parameters: " << tree.curScore << endl;
		int nni_count, nni_steps;
		iqtree.setCurScore(iqtree.optimizeNNI(nni_count, nni_steps));
		cout << "Log-likelihood	after reoptimizing full tree: " << iqtree.getCurScore() << endl;
		//iqtree.setBestScore(iqtree.getModelFactory()->optimizeParameters(params.fixed_branch_length, true, params.model_eps));

	}
}
void runApproximateBranchLengths(Params &params, IQTree &iqtree) {
    if (!params.fixed_branch_length && params.leastSquareBranch) {
        cout << endl << "Computing Least Square branch lengths..." << endl;
        iqtree.optimizeAllBranchesLS();
        iqtree.clearAllPartialLH();
        iqtree.setCurScore(iqtree.computeLikelihood());
        string filename = params.out_prefix;
        filename += ".lstree";
        iqtree.printTree(filename.c_str(), WT_BR_LEN | WT_BR_LEN_FIXED_WIDTH | WT_SORT_TAXA | WT_NEWLINE);
        cout << "Logl of tree with LS branch lengths: " << iqtree.getCurScore() << endl;
        cout << "Tree with LS branch lengths written to " << filename << endl;
        if (params.print_branch_lengths) {
        	if (params.manuel_analytic_approx) {
        		cout << "Applying Manuel's analytic approximation.." << endl;
        		iqtree.approxAllBranches();
        	}
        	ofstream out;
        	filename = params.out_prefix;
        	filename += ".lsbrlen";
        	out.open(filename.c_str());
        	iqtree.printBranchLengths(out);
        	out.close();
        	cout << "LS Branch lengths written to " << filename << endl;
        }
        cout << "Total LS tree length: " << iqtree.treeLength() << endl;
    }

    if (params.pars_branch_length) {
    	cout << endl << "Computing parsimony branch lengths..." << endl;
    	iqtree.fixNegativeBranch(true);
    	iqtree.clearAllPartialLH();
        iqtree.setCurScore(iqtree.computeLikelihood());
        string filename = params.out_prefix;
        filename += ".mptree";
        iqtree.printTree(filename.c_str(), WT_BR_LEN | WT_BR_LEN_FIXED_WIDTH | WT_SORT_TAXA | WT_NEWLINE);
        cout << "Logl of tree with MP branch lengths: " << iqtree.getCurScore() << endl;
        cout << "Tree with MP branch lengths written to " << filename << endl;
        if (params.print_branch_lengths) {
        	ofstream out;
        	filename = params.out_prefix;
        	filename += ".mpbrlen";
        	out.open(filename.c_str());
        	iqtree.printBranchLengths(out);
        	out.close();
        	cout << "MP Branch lengths written to " << filename << endl;
        }
        cout << "Total MP tree length: " << iqtree.treeLength() << endl;

    }

    if (params.bayes_branch_length) {
    	cout << endl << "Computing Bayesian branch lengths..." << endl;
    	iqtree.computeAllBayesianBranchLengths();
    	iqtree.clearAllPartialLH();
        iqtree.setCurScore(iqtree.computeLikelihood());
        string filename = params.out_prefix;
        filename += ".batree";
        iqtree.printTree(filename.c_str(), WT_BR_LEN | WT_BR_LEN_FIXED_WIDTH | WT_SORT_TAXA | WT_NEWLINE);
        cout << "Logl of tree with Bayesian branch lengths: " << iqtree.getCurScore() << endl;
        cout << "Tree with Bayesian branch lengths written to " << filename << endl;
        if (params.print_branch_lengths) {
        	ofstream out;
        	filename = params.out_prefix;
        	filename += ".babrlen";
        	out.open(filename.c_str());
        	iqtree.printBranchLengths(out);
        	out.close();
        	cout << "Bayesian Branch lengths written to " << filename << endl;
        }
        cout << "Total Bayesian tree length: " << iqtree.treeLength() << endl;

    }

}

void printMiscInfo(Params &params, IQTree &iqtree, double *pattern_lh) {
	if (params.print_site_lh && !params.pll) {
		string site_lh_file = params.out_prefix;
		site_lh_file += ".sitelh";
		if (params.print_site_lh == WSL_SITE)
			printSiteLh(site_lh_file.c_str(), &iqtree, pattern_lh);
		else
			printSiteLhCategory(site_lh_file.c_str(), &iqtree, params.print_site_lh);
	}

    if (params.print_site_state_freq) {
		string site_freq_file = params.out_prefix;
		site_freq_file += ".sitesf";
        printSiteStateFreq(site_freq_file.c_str(), &iqtree);
    }

    if (params.print_site_posterior) {
        cout << "Computing mixture posterior probabilities" << endl;
        IntVector pattern_cat;
        int num_mix = iqtree.computePatternCategories(&pattern_cat);
        cout << num_mix << " mixture components are necessary" << endl;
        string site_mix_file = (string)params.out_prefix + ".sitemix";
        ofstream out(site_mix_file.c_str());
        if (!out.is_open())
            outError("File " + site_mix_file + " could not be opened");
        out << "Ptn\tFreq\tNumMix" << endl;
        int ptn;
        for (ptn = 0; ptn < pattern_cat.size(); ptn++)
            out << ptn << "\t" << (int)iqtree.ptn_freq[ptn] << "\t" << pattern_cat[ptn] << endl;
        out.close();
        cout << "Pattern mixtures printed to " << site_mix_file << endl;

        site_mix_file = (string)params.out_prefix + ".sitemixall";
        out.open(site_mix_file.c_str());
        int ncat = iqtree.getRate()->getNRate();
        if (iqtree.getModel()->isMixture() && !iqtree.getModelFactory()->fused_mix_rate)
            ncat = iqtree.getModel()->getNMixtures();
        out << "Ptn\tFreq\tNumMix\tCat" << endl;

        int c;
        for (ptn = 0; ptn < iqtree.ptn_cat_mask.size(); ptn++) {
            int num_cat = popcount_lauradoux((unsigned*)&iqtree.ptn_cat_mask[ptn], 2);
            out << ptn << "\t" << (int)iqtree.ptn_freq[ptn] << "\t" << num_cat << "\t";
            for (c = 0; c < ncat; c++)
                if (iqtree.ptn_cat_mask[ptn] & ((uint64_t)1<<c))
                    out << "1";
                else
                    out << "0";
            out << endl;
        }
        out.close();
    }

	if (params.print_branch_lengths) {
    	if (params.manuel_analytic_approx) {
    		cout << "Applying Manuel's analytic approximation.." << endl;
    		iqtree.approxAllBranches();
    	}
		string brlen_file = params.out_prefix;
		brlen_file += ".brlen";
		ofstream out;
		out.open(brlen_file.c_str());
		iqtree.printBranchLengths(out);
		out.close();
		cout << "Branch lengths written to " << brlen_file << endl;
	}

	if (params.print_partition_info && iqtree.isSuperTree()) {
		string partition_info = params.out_prefix;
		partition_info += ".partinfo.nex";
		((PhyloSuperTree*)(&iqtree))->printPartition(partition_info.c_str());
		partition_info = (string)params.out_prefix + ".partitions";
		((PhyloSuperTree*)(&iqtree))->printPartitionRaxml(partition_info.c_str());
	}

	if (params.mvh_site_rate) {
		RateMeyerHaeseler *rate_mvh = new RateMeyerHaeseler(params.rate_file,
				&iqtree, params.rate_mh_type);
		cout << endl << "Computing site-specific rates by "
				<< rate_mvh->full_name << "..." << endl;
		rate_mvh->runIterativeProc(params, iqtree);
		cout << endl << "BEST SCORE FOUND : " << iqtree.candidateTrees.getBestScore()<< endl;
		string mhrate_file = params.out_prefix;
		mhrate_file += ".mhrate";
		iqtree.getRate()->writeSiteRates(mhrate_file.c_str());

		if (params.print_site_lh) {
			string site_lh_file = params.out_prefix;
			site_lh_file += ".mhsitelh";
			printSiteLh(site_lh_file.c_str(), &iqtree);
		}
	}

	if (params.print_site_rate) {
		string rate_file = params.out_prefix;
		rate_file += ".rate";
		iqtree.getRate()->writeSiteRates(rate_file.c_str());
		if (iqtree.isSuperTree()) {
			PhyloSuperTree *stree = (PhyloSuperTree*) &iqtree;
			int part = 0;
			try {
				ofstream out;
				out.exceptions(ios::failbit | ios::badbit);
				out.open(rate_file.c_str());
				for (PhyloSuperTree::iterator it = stree->begin(); it != stree->end(); it++, part++) {
					out << "SITE RATES FOR PARTITION " << stree->part_info[part].name << ":" << endl;
					(*it)->getRate()->writeSiteRates(out);
				}
				cout << "Site rates printed to " << rate_file << endl;
				out.close();
			} catch (ios::failure) {
				outError(ERR_WRITE_OUTPUT, rate_file);
			}
		}
	}

}

void printFinalSearchInfo(Params &params, IQTree &iqtree, double search_cpu_time, double search_real_time) {
	cout << "Total tree length: " << iqtree.treeLength() << endl;

	if (iqtree.isSuperTree() && verbose_mode >= VB_MAX) {
		PhyloSuperTree *stree = (PhyloSuperTree*) &iqtree;
		cout << stree->evalNNIs << " NNIs evaluated from " << stree->totalNNIs << " all possible NNIs ( " <<
				(int)(((stree->evalNNIs+1.0)/(stree->totalNNIs+1.0))*100.0) << " %)" << endl;
		cout<<"Details for subtrees:"<<endl;
		for(int part = 0; part < stree->size(); part++){
			cout << part+1 <<". "<<stree->part_info[part].name<<": "<<stree->part_info[part].evalNNIs<<" ( "
				<< (int)(((stree->part_info[part].evalNNIs+1.0)/((stree->totalNNIs+1.0) / stree->size()))*100.0)
				<< " %)" << endl;
		}
	}

	params.run_time = (getCPUTime() - params.startCPUTime);
	cout << endl;
	cout << "Total number of iterations: " << iqtree.stop_rule.getCurIt() << endl;
//    cout << "Total number of partial likelihood vector computations: " << iqtree.num_partial_lh_computations << endl;
	cout << "CPU time used for tree search: " << search_cpu_time
			<< " sec (" << convert_time(search_cpu_time) << ")" << endl;
	cout << "Wall-clock time used for tree search: " << search_real_time
			<< " sec (" << convert_time(search_real_time) << ")" << endl;
	cout << "Total CPU time used: " << (double) params.run_time << " sec ("
			<< convert_time((double) params.run_time) << ")" << endl;
	cout << "Total wall-clock time used: "
			<< getRealTime() - params.start_real_time << " sec ("
			<< convert_time(getRealTime() - params.start_real_time) << ")" << endl;

}

void printSuboptimalTrees(IQTree& iqtree, Params& params, string suffix) {
	vector<string> trees = iqtree.candidateTrees.getTopTrees();
	ofstream treesOut((string(params.out_prefix) + suffix).c_str(),
			ofstream::out);
	for (vector<string>::iterator it = trees.begin(); it != trees.end(); it++) {
		treesOut << (*it);
		treesOut << endl;
	}
	treesOut.close();
}

/************************************************************
 *  MAIN TREE RECONSTRUCTION
 ***********************************************************/
void runTreeReconstruction(Params &params, string &original_model, IQTree &iqtree, vector<ModelInfo> &model_info) {

    string dist_file;
    params.startCPUTime = getCPUTime();
    params.start_real_time = getRealTime();

    // Make sure that no partial likelihood of IQ-TREE is initialized when PLL is used to save memory
    if (params.pll) {
        iqtree.deleteAllPartialLh();
    }

//    if (params.count_trees && pllTreeCounter == NULL)
//    	pllTreeCounter = new StringIntMap;

    // Temporary fix since PLL only supports DNA/Protein: switch to IQ-TREE parsimony kernel
    if (params.start_tree == STT_PLL_PARSIMONY) {
		if (iqtree.isSuperTree()) {
			PhyloSuperTree *stree = (PhyloSuperTree*)&iqtree;
			for (PhyloSuperTree::iterator it = stree->begin(); it != stree->end(); it++)
				if ((*it)->aln->seq_type != SEQ_DNA && (*it)->aln->seq_type != SEQ_PROTEIN)
					params.start_tree = STT_BIONJ;
		} else if (iqtree.aln->seq_type != SEQ_DNA && iqtree.aln->seq_type != SEQ_PROTEIN)
			params.start_tree = STT_PARSIMONY;
    }

    /***************** Initialization for PLL and sNNI ******************/
    if (params.start_tree == STT_PLL_PARSIMONY || params.start_tree == STT_RANDOM_TREE || params.pll) {
        /* Initialized all data structure for PLL*/
    	iqtree.initializePLL(params);
    }


    /********************* Compute pairwise distances *******************/
    if (params.start_tree == STT_BIONJ || params.iqp || params.leastSquareBranch) {
    	computeInitialDist(params, iqtree, dist_file);
    }

    /******************** Pass the parameter object params to IQTree *******************/
    iqtree.setParams(&params);

    /********************** Create an initial tree **********************/
    iqtree.computeInitialTree(dist_file, params.SSE);

    //*** FOR TUNG: This is wrong! a NULL root was already treated correctly
//    if (params.root == NULL) {
//    	params.root = iqtree.aln->getSeqName(0).c_str();
//    	iqtree.setRootNode(params.root);
//    }
   	iqtree.setRootNode(params.root);

    /*************** SET UP PARAMETERS and model testing ****************/

   	// FOR TUNG: swapping the order cause bug for -m TESTLINK
//    iqtree.initSettings(params);

	ModelsBlock *models_block = readModelsDefinition(params);

    initializeParams(params, iqtree, model_info, models_block);

    iqtree.restoreCheckpoint();
    iqtree.initSettings(params);

    /*********************** INITIAL MODEL OPTIMIZATION *****************/

    iqtree.initializeModel(params, models_block);

    delete models_block;

    // UpperBounds analysis. Here, to analyse the initial tree without any tree search or optimization
    if (params.upper_bound) {
    	iqtree.setCurScore(iqtree.computeLikelihood());
    	cout<<iqtree.getCurScore()<<endl;
    	UpperBounds(&params, iqtree.aln, &iqtree);
    	exit(0);
	}

    // degree of freedom
    cout << endl;
    if (verbose_mode >= VB_MED) {
    	cout << "ML-TREE SEARCH START WITH THE FOLLOWING PARAMETERS:" << endl;
        int model_df = iqtree.getModelFactory()->getNParameters();
    	printAnalysisInfo(model_df, iqtree, params);
    }

    if (!params.pll) {
        uint64_t mem_size = iqtree.getMemoryRequired();
        uint64_t total_mem = getMemorySize();
        if (mem_size >= total_mem) {
            if (params.lh_mem_save == LM_DETECT) {
                // switch to memory saving technique that reduces memory requirement to 1/3
                params.lh_mem_save = LM_PER_NODE;
                mem_size = iqtree.getMemoryRequired();
            }
        }
//#if defined __APPLE__ || defined __MACH__
        cout << "NOTE: " << (mem_size / 1024) / 1024 << " MB RAM is required!" << endl;
//#else
//        cout << "NOTE: " << ((double) mem_size / 1000.0) / 1000 << " MB RAM is required!" << endl;
//#endif
        if (mem_size >= total_mem) {
            outError("Memory required exceeds your computer RAM size!");
        }
#ifdef BINARY32
        if (mem_size >= 2000000000) {
            outError("Memory required exceeds 2GB limit of 32-bit executable");
        }
#endif
        int max_procs = countPhysicalCPUCores();
        if (mem_size * max_procs > total_mem * params.num_threads) {
            outWarning("Memory required per CPU-core (" + convertDoubleToString((double)mem_size/params.num_threads/1024/1024/1024)+
            " GB) is higher than your computer RAM per CPU-core ("+convertIntToString(total_mem/max_procs/1024/1024/1024)+
            " GB), thus multiple runs may exceed RAM!");
        }
    }

    iqtree.initializeAllPartialLh();
	double initEpsilon = params.min_iterations == 0 ? params.modeps : (params.modeps*10);
	if (params.opt_gammai)
		initEpsilon = 0.1;

	string initTree;

	if (iqtree.getRate()->name.find("+I+G") != string::npos) {
		if (params.alpha_invar_file != NULL) { // COMPUTE TREE LIKELIHOOD BASED ON THE INPUT ALPHA AND P_INVAR VALUE
			computeLoglFromUserInputGAMMAInvar(params, iqtree);
			exit(0);
		}

		if (params.exh_ai) {
			exhaustiveSearchGAMMAInvar(params, iqtree);
			exit(0);
		}

	}

    // Optimize model parameters and branch lengths using ML for the initial tree
	iqtree.clearAllPartialLH();
    iqtree.getModelFactory()->restoreCheckpoint();
    if (iqtree.getCheckpoint()->getBool("finishedModelInit")) {
        // model optimization already done: ignore this step
        if (!iqtree.candidateTrees.empty())
            iqtree.readTreeString(iqtree.candidateTrees.getTopTrees(1)[0]);
        iqtree.setCurScore(iqtree.computeLikelihood());
        initTree = iqtree.getTreeString();
        cout << "CHECKPOINT: Model parameters restored, LogL: " << iqtree.getCurScore() << endl;
    } else {
        initTree = iqtree.optimizeModelParameters(true, initEpsilon);
        iqtree.saveCheckpoint();
        iqtree.getModelFactory()->saveCheckpoint();
        iqtree.getCheckpoint()->putBool("finishedModelInit", true);
        iqtree.getCheckpoint()->dump();
    }

    if (params.lmap_num_quartets >= 0) {
        cout << endl << "Performing likelihood mapping with ";
        if (params.lmap_num_quartets > 0)
            cout << params.lmap_num_quartets;
        else
            cout << "all";
        cout << " quartets..." << endl;
        double lkmap_time = getRealTime();
        iqtree.doLikelihoodMapping();
        cout << "Likelihood mapping needed " << getRealTime()-lkmap_time << " seconds" << endl << endl;
    }

    bool finishedCandidateSet = iqtree.getCheckpoint()->getBool("finishedCandidateSet");
    bool finishedInitTree = iqtree.getCheckpoint()->getBool("finishedInitTree");

    // now overwrite with random tree
    if (params.start_tree == STT_RANDOM_TREE && !finishedInitTree) {
        cout << "Generate random initial Yule-Harding tree..." << endl;
        iqtree.generateRandomTree(YULE_HARDING);
        iqtree.wrapperFixNegativeBranch(true);
        iqtree.initializeAllPartialLh();
        initTree = iqtree.optimizeBranches(2);
        cout << "Log-likelihood of random tree: " << iqtree.getCurScore() << endl;
    }

    /****************** NOW PERFORM MAXIMUM LIKELIHOOD TREE RECONSTRUCTION ******************/

    // Update best tree
    if (!finishedInitTree)
        iqtree.candidateTrees.update(initTree, iqtree.getCurScore());

    if (params.min_iterations > 0) {
        if (!iqtree.isBifurcating())
            outError("Tree search does not work with initial multifurcating tree. Please specify `-n 0` to avoid this.");
        cout << "--------------------------------------------------------------------" << endl;
        cout << "|             INITIALIZING CANDIDATE TREE SET                      |" << endl;
        cout << "--------------------------------------------------------------------" << endl;
    }

    // Compute maximum likelihood distance
    // ML distance is only needed for IQP
//    if ( params.start_tree != STT_BIONJ && ((params.snni && !params.iqp) || params.min_iterations == 0)) {
//        params.compute_ml_dist = false;
//    }
    if (params.min_iterations <= 1 && params.start_tree != STT_BIONJ)
        params.compute_ml_dist = false;

    if ((params.user_file || params.start_tree == STT_RANDOM_TREE) && params.snni && !params.iqp) {
        params.compute_ml_dist = false;
    }
//    if ( params.user_file && params.min_iterations == 0) {
//        params.compute_ml_dist = false;
//    }

    if (!finishedInitTree && ((!params.dist_file && params.compute_ml_dist) || params.leastSquareBranch)) {
        computeMLDist(params, iqtree, dist_file, getCPUTime());
        if (!params.user_file && params.start_tree != STT_RANDOM_TREE) {
            // NEW 2015-08-10: always compute BIONJ tree into the candidate set
            iqtree.resetCurScore();
            double start_bionj = getRealTime();
            iqtree.computeBioNJ(params, iqtree.aln, dist_file);
            cout << getRealTime() - start_bionj << " seconds" << endl;
            if (iqtree.isSuperTree())
                iqtree.wrapperFixNegativeBranch(true);
            else
                iqtree.wrapperFixNegativeBranch(false);
            if (params.start_tree == STT_BIONJ) {
                initTree = iqtree.optimizeModelParameters(params.min_iterations==0, initEpsilon);
            } else {
                initTree = iqtree.optimizeBranches();
            }
            cout << "Log-likelihood of BIONJ tree: " << iqtree.getCurScore() << endl;
            iqtree.candidateTrees.update(initTree, iqtree.getCurScore());
        }
    }

//    iqtree.saveCheckpoint();

	double cputime_search_start = getCPUTime();
    double realtime_search_start = getRealTime();

    if (params.min_iterations > 0 && !finishedCandidateSet) {
        double initTime = getCPUTime();

//        if (!params.user_file && (params.start_tree == STT_PARSIMONY || params.start_tree == STT_PLL_PARSIMONY))
//        {
        	iqtree.initCandidateTreeSet(params.numInitTrees - iqtree.candidateTrees.size(), params.numNNITrees);
        	assert(iqtree.candidateTrees.size() != 0);
        	cout << "Finish initializing candidate tree set. ";
        	cout << "Number of distinct locally optimal trees: " << iqtree.candidateTrees.size() << endl;
        	if (params.write_local_optimal_trees) {
        		printSuboptimalTrees(iqtree, params, ".init_suboptimal_trees");
        	}
//        }
        cout << "Current best tree score: " << iqtree.candidateTrees.getBestScore() << " / CPU time: "
                << getCPUTime() - initTime << endl;
	}

    if (finishedCandidateSet) {
        cout << "CHECKPOINT: Candidate tree set restored, best LogL: " << iqtree.candidateTrees.getBestScore() << endl;
    } else {
        iqtree.saveCheckpoint();
        iqtree.getCheckpoint()->putBool("finishedCandidateSet", true);
        iqtree.getCheckpoint()->dump(true);
    }

    if (params.leastSquareNNI) {
    	iqtree.computeSubtreeDists();
    }
    /* TUNG: what happens if params.root is not set? This is usually the case.
     * I added code to ininialize the root above.
     */
    //iqtree.setRootNode(params.root); // Important for NNI below

	if (original_model == "WHTEST") {
		cout << endl << "Testing model homogeneity by Weiss & von Haeseler (2003)..." << endl;
		WHTest(params, iqtree);
	}

	NodeVector pruned_taxa;
	StrVector linked_name;
	double *saved_dist_mat = iqtree.dist_matrix;
	double *pattern_lh;

	pattern_lh = new double[iqtree.getAlnNPattern()];

	// prune stable taxa
	pruneTaxa(params, iqtree, pattern_lh, pruned_taxa, linked_name);

	if (params.min_iterations > 1) {
		iqtree.readTreeString(iqtree.candidateTrees.getTopTrees()[0]);
		iqtree.doTreeSearch();
		iqtree.setAlignment(iqtree.aln);
        cout << "TREE SEARCH COMPLETED AFTER " << iqtree.stop_rule.getCurIt() << " ITERATIONS"
            << " / Time: " << convert_time(getRealTime() - params.start_real_time) << endl << endl;
	} else {
		/* do SPR with likelihood function */
		if (params.tree_spr) {
			//tree.optimizeSPRBranches();
			cout << "Doing SPR Search" << endl;
			cout << "Start tree.optimizeSPR()" << endl;
			double spr_score = iqtree.optimizeSPR();
			cout << "Finish tree.optimizeSPR()" << endl;
			//double spr_score = tree.optimizeSPR(tree.curScore, (PhyloNode*) tree.root->neighbors[0]->node);
			if (spr_score <= iqtree.getCurScore()) {
				cout << "SPR search did not found any better tree" << endl;
			}
		}
	}

	// restore pruned taxa
	restoreTaxa(iqtree, saved_dist_mat, pruned_taxa, linked_name);

	double search_cpu_time = getCPUTime() - cputime_search_start;
	double search_real_time = getRealTime() - realtime_search_start;

    // COMMENT THIS OUT BECAUSE IT DELETES ALL BRANCH LENGTHS OF SUBTREES!
//	if (iqtree.isSuperTree())
//			((PhyloSuperTree*) &iqtree)->mapTrees();

	if (params.snni && params.min_iterations && verbose_mode >= VB_MED) {
		cout << "Log-likelihoods of best " << params.popSize << " trees: " << endl;
		iqtree.printBestScores(params.popSize);
		cout << endl;
	}

	if (params.min_iterations) {
		iqtree.readTreeString(iqtree.candidateTrees.getBestTrees()[0]);
        iqtree.initializeAllPartialLh();
        iqtree.clearAllPartialLH();
        cout << "--------------------------------------------------------------------" << endl;
        cout << "|                    FINALIZING TREE SEARCH                        |" << endl;
        cout << "--------------------------------------------------------------------" << endl;

        if (iqtree.getCheckpoint()->getBool("finishedModelFinal")) {
            iqtree.setCurScore(iqtree.computeLikelihood());
            cout << "CHECKPOINT: Final model parameters restored" << endl;
        } else {
            cout << "Performs final model parameters optimization" << endl;
            string tree;
            tree = iqtree.optimizeModelParameters(true);
            iqtree.candidateTrees.update(tree, iqtree.getCurScore(), true);
            iqtree.getCheckpoint()->putBool("finishedModelFinal", true);
            iqtree.saveCheckpoint();
        }

    }

	if (iqtree.isSuperTree())
		((PhyloSuperTree*) &iqtree)->computeBranchLengths();

	cout << "BEST SCORE FOUND : " << iqtree.getCurScore() << endl;

	if (params.write_local_optimal_trees) {
		printSuboptimalTrees(iqtree, params, ".suboptimal_trees");
	}

	if (params.pll)
		iqtree.inputModelPLL2IQTree();

	/* root the tree at the first sequence */
	iqtree.root = iqtree.findLeafName(iqtree.aln->getSeqName(0));
	assert(iqtree.root);


	if (!params.pll) {
	    iqtree.computeLikelihood(pattern_lh);
	    // compute logl variance
	    iqtree.logl_variance = iqtree.computeLogLVariance();
	}

	printMiscInfo(params, iqtree, pattern_lh);

	/****** perform SH-aLRT test ******************/
	if ((params.aLRT_replicates > 0 || params.localbp_replicates > 0 || params.aLRT_test || params.aBayes_test) && !params.pll) {
		double mytime = getCPUTime();
		params.aLRT_replicates = max(params.aLRT_replicates, params.localbp_replicates);
        cout << endl;
        if (params.aLRT_replicates > 0)
            cout << "Testing tree branches by SH-like aLRT with "
				<< params.aLRT_replicates << " replicates..." << endl;
        if (params.localbp_replicates)
            cout << "Testing tree branches by local-BP test with " << params.localbp_replicates << " replicates..." << endl;
        if (params.aLRT_test)
            cout << "Testing tree branches by aLRT parametric test..." << endl;
        if (params.aBayes_test)
            cout << "Testing tree branches by aBayes parametric test..." << endl;
		iqtree.setRootNode(params.root);
        if (iqtree.isBifurcating()) {
            iqtree.testAllBranches(params.aLRT_threshold, iqtree.getCurScore(),
                    pattern_lh, params.aLRT_replicates, params.localbp_replicates, params.aLRT_test, params.aBayes_test);
            cout << "CPU Time used:  " << getCPUTime() - mytime << " sec." << endl;
        } else {
            outWarning("Tree is multifurcating and such test is not applicable");
            params.aLRT_replicates = params.localbp_replicates = params.aLRT_test = params.aBayes_test = 0;
        }
	}

	if (params.gbo_replicates > 0) {
		if (!params.online_bootstrap)
			outError("Obsolete feature");
//			runGuidedBootstrap(params, iqtree.aln, iqtree);
		else
			iqtree.summarizeBootstrap(params);
	}

	printFinalSearchInfo(params, iqtree, search_cpu_time, search_real_time);

	// BUG FIX: readTreeString(bestTreeString) not needed before this line
	iqtree.printResultTree();

	if(params.upper_bound_NNI){
		string out_file_UB = params.out_prefix;
		out_file_UB += ".UB.NNI.main";
		ofstream out_UB;
		out_UB.exceptions(ios::failbit | ios::badbit);
		out_UB.open((char*)out_file_UB.c_str(),std::ofstream::out | std::ofstream::app);
		out_UB<<iqtree.leafNum<<"\t"<<iqtree.aln->getNSite()<<"\t"<<iqtree.params->upper_bound_frac<<"\t"
				  <<iqtree.skippedNNIub<<"\t"<< iqtree.totalNNIub<<"\t"<<iqtree.candidateTrees.getBestScore() <<endl;
					//iqtree.minUB << "\t" << iqtree.meanUB/iqtree.skippedNNIub << "\t" << iqtree.maxUB << endl;
		out_UB.close();
		}

	if (params.out_file)
		iqtree.printTree(params.out_file);

	delete[] pattern_lh;

	runApproximateBranchLengths(params, iqtree);

}

void computeLoglFromUserInputGAMMAInvar(Params &params, IQTree &iqtree) {
	RateHeterogeneity *site_rates = iqtree.getRate();
	site_rates->setFixPInvar(true);
	site_rates->setFixGammaShape(true);
	vector<double> alphas, p_invars, logl;
	ifstream aiFile;
	aiFile.open(params.alpha_invar_file, ios_base::in);
	if (aiFile.good()) {
		double alpha, p_invar;
		while (aiFile >> alpha >> p_invar) {
			alphas.push_back(alpha);
			p_invars.push_back(p_invar);
		}
		aiFile.close();
		cout << "Computing tree logl based on the alpha and p_invar values in " << params.alpha_invar_file << " ..." <<
		endl;
	} else {
		stringstream errMsg;
		errMsg << "Could not find file: " << params.alpha_invar_file;
		outError(errMsg.str().c_str());
	}
	string aiResultsFileName = string(params.out_prefix) + "_" + string(params.alpha_invar_file) + ".results";
	ofstream aiFileResults;
	aiFileResults.open(aiResultsFileName.c_str());
	aiFileResults << fixed;
	aiFileResults.precision(4);
	DoubleVector lenvec;
	aiFileResults << "Alpha P_Invar Logl TreeLength\n";
	for (int i = 0; i < alphas.size(); i++) {
		iqtree.saveBranchLengths(lenvec);
		aiFileResults << alphas.at(i) << " " << p_invars.at(i) << " ";
		site_rates->setGammaShape(alphas.at(i));
		site_rates->setPInvar(p_invars.at(i));
		iqtree.clearAllPartialLH();
		double lh = iqtree.getModelFactory()->optimizeParameters(params.fixed_branch_length, false, 0.001);
		aiFileResults << lh << " " << iqtree.treeLength() << "\n";
		iqtree.restoreBranchLengths(lenvec);
	}
	aiFileResults.close();
	cout << "Results were written to: " << aiResultsFileName << endl;
	cout << "Wall clock time used: " << getRealTime() - params.start_real_time << endl;
}

void searchGAMMAInvarByRestarting(IQTree &iqtree) {
    if (!Params::getInstance().fixed_branch_length)
		iqtree.setCurScore(iqtree.optimizeAllBranches(1));
	else
		iqtree.setCurScore(iqtree.computeLikelihood());
	RateHeterogeneity* site_rates = (iqtree.getRate());
	double values[] = { 0.1, 0.2, 0.3, 0.4, 0.5, 0.6, 0.7, 0.8, 0.9, 1.0 };
	vector<double> initAlphas;
	if (Params::getInstance().randomAlpha) {
		while (initAlphas.size() < 10) {
			double initAlpha = random_double();
			initAlphas.push_back(initAlpha + MIN_GAMMA_SHAPE*2);
		}
	} else {
		initAlphas.assign(values, values+10);
	}
	double bestLogl = iqtree.getCurScore();
	double bestAlpha = 0.0;
	double bestPInvar = 0.0;
	double initPInvar = iqtree.getRate()->getPInvar();

    /* Back up branch lengths and substitutional rates */
	DoubleVector lenvec;
	DoubleVector bestLens;
	iqtree.saveBranchLengths(lenvec);
    int numRateEntries = iqtree.getModel()->getNumRateEntries();
    double *rates = new double[numRateEntries];
    double *bestRates = new double[numRateEntries];
    iqtree.getModel()->getRateMatrix(rates);
    int numStates = iqtree.aln->num_states;
    double *state_freqs = new double[numStates];
    iqtree.getModel()->getStateFrequency(state_freqs);
    double *bestStateFreqs =  new double[numStates];

    for (int i = 0; i < 10; i++) {
		cout << endl;
		cout << "Testing alpha: " << initAlphas[i] << endl;
        // Initialize model parameters
        iqtree.restoreBranchLengths(lenvec);
        ((ModelGTR*) iqtree.getModel())->setRateMatrix(rates);
        ((ModelGTR*) iqtree.getModel())->setStateFrequency(state_freqs);
        iqtree.getModel()->decomposeRateMatrix();
        site_rates->setGammaShape(initAlphas[i]);
		site_rates->setPInvar(initPInvar);
		iqtree.clearAllPartialLH();
		iqtree.optimizeModelParameters(verbose_mode >= VB_MED, Params::getInstance().testAlphaEps);
        double estAlpha = iqtree.getRate()->getGammaShape();
        double estPInv = iqtree.getRate()->getPInvar();
        double logl = iqtree.getCurScore();
		cout << "Est. alpha: " << estAlpha << " / Est. pinv: " << estPInv
        << " / Logl: " << logl << endl;

		if (iqtree.getCurScore() > bestLogl) {
			bestLogl = logl;
			bestAlpha = estAlpha;
			bestPInvar = estPInv;
			bestLens.clear();
			iqtree.saveBranchLengths(bestLens);
            iqtree.getModel()->getRateMatrix(bestRates);
            iqtree.getModel()->getStateFrequency(bestStateFreqs);
        }
    }
	site_rates->setGammaShape(bestAlpha);
	site_rates->setFixGammaShape(false);
	site_rates->setPInvar(bestPInvar);
	site_rates->setFixPInvar(false);
    ((ModelGTR*) iqtree.getModel())->setRateMatrix(bestRates);
    ((ModelGTR*) iqtree.getModel())->setStateFrequency(bestStateFreqs);
	iqtree.restoreBranchLengths(bestLens);
    iqtree.getModel()->decomposeRateMatrix();
	iqtree.clearAllPartialLH();
    iqtree.setCurScore(iqtree.computeLikelihood());
    cout << endl;
    cout << "Best initial alpha: " << bestAlpha << " / initial pinv: " << bestPInvar << " / ";
    cout << "Logl: " << iqtree.getCurScore() << endl;

    delete [] rates;
    delete [] state_freqs;
    delete [] bestRates;
    delete [] bestStateFreqs;
}

// Test alpha fom 0.1 to 15 and p_invar from 0.1 to 0.99, stepsize = 0.01
void exhaustiveSearchGAMMAInvar(Params &params, IQTree &iqtree) {
	double alphaMin = 0.01;
	double alphaMax = 2.00;
	double p_invarMin = 0.01;
	double p_invarMax = 1.00;
	double stepSize = 0.01;
	int numAlpha = (int) floor((alphaMax - alphaMin)/stepSize);
	int numInvar = (int) floor((p_invarMax - p_invarMin)/stepSize);

	cout << "EVALUATING COMBINATIONS OF " << numAlpha << " ALPHAS AND " << numInvar << " P_INVARS ... " << endl;

	vector<string> results;
	results.reserve((unsigned long) (numAlpha * numInvar));
	DoubleVector lenvec;
	iqtree.saveBranchLengths(lenvec);

	RateHeterogeneity* site_rates = (iqtree.getRate());
	site_rates->setFixPInvar(true);
	site_rates->setFixGammaShape(true);

    for (double alpha = alphaMin; alpha < alphaMax; alpha = alpha + stepSize) {
        for (double p_invar = p_invarMin; p_invar < p_invarMax; p_invar = p_invar + stepSize) {
            site_rates->setGammaShape(alpha);
            site_rates->setPInvar(p_invar);
            iqtree.clearAllPartialLH();
            double lh = iqtree.getModelFactory()->optimizeParameters(params.fixed_branch_length, false, 0.001);
            stringstream ss;
            ss << fixed << setprecision(2) << alpha << " " << p_invar << " " << lh << " " << iqtree.treeLength();
            //cout << ss.str() << endl;
            results.push_back(ss.str());
            iqtree.restoreBranchLengths(lenvec);
        }
    }
	string aiResultsFileName = string(params.out_prefix) + ".ai_results";
	ofstream aiFileResults;
	aiFileResults.open(aiResultsFileName.c_str());
	aiFileResults << fixed;
	aiFileResults.precision(4);
	aiFileResults << "alpha p_invar logl tree_len\n";
	for (vector<string>::iterator it = results.begin(); it != results.end(); it++) {
				aiFileResults << (*it) << endl;
			}
	aiFileResults.close();
	cout << "Results were written to: " << aiResultsFileName << endl;
	cout << "Wall clock time used: " << getRealTime() - params.start_real_time << endl;
}


/**********************************************************
 * STANDARD NON-PARAMETRIC BOOTSTRAP
 ***********************************************************/
void runStandardBootstrap(Params &params, string &original_model, Alignment *alignment, IQTree *tree) {
	vector<ModelInfo> *model_info = new vector<ModelInfo>;
	StrVector removed_seqs, twin_seqs;

	// turn off all branch tests
	int saved_aLRT_replicates = params.aLRT_replicates;
    int saved_localbp_replicates = params.localbp_replicates;
    bool saved_aLRT_test = params.aLRT_test;
    bool saved_aBayes_test = params.aBayes_test;
	params.aLRT_replicates = 0;
    params.localbp_replicates = 0;
    params.aLRT_test = false;
    params.aBayes_test = false;
    
	string treefile_name = params.out_prefix;
	treefile_name += ".treefile";
	string boottrees_name = params.out_prefix;
	boottrees_name += ".boottrees";
	string bootaln_name = params.out_prefix;
	bootaln_name += ".bootaln";
	string bootlh_name = params.out_prefix;
	bootlh_name += ".bootlh";
    int bootSample = 0;
    if (tree->getCheckpoint()->get("bootSample", bootSample)) {
        cout << "CHECKPOINT: " << bootSample << " bootstrap analyses restored" << endl;
    } else {
        // first empty the boottrees file
        try {
            ofstream tree_out;
            tree_out.exceptions(ios::failbit | ios::badbit);
            tree_out.open(boottrees_name.c_str());
            tree_out.close();
        } catch (ios::failure) {
            outError(ERR_WRITE_OUTPUT, boottrees_name);
        }

        // empty the bootaln file
        if (params.print_bootaln)
        try {
            ofstream tree_out;
            tree_out.exceptions(ios::failbit | ios::badbit);
            tree_out.open(bootaln_name.c_str());
            tree_out.close();
        } catch (ios::failure) {
            outError(ERR_WRITE_OUTPUT, bootaln_name);
        }
    }

	double start_time = getCPUTime();



	// do bootstrap analysis
	for (int sample = bootSample; sample < params.num_bootstrap_samples; sample++) {
		cout << endl << "===> START BOOTSTRAP REPLICATE NUMBER "
				<< sample + 1 << endl << endl;

        // 2015-12-17: initialize random stream for creating bootstrap samples
        // mainly so that checkpointing does not need to save bootstrap samples
        int *saved_randstream = randstream;
        init_random(params.ran_seed + sample);

		Alignment* bootstrap_alignment;
		cout << "Creating bootstrap alignment (seed: " << params.ran_seed+sample << ")..." << endl;
		if (alignment->isSuperAlignment())
			bootstrap_alignment = new SuperAlignment;
		else
			bootstrap_alignment = new Alignment;
		bootstrap_alignment->createBootstrapAlignment(alignment, NULL, params.bootstrap_spec);

        // restore randstream
        finish_random();
        randstream = saved_randstream;

		if (params.print_tree_lh) {
			double prob;
			bootstrap_alignment->multinomialProb(*alignment, prob);
			ofstream boot_lh;
			if (sample == 0)
				boot_lh.open(bootlh_name.c_str());
			else
				boot_lh.open(bootlh_name.c_str(), ios_base::out | ios_base::app);
			boot_lh << "0\t" << prob << endl;
			boot_lh.close();
		}
		IQTree *boot_tree;
		if (alignment->isSuperAlignment()){
			if(params.partition_type){
				boot_tree = new PhyloSuperTreePlen((SuperAlignment*) bootstrap_alignment, (PhyloSuperTree*) tree);
			} else {
				boot_tree = new PhyloSuperTree((SuperAlignment*) bootstrap_alignment, (PhyloSuperTree*) tree);
			}
		} else
			boot_tree = new IQTree(bootstrap_alignment);
		if (params.print_bootaln)
			bootstrap_alignment->printPhylip(bootaln_name.c_str(), true);

        // set checkpoint
        boot_tree->setCheckpoint(tree->getCheckpoint());
        boot_tree->num_precision = tree->num_precision;

		runTreeReconstruction(params, original_model, *boot_tree, *model_info);
		// read in the output tree file
        stringstream ss;
        boot_tree->printTree(ss);
//		try {
//			ifstream tree_in;
//			tree_in.exceptions(ios::failbit | ios::badbit);
//			tree_in.open(treefile_name.c_str());
//			tree_in >> tree_str;
//			tree_in.close();
//		} catch (ios::failure) {
//			outError(ERR_READ_INPUT, treefile_name);
//		}
		// write the tree into .boottrees file
		try {
			ofstream tree_out;
			tree_out.exceptions(ios::failbit | ios::badbit);
			tree_out.open(boottrees_name.c_str(), ios_base::out | ios_base::app);
			tree_out << ss.str() << endl;
			tree_out.close();
		} catch (ios::failure) {
			outError(ERR_WRITE_OUTPUT, boottrees_name);
		}
		// fix bug: set the model for original tree after testing
		if (original_model.substr(0,4) == "TEST" && tree->isSuperTree()) {
			PhyloSuperTree *stree = ((PhyloSuperTree*)tree);
			stree->part_info =  ((PhyloSuperTree*)boot_tree)->part_info;
//			for (int i = 0; i < ((PhyloSuperTree*)tree)->part_info.size(); i++)
//				((PhyloSuperTree*)tree)->part_info[i].model_name = ((PhyloSuperTree*)boot_tree)->part_info[i].model_name;
		}
		if (params.num_bootstrap_samples == 1)
			reportPhyloAnalysis(params, original_model, *boot_tree, *model_info);
		// WHY was the following line missing, which caused memory leak?
		bootstrap_alignment = boot_tree->aln;
		delete boot_tree;
		// fix bug: bootstrap_alignment might be changed
		delete bootstrap_alignment;

        // clear all checkpointed information
        Checkpoint *newCheckpoint = new Checkpoint;
        tree->getCheckpoint()->getSubCheckpoint(newCheckpoint, "iqtree");
        tree->getCheckpoint()->clear();
        tree->getCheckpoint()->insert(newCheckpoint->begin(), newCheckpoint->end());
        tree->getCheckpoint()->put("bootSample", sample+1);
        tree->getCheckpoint()->putBool("finished", false);
        tree->getCheckpoint()->dump(true);
        delete newCheckpoint;

	}


	if (params.consensus_type == CT_CONSENSUS_TREE) {

		cout << endl << "===> COMPUTE CONSENSUS TREE FROM "
				<< params.num_bootstrap_samples << " BOOTSTRAP TREES" << endl << endl;
		computeConsensusTree(boottrees_name.c_str(), 0, 1e6, -1,
				params.split_threshold, NULL, params.out_prefix, NULL, &params);
	}

	if (params.compute_ml_tree) {
		cout << endl << "===> START ANALYSIS ON THE ORIGINAL ALIGNMENT" << endl << endl;
        // restore branch tests
		params.aLRT_replicates = saved_aLRT_replicates;
        params.localbp_replicates = saved_localbp_replicates;
        params.aLRT_test = saved_aLRT_test;
        params.aBayes_test = saved_aBayes_test;
        
		runTreeReconstruction(params, original_model, *tree, *model_info);

		cout << endl << "===> ASSIGN BOOTSTRAP SUPPORTS TO THE TREE FROM ORIGINAL ALIGNMENT" << endl << endl;
		MExtTree ext_tree;
		assignBootstrapSupport(boottrees_name.c_str(), 0, 1e6,
				treefile_name.c_str(), false, treefile_name.c_str(),
				params.out_prefix, ext_tree, NULL, &params);
		tree->copyTree(&ext_tree);
		reportPhyloAnalysis(params, original_model, *tree, *model_info);
	} else if (params.consensus_type == CT_CONSENSUS_TREE) {
		int mi = params.min_iterations;
		STOP_CONDITION sc = params.stop_condition;
		params.min_iterations = 0;
		params.stop_condition = SC_FIXED_ITERATION;
		runTreeReconstruction(params, original_model, *tree, *model_info);
		params.min_iterations = mi;
		params.stop_condition = sc;
		tree->stop_rule.initialize(params);
		reportPhyloAnalysis(params, original_model, *tree, *model_info);
	} else
		cout << endl;

	cout << "Total CPU time for bootstrap: " << (getCPUTime() - start_time) << " seconds." << endl << endl;
	cout << "Non-parametric bootstrap results written to:" << endl;
	if (params.print_bootaln)
		cout << "  Bootstrap alignments:     " << params.out_prefix << ".bootaln" << endl;
	cout << "  Bootstrap trees:          " << params.out_prefix << ".boottrees" << endl;
	if (params.consensus_type == CT_CONSENSUS_TREE)
		cout << "  Consensus tree:           " << params.out_prefix << ".contree" << endl;
	cout << endl;

    delete model_info;
}

void convertAlignment(Params &params, IQTree *iqtree) {
	Alignment *alignment = iqtree->aln;
	if (params.num_bootstrap_samples || params.print_bootaln) {
		// create bootstrap alignment
		Alignment* bootstrap_alignment;
		cout << "Creating bootstrap alignment..." << endl;
		if (alignment->isSuperAlignment())
			bootstrap_alignment = new SuperAlignment;
		else
			bootstrap_alignment = new Alignment;
		bootstrap_alignment->createBootstrapAlignment(alignment, NULL, params.bootstrap_spec);
		delete alignment;
		alignment = bootstrap_alignment;
        iqtree->aln = alignment;
	}
	if (alignment->isSuperAlignment()) {
		((SuperAlignment*)alignment)->printCombinedAlignment(params.aln_output);
		if (params.print_subaln)
			((SuperAlignment*)alignment)->printSubAlignments(params, ((PhyloSuperTree*)iqtree)->part_info);

	} else if (params.gap_masked_aln) {
		Alignment out_aln;
		Alignment masked_aln(params.gap_masked_aln, params.sequence_type, params.intype);
		out_aln.createGapMaskedAlignment(&masked_aln, alignment);
		out_aln.printPhylip(params.aln_output, false, params.aln_site_list,
				params.aln_nogaps, params.aln_no_const_sites, params.ref_seq_name);
		string str = params.gap_masked_aln;
		str += ".sitegaps";
		out_aln.printSiteGaps(str.c_str());
	} else if (params.aln_output_format == ALN_PHYLIP)
		alignment->printPhylip(params.aln_output, false, params.aln_site_list,
				params.aln_nogaps, params.aln_no_const_sites, params.ref_seq_name);
	else if (params.aln_output_format == ALN_FASTA)
		alignment->printFasta(params.aln_output, false, params.aln_site_list,
				params.aln_nogaps, params.aln_no_const_sites, params.ref_seq_name);
}


/**********************************************************
 * TOP-LEVEL FUNCTION
 ***********************************************************/
void runPhyloAnalysis(Params &params, Checkpoint *checkpoint) {
	Alignment *alignment;
	IQTree *tree;

    checkpoint->putBool("finished", false);
    checkpoint->setDumpInterval(params.checkpoint_dump_interval);

	/****************** read in alignment **********************/
	if (params.partition_file) {
		// Partition model analysis
		if(params.partition_type){
			// since nni5 does not work yet, stop the programm
/*			if(params.nni5)
				outError("-nni5 option is unsupported yet for proportitional partition model. please use -nni1 option");*/
//			if(params.aLRT_replicates || params.localbp_replicates)
//				outError("-alrt or -lbp option is unsupported yet for joint/proportional partition model");
			// initialize supertree - Proportional Edges case, "-spt p" option
			tree = new PhyloSuperTreePlen(params);
		} else {
			// initialize supertree stuff if user specifies partition file with -sp option
			tree = new PhyloSuperTree(params);
		}
		// this alignment will actually be of type SuperAlignment
		alignment = tree->aln;
	} else {
		alignment = new Alignment(params.aln_file, params.sequence_type, params.intype);
        // Set PoMo parameters if needed.
        if (alignment->seq_type == SEQ_POMO) {
            params.pomo = true;
            if (!params.sequence_type)
                params.sequence_type = (char *) "CF09";
        }
		if (params.freq_const_patterns) {
			int orig_nsite = alignment->getNSite();
			alignment->addConstPatterns(params.freq_const_patterns);
			cout << "INFO: " << alignment->getNSite() - orig_nsite << " const sites added into alignment" << endl;
		}
		tree = new IQTree(alignment);
	}

    tree->setCheckpoint(checkpoint);
    if (params.min_branch_length <= 0.0) {
        params.min_branch_length = 1e-6;
        if (tree->getAlnNSite() >= 100000) {
            params.min_branch_length = 0.1 / (tree->getAlnNSite());
            tree->num_precision = max((int)ceil(-log10(Params::getInstance().min_branch_length))+1, 6);
            cout.precision(12);
            cout << "NOTE: minimal branch length is reduced to " << params.min_branch_length << " for long alignment" << endl;
            cout.precision(3);
        }
        // Increase the minimum branch length if PoMo is used.
        if (alignment->seq_type == SEQ_POMO) {
            params.min_branch_length *= alignment->virtual_pop_size * alignment->virtual_pop_size;
            cout.precision(12);
            cout << "NOTE: minimal branch length is increased to " << params.min_branch_length << " because PoMo infers number of mutations and frequency shifts" << endl;
            cout.precision(3);
        }
    }

	string original_model = params.model_name;

	if (params.concatenate_aln) {
		Alignment aln(params.concatenate_aln, params.sequence_type, params.intype);
		cout << "Concatenating " << params.aln_file << " with " << params.concatenate_aln << " ..." << endl;
		alignment->concatenateAlignment(&aln);
	}

    if (params.compute_seq_identity_along_tree) {
        if (!params.user_file)
            outError("Please supply a user tree file!");
        tree->readTree(params.user_file, params.is_rooted);
        if (!tree->rooted && !params.root) {
            outError("Tree is unrooted, thus you have to specify a root with -o option");
        }
        tree->setAlignment(tree->aln);
        if (!tree->rooted)
            tree->setRootNode(params.root);
        tree->computeSeqIdentityAlongTree();
        if (verbose_mode >= VB_MED)
            tree->drawTree(cout);
        string out_tree = (string)params.out_prefix + ".seqident_tree";
        tree->printTree(out_tree.c_str());
        cout << "Tree with sequence identity printed to " << out_tree << endl;
	} else if (params.aln_output) {
		/************ convert alignment to other format and write to output file *************/
		convertAlignment(params, tree);
	} else if (params.gbo_replicates > 0 && params.user_file && params.second_tree) {
		// run one of the UFBoot analysis
//		runGuidedBootstrap(params, alignment, *tree);
		outError("Obsolete feature");
	} else if (params.avh_test) {
		// run one of the wondering test for Arndt
//		runAvHTest(params, alignment, *tree);
		outError("Obsolete feature");
	} else if (params.bootlh_test) {
		// run Arndt's plot of tree likelihoods against bootstrap alignments
//		runBootLhTest(params, alignment, *tree);
		outError("Obsolete feature");
	} else if (params.num_bootstrap_samples == 0) {
		// the main Maximum likelihood tree reconstruction
		vector<ModelInfo> *model_info = new vector<ModelInfo>;
		alignment->checkGappySeq(params.remove_empty_seq);

		// remove identical sequences
        if (params.ignore_identical_seqs) {
            tree->removeIdenticalSeqs(params);
        }
        alignment = NULL; // from now on use tree->aln instead

		// call main tree reconstruction
        runTreeReconstruction(params, original_model, *tree, *model_info);
		if (params.gbo_replicates && params.online_bootstrap) {
			if (params.print_ufboot_trees)
				tree->writeUFBootTrees(params);

			cout << endl << "Computing bootstrap consensus tree..." << endl;
			string splitsfile = params.out_prefix;
			splitsfile += ".splits.nex";
			computeConsensusTree(splitsfile.c_str(), 0, 1e6, params.split_threshold,
					params.split_weight_threshold, NULL, params.out_prefix, NULL, &params);
			// now optimize branch lengths of the consensus tree
			string current_tree = tree->getTreeString();
			splitsfile = params.out_prefix;
			splitsfile += ".contree";
			tree->readTreeFile(splitsfile);
			// bug fix
//			if ((tree->sse == LK_EIGEN || tree->sse == LK_EIGEN_SSE) && !tree->isBifurcating()) {
//				cout << "NOTE: Changing to old kernel as consensus tree is multifurcating" << endl;
//                if (tree->sse == LK_EIGEN)
//                    tree->changeLikelihoodKernel(LK_NORMAL);
//                else
//                    tree->changeLikelihoodKernel(LK_SSE);
//			}

			tree->initializeAllPartialLh();
			tree->fixNegativeBranch(true);

			tree->boot_consense_logl = tree->optimizeAllBranches();
			cout << "Log-likelihood of consensus tree: " << tree->boot_consense_logl << endl;
		    tree->setRootNode(params.root);
		    tree->insertTaxa(tree->removed_seqs, tree->twin_seqs);
			tree->printTree(splitsfile.c_str(), WT_BR_LEN | WT_BR_LEN_FIXED_WIDTH | WT_SORT_TAXA | WT_NEWLINE);
			// revert the best tree
			tree->readTreeString(current_tree);
		}
		// reinsert identical sequences
		if (tree->removed_seqs.size() > 0) {
			// BUG FIX: dont use reinsertIdenticalSeqs anymore
			tree->insertTaxa(tree->removed_seqs, tree->twin_seqs);
			tree->printResultTree();
		}
		reportPhyloAnalysis(params, original_model, *tree, *model_info);
        delete model_info;
	} else {
		// the classical non-parameter bootstrap (SBS)
		if (params.model_name.find("LINK") != string::npos || params.model_name.find("MERGE") != string::npos)
			outError("-m TESTMERGE is not allowed when doing standard bootstrap. Please first\nfind partition scheme on the original alignment and use it for bootstrap analysis");
        if (alignment->getNSeq() < 4)
            outError("It makes no sense to perform bootstrap with less than 4 sequences.");
		runStandardBootstrap(params, original_model, alignment, tree);
	}

//	if (params.upper_bound) {
//			UpperBounds(&params, alignment, tree);
//	}

	if(verbose_mode >= VB_MED){
		if(tree->isSuperTree() && params.partition_type){
			((PhyloSuperTreePlen*) tree)->printNNIcasesNUM();
		}
	}
    // 2015-09-22: bug fix, move this line to before deleting tree
    alignment = tree->aln;
	delete tree;
	// BUG FIX: alignment can be changed, should delete tree->aln instead
    // 2015-09-22: THIS IS STUPID: after deleting tree, one cannot access tree->aln anymore
//	alignment = tree->aln;
	delete alignment;

    checkpoint->putBool("finished", true);
    checkpoint->dump(true);
}

void assignBranchSupportNew(Params &params) {
	if (!params.user_file)
		outError("No trees file provided");
	if (!params.second_tree)
		outError("No target tree file provided");
	cout << "Reading tree " << params.second_tree << " ..." << endl;
	MTree tree(params.second_tree, params.is_rooted);
	cout << tree.leafNum << " taxa and " << tree.branchNum << " branches" << endl;
	tree.assignBranchSupport(params.user_file);
	string str = params.second_tree;
	str += ".suptree";
	tree.printTree(str.c_str());
	cout << "Tree with assigned branch supports written to " << str << endl;
	if (verbose_mode >= VB_DEBUG)
		tree.drawTree(cout);
}



/**
 * assign split occurence frequencies from a set of input trees onto a target tree
 * NOTE: input trees must have the same taxon set
 * @param input_trees file containing NEWICK tree strings
 * @param burnin number of beginning trees to discard
 * @param max_count max number of trees to read in
 * @param target_tree the target tree
 * @param rooted TRUE if trees are rooted, false for unrooted trees
 * @param output_file file name to write output tree with assigned support values
 * @param out_prefix prefix of output file
 * @param mytree (OUT) resulting tree with support values assigned from target_tree
 * @param tree_weight_file file containing INTEGER weights of input trees
 * @param params program parameters
 */
void assignBootstrapSupport(const char *input_trees, int burnin, int max_count,
		const char *target_tree, bool rooted, const char *output_tree,
		const char *out_prefix, MExtTree &mytree, const char* tree_weight_file,
		Params *params) {
	//bool rooted = false;
	// read the tree file
	cout << "Reading tree " << target_tree << " ..." << endl;
	mytree.init(target_tree, rooted);
	// reindex the taxa in the tree to aphabetical names
	NodeVector taxa;
	mytree.getTaxa(taxa);
	sort(taxa.begin(), taxa.end(), nodenamecmp);
	int i = 0;
	for (NodeVector::iterator it = taxa.begin(); it != taxa.end(); it++) {
		(*it)->id = i++;
	}

	/*
	 string filename = params.boot_trees;
	 filename += ".nolen";
	 boot_trees.printTrees(filename.c_str(), false);
	 return;
	 */
	SplitGraph sg;
	SplitIntMap hash_ss;
	// make the taxa name
	vector<string> taxname;
	taxname.resize(mytree.leafNum);
	mytree.getTaxaName(taxname);

	// read the bootstrap tree file
	double scale = 100.0;
	if (params->scaling_factor > 0)
		scale = params->scaling_factor;

	MTreeSet boot_trees;
	if (params && detectInputFile((char*) input_trees) == IN_NEXUS) {
		sg.init(*params);
		for (SplitGraph::iterator it = sg.begin(); it != sg.end(); it++)
			hash_ss.insertSplit((*it), (*it)->getWeight());
		StrVector sgtaxname;
		sg.getTaxaName(sgtaxname);
		i = 0;
		for (StrVector::iterator sit = sgtaxname.begin();
				sit != sgtaxname.end(); sit++, i++) {
			Node *leaf = mytree.findLeafName(*sit);
			if (!leaf)
				outError("Tree does not contain taxon ", *sit);
			leaf->id = i;
		}
		scale /= sg.maxWeight();
	} else {
		boot_trees.init(input_trees, rooted, burnin, max_count,
				tree_weight_file);
		boot_trees.convertSplits(taxname, sg, hash_ss, SW_COUNT, -1, params->support_tag);
		scale /= boot_trees.sumTreeWeights();
	}
	//sg.report(cout);
	cout << "Rescaling split weights by " << scale << endl;
	if (params->scaling_factor < 0)
		sg.scaleWeight(scale, true);
	else {
		sg.scaleWeight(scale, false, params->numeric_precision);
	}

	cout << sg.size() << " splits found" << endl;
	// compute the percentage of appearance
	//	printSplitSet(sg, hash_ss);
	//sg.report(cout);
	cout << "Creating bootstrap support values..." << endl;
	mytree.createBootstrapSupport(taxname, boot_trees, sg, hash_ss, params->support_tag);
	//mytree.scaleLength(100.0/boot_trees.size(), true);
	string out_file;
	if (output_tree)
		out_file = output_tree;
	else {
		if (out_prefix)
			out_file = out_prefix;
		else
			out_file = target_tree;
		out_file += ".suptree";
	}

	mytree.printTree(out_file.c_str());
	cout << "Tree with assigned bootstrap support written to " << out_file
			<< endl;
	/*
	if (out_prefix)
		out_file = out_prefix;
	else
		out_file = target_tree;
	out_file += ".supval";
	mytree.writeInternalNodeNames(out_file);

	cout << "Support values written to " << out_file << endl;
	*/
}

void computeConsensusTree(const char *input_trees, int burnin, int max_count,
		double cutoff, double weight_threshold, const char *output_tree,
		const char *out_prefix, const char *tree_weight_file, Params *params) {
	bool rooted = false;

	// read the bootstrap tree file
	/*
	 MTreeSet boot_trees(input_trees, rooted, burnin, tree_weight_file);
	 string first_taxname = boot_trees.front()->root->name;
	 //if (params.root) first_taxname = params.root;

	 SplitGraph sg;

	 boot_trees.convertSplits(sg, cutoff, SW_COUNT, weight_threshold);*/

	//sg.report(cout);
	SplitGraph sg;
	SplitIntMap hash_ss;
	// make the taxa name
	//vector<string> taxname;
	//taxname.resize(mytree.leafNum);
	//mytree.getTaxaName(taxname);

	// read the bootstrap tree file
	double scale = 100.0;
	if (params->scaling_factor > 0)
		scale = params->scaling_factor;

	MTreeSet boot_trees;
	if (params && detectInputFile((char*) input_trees) == IN_NEXUS) {
		char *user_file = params->user_file;
		params->user_file = (char*) input_trees;
		params->split_weight_summary = SW_COUNT; // count number of splits
		sg.init(*params);
		params->user_file = user_file;
		for (SplitGraph::iterator it = sg.begin(); it != sg.end(); it++)
			hash_ss.insertSplit((*it), (*it)->getWeight());
		/*		StrVector sgtaxname;
		 sg.getTaxaName(sgtaxname);
		 i = 0;
		 for (StrVector::iterator sit = sgtaxname.begin(); sit != sgtaxname.end(); sit++, i++) {
		 Node *leaf = mytree.findLeafName(*sit);
		 if (!leaf) outError("Tree does not contain taxon ", *sit);
		 leaf->id = i;
		 }*/
		scale /= sg.maxWeight();
	} else {
		boot_trees.init(input_trees, rooted, burnin, max_count,
				tree_weight_file);
		boot_trees.convertSplits(sg, cutoff, SW_COUNT, weight_threshold);
		scale /= boot_trees.sumTreeWeights();
		cout << sg.size() << " splits found" << endl;
	}
	//sg.report(cout);
	if (verbose_mode >= VB_MED)
		cout << "Rescaling split weights by " << scale << endl;
	if (params->scaling_factor < 0)
		sg.scaleWeight(scale, true);
	else {
		sg.scaleWeight(scale, false, params->numeric_precision);
	}



	//cout << "Creating greedy consensus tree..." << endl;
	MTree mytree;
	SplitGraph maxsg;
	sg.findMaxCompatibleSplits(maxsg);

	if (verbose_mode >= VB_MAX)
		maxsg.saveFileStarDot(cout);
	//cout << "convert compatible split system into tree..." << endl;
	mytree.convertToTree(maxsg);
	//cout << "done" << endl;
	string taxname;
	if (params->root)
		taxname = params->root;
	else
		taxname = sg.getTaxa()->GetTaxonLabel(0);
	Node *node = mytree.findLeafName(taxname);
	if (node)
		mytree.root = node;
	// mytree.scaleLength(100.0 / boot_trees.sumTreeWeights(), true);

	// mytree.getTaxaID(maxsg.getSplitsBlock()->getCycle());
	//maxsg.saveFile(cout);

	string out_file;

	if (output_tree)
		out_file = output_tree;
	else {
		if (out_prefix)
			out_file = out_prefix;
		else
			out_file = input_trees;
		out_file += ".contree";
	}

//	if (removed_seqs.size() > 0)
//		mytree.insertTaxa(removed_seqs, twin_seqs);

	mytree.printTree(out_file.c_str(), WT_BR_CLADE);
	cout << "Consensus tree written to " << out_file << endl;

	if (output_tree)
		out_file = output_tree;
	else {
		if (out_prefix)
			out_file = out_prefix;
		else
			out_file = input_trees;
		out_file += ".splits";
	}

    //sg.scaleWeight(0.01, false, 4);
	if (params->print_splits_file) {
		sg.saveFile(out_file.c_str(), IN_OTHER, true);
		cout << "Non-trivial split supports printed to star-dot file " << out_file << endl;
	}

}

void computeConsensusNetwork(const char *input_trees, int burnin, int max_count,
		double cutoff, int weight_summary, double weight_threshold, const char *output_tree,
		const char *out_prefix, const char* tree_weight_file) {
	bool rooted = false;

	// read the bootstrap tree file
	MTreeSet boot_trees(input_trees, rooted, burnin, max_count,
			tree_weight_file);

	SplitGraph sg;
	//SplitIntMap hash_ss;

	boot_trees.convertSplits(sg, cutoff, weight_summary, weight_threshold);

	string out_file;

	if (output_tree)
		out_file = output_tree;
	else {
		if (out_prefix)
			out_file = out_prefix;
		else
			out_file = input_trees;
		out_file += ".nex";
	}

	sg.saveFile(out_file.c_str(), IN_NEXUS);
	cout << "Consensus network printed to " << out_file << endl;

	if (output_tree)
		out_file = output_tree;
	else {
		if (out_prefix)
			out_file = out_prefix;
		else
			out_file = input_trees;
		out_file += ".splits";
	}
	if (verbose_mode >= VB_MED) {
		sg.saveFile(out_file.c_str(), IN_OTHER, true);
		cout << "Non-trivial split supports printed to star-dot file " << out_file << endl;
	}

}<|MERGE_RESOLUTION|>--- conflicted
+++ resolved
@@ -783,9 +783,6 @@
 			if (original_model.find("ONLY") != string::npos) {
 				out << "TREE USED FOR MODEL SELECTION" << endl
 					<< "-----------------------------" << endl << endl;
-<<<<<<< HEAD
-            else
-=======
             } else if (params.min_iterations == 0) {
                 if (params.user_file)
                     out << "USER TREE" << endl
@@ -794,7 +791,6 @@
                     out << "STARTING TREE" << endl
                         << "-------------" << endl << endl;                
             } else { 
->>>>>>> 7c673136
 				out << "MAXIMUM LIKELIHOOD TREE" << endl
 					<< "-----------------------" << endl << endl;
             }
