//
// C++ Interface: alignment
//
// Description: 
//
//
// Author: BUI Quang Minh, Steffen Klaere, Arndt von Haeseler <minh.bui@univie.ac.at>, (C) 2008
//
// Copyright: See COPYING file that comes with this distribution
//
//
#ifndef ALIGNMENT_H
#define ALIGNMENT_H

#include <vector>
#include <bitset>
#include "pattern.h"
#include "ncl/ncl.h"
#include "tools.h"

// IMPORTANT: refactor STATE_UNKNOWN
//const char STATE_UNKNOWN = 126;

/* PoMo: STATE_INVALID is not handled in PoMo.  Set STATE_INVALID to
   127 to remove warning about comparison to char in alignment.cpp.
   This is important if the maximum N will be increased above 21
   because then the state space is larger than 127 and we have to
   think about something else. */
/* const unsigned char STATE_INVALID = 255; */
const unsigned char STATE_INVALID = 127;
const int NUM_CHAR = 256;
const double MIN_FREQUENCY          = 0.0001;
const double MIN_FREQUENCY_DIFF     = 0.00001;

typedef bitset<NUM_CHAR> StateBitset;

enum SeqType {
    SEQ_DNA, SEQ_PROTEIN, SEQ_BINARY, SEQ_MORPH, SEQ_MULTISTATE, SEQ_CODON, SEQ_POMO, SEQ_UNKNOWN
};


#ifdef USE_HASH_MAP
struct hashPattern {
	size_t operator()(const vector<StateType> &sp) const {
		size_t sum = 0;
		for (Pattern::const_iterator it = sp.begin(); it != sp.end(); it++)
			sum = (*it) + (sum << 6) + (sum << 16) - sum;
		return sum;
	}
};
typedef unordered_map<string, int> StringIntMap;
typedef unordered_map<string, double> StringDoubleHashMap;
typedef unordered_map<vector<StateType>, int, hashPattern> PatternIntMap;
typedef unordered_map<uint32_t, uint32_t> IntIntMap;
#else
typedef map<string, int> StringIntMap;
typedef map<string, double> StringDoubleHashMap;
typedef map<vector<StateType>, int> PatternIntMap;
typedef map<uint32_t, uint32_t> IntIntMap;
#endif

/**
Multiple Sequence Alignment. Stored by a vector of site-patterns

        @author BUI Quang Minh, Steffen Klaere, Arndt von Haeseler <minh.bui@univie.ac.at>
 */
class Alignment : public vector<Pattern> {
    friend class SuperAlignment;

public:

    /**
            constructor
     */
    Alignment();

    /**
            constructor
            @param filename file name
            @param sequence_type type of the sequence, either "BIN", "DNA", "AA", or NULL
            @param intype (OUT) input format of the file
     */
    Alignment(char *filename, char *sequence_type, InputType &intype);

    /**
            destructor
     */
    virtual ~Alignment();


    /****************************************************************************
            input alignment reader
     ****************************************************************************/

    /** get the SeqType for a given string */
    static SeqType getSeqType(const char *sequence_type);


    /**
            add a pattern into the alignment
            @param pat the pattern
            @param site the site index of the pattern from the alignment
            @param freq frequency of pattern
            @return TRUE if pattern contains only gaps or unknown char. 
                            In that case, the pattern won't be added.
     */
    bool addPattern(Pattern &pat, int site, int freq = 1);

	/**
		determine if the pattern is constant. update the is_const variable.
	*/
	void computeConst(Pattern &pat);


    /**
     * add const patterns into the alignment
     * @param freq_const_pattern comma-separated list of const pattern frequencies
     */
    void addConstPatterns(char *freq_const_patterns);

    /**
            read the alignment in NEXUS format
            @param filename file name
            @return 1 on success, 0 on failure
     */
    int readNexus(char *filename);

    int buildPattern(StrVector &sequences, char *sequence_type, int nseq, int nsite);

    /**
            read the alignment in PHYLIP format (interleaved)
            @param filename file name
            @param sequence_type type of the sequence, either "BIN", "DNA", "AA", or NULL
            @return 1 on success, 0 on failure
     */
    int readPhylip(char *filename, char *sequence_type);

    /**
            read the alignment in sequential PHYLIP format
            @param filename file name
            @param sequence_type type of the sequence, either "BIN", "DNA", "AA", or NULL
            @return 1 on success, 0 on failure
     */
    int readPhylipSequential(char *filename, char *sequence_type);

    /**
            read the alignment in FASTA format
            @param filename file name
            @param sequence_type type of the sequence, either "BIN", "DNA", "AA", or NULL
            @return 1 on success, 0 on failure
     */
    int readFasta(char *filename, char *sequence_type);

    /** 
     * Read the alignment in counts format (PoMo).
     *
     * TODO: Allow noninformative sites (where no base is present).
     * 
     * @param filename file name
     * @param sequence_type sequence type (i.e., "CF10")
     *
     * @return 1 on success, 0 on failure
     */
    int readCountsFormat(char *filename, char *sequence_type);

    /**
            read the alignment in CLUSTAL format
            @param filename file name
            @param sequence_type type of the sequence, either "BIN", "DNA", "AA", or NULL
            @return 1 on success, 0 on failure
     */
    int readClustal(char *filename, char *sequence_type);

    /**
            read the alignment in MSF format
            @param filename file name
            @param sequence_type type of the sequence, either "BIN", "DNA", "AA", or NULL
            @return 1 on success, 0 on failure
     */
    int readMSF(char *filename, char *sequence_type);

    /**
            extract the alignment from a nexus data block, called by readNexus()
            @param data_block data block of nexus file
     */
    void extractDataBlock(NxsCharactersBlock *data_block);

    vector<Pattern> ordered_pattern;
    
    /** lower bound of sum parsimony scores for remaining pattern in ordered_pattern */
    UINT *pars_lower_bound;

    /** order pattern by number of character states and return in ptn_order
    */
    virtual void orderPatternByNumChars();

    /**
     * un-group site-patterns, i.e., making #sites = #patterns and pattern frequency = 1 for all patterns
     */
    void ungroupSitePattern();


    /**
     * re-group site-patterns
     * @param groups number of groups
     * @param site_group group ID (0, 1, ...ngroups-1; must be continuous) of all sites
     */
    void regroupSitePattern(int groups, IntVector &site_group);


    /****************************************************************************
            output alignment 
     ****************************************************************************/
    SeqType detectSequenceType(StrVector &sequences);

    void computeUnknownState();

    void buildStateMap(char *map, SeqType seq_type);

    virtual char convertState(char state, SeqType seq_type);

    /** 
     * convert state if the number of states (num_states is known)
     * @param state input char to convert
     * @return output char from 0 to 0-num_states or STATE_INVALID or STATE_UNKNOWN
     */
    char convertState(char state);

    virtual void convertStateStr(string &str, SeqType seq_type);

	/**
	 * convert from internal state to user-readable state (e.g., to ACGT for DNA)
	 * Note: does not work for codon data
	 * @param state internal state code
	 * @return user-readable state
	 */
    char convertStateBack(char state);

    /**
	 * convert from internal state to user-readable state (e.g., to ACGT for DNA)
	 * Note: work for all data
	 * @param state internal state code
	 * @return user-readable state string
	 */
	string convertStateBackStr(char state);

	/**
            get alignment site range from the residue range relative to a sequence
            @param seq_id reference sequence
            @param residue_left (IN/OUT) left of range
            @param residue_right (IN/OUT) right of range [left,right)
            @return TRUE if success, FALSE if out of range
     */
    bool getSiteFromResidue(int seq_id, int &residue_left, int &residue_right);

    int buildRetainingSites(const char *aln_site_list, IntVector &kept_sites,
            bool exclude_gaps, bool exclude_const_sites, const char *ref_seq_name);

    void printPhylip(const char *filename, bool append = false, const char *aln_site_list = NULL,
    		bool exclude_gaps = false, bool exclude_const_sites = false, const char *ref_seq_name = NULL);

    void printPhylip(ostream &out, bool append = false, const char *aln_site_list = NULL,
    		bool exclude_gaps = false, bool exclude_const_sites = false, const char *ref_seq_name = NULL, bool print_taxid = false);

    void printFasta(const char *filename, bool append = false, const char *aln_site_list = NULL,
    		bool exclude_gaps = false, bool exclude_const_sites = false, const char *ref_seq_name = NULL);

    /**
            Print the number of gaps per site
            @param filename output file name
     */
    void printSiteGaps(const char *filename);

    /****************************************************************************
            get general information from alignment
     ****************************************************************************/

    /**
            @return number of sequences
     */
    inline int getNSeq() {
        return seq_names.size();
    }

    /**
            @return number of sites (alignment columns)
     */
    inline int getNSite() {
        return site_pattern.size();
    }

    /**
             @return number of patterns
     */
    inline int getNPattern() {
        return size();
    }

    inline int getPatternID(int site) {
        return site_pattern[site];
    }

    inline Pattern getPattern(int site) {
        return at(site_pattern[site]);
    }

    /**
     * @param pattern_index (OUT) vector of size = alignment length storing pattern index of all sites
     */
    virtual void getSitePatternIndex(IntVector &pattern_index) {
        pattern_index = site_pattern;
    }

    /**
     * @param freq (OUT) vector of site-pattern frequencies
     */
    virtual void getPatternFreq(IntVector &freq);

    /**
            @param i sequence index
            @return sequence name
     */
    string &getSeqName(int i);

    /**
     *  Get a list of all sequence names
     *  @return vector containing the sequence names
     */
    vector<string>& getSeqNames();

    /**
            @param seq_name sequence name
            @return corresponding ID, -1 if not found
     */
    int getSeqID(string &seq_name);

    /**
            @return length of the longest sequence name
     */
    int getMaxSeqNameLength();

    /**
            check proper and undupplicated sequence names
     */
    void checkSeqName();

    /**
     * check identical sequences
     * @return the number of sequences that are identical to one of the sequences
     */
    int checkIdenticalSeq();

    /**
     * remove identical sequences from alignment
     * @param not_remove name of sequence where removal is avoided
     * @param keep_two TRUE to keep 2 out of k identical sequences, false to keep only 1
     * @param removed_seqs (OUT) name of removed sequences
     * @param target_seqs (OUT) corresponding name of kept sequence that is identical to the removed sequences
     * @return this if no sequences were removed, or new alignment if at least 1 sequence was removed
     */
    virtual Alignment *removeIdenticalSeq(string not_remove, bool keep_two, StrVector &removed_seqs, StrVector &target_seqs);

    /**
            Quit if some sequences contain only gaps or missing data
     */
	virtual void checkGappySeq(bool force_error = true);

	/**
	 * return a new alignment if some sequence is totally gappy, or this if all sequence are okey
	 */
	Alignment *removeGappySeq();

    /**
            @return TRUE if seq_id contains only gaps or missing characters
            @param seq_id sequence ID
     */
    bool isGapOnlySeq(int seq_id);

    virtual bool isSuperAlignment() {
        return false;
    }

    /****************************************************************************
            alignment general processing
     ****************************************************************************/

    /**
            extract sub-alignment of a sub-set of sequences
            @param aln original input alignment
            @param seq_id ID of sequences to extract from
            @param min_true_cher the minimum number of non-gap characters, true_char<min_true_char -> delete the sequence
            @param min_taxa only keep alignment that has >= min_taxa sequences
            @param[out] kept_partitions (for SuperAlignment) indices of kept partitions
     */
    virtual void extractSubAlignment(Alignment *aln, IntVector &seq_id, int min_true_char, int min_taxa = 0, IntVector *kept_partitions = NULL);

    /**
            extract a sub-set of patterns
            @param aln original input alignment
            @param ptn_id ID of patterns to extract from
     */
    void extractPatterns(Alignment *aln, IntVector &ptn_id);

    /**
            extract a sub-set of patterns
            @param aln original input alignment
            @param ptn_freq pattern frequency to extract from
     */
    void extractPatternFreqs(Alignment *aln, IntVector &ptn_freq);

    /**
            create a non-parametric bootstrap alignment from an input alignment
            @param aln input alignment
            @param pattern_freq (OUT) resampled pattern frequencies if not NULL
            @param spec bootstrap specification of the form "l1:b1,l2:b2,...,lk:bk"
            	to randomly draw b1 sites from the first l1 sites, etc. Note that l1+l2+...+lk
            	must equal m, where m is the alignment length. Otherwise, an error will occur.
            	If spec == NULL, a standard procedure is applied, i.e., randomly draw m sites.
     */
    virtual void createBootstrapAlignment(Alignment *aln, IntVector* pattern_freq = NULL, const char *spec = NULL);

    /**
            resampling pattern frequency by a non-parametric bootstrap 
            @param pattern_freq (OUT) resampled pattern frequencies
            @param spec bootstrap specification, see above
     */
    virtual void createBootstrapAlignment(IntVector &pattern_freq, const char *spec = NULL);

    /**
            resampling pattern frequency by a non-parametric bootstrap
            @param pattern_freq (OUT) resampled pattern frequencies
            @param spec bootstrap specification, see above
            @param rstream random generator stream, NULL to use the global randstream
     */
    virtual void createBootstrapAlignment(int *pattern_freq, const char *spec = NULL, int *rstream = NULL);

    /**
            create a gap masked alignment from an input alignment. Gap patterns of masked_aln 
                    will be superimposed into aln to create the current alignment object.
            @param aln input alignment
            @param masked_aln gappy alignment of the same size with aln
     */
    void createGapMaskedAlignment(Alignment *masked_aln, Alignment *aln);

    /**
	 * shuffle alignment by randomizing the order of sites
	 */
	virtual void shuffleAlignment();

	/**
            concatenate an alignment into the current alignment object
            @param aln an alignment of the same number of sequences and sequence names    
     */
    void concatenateAlignment(Alignment *aln);

    /**
            copy the input alignment into the current alignment object
            @param aln input alignment
     */
    void copyAlignment(Alignment *aln);

    /**
            extract a sub-set of sites
            @param aln original input alignment
            @param ptn_id ID of sites to extract from (starting from 0)
     */
    void extractSites(Alignment *aln, IntVector &site_id);

    /**
            extract a sub-set of sites
            @param aln original input alignment
            @param spec specification of positions, e.g. "1-100,101-200\2"
     */
    void extractSites(Alignment *aln, const char* spec);

    /**
        convert a DNA alignment into codon or AA alignment
    */
    void convertToCodonOrAA(Alignment *aln, char *gene_code_id, bool nt2aa = false);

    /****************************************************************************
            Distance functions
     ****************************************************************************/


    /**
            compute the observed distance (number of different pairs of positions per site) 
                    between two sequences
            @param seq1 index of sequence 1
            @param seq2 index of sequence 2
            @return the observed distance between seq1 and seq2 (between 0.0 and 1.0)
     */
    virtual double computeObsDist(int seq1, int seq2);

    /**
            @param seq1 index of sequence 1
            @param seq2 index of sequence 2
            @return Juke-Cantor correction distance between seq1 and seq2
     */
    double computeJCDist(int seq1, int seq2);

    /**
            abstract function to compute the distance between 2 sequences. The default return
            Juke-Cantor corrected distance.
            @param seq1 index of sequence 1
            @param seq2 index of sequence 2		
            @return any distance between seq1 and seq2
     */
    virtual double computeDist(int seq1, int seq2) {
        return computeJCDist(seq1, seq2);
    }


    /**
            write distance matrix into a file in PHYLIP distance format
            @param file_name distance file name
            @param dist_mat distance matrix
     */
    void printDist(const char *file_name, double *dist_mat);

    /**
            write distance matrix into a stream in PHYLIP distance format
            @param out output stream
            @param dist_mat distance matrix
     */
    void printDist(ostream &out, double *dist_mat);

    /**
            read distance matrix from a file in PHYLIP distance format
            @param file_name distance file name
            @param dist_mat distance matrix
            @return the longest distance
     */
    double readDist(const char *file_name, double *dist_mat);

    /**
            read distance matrix from a stream in PHYLIP distance format
            @param in input stream
            @param dist_mat distance matrix
     */
    double readDist(istream &in, double *dist_mat);


    /****************************************************************************
            some statistics
     ****************************************************************************/

    /**
            compute empirical state frequencies from the alignment
            @param state_freq (OUT) is filled with state frequencies, assuming state_freq was allocated with 
                    at least num_states entries.
     */
    virtual void computeStateFreq(double *state_freq, size_t num_unknown_states = 0);

    int convertPomoState(int state);

    /** 
     * Compute the absolute frequencies of the different states.
     * Helpful for models with many states (e.g., PoMo) to check the
     * abundancy of states in the data.
     * 
     * @param abs_state_freq (OUT) assumed to be at least of size
     * num_states.
     */
    void computeAbsoluteStateFreq(unsigned int *abs_state_freq);
    
    /**
            compute empirical state frequencies for each sequence 
            @param freq_per_sequence (OUT) state frequencies for each sequence, of size num_states*num_freq
     */
    void computeStateFreqPerSequence (double *freq_per_sequence);

    void countStatePerSequence (unsigned *count_per_sequence);

    /**
     * Make all frequencies a little different and non-zero
     * @param stateFrqArr (IN/OUT) state frequencies
     */
    void convfreq(double *stateFrqArr);

    /**
	 * compute special empirical frequencies for codon alignment: 1x4, 3x4, 3x4C
	 * @param state_freq (OUT) is filled with state frequencies, assuming state_freq was allocated with
	 * at least num_states entries.
	 * @param freq either FREQ_CODON_1x4, FREQ_CODON_3x4, or FREQ_CODON_3x4C
	 * @param ntfreq (OUT) nucleotide frequencies, assuming of size 4 for F1x4 and of size 12 for F3x4.
	 */
	void computeCodonFreq(StateFreqType freq, double *state_freq, double *ntfreq);

	/**
            compute empirical rates between state pairs
            @param rates (OUT) vector of size num_states*(num_states-1)/2 for the rates
     */
    virtual void computeDivergenceMatrix(double *rates);

    /**
            compute non-reversible empirical rates between state pairs
            @param rates (OUT) vector of size num_states*(num_states-1) for the rates
     */
    virtual void computeDivergenceMatrixNonRev(double *rates);

    /**
            count the fraction of constant sites in the alignment, update the variable frac_const_sites
     */
    virtual void countConstSite();

    /**
     * @return unobserved constant patterns, each entry encoding for one constant character
     */
    string getUnobservedConstPatterns();

    /**
            @return the number of ungappy and unambiguous characters from a sequence
            @param seq_id sequence ID
     */
    int countProperChar(int seq_id);

    /**
            @return unconstrained log-likelihood (without a tree)
     */
    virtual double computeUnconstrainedLogL();

    /**
     * 	@return number of states, if it is a partition model, return max num_states across all partitions
     */
    virtual int getMaxNumStates() { return num_states; }

    /** either SEQ_BINARY, SEQ_DNA, SEQ_PROTEIN, SEQ_MORPH, or SEQ_CODON */
    SeqType seq_type;

    StateType STATE_UNKNOWN;

    /**
            number of states
     */
    int num_states;

    /**
            fraction of constant sites
     */
    double frac_const_sites;
    
    /**
            fraction of invariant sites, incl. const sites and site like G-S-GG-GGGG
     */
    double frac_invariant_sites;

    /** number of informative sites */
    int num_informative_sites;
    
	/**
	 *  map from 64 codon to non-stop codon index
	 */
//    char *non_stop_codon;

	/**
	 * For codon sequences: index of 61 non-stop codons to 64 codons
	 * For other sequences: NULL
	 */
//	char *codon_table;

	/**
	 * For codon_sequences: 64 amino-acid letters for genetic code of AAA,AAC,AAG,AAT,...,TTT
	 * For other sequences: NULL
	 */
	char *genetic_code;

	/**
	 * Virtual population size for PoMo model
	 */
	int virtual_pop_size;

<<<<<<< HEAD
    /// The sampling type (defaults to SAMPLING_WEIGHTED).
    SamplingType pomo_sampling_type;
=======
    /// The sampling method (defaults to SAMPLING_WEIGHTED).
    SamplingType pomo_sampling_method;
>>>>>>> 35ede819

    /** BQM: 2015-07-06, 
        for PoMo data: map from state ID to pair of base1 and base2 
        represented in the high 16-bit and the low 16-bit of uint32_t
        for base1, bit0-1 is used to encode the base (A,G,C,T) and the remaining 14 bits store the count
        same interpretation for base2
    */
    vector<uint32_t> pomo_states;
    IntIntMap pomo_states_index; // indexing, to quickly find if a PoMo-2-state is already present

    vector<vector<int> > seq_states; // state set for each sequence in the alignment

    /* for site-specific state frequency model with Huaichun, Edward, Andrew */
    
    /* site to model ID map */
    IntVector site_model;
    
    /** site to state frequency vector */
    vector<double*> site_state_freq;

    /**
     * @return true if data type is SEQ_CODON and state is a stop codon
     */
    bool isStopCodon(int state);

    bool isStandardGeneticCode();

	/**
	 * @return number of non-stop codons in the genetic code
	 */
	int getNumNonstopCodons();

    /* build seq_states containing set of states per sequence
     * @param add_unobs_const TRUE to add all unobserved constant states (for +ASC model)
     */
    void buildSeqStates(bool add_unobs_const = false);

    /** Added by MA
            Compute the probability of this alignment according to the multinomial distribution with parameters determined by the reference alignment
            @param refAlign the reference alignment
            @param prob (OUT) the returned probabilty
		
            The probability is computed as follows:
            - From the reference alignment, we count the relative pattern frequencies p_1 ... p_k (sum = 1)
            - From THIS alignment, we have frequencies d_1 ... d_k (sum = len = nsite)
            - Prob(THIS | refAlign) = nsite!/(d_1! * ... * d_k!) product(p_i^d_i)
     */
    void multinomialProb(Alignment refAlign, double &prob);

    /** Added by MA
            Compute the probability of the `expected alignment' according to the multinomial distribution with parameters determined by the pattern's observed frequencies in THIS alignment.
            The `expected alignment' consists of patterns with log-likelihoods (under some model+tree) given in the input file (logLL).
            Note that order of the log-likelihoods in inputLL must corresponds to patterns in THIS alignment.

            @param inputLL the input patterns log-likelihood vector
            @param prob (OUT) the returned probability
     */
    void multinomialProb(DoubleVector logLL, double &prob);
    void multinomialProb(double *logLL, double &prob);

    /** Adapted from MA
            compute the probability of the alignment defined by pattern_freq given this alignment	
     */
    double multinomialProb(IntVector &pattern_freq);


    /**
            get the appearance for a state, helpful for ambigious states
            @param state the state index
            @param state_app (OUT) state appearance
     */
    void getAppearance(StateType state, double *state_app);

    void getAppearance(StateType state, StateBitset &state_app);

	/**
	 * read site specific state frequency vectors from a file to create corresponding model
     * update site_model and site_state_freq variables for this class
	 * @param aln input alignment
	 * @param site_freq_file file name
     * @return TRUE if alignment needs to be changed, FALSE otherwise
	 */
	bool readSiteStateFreq(const char* site_freq_file);


protected:


    /**
            sequence names
     */
    vector<string> seq_names;

    /**
            Site to pattern index
     */
    IntVector site_pattern;

    /**
            hash map from pattern to index in the vector of patterns (the alignment)
     */
    PatternIntMap pattern_index;


    /**
	 * special initialization for codon sequences, e.g., setting #states, genetic_code
	 * @param sequence_type user-defined sequence type
	 */
	void initCodon(char *gene_code_id);

};


void extractSiteID(Alignment *aln, const char* spec, IntVector &site_id);

#endif<|MERGE_RESOLUTION|>--- conflicted
+++ resolved
@@ -670,13 +670,8 @@
 	 */
 	int virtual_pop_size;
 
-<<<<<<< HEAD
-    /// The sampling type (defaults to SAMPLING_WEIGHTED).
-    SamplingType pomo_sampling_type;
-=======
     /// The sampling method (defaults to SAMPLING_WEIGHTED).
     SamplingType pomo_sampling_method;
->>>>>>> 35ede819
 
     /** BQM: 2015-07-06, 
         for PoMo data: map from state ID to pair of base1 and base2 
