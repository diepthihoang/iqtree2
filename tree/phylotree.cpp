/***************************************************************************
 *   Copyright (C) 2009-2015 by                                            *
 *   BUI Quang Minh <minh.bui@univie.ac.at>                                *
 *   Lam-Tung Nguyen <nltung@gmail.com>                                    *
 *                                                                         *
 *                                                                         *
 *   This program is free software; you can redistribute it and/or modify  *
 *   it under the terms of the GNU General Public License as published by  *
 *   the Free Software Foundation; either version 2 of the License, or     *
 *   (at your option) any later version.                                   *
 *                                                                         *
 *   This program is distributed in the hope that it will be useful,       *
 *   but WITHOUT ANY WARRANTY; without even the implied warranty of        *
 *   MERCHANTABILITY or FITNESS FOR A PARTICULAR PURPOSE.  See the         *
 *   GNU General Public License for more details.                          *
 *                                                                         *
 *   You should have received a copy of the GNU General Public License     *
 *   along with this program; if not, write to the                         *
 *   Free Software Foundation, Inc.,                                       *
 *   59 Temple Place - Suite 330, Boston, MA  02111-1307, USA.             *
 ***************************************************************************/
#include "phylotree.h"
#include "phylotreethreadingcontext.h"
#include "utils/starttree.h"
#include "utils/progress.h"  //for progress_display
//#include "rateheterogeneity.h"
#include "alignment/alignmentpairwise.h"
#include "alignment/alignmentsummary.h"
#include <algorithm>
#include <limits>
#include "utils/timeutil.h"
#include "utils/pllnni.h"
#include "phylosupertree.h"
#include "phylosupertreeplen.h"
#include "upperbounds.h"
#include "utils/MPIHelper.h"
#include "utils/hammingdistance.h"
#include "model/modelmixture.h"
#include "phylonodemixlen.h"
#include "phylotreemixlen.h"
#include "model/modelfactory.h" //for readModelsDefinition
#include <placement/parallelparsimonycalculator.h>

#ifdef _MSC_VER
#include <boost/scoped_array.hpp>
#endif

const int LH_MIN_CONST = 1;

//const static int BINARY_SCALE = floor(log2(1/SCALING_THRESHOLD));
//const static double LOG_BINARY_SCALE = -(log(2) * BINARY_SCALE);

/****************************************************************************
 SPRMoves class
 ****************************************************************************/

void SPRMoves::add(const SPRMove& spr) {
    if (size() >= MAX_SPR_MOVES && spr.score <= rbegin()->score) {
        return;
    }
    if (size() >= MAX_SPR_MOVES) {
        iterator it = end();
        it--;
        erase(it);
    }
    insert(spr);
}

/****************************************************************************
 PhyloTree class
 ****************************************************************************/

PhyloTree::PhyloTree() : MTree(), CheckpointFactory() {
    init();
}

void PhyloTree::init() {
    aln = NULL;
    model = NULL;
    site_rate = NULL;
    optimize_by_newton              = true;
    central_partial_lh              = nullptr;
    lh_block_size                   = 0; //will be set, later, by determineBlockSizes()
    nni_partial_lh                  = nullptr;
    tip_partial_lh                  = nullptr;
    tip_partial_lh_computed         = 0;
    ptn_freq_computed               = false;
    central_scale_num               = nullptr;
    scale_block_size                = 0;
    central_scale_num_size_in_bytes = 0; //will be set, later, by determineBlockSizes()
    nni_scale_num                   = nullptr;
    central_partial_pars            = nullptr; //points to per-node partial parsimony vectors
                                               //followed by tip partial parsimony vectors.

    central_score_pars = nullptr;
    central_state_pars = nullptr;

    total_parsimony_mem_size        = 0;       //will be set, when central_partial_pars is allocated
    pars_block_size                 = 0;       //will be set, later, by determineBlockSizes()
    tip_partial_pars                = nullptr; //points to the last part of central_partial_pars
                                               //(and is set when central_partial_pars is).
    
    cost_matrix = NULL;
    model_factory = NULL;
    discard_saturated_site = true;
    _pattern_lh_cat_state = NULL;
    _site_lh = NULL;
    //root_state = STATE_UNKNOWN;
    root_state = 126;
    ptn_freq = NULL;
    ptn_freq_pars = NULL;
    ptn_invar = NULL;
    subTreeDistComputed = false;
    dist_matrix = nullptr;
    dist_matrix_rank = 0;
    is_dist_file_read = false;
    var_matrix = NULL;
    params = NULL;
    setLikelihoodKernel(LK_SSE2);  // FOR TUNG: you forgot to initialize this variable!
    setNumThreads(1);
    num_threads = 0;
    num_packets = 0;
    max_lh_slots = 0;
    save_all_trees = 0;
    nodeBranchDists = NULL;
    // FOR: upper bounds
    mlCheck = 0;
    skippedNNIub = 0;
    totalNNIub = 0;
    minStateFreq = 0.0;
    //minUB = 0.0;
    //meanUB = 0.0;
    //maxUB = 0.0;
    pllInst = NULL;
    pllAlignment = NULL;
    pllPartitions = NULL;
//    lhComputed = false;
    curScore = -DBL_MAX;
    root = NULL;
    current_scaling = 1.0;
    is_opt_scaling = false;
    num_partial_lh_computations = 0;
    vector_size = 0;
    safe_numeric = false;
    summary = nullptr;
    isSummaryBorrowed = false;
    progress = nullptr;
    progressStackDepth = 0;
    isShowingProgressDisabled = false;
    warnedAboutThreadCount = false;
    warnedAboutNumericalUnderflow = false;

    _pattern_pars = NULL; // Diep: for mpboot2
}

PhyloTree::PhyloTree(Alignment *aln) : MTree(), CheckpointFactory() {
    init();
    this->aln = aln;
}

PhyloTree::PhyloTree(string& treeString, Alignment* aln, bool isRooted) : MTree() {
    init();
    stringstream str;
    str << treeString;
    str.seekg(0, ios::beg);
    freeNode();
    readTree(str, isRooted);
    setAlignment(aln);
}

void PhyloTree::startCheckpoint() {
    checkpoint->startStruct("PhyloTree");
}


void PhyloTree::saveCheckpoint() {
    startCheckpoint();
//    StrVector leafNames;
//    getTaxaName(leafNames);
//    CKP_VECTOR_SAVE(leafNames);
    string newick = PhyloTree::getTreeString();
    CKP_SAVE(newick);
//    CKP_SAVE(curScore);
    endCheckpoint();
    CheckpointFactory::saveCheckpoint();
}

void PhyloTree::restoreCheckpoint() {
    CheckpointFactory::restoreCheckpoint();
    startCheckpoint();
//    StrVector leafNames;
//    if (CKP_VECTOR_RESTORE(leafNames)) {
//        if (leafNames.size() +(int)rooted != leafNum)
//            outError("Alignment mismatched from checkpoint!");
//
//        StrVector taxname;
//        getTaxaName(taxname);
//        for (int i = 0; i < leafNames.size(); i++)
//            if (taxname[i] != leafNames[i])
//                outError("Sequence name " + taxname[i] + " mismatched from checkpoint");
//    }    
    string newick;
    if (CKP_RESTORE(newick)) {
        PhyloTree::readTreeString(newick);
    }
    endCheckpoint();
}

void PhyloTree::discardSaturatedSite(bool val) {
    discard_saturated_site = val;
}

void myPartitionsDestroy(partitionList *pl) {
    int i;
    for (i = 0; i < pl->numberOfPartitions; i++) {
        rax_free(pl->partitionData[i]->partitionName);
        rax_free(pl->partitionData[i]);
    }
    rax_free(pl->partitionData);
    rax_free(pl);
}

PhyloTree::~PhyloTree() {
    doneComputingDistances();
    aligned_free(nni_scale_num);
    aligned_free(nni_partial_lh);
    aligned_free(central_partial_lh);
    aligned_free(central_scale_num);
    aligned_free(central_partial_pars);
    aligned_free(cost_matrix);

    delete model_factory;
    model_factory = NULL;
    delete model;
    model = NULL;
    delete site_rate;
    site_rate = NULL;
    aligned_free(_site_lh);
    aligned_free(ptn_freq);
    aligned_free(ptn_freq_pars);
    ptn_freq_computed = false;
    aligned_free(ptn_invar);
    delete[] dist_matrix;
    dist_matrix = nullptr;
    dist_matrix_rank = 0;

    delete[] var_matrix;
    var_matrix = nullptr;

    if(_pattern_pars){
    	aligned_free(_pattern_pars);
    	_pattern_pars = NULL;
    }

    if (pllPartitions!=nullptr) {
        myPartitionsDestroy(pllPartitions);
        pllPartitions = nullptr;
    }
    if (pllAlignment!=nullptr) {
        pllAlignmentDataDestroy(pllAlignment);
        pllAlignment = nullptr;
    }
    if (pllInst) {
        pllDestroyInstance(pllInst);
        pllInst = nullptr;
    }
    if (!isSummaryBorrowed) {
        delete summary;
    }
    summary = nullptr;
    delete progress;
    progress = nullptr;
    progressStackDepth = 0;
}

void PhyloTree::readTree(const char *infile, bool &is_rooted) {
    MTree::readTree(infile, is_rooted);
    // 2015-10-14: has to reset this pointer when read in
    current_it = current_it_back = NULL;
    if (rooted && root)
    {
        computeBranchDirection();
    }
}

void PhyloTree::readTree(istream &in, bool &is_rooted) {
    MTree::readTree(in, is_rooted);
    // 2015-10-14: has to reset this pointer when read in
    current_it = current_it_back = nullptr;
    // remove taxa if necessary
    if (removed_seqs.size() > 0) {
        removeTaxa(removed_seqs, true, "");
    }
    // collapse any internal node of degree 2
    NodeVector nodes;
    getInternalNodes(nodes);
    int num_collapsed = 0;
    for (NodeVector::iterator it = nodes.begin(); it != nodes.end(); it++) {
        if ((*it)->degree() == 2) {
            Node*  left  = (*it)->neighbors[0]->node;
            Node*  right = (*it)->neighbors[1]->node;
            double len   = (*it)->neighbors[0]->length+(*it)->neighbors[1]->length;
            left->updateNeighbor((*it), right, len);
            right->updateNeighbor((*it), left, len);
            delete (*it);
            num_collapsed++;
            if (verbose_mode >= VB_MED)
            {
                cout << "Node of degree 2 collapsed" << endl;
            }
        }
    }
    if (num_collapsed) {
        initializeTree();
    }
    if (rooted) {
        computeBranchDirection();
    }
}

void PhyloTree::assignLeafNames(Node *node, Node *dad) {
    if (!node)
        node = root;
    if (node->isLeaf()) {
        if (rooted && node == root) {
            ASSERT(node->id == leafNum-1);
            root->name = ROOT_NAME;
        } else {
            node->id = atoi(node->name.c_str());
            node->name = aln->getSeqName(node->id);
        }
        ASSERT(node->id >= 0 && node->id < static_cast<int>(leafNum));
    }
    FOR_NEIGHBOR_IT(node, dad, it)assignLeafNames((*it)->node, node);
}

void PhyloTree::copyTree(MTree *tree) {
    MTree::copyTree(tree);
    if (aln==nullptr) {
        return;
    }
    // reset the ID with alignment
    setAlignment(aln);
}

void PhyloTree::copyTree(MTree *tree, string &taxa_set) {
    MTree::copyTree(tree, taxa_set);
    if (rooted)
        computeBranchDirection();
    if (aln==nullptr) {
        return;
    }
    // reset the ID with alignment
    setAlignment(aln);
}

void PhyloTree::copyPhyloTree(PhyloTree *tree, bool borrowSummary) {
    MTree::copyTree(tree);
    if (!tree->aln)
        return;
    setAlignment(tree->aln);
    if (borrowSummary && summary!=tree->summary && tree->summary!=nullptr) {
        if (!isSummaryBorrowed) {
            delete summary;
        }
        summary           = tree->summary;
        isSummaryBorrowed = (summary!=nullptr);
    }
}

void PhyloTree::copyPhyloTreeMixlen(PhyloTree *tree, int mix, bool borrowSummary) {
    if (tree->isMixlen()) {
        ((PhyloTreeMixlen*)tree)->cur_mixture = mix;
    }
    copyPhyloTree(tree, borrowSummary);
    if (tree->isMixlen()) {
        ((PhyloTreeMixlen*)tree)->cur_mixture = -1;
    }
}

#define FAST_NAME_CHECK 1
void PhyloTree::setAlignment(Alignment *alignment) {
    aln = alignment;
    //double checkStart = getRealTime();
    int nseq = aln->getNSeq32();
    bool err = false;
#if FAST_NAME_CHECK
    map<string, Node*> mapNameToNode;
    getMapOfTaxonNameToNode(nullptr, nullptr, mapNameToNode);
    for (int seq = 0; seq < nseq; seq++) {
        string seq_name = aln->getSeqName(seq);
        auto it = mapNameToNode.find(seq_name);
        if (it==mapNameToNode.end()) {
            string str = "Alignment sequence ";
            str += seq_name;
            str += " does not appear in the tree";
            err = true;
            outError(str, false);
        } else {
            (*it).second->id = seq;
            mapNameToNode.erase(it);
        }
    }
#else
    //For each sequence, find the correponding node, via
    //the map (if there is one), tag it, and remove it from
    //the map.
    for (size_t seq = 0; seq < nseq; seq++) {
        string seq_name = aln->getSeqName(seq);
        Node *node = findLeafName(seq_name);
        if (!node) {
            string str = "Alignment sequence ";
            str += seq_name;
            str += " does not appear in the tree";
            err = true;
            outError(str, false);
        } else {
            ASSERT(node->isLeaf());
            node->id = seq;
        }
    }
#endif
    if (err) {
        printTree(cout, WT_NEWLINE);
        outError("Tree taxa and alignment sequence do not match (see above)");
    }
#if FAST_NAME_CHECK
    //Since every sequence in the alignment has had its
    //corresponding node tagged with an id, and that node's
    //entry has been removed from the map, it follows:
    //any node still referenced from the map does NOT
    //correspond to a sequence in the alignment.
    for (auto it = mapNameToNode.begin(); it != mapNameToNode.end(); ++it) {
        if (it->first != ROOT_NAME) {
            outError((string)"Tree taxon " + it->first + " does not appear in the alignment", false);
            err = true;
        }
    }
#else
    StrVector taxname;
    getTaxaName(taxname);
    for (StrVector::iterator it = taxname.begin(); it != taxname.end(); it++)
        if ((*it) != ROOT_NAME && alignment->getSeqID(*it) < 0) {
            outError((string)"Tree taxon " + (*it) + " does not appear in the alignment", false);
            err = true;
        }
#endif
    if (err) {
        outError("Tree taxa and alignment sequence do not match (see above)");
    }
    if (rooted) {
        ASSERT(root->name == ROOT_NAME);
        root->id = aln->getNSeq32();
    }
    /*
    if (verbose_mode >= VB_MED) {
        cout << "Alignment namecheck took " << (getRealTime()-checkStart)
        << " sec (of wall-clock time)" << endl;
    }
    */
}

void PhyloTree::configureLikelihoodKernel(const Params& params) {
    if (computeLikelihoodBranchPointer==nullptr)
    {
        setLikelihoodKernel(params.SSE);
        optimize_by_newton = params.optimize_by_newton;
        setNumThreads(params.num_threads);
    } else if ( num_threads <=0 ) {
        setNumThreads(params.num_threads);
    }
}

void PhyloTree::configureModel(Params& params) {
    if (model==nullptr) {
        ModelsBlock *models_block = readModelsDefinition(params);
        if (model_factory==nullptr && aln!=nullptr) {
            initializeModel(params, aln->model_name, models_block);
        }
        if (getRate()->isHeterotachy() && !isMixlen()) {
            ASSERT(0 && "Heterotachy tree not properly created");
        }
        delete models_block;
    }
}

void PhyloTree::initializeModel(Params &params, string model_name, ModelsBlock *models_block) {
    //Must be overridden in IQTree etc.
    throw "Uh-oh!  Called initializeModel on PhyloTree rather than a subclass";
}

void PhyloTree::prepareForDeletes() {
    LOG_LINE ( VB_DEBUG, "Before delete, number of leaves " << this->leafNum
                    << ", of nodes "       << this->nodeNum
                    << ", of branches "    << this->branchNum);
    deleteAllPartialLh(); //Todo: Only clear partial Lh
    clearAllPartialParsimony(false);
    if (shouldPlacementUseSankoffParsimony()) {
        computeTipPartialParsimony();
    }
    int initial_parsimony = computeParsimony("Computing initial parsimony");
    LOG_LINE ( VB_MED, "Parsimony score before deletions was " << initial_parsimony );
    if (shouldPlacementUseLikelihood()) {
        initializeAllPartialLh();
        fixNegativeBranch();
        double likelihoodStart    = getRealTime();
        double likelihoodCPUStart = getCPUTime();
        double likelihood         = computeLikelihood();
        LOG_LINE ( VB_MIN, "Computed initial likelihood in " << (getRealTime() - likelihoodStart) << " wall-clock secs"
                  << " and " << (getCPUTime() - likelihoodCPUStart) << " cpu secs");
        LOG_LINE ( VB_MIN, "Likelihood score before deletions was " << likelihood );
    }
}

void PhyloTree::doneDeletes(size_t countRemoved, bool are_placements_to_follow) {
    //Todo: Carry out any requested "after-batch-of-deletes" global tidy-up
    //Todo: Carry out any requested "after-all-deletes" global tidy-up of the tree.
    leafNum   -= static_cast<unsigned int>(countRemoved);
    branchNum -= static_cast<int>(countRemoved*2);
    nodeNum   -= static_cast<int>(countRemoved*2);
    LOG_LINE ( VB_DEBUG, "After delete, number of leaves " << this->leafNum
                    << ", of nodes "       << this->nodeNum
                    << ", of branches "    << this->branchNum);

    deleteAllPartialLhAndParsimony();
    if (!are_placements_to_follow) {
        if (isUsingSankoffParsimony() && !params->sankoff_cost_file) {
            stopUsingSankoffParsimony();
        }
        std::stringstream sx;
        sx << "Computing parsimony (after deleting taxa)";
        int parsimony_score = computeParsimony(sx.str().c_str());
        LOG_LINE(VB_MIN, "Parsimony score after deleting taxa was " << parsimony_score);
        fixNegativeBranch();
        double likelihood = computeLikelihood();
        LOG_LINE(VB_MIN, "Likelihood score after deleting taxa was " << likelihood);
        deleteAllPartialLhAndParsimony();
    }
    else if ( VB_MED <= verbose_mode ) {
        int post_delete_parsimony = computeParsimony("Computing post-delete parsimony");
        LOG_LINE ( VB_MIN, "Parsimony score after deletions was " << post_delete_parsimony );
    }

}

void PhyloTree::prepareForPlacement() {
    bool using_sankoff = shouldPlacementUseSankoffParsimony();
    if (using_sankoff) {
        initCostMatrix(CM_UNIFORM);
        //Force the use of Sankoff parsimony kernel
    }
    if (aln!=nullptr) {
        if ( aln->ordered_pattern.empty() ) {
            aln->orderPatternByNumChars(PAT_VARIANT);
        }
    }
    configureLikelihoodKernel(*params);
    configureModel(*params);
    setParsimonyKernel(params->SSE);
}

void PhyloTree::logTaxaToBeRemoved(const map<string, Node*>& mapNameToNode) {
    for (auto it=mapNameToNode.begin(); it!=mapNameToNode.end(); ++it) {
        PhyloNode*     leaf      = (PhyloNode*)(it->second);
        PhyloNeighbor* upLink    = leaf->firstNeighbor();
        PhyloNode*     upNode    = upLink->getNode();
        PhyloNeighbor* leftLink  = nullptr;
        PhyloNeighbor* rightLink = nullptr;
        double leftLength  = -1;
        double rightLength = -1;
        FOR_EACH_PHYLO_NEIGHBOR(upNode, leaf, itNei, nei) {
            if (leftLink==nullptr) {
                leftLink   = nei;
                leftLength = nei->length;
            } else {
                rightLink   = nei;
                rightLength = rightLink->length;
            }
        }
        LOG_LINE ( VB_MED, "Before deletion, " << it->second->name
                  << " had branch length " << upLink->length
                  << " (left branch " << leftLength
                  << ", and right branch " << rightLength << ")");
    }
}

bool PhyloTree::updateToMatchAlignment(Alignment* alignment) {
    aln      = alignment;
    int nseq = aln->getNSeq32();

    removeSampleTaxaIfRequested();

    //For sequence names that are found in both the
    //tree and the alignment, set the node id.
    //(Also: identify sequences NOT found in the tree)
    map<string, Node*> mapNameToNode;
    double mapStart = getRealTime();
    getMapOfTaxonNameToNode(nullptr, nullptr, mapNameToNode);
    LOG_LINE ( VB_DEBUG, "Mapping taxa names to nodes took "
              << (getRealTime()-mapStart) << " wall-clock secs" );
    if (VB_MAX <= verbose_mode) {
        for (auto it=mapNameToNode.begin(); it!=mapNameToNode.end(); ++it) {
            LOG_LINE( VB_MAX, "sequence " << it->first << " has id " << it->second->id );
        }
    }

    IntVector taxaIdsToAdd; //not found in tree
    for (int seq = 0; seq < nseq; seq++) {
        string seq_name = aln->getSeqName(seq);
        auto   it       = mapNameToNode.find(seq_name);
        if (it==mapNameToNode.end()) {
            LOG_LINE( VB_MED, "Could not find sequence " << seq << " " << seq_name
                     << " in the tree.  It will be added.");
            taxaIdsToAdd.push_back((int)seq);
        } else {
            (*it).second->id = seq;
            mapNameToNode.erase(it);
        }
    }
    auto rootInMap = mapNameToNode.find(ROOT_NAME);
    if (rootInMap != mapNameToNode.end()) {
        root     = (*rootInMap).second;
        root->id = nseq;
        mapNameToNode.erase(rootInMap);
    } else if (root==nullptr && !taxaIdsToAdd.empty()) {
        //Todo: make sure we HAVE a root, since later steps will need one.
        throw "Cannot add new taxa to unrooted tree";
    }
    bool will_delete = !mapNameToNode.empty();
    bool will_add    = !taxaIdsToAdd.empty();
    bool modified    = will_delete || will_add;
    
    if (!modified) {
        return false;
    }
    prepareForPlacement();
    
    if (will_delete) {
        //Necessary, if we read in a tree that came out of a
        //distance matrix algorithm (which might have
        //negative branch lengths (which would bust the stuff below).
        //Todo: figure out what happens for PhyloSuperTree here
        //Todo: What if -fixbr is supplied.  Isn't that problematic?
        
        //mapNameToNode now lists leaf nodes to be removed
        //from the tree.  Remove them.
        StrVector taxaToRemove;
        for (auto it=mapNameToNode.begin(); it!=mapNameToNode.end(); ++it) {
            taxaToRemove.push_back(it->first);
        }
        logTaxaToBeRemoved(mapNameToNode);
        mapNameToNode.clear();
        
        prepareForDeletes();
        auto countRemoved = removeTaxa(taxaToRemove, !will_add, "Removing deleted taxa from tree");
        //Todo: Carry out any requested "after-each-delete" local tidy-up of the tree
        //      (via an extra parameter to removeTaxa, perhaps?)
        doneDeletes(countRemoved, will_add);
    }
    if (will_add) {
        addNewTaxaToTree(taxaIdsToAdd);
        //Note: If the Sankoff cost matrix isn't wanted after placement, it
        //      will be deallocated (switching back to regular parsimony)
        //      in GlobalPlacementOptimizer::optimizeAfterPlacement.
    }
    return true;
}

namespace {
    //Mapping names to ids
    class NameToIDMap: public std::map<std::string, int> {
    public:
        explicit NameToIDMap(const vector<std::string>& src) {
            int count = static_cast<int>(src.size());
            for (int id = 0 ; id < count; ++id) {
                operator[](src[id]) = id;
            }
        }
    };

    typedef std::set<std::string>          NameSet;
    typedef std::pair<size_t, NameSet>     CountAndNames;
    typedef std::pair<size_t, std::string> HashedSequence;

    class UniqueSequenceMap: public std::map<HashedSequence,CountAndNames> {
        public:
        size_t trackHashAndSequence(size_t hash,
                                    std::string sequence,
                                    std::string name) {
            HashedSequence hashed(hash, sequence);
            auto it = find(hashed);
            if (it==end()) {
                NameSet name_set;
                name_set.insert(name);
                (*this)[hashed] = CountAndNames(1, name_set);
                return 1;
            } else {
                it->second.second.insert(name); //record name
                return ++it->second.first;   //bump up count
            }
        }
        size_t untrackHashAndSequence(size_t      hash,
                                      std::string sequence,
                                      std::string name) {
            HashedSequence hashed(hash, sequence);
            auto it = find(hashed);
            ASSERT( it!=end() );
            if (it==end()) {
                return 0;
            }
            it->second.second.erase(name);
            size_t count =  --it->second.first ;
            if ( count == 0) {
                erase(it);
            }
            return count;
        }
        bool getHashAndSequenceFirstName(size_t hash,
                                         std::string sequence,
                                         std::string& put_name_here) {
            HashedSequence hashed(hash, sequence);
            auto it = find(hashed);
            if (it==end() || it->second.second.empty()) {
                return false;
            }
            put_name_here = *(it->second.second.begin());
            return true;
        }
        void loadAlignment(const StrVector& state_strings,
                           const std::vector<size_t>& old_hashes,
                           Alignment* aln,
                           const NameToIDMap& name_to_id,
                           const StrVector&   removed_seqs,
                           const StrVector&   twin_seqs) {
            int old_count = aln->getNSeq32();
            //Count the number of copies,
            //of each sequence in the old alignment
            for (int old_seq_id = 0 ;
                 old_seq_id < old_count; ++old_seq_id) {
                std::string old_sequence;
                aln->getOneSequence (state_strings, old_seq_id,
                                     old_sequence);
                trackHashAndSequence(old_hashes[old_seq_id],
                                     old_sequence,
                                     aln->getSeqName(old_seq_id));
            }
            //Also count the duplicate sequences,
            //that have been dropped from the alignment.
            size_t old_dupe_count = removed_seqs.size();
            for ( size_t i=0; i < old_dupe_count; ++i ) {
                auto f = name_to_id.find(twin_seqs[i]);
                if ( f != name_to_id.end() ) {
                    size_t      old_seq_id = f->second;
                    std::string old_sequence;
                    aln->getOneSequence (state_strings, old_seq_id,
                                         old_sequence);
                    trackHashAndSequence(old_hashes[old_seq_id],
                                         old_sequence,
                                         removed_seqs[i]);
                }
            }
        }
    };

    //Mapping names of duplicate sequences to the names of
    //the old sequences, they are copies of
    class NameToNameMap: public std::map<std::string, std::string> {
    public:
        NameToNameMap(const StrVector& keys, const StrVector& values) {
            ASSERT(keys.size() == values.size());
            for (size_t i = 0; i < keys.size(); ++i) {
                operator[](keys[i]) = values[i];
            }
        }
        void getKeysAndValues(StrVector& keys, StrVector& values) const {
            keys.clear();
            values.clear();
            for (auto it = begin(); it!=end(); ++it ) {
                keys.push_back(it->first);
                values.push_back(it->second);
            }
        }
    };
}

void PhyloTree::mergeAlignment(const Alignment* new_aln) {

    const std::string& path     = new_aln->aln_file;
    int            old_count    = aln->getNSeq32();
    int            new_count    = new_aln->getNSeq32();
    size_t         site_count   = aln->getNSite();
    std::string    task_name    = "Merging alignment " + path;
    StrVector      state_strings;
    
    aln->getStateStrings(state_strings);
    double work_estimate = static_cast<double>(old_count + new_count * 2 + 2 * site_count);
    initProgress(work_estimate,
                 task_name.c_str(), "", "");
    
    vector<size_t>   old_hashes     = aln->getPatternIndependentSequenceHashes(progress);
    vector<size_t>   new_hashes     = new_aln->getPatternIndependentSequenceHashes(progress);
    const StrVector& old_names      = aln->getSeqNames();
    auto             new_names      = new_aln->getSeqNames();
    size_t           count_the_same = 0;
    
    NameToIDMap   name_to_id   (old_names);
    NameToNameMap dupe_to_twin (removed_seqs, twin_seqs);

    UniqueSequenceMap unique_seq_map;
    if (params->ignore_identical_seqs) {
        unique_seq_map.loadAlignment(state_strings, old_hashes, aln,
                                     name_to_id, removed_seqs, twin_seqs);
    }
    
    IntVector added_sequences;   //ids of sequences in alignment just added
    std::vector<std::pair<int,int>> updated_sequences;
        //first is the sequence number in the original alignment
        //second is the sequence number in the additional (second) alignment
    StrVector names_of_updated_sequences;
    IntVector duplicated_sequence_ids;
        //ids of sequences, in alignment getting
        //merged, that were duplicated in the original sequence
    
    for (int new_seq_id = 0; new_seq_id < new_count; ++new_seq_id) {
        trackProgress(1.0);
        std::string new_name = new_names[new_seq_id];
        std::string new_sequence;
        new_aln->getOneSequence(state_strings, new_seq_id, new_sequence);
        auto find = name_to_id.find(new_name);
        bool was_old_dupe = false;
        if (find==name_to_id.end()) {
            auto find_dupe = dupe_to_twin.find(new_name);
            if (find_dupe!=dupe_to_twin.end()) {
                find = name_to_id.find(find_dupe->second);
                was_old_dupe = true;
            }
        }
        if (find==name_to_id.end()) {
            bool suppress = false;
            if (params->ignore_identical_seqs) {
                size_t copies = unique_seq_map.trackHashAndSequence
                                ( new_hashes[new_seq_id], new_sequence,
                                  new_name );
                if (2<copies) {
                    duplicated_sequence_ids.push_back(new_seq_id);
                    if (!params->suppress_list_of_sequences) {
                        LOG_LINE(VB_MIN, "Sequence " << new_name
                                 << " duplicated in " << path);
                    }
                    suppress = true;
                }
            }
            if (!suppress) {
                added_sequences.push_back(new_seq_id);
                if (!params->suppress_list_of_sequences) {
                    LOG_LINE(VB_MIN, "Sequence " << new_name
                             << " will be added from " << path);
                }
                int merged_seq_id = old_count + added_sequences.size();
                name_to_id[new_name] = merged_seq_id;
            }
        } else {
            int old_seq_id = find->second;
            if (old_count <= old_seq_id) {
                //This sequence name duplicates that of a sequence found
                //earlier in the same file.
                LOG_LINE(VB_MIN, "Ignoring sequence with duplicated name "
                         << new_name << " found in " << path);
                continue;
            }
            //Name already seen in the alignment. Has the sequence changed?
            bool same = (old_hashes[old_seq_id] == new_hashes[new_seq_id]);
            std::string old_sequence;
            aln->getOneSequence(state_strings, old_seq_id, old_sequence);
            ASSERT(old_sequence.length() == new_sequence.length());
            if (same) {
                //
                //Todo: It would be better to ask Alignment to do this comparison
                //      (wouldn't have to construct the two sequence strings, then).
                //
                size_t len = old_sequence.length();
                for (size_t i = 0 ; i < len; ++i ) {
                    if (old_sequence[i]!=new_sequence[i]) {
                        LOG_LINE(VB_DEBUG,
                                 "Sequence " << new_name << ": first changed "
                                 << " site was " << i << " (of " << len << ")");
                        same = false;
                        break;
                    }
                }
                if (same) {
                    ++count_the_same;
                    if (!params->suppress_list_of_sequences) {
                        LOG_LINE(VB_MIN, "Sequence " << new_name
                                 << " unchanged in " << path);
                    }
                    continue;
                }
            } else {
                LOG_LINE(VB_DEBUG, "Sequence " << new_name
                         << " had different hash (" << new_hashes[new_seq_id] << ")"
                         << " from before (" << old_hashes[old_seq_id] << ")");
            }
            bool still_a_dupe = false;
            if (params->ignore_identical_seqs) {
                unique_seq_map.untrackHashAndSequence(old_hashes[old_seq_id],
                                                      old_sequence, new_name);
                if (2<unique_seq_map.trackHashAndSequence  (new_hashes[new_seq_id],
                                                            new_sequence, new_name)) {
                    still_a_dupe = true;
                    std::string old_name;
                    unique_seq_map.getHashAndSequenceFirstName(new_hashes[new_seq_id],
                                                               new_sequence, old_name);
                    dupe_to_twin[new_name] = old_name;
                }
            }
            if (!params->suppress_list_of_sequences) {
                const char* preamble = was_old_dupe ? "Duplicated sequence " : "Sequence ";
                LOG_LINE(VB_MIN, preamble << new_name << " updated in " << path);
            }
            if (was_old_dupe) {
                //this was an update to a sequence that was a duplicate
                if (!still_a_dupe) {
                    dupe_to_twin.erase(new_name);
                    added_sequences.push_back(new_seq_id);
                    if (!params->suppress_list_of_sequences) {
                        LOG_LINE(VB_MIN, "Sequence " << new_name
                                 << " will be added from " << path);
                    }
                    int merged_seq_id = old_count + added_sequences.size();
                    name_to_id[new_name] = merged_seq_id;
                }
            } else {
                updated_sequences.emplace_back(old_seq_id, new_seq_id);
                names_of_updated_sequences.push_back(new_name);
                name_to_id[new_name] = old_count;
            }
        }
    }
    size_t count_updated          = updated_sequences.size();
    size_t count_added            = added_sequences.size();
    size_t count_updated_or_added = count_updated + count_added;
    size_t count_duplicated       = duplicated_sequence_ids.size();
    if (count_updated_or_added) {
        LOG_LINE(VB_MIN, "Adding " << count_added << ","
                << " and Updating " << count_updated << " sequences");
        if (0<count_the_same) {
            LOG_LINE(VB_MIN, "Leaving " << count_the_same
                     << " sequences unchanged" );
        }
        if (0<count_duplicated) {
            for (auto it=duplicated_sequence_ids.begin();
                 it!=duplicated_sequence_ids.end(); ++it) {
                size_t      new_seq_id = *it;
                std::string new_name   = new_names[new_seq_id];
                size_t      new_hash   = new_hashes[new_seq_id];
                std::string new_sequence;
                std::string old_name;
                new_aln->getOneSequence(state_strings,
                                        new_seq_id, new_sequence);
                if (unique_seq_map.getHashAndSequenceFirstName(new_hash,
                                                               new_sequence,
                                                               old_name ) ) {
                    dupe_to_twin[new_name] = old_name;
                } else {
                    //Nasty corner case.  This was a duplicate, of an existing sequence
                    //but that sequence has been replaced by an updated version (!).
                    //Ee-uw!  So we *can* add this sequence, after all!
                    --count_duplicated;
                    unique_seq_map.trackHashAndSequence(new_hash, new_sequence,
                                                        new_name);
                    added_sequences.push_back(static_cast<int>(new_seq_id));
                }
            }
            LOG_LINE(VB_MIN, "Dropped " << count_duplicated
                     << " duplicated sequences from consideration ");
            LOG_LINE(VB_MIN, "These will be added back after analysis is complete.");
        }
        aln->updateFrom(new_aln, updated_sequences,
                        added_sequences, progress);
        doneProgress();
        LOG_LINE(VB_MED, "Incremental Method: "
                 << params->incremental_method);
        prepareForPlacement();
        IntVector ids_of_sequences_to_place;
        if (0<count_updated) {
            prepareForDeletes();
            removeTaxa(names_of_updated_sequences, false, "");
            doneDeletes(count_updated, true);
            for (auto it=updated_sequences.begin();
                 it!=updated_sequences.end(); ++it) {
                ids_of_sequences_to_place.push_back(it->first);
                //Each taxon that was removed (because it was updated)
                //has to be put back.
            }
        }
        for (auto it=added_sequences.begin();
             it!=added_sequences.end(); ++it) {
            //Each taxon that was added to the alignment,
            //needs to be added to the tree.
            //added_sequences gives sequence id
            //in the *new* alignment, not the *old*
            ids_of_sequences_to_place.push_back(old_count);
            ++old_count;
        }
        dupe_to_twin.getKeysAndValues(removed_seqs, twin_seqs);
        addNewTaxaToTree(ids_of_sequences_to_place);
    }
}

void PhyloTree::mergeAlignments(const StrVector& paths) {
    for (auto it=paths.begin(); it!=paths.end(); ++it ) {
        auto path = *it;
        Alignment *new_aln = createAlignment(path, aln->sequence_type.c_str(),
                                              params->intype, aln->model_name);
        //new_aln->isShowingProgressDisabled = true;
        if (params->remove_empty_seq) {
            Alignment* dead_aln = new_aln;
            new_aln = new_aln->removeGappySeq();
            if (dead_aln!=new_aln) {
                delete dead_aln;
            }
        }
        try {
            if (new_aln->getNSite()==aln->getNSite()) {
                new_aln->name             = path; //Just want the file
                                                  //name part of the path
                new_aln->model_name       = aln->model_name;
                new_aln->aln_file         = path;
                new_aln->position_spec    = "";
                new_aln->showNoProgress();
                ASSERT(aln->seq_type == new_aln->seq_type);
                if (aln->seq_type == new_aln->seq_type) {
                    mergeAlignment(new_aln);
                }
            }
        }
        catch (...) {
            delete new_aln;
            throw;
        }
        delete new_aln;
    }
    auto mergedTree = getTreeString();
    CKP_SAVE(mergedTree);
    saveCheckpoint();
    checkpoint->dump();
}

void PhyloTree::setRootNode(const char *my_root, bool multi_taxa) {
    if (rooted) {
        computeBranchDirection();
        return;
    }
    
    if (!my_root) {
        root = findNodeName(aln->getSeqName(0));
        ASSERT(root);
        return;
    }

    if (strchr(my_root, ',') == NULL) {
        string root_name = my_root;
        root = findNodeName(root_name);
        ASSERT(root);
        return;
    }

    // my_root is a list of taxa
    StrVector taxa;
    convert_string_vec(my_root, taxa);
    root = findNodeName(taxa[0]);
    ASSERT(root);
    if (!multi_taxa) {
        return;
    }
    unordered_set<string> taxa_set;
    for (auto it = taxa.begin(); it != taxa.end(); it++)
        taxa_set.insert(*it);
    pair<Node*,Neighbor*> res = {NULL, NULL};
    findNodeNames(taxa_set, res, root->neighbors[0]->node, root);
    if (res.first)
        root = res.first;
    else
        outWarning("Branch separating outgroup is not found");
}

void PhyloTree::readTreeString(const string &tree_string) {
    stringstream str(tree_string);
    freeNode();
    
    // bug fix 2016-04-14: in case taxon name happens to be ID
    MTree::readTree(str, rooted);

    assignLeafNames();
    setRootNode(Params::getInstance().root);

    if (isSuperTree()) {
        ((PhyloSuperTree*) this)->mapTrees();
    }
    if (Params::getInstance().pll) {
        pllReadNewick(getTreeString());
    }
    resetCurScore();
    if (Params::getInstance().fixStableSplits ||
        Params::getInstance().adaptPertubation) {
        buildNodeSplit();
    }
    current_it = current_it_back = NULL;
}

void PhyloTree::readTreeStringSeqName(const string &tree_string) {
    stringstream str(tree_string);
    freeNode();
    if (rooted) {
        rooted = false;
        readTree(str, rooted);
        if (!rooted)
            convertToRooted();
    } else {
        readTree(str, rooted);
    }
    setAlignment(aln);
    setRootNode(params->root);

    if (isSuperTree()) {
        ((PhyloSuperTree*) this)->mapTrees();
    }
    if (params->pll) {
        pllReadNewick(getTreeString());
    }
    resetCurScore();
//    lhComputed = false;
    if (params->fixStableSplits) {
        buildNodeSplit();
    }
    current_it = current_it_back = NULL;
}

int PhyloTree::wrapperFixNegativeBranch(bool force_change) {
    // Initialize branch lengths for the parsimony tree
    initializeAllPartialPars();
    clearAllPartialLH();
    int numFixed = fixNegativeBranch(force_change);
    if (params->pll) {
        pllReadNewick(getTreeString());
    }
    resetCurScore();
    if (verbose_mode >= VB_MAX)
        printTree(cout);
//    lhComputed = false;
    return numFixed;
}

void PhyloTree::pllReadNewick(string newickTree) {
    pllNewickTree *newick = pllNewickParseString(newickTree.c_str());
    pllTreeInitTopologyNewick(pllInst, newick, PLL_FALSE);
    pllNewickParseDestroy(&newick);
}

void PhyloTree::readTreeFile(const string &file_name) {
    ifstream str;
    str.open(file_name.c_str());
    freeNode();
    if (rooted) {
        rooted = false;
        readTree(str, rooted);
        if (!rooted) {
            convertToRooted();
        }
    } else {
        readTree(str, rooted);
    }
    setAlignment(aln);
    if (isSuperTree()) {
        ((PhyloSuperTree*) this)->mapTrees();
    } else {
        clearAllPartialLH(false);
        clearAllScaleNum(false);
        clearAllPartialParsimony(false);
    }
    str.close();
    current_it = current_it_back = NULL;
}

string PhyloTree::getTreeString() {
    stringstream tree_stream;
    setRootNode(params->root);
    printTree(tree_stream, WT_TAXON_ID + WT_BR_LEN + WT_SORT_TAXA);
    return tree_stream.str();
}

string PhyloTree::getTopologyString(bool printBranchLength) {
    stringstream tree_stream;
    // important: to make topology string unique
    setRootNode(params->root);
    //printTree(tree_stream, WT_TAXON_ID + WT_SORT_TAXA);
    if (printBranchLength) {
        printTree(tree_stream, WT_SORT_TAXA + WT_BR_LEN + WT_TAXON_ID);
    } else {
        printTree(tree_stream, WT_SORT_TAXA);
    }
    return tree_stream.str();
}

void PhyloTree::rollBack(istream &best_tree_string) {
    best_tree_string.seekg(0, ios::beg);
    freeNode();
    readTree(best_tree_string, rooted);
    assignLeafNames();
    initializeAllPartialLh();
    clearAllPartialLH();
    clearAllScaleNum(false);
    clearAllPartialParsimony(false);
}

void PhyloTree::setModel(ModelSubst *amodel) {
    model = amodel;
    //state_freqs = new double[numStates];
    //model->getStateFrequency(state_freqs);
}

void PhyloTree::setModelFactory(ModelFactory *model_fac) {
    model_factory = model_fac;
    if (model_fac) {
        model = model_factory->model;
        site_rate = model_factory->site_rate;
        if (!isSuperTree()) {
            setLikelihoodKernel(sse);
            setNumThreads(num_threads);
        }
    } else {
        model = NULL;
        site_rate = NULL;
    }
}

bool PhyloTree::hasModelFactory() const {
    return model_factory != nullptr;
}

void PhyloTree::setRate(RateHeterogeneity *rate) {
    site_rate = rate;
}

bool PhyloTree::hasRateHeterogeneity() const {
    return site_rate != nullptr;
}

RateHeterogeneity *PhyloTree::getRate() {
    return site_rate;
}

PhyloNode* PhyloTree::getRoot() {
    return (PhyloNode*)root;
}

PhyloNode* PhyloTree::newNode(int node_id, const char* node_name) {
    return new PhyloNode(node_id, node_name);
}

PhyloNode* PhyloTree::newNode(int node_id, int node_name) {
    return new PhyloNode(node_id, node_name);
}

bool PhyloTree::isDummyNode(PhyloNode* node) const {
    return node == DUMMY_NODE_1 || node == DUMMY_NODE_2;
}

void PhyloTree::clearAllPartialLH(bool set_to_null) {
    if (!root) {
        return;
    }
    PhyloNode*     atRoot     = getRoot();
    PhyloNeighbor* nei        = atRoot->firstNeighbor();
    PhyloNode*     nextToRoot = nei->getNode();
    nextToRoot->clearAllPartialLh(set_to_null, atRoot);
    atRoot->clearAllPartialLh(set_to_null, nextToRoot);
    tip_partial_lh_computed = 0;
    current_it      = nullptr;
    current_it_back = nullptr;
}

void PhyloTree::clearAllPartialParsimony(bool set_to_null) {
    if (!root) {
        return;
    }
    PhyloNode*     r          = getRoot();
    PhyloNeighbor* nei        = r->firstNeighbor();
    PhyloNode*     nextToRoot = nei->getNode();
    nextToRoot->clearAllPartialParsimony(set_to_null, r);
    r->clearAllPartialParsimony(set_to_null, nextToRoot);
    nei->setParsimonyComputed(false);
    if (set_to_null) {
        nei->partial_pars = nullptr;
    }
}

void PhyloTree::clearAllScaleNum(bool set_to_null) {
    if (!root) {
        return;
    }
    PhyloNode*     r          = getRoot();
    PhyloNeighbor* nei        = r->firstNeighbor();
    PhyloNode*     nextToRoot = nei->getNode();
    if (set_to_null) {
        nei->scale_num        = nullptr;
    }
    tip_partial_lh_computed   = 0;
    current_it                = nullptr;
    current_it_back           = nullptr;
    nextToRoot->clearAllScaleNum(set_to_null, r);
    r->clearAllScaleNum(set_to_null, nextToRoot);
    if (!set_to_null && central_scale_num != nullptr) {
        memset(central_scale_num, 0, central_scale_num_size_in_bytes);
    }
}


string getASCName(ASCType ASC_type) {
    switch (ASC_type) {
        case ASC_NONE:
            return "";
        case ASC_VARIANT:
            return "+ASC";
        case ASC_VARIANT_MISSING:
            return "+ASC_MIS";
        case ASC_INFORMATIVE:
            return "+ASC_INF";
        case ASC_INFORMATIVE_MISSING:
            return "+ASC_INF_MIS";
        default:
            ASSERT(0 && "ASC_type not recognized");
            return "";
    }
}

string PhyloTree::getSubstName() {
    return model->getName() + getASCName(model_factory->getASC());
}

string PhyloTree::getRateName() {
    if (model_factory->fused_mix_rate) {
        return "*" + site_rate->name.substr(1);
    } else {
        return site_rate->name;
    }
}

string PhyloTree::getModelName() {
    return getSubstName() + getRateName();
}

string PhyloTree::getModelNameParams() {
    string name = model->getNameParams();
    name += getASCName(model_factory->getASC());
    string rate_name = site_rate->getNameParams();

    if (model_factory->fused_mix_rate) {
        name += "*" + rate_name.substr(1);
    } else {
        name += rate_name;
    }

    return name;
}

void PhyloTree::saveBranchLengths(DoubleVector &lenvec, int startid,
                                  PhyloNode *node, PhyloNode *dad) {
    if (!node) {
        node = getRoot();
        ASSERT(branchNum == nodeNum-1);
        if (lenvec.empty()) {
            lenvec.resize(branchNum*getMixlen() + startid);
        }
    }
    FOR_EACH_PHYLO_NEIGHBOR(node, dad, it, nei){
        nei->getLength(lenvec, nei->id*getMixlen() + startid);
        PhyloTree::saveBranchLengths(lenvec, startid, nei->getNode(), node);
    }
}

void PhyloTree::restoreBranchLengths(DoubleVector &lenvec, int startid,
                                     PhyloNode *node, PhyloNode *dad) {
    if (!node) {
        node = getRoot();
        ASSERT(!lenvec.empty());
    }
    size_t mixLen = getMixlen();
    FOR_EACH_PHYLO_NEIGHBOR(node, dad, it, nei){
        PhyloNode* child = nei->getNode();
        intptr_t indexIntoVector = nei->id * mixLen;
        PhyloNeighbor* back_nei =  child->findNeighbor(node);
        ASSERT(nei->id == back_nei->id);
        nei->setLength(lenvec, static_cast<int>(indexIntoVector) + startid, static_cast<int>(mixLen));
        back_nei->setLength(lenvec, static_cast<int>(indexIntoVector) + startid, static_cast<int>(mixLen));
        PhyloTree::restoreBranchLengths(lenvec, startid, child, node);
    }
}


/****************************************************************************
 Parsimony function
 ****************************************************************************/

/*
 double PhyloTree::computeCorrectedParsimonyBranch(PhyloNeighbor *dad_branch, PhyloNode *dad) {
 //    double corrected_bran = 0;
 //    int parbran;
 //    int parscore = computeParsimonyBranch(node21_it, node2, &parbran);
 //    if (site_rate->getGammaShape() != 0) {
 //        corrected_bran = (aln->num_states - 1.0) / aln->num_states
 //                * site_rate->getGammaShape()
 //                * (pow( 1.0 - aln->num_states / (aln->num_states - 1.0) * ((double) parbran / aln->getNSite()),
 //                        -1.0 / site_rate->getGammaShape()) - 1.0);
 //    } else {
 //        corrected_bran = -((aln->num_states - 1.0) / aln->num_states)
 //                * log(1.0 - (aln->num_states / (aln->num_states - 1.0)) * ((double) parbran / aln->getNSite()));
 //    }
 //    return corrected_bran;
 }
 */
int PhyloTree::initializeAllPartialPars() {
    if (!ptn_freq_pars) {
        ptn_freq_pars = aligned_alloc<UINT>(get_safe_upper_limit_float(getAlnNPattern()));
    }
    int index = 0;
    initializeAllPartialPars(index);
    clearAllPartialParsimony(false);
    return index;
}

void PhyloTree::ensureCentralPartialParsimonyIsAllocated(size_t extra_vector_count) {
    if (central_partial_pars != nullptr) {
        return;
    }
    determineBlockSizes();
    uint64_t tip_partial_pars_size = get_safe_upper_limit_float(aln->num_states * (aln->STATE_UNKNOWN+1));
    size_t   vector_count          = aln->getNSeq() * 4 - 6 + extra_vector_count;
    total_parsimony_mem_size       = vector_count * pars_block_size + tip_partial_pars_size;

    LOG_LINE(VB_DEBUG, "Allocating " << total_parsimony_mem_size * sizeof(UINT)
             << " bytes for " << vector_count << " partial parsimony vectors"
             << " of " << (pars_block_size * sizeof(UINT)) << " bytes each, and "
             << (tip_partial_pars_size * sizeof(UINT)) << " additional bytes for tip vectors");
    
    try {
        central_partial_pars = aligned_alloc<UINT>(total_parsimony_mem_size);
    } catch (std::bad_alloc &) {
        outError("Not enough memory for partial parsimony vectors (bad_alloc)");
    }
    if (!central_partial_pars) {
        outError("Not enough memory for partial parsimony vectors");
    }
    tip_partial_pars = central_partial_pars + total_parsimony_mem_size - tip_partial_pars_size;
    
    LOG_LINE(VB_MAX, "central_partial_pars is " << pointer_to_hex(central_partial_pars)
             << ", tip_partial_pars is " << pointer_to_hex(tip_partial_pars)
             << ", end of allocation is " << pointer_to_hex(tip_partial_pars+tip_partial_pars_size));
    LOG_LINE(VB_MAX, "parsimony_index upper bound is "
             << ((tip_partial_pars - central_partial_pars) / pars_block_size)
             << " block size is "  << pars_block_size);
    return;
}

void PhyloTree::initializeAllPartialScorePars(int &index, PhyloNode *node, PhyloNode *dad) {

    /*
        Each branch has a set of vector for:
            - patternwise score
            - patternwise state
        
        for patternwise score, each integer stands for the score of the pattern it represents
        
        same thing for patternwise state, but only its first num_state bits is used 

        To merge states of a pattern from 2 children branch:
            vecp = vecc1 & vecc2
            step = ~((vecp | (vecp >> 1) | (vecp >> 2) | (vecp >> 3)) & vecone)
        where vecone is the vector with only the first bit of each integer is 1

        To get the fitch state:
            step = step | (step << 1) | (step << 2) | (step << 3)
            state_p = (vecc1 & vecc2) | (step & (vecc1 | vecc2))
    */

    size_t VCSIZE = Vec4ui::size();
    size_t numbranch = ((getNumTaxa() - 1) * 2 - 1) * 2 + 1;


    size_t num_pattern = aln->size();

    const int NUM_BITS = VCSIZE * UINT_BITS;

    size_t num_blocks = (num_pattern + UINT_BITS - 1) / UINT_BITS;
    while (num_blocks % VCSIZE != 0)
        num_blocks++;
    size_t blocks_size = num_blocks * 4;
    size_t state_size = blocks_size * numbranch;

    while (num_pattern % VCSIZE != 0)
        num_pattern++;
    size_t memsize = numbranch * num_pattern;


    if (!node) {
        node = (PhyloNode *)root;

        if (!central_score_pars) {
            central_score_pars = aligned_alloc<UINT> (memsize);
            central_state_pars = aligned_alloc<UINT> (state_size);
            if (!central_score_pars || !central_state_pars) {
                outError("Not enough memory for partial parsimony scores");
            }
        }

        memset(central_score_pars, 0, sizeof(UINT) * memsize);
        memset(central_state_pars, 0, sizeof(UINT) * state_size);

        pattern_pars = central_score_pars;
        pattern_state = central_state_pars;
        index = 1;

    }

    if (dad) {
        PhyloNeighbor *nei = (PhyloNeighbor *)node->findNeighbor(dad);
        nei->partial_score_pars = central_score_pars + (index * num_pattern);
        nei->partial_state_pars = central_state_pars + (index * blocks_size);
        nei->computed_site_parsimony = false;
        nei = (PhyloNeighbor *)dad->findNeighbor(node);
        nei->partial_score_pars = central_score_pars + ((index + 1) * num_pattern);
        nei->partial_state_pars = central_state_pars + ((index + 1) * blocks_size);
        nei->computed_site_parsimony = false;
        index += 2;
    }

    FOR_NEIGHBOR_IT(node, dad, it) {
        initializeAllPartialScorePars(index, (PhyloNode *)((*it)->node), node);
    }
}

void PhyloTree::initializeAllPartialPars(int &index, PhyloNode *node, PhyloNode *dad) {
    if (!node) {
        ensureCentralPartialParsimonyIsAllocated(0);
        node  = getRoot();
        index = 0;
    }
    if (dad) {
        // assign blocks in central_partial_lh to both Neighbors (dad->node, and node->dad)
        PhyloNeighbor* backNei = node->findNeighbor(dad);
        backNei->partial_pars  = central_partial_pars + (index * pars_block_size);
        PhyloNeighbor* nei     = dad->findNeighbor(node);
        nei->partial_pars      = central_partial_pars + ((index + 1) * pars_block_size);
        index                 += 2;
        ASSERT( nei->partial_pars < tip_partial_pars );
    }
    FOR_EACH_ADJACENT_PHYLO_NODE(node, dad, it, child) {
        initializeAllPartialPars(index, child, node);
    }
}

size_t PhyloTree::getBitsBlockSize() {
    return pars_block_size;
}

UINT *PhyloTree::newBitsBlock() {
    return aligned_alloc<UINT>(pars_block_size);
}


void PhyloTree::computePartialParsimony(PhyloNeighbor *dad_branch, PhyloNode *dad) {
    (this->*computePartialParsimonyPointer)(dad_branch, dad);
}

int PhyloTree::getSubTreeParsimony(PhyloNeighbor* dad_branch, PhyloNode* dad) const {
    return (this->*getSubTreeParsimonyPointer)(dad_branch, dad);
}

int PhyloTree::computeMarginalParsimony(PhyloNeighbor* dad_branch, PhyloNode* dad) {
    PhyloNode* node = dad_branch->getNode();
    computePartialParsimony(dad_branch, dad);
    int cost = this->getSubTreeParsimony(dad_branch, dad);
    FOR_EACH_PHYLO_NEIGHBOR(node, dad, it, nei) {
        cost -= this->getSubTreeParsimony(nei, node);
    }
    return cost;
}

double PhyloTree::computePartialParsimonyOutOfTree(const UINT* left_partial_pars,
                                      const UINT* right_partial_pars,
                                                 UINT* dad_partial_pars) const {
    return (this->*computePartialParsimonyOutOfTreePointer)
        ( left_partial_pars, right_partial_pars, dad_partial_pars );
}

void PhyloTree::computePartialInfoDouble(TraversalInfo &info, double* buffer) {
    (this->*computePartialInfoPointer)(info, buffer);
}

void PhyloTree::computeReversePartialParsimony(PhyloNode *node, PhyloNode *dad) {
    PhyloNeighbor* node_nei = node->findNeighbor(dad);
    ASSERT(node_nei);
    computePartialParsimony(node_nei, node);
    FOR_EACH_ADJACENT_PHYLO_NODE(node, dad, it, child) {
        computeReversePartialParsimony(child, node);
    }
}

int PhyloTree::computeParsimonyBranch(PhyloNeighbor* dad_branch,
                                      PhyloNode* dad, int* branch_subst) {
    return (this->*computeParsimonyBranchPointer)(dad_branch, dad, branch_subst);
}

int PhyloTree::computeParsimonyPatternScore() {
    
    PhyloNode* p1 = (PhyloNode*) root;
    PhyloNode* p2 = (PhyloNode*) (((PhyloNeighbor*) root->neighbors[0]) -> node);
    PhyloNeighbor *nei, *nei2;

    FOR_EACH_PHYLO_NEIGHBOR(p2, NULL, it, pit) {
        if (pit->node == root) nei2 = pit;
    }
    nei = (PhyloNeighbor *)root->neighbors[0];

    computeParsimonyBranchSite(nei, p1);
    computeParsimonyBranchSite(nei2, p2);
    computeParsimonyBranchSiteOutOfTree(nei, nei2, pattern_state, pattern_pars);

    int checkscore = 0;

    for(int i = 0; i < aln->size(); ++i) {
        checkscore += pattern_pars[i] * aln->at(i).frequency;
    }

<<<<<<< HEAD
=======
//    return score;
>>>>>>> f60375c5
    return checkscore;
}

int PhyloTree::computeParsimonyOutOfTree(const UINT* dad_partial_pars,
                                         const UINT* node_partial_pars,
                                         int* branch_subst) const {
    return (this->*computeParsimonyOutOfTreePointer)
           (dad_partial_pars, node_partial_pars, branch_subst);
}

int PhyloTree::computeParsimony(const char* taskDescription,
                                bool bidirectional,
                                bool countProgress) {
    if (central_partial_pars == nullptr) {
        initializeAllPartialPars();
    }

    if(params->gbo_replicates > 0 && _pattern_pars == NULL)
    	_pattern_pars = aligned_alloc<BootValTypePars>(get_safe_upper_limit_float(getAlnNPattern()));

    PhyloNode* r = getRoot();
    if (taskDescription==nullptr || taskDescription[0]=='\0') {
        return computeParsimonyBranch(r->firstNeighbor(), r);
    }
    ParallelParsimonyCalculator calculator(*this, countProgress);
    if (bidirectional) {
        return calculator.computeAllParsimony(r->firstNeighbor(), r);
    }
    return calculator.computeParsimonyBranch
           ( r->firstNeighbor(), r, taskDescription );
}


/****************************************************************************
 likelihood function
 ****************************************************************************/

size_t PhyloTree::getBufferPartialLhSize() {
    const size_t VECTOR_SIZE = 8; // TODO, adjusted
    // 2017-12-13: make sure that num_threads was already set
    ASSERT(num_threads > 0);
    size_t ncat_mix    = site_rate->getNRate() * ((model_factory->fused_mix_rate)? 1 : model->getNMixtures());
    size_t block       = model->num_states * ncat_mix;
    size_t buffer_size = 0;

    // buffer for traversal_info.echildren and partial_lh_leaves
    if (!Params::getInstance().buffer_mem_save) {
        buffer_size += get_safe_upper_limit(block * model->num_states * 2) * aln->getNSeq();
        buffer_size += get_safe_upper_limit(block *(aln->STATE_UNKNOWN+1)) * aln->getNSeq();
    }

    buffer_size += get_safe_upper_limit(block *(aln->STATE_UNKNOWN+1));
    buffer_size += (block*2+model->num_states)*VECTOR_SIZE*num_packets;

    // always more buffer for non-rev kernel, in case switching between kernels
    buffer_size += get_safe_upper_limit(block)*(aln->STATE_UNKNOWN+1)*2;
    buffer_size += block*2*VECTOR_SIZE*num_packets;
    buffer_size += get_safe_upper_limit(3*block*model->num_states);

    if (isMixlen()) {
        size_t nmix = max(getMixlen(), getRate()->getNRate());
        buffer_size += nmix*(nmix+1)*VECTOR_SIZE + (nmix+3)*nmix*VECTOR_SIZE*num_packets;
    }
    return buffer_size;
}

void PhyloTree::ensurePartialLHIsAllocated(size_t count_of_extra_parsimony_blocks,
                                           size_t count_of_extra_lh_blocks) {
    determineBlockSizes();

    int numStates = model->num_states;
    // Minh's question: why getAlnNSite() but not getAlnNPattern() ?
    //size_t mem_size = ((getAlnNSite() % 2) == 0) ? getAlnNSite() : (getAlnNSite() + 1);
    // extra #numStates for ascertainment bias correction
    size_t mem_size = get_safe_upper_limit(getAlnNPattern()) + max(get_safe_upper_limit(numStates),
        get_safe_upper_limit(model_factory->unobserved_ptns.size()));

    tree_buffers.theta_block_size = mem_size * numStates * site_rate->getNRate()
                                    * ((model_factory->fused_mix_rate)? 1 : model->getNMixtures());
    // make sure _pattern_lh size is divisible by 4 (e.g., 9->12, 14->16)
    size_t lhcat_size = mem_size * site_rate->getNDiscreteRate()
                      * ((model_factory->fused_mix_rate)? 1 : model->getNMixtures());
    
    tree_buffers.ensurePatternLhAllocated(mem_size);
    tree_buffers.ensurePatternLhCatAllocated(lhcat_size);
    tree_buffers.ensurePartialLhAllocated(getBufferPartialLhSize());

    if (!_site_lh && (params->robust_phy_keep < 1.0 || params->robust_median)) {
        _site_lh = aligned_alloc<double>(getAlnNSite());
    }
    ptn_freq_computed &= (ptn_freq!=nullptr);
    
    tree_buffers.ensureThetaAllocated(tree_buffers.theta_block_size);
    tree_buffers.ensureScaleAllAllocated(mem_size);
    
    ensure_aligned_allocated(ptn_freq,          mem_size);
    ensure_aligned_allocated(ptn_freq_pars,     mem_size);
    ensure_aligned_allocated(ptn_invar,         mem_size);

    allocateCentralBlocks(count_of_extra_parsimony_blocks,
                          count_of_extra_lh_blocks);
}

void PhyloTree::initializeAllPartialLh() {
    clearAllPartialLH(true);
    clearAllScaleNum(true);
    deleteAllPartialParsimony();
    getMemoryRequired();
    ensurePartialLHIsAllocated(0,0);

    int index_parsimony = 0;
    int index_lh = 0;
    initializeAllPartialLh(index_parsimony, index_lh);
    if (params->lh_mem_save == LM_MEM_SAVE) {
        mem_slots.init(this, static_cast<int>(max_lh_slots));
    }
    ASSERT(index_parsimony == (nodeNum - 1) * 2);
    if (params->lh_mem_save == LM_PER_NODE) {
        ASSERT(index_lh == nodeNum-leafNum);
    }
    clearAllPartialLH();
}

void PhyloTree::initializeAllScorePars() {
    clearAllPartialLH();
    int index = 0;
    initializeAllPartialScorePars(index);
    return;
}

void PhyloTree::deleteAllPartialParsimony() {
    aligned_free(central_partial_pars);
    tip_partial_pars        = nullptr;
    clearAllPartialParsimony(true);
    tip_partial_lh_computed &= ~2;
}

void PhyloTree::deleteAllPartialLh() {
    //Note: aligned_free now sets the pointer to nullptr
    //      (so there's no need to do that explicitly any more)
    aligned_free(central_partial_lh);
    aligned_free(central_scale_num);
    aligned_free(nni_scale_num);
    aligned_free(nni_partial_lh);
    aligned_free(ptn_invar);
    aligned_free(ptn_freq);
    aligned_free(ptn_freq_pars);
    tree_buffers.freeBuffers();
    aligned_free(_site_lh);

    ptn_freq_computed        = false;
    tip_partial_lh           = nullptr;
    tip_partial_lh_computed &= ~1; //was missing!

    clearAllPartialLH(true);
    clearAllScaleNum(true);
}

void PhyloTree::deleteAllPartialLhAndParsimony() {
    deleteAllPartialLh();
    deleteAllPartialParsimony();
}
 
uint64_t PhyloTree::getMemoryRequired(size_t ncategory, bool full_mem) {
    // +num_states for ascertainment bias correction
    int64_t nptn = get_safe_upper_limit(aln->getNPattern()) + get_safe_upper_limit(aln->num_states);
    if (model_factory) {
        nptn = get_safe_upper_limit(aln->getNPattern()) + max(get_safe_upper_limit(aln->num_states), get_safe_upper_limit(model_factory->unobserved_ptns.size()));
    }
    int64_t scale_block_size = nptn;
    if (site_rate) {
        scale_block_size *= site_rate->getNRate();
    }
    else {
        scale_block_size *= ncategory;
    }
    if (model && !model_factory->fused_mix_rate) {
        scale_block_size *= model->getNMixtures();
    }

    int64_t block_size = scale_block_size * aln->num_states;
    int64_t mem_size;
    // memory to tip_partial_lh
    if (model) {
        mem_size = aln->num_states * (aln->STATE_UNKNOWN+1) * model->getNMixtures() * sizeof(double);
    }
    else {
        mem_size = aln->num_states * (aln->STATE_UNKNOWN+1) * sizeof(double);
    }

    // memory for UFBoot
    if (params->gbo_replicates)
        mem_size += params->gbo_replicates*nptn*sizeof(BootValType);

    // memory for model
    if (model)
        mem_size += model->getMemoryRequired();

    int64_t lh_scale_size = block_size * sizeof(double) + scale_block_size * sizeof(UBYTE);

    max_lh_slots = leafNum - 2;

    if (!full_mem && params->lh_mem_save == LM_MEM_SAVE) {
        int64_t min_lh_slots = static_cast<int64_t>(floor(log2(leafNum)))+LH_MIN_CONST;
        if (params->max_mem_size == 0.0) {
            max_lh_slots = min_lh_slots;
        } else if (params->max_mem_size <= 1) {
            max_lh_slots = static_cast<int64_t>(floor(params->max_mem_size*(leafNum-2)));
        } else {
            int64_t rest_mem = static_cast<int64_t>(params->max_mem_size) - mem_size;
            
            // include 2 blocks for nni_partial_lh
            max_lh_slots = rest_mem / lh_scale_size - 2;

            // RAM over requirement, reset to LM_PER_NODE
            if (max_lh_slots > leafNum-2)
            {
                max_lh_slots = leafNum-2;
                if (max_lh_slots < min_lh_slots) {
                    max_lh_slots = min_lh_slots;
                }
            }
        }
        if (max_lh_slots < min_lh_slots) {
            double newSizeInMegabytes = (mem_size + (min_lh_slots+2)*lh_scale_size)/1048576.0 ;
            if (1<newSizeInMegabytes) {
                hideProgress();
                cout << "WARNING: Too low -mem, automatically increased to "
                    << newSizeInMegabytes << " MB" << endl;
                showProgress();
            }
            max_lh_slots = min_lh_slots;
        }
    }

    // also count MEM for nni_partial_lh
    mem_size += (max_lh_slots+2) * lh_scale_size;
    return mem_size;
}

uint64_t PhyloTree::getMemoryRequiredThreaded(size_t ncategory, bool full_mem) {
    return getMemoryRequired(ncategory, full_mem);
}

void PhyloTree::getMemoryRequired(uint64_t &partial_lh_entries, uint64_t &scale_num_entries, uint64_t &partial_pars_entries) {
    // +num_states for ascertainment bias correction
    uint64_t block_size = get_safe_upper_limit(aln->getNPattern()) + get_safe_upper_limit(aln->num_states);
    if (model_factory)
        block_size = get_safe_upper_limit(aln->getNPattern()) + max(get_safe_upper_limit(aln->num_states), get_safe_upper_limit(model_factory->unobserved_ptns.size()));
    size_t scale_size = block_size;
    block_size = block_size * aln->num_states;
    if (site_rate) {
        block_size *= site_rate->getNRate();
        scale_size *= site_rate->getNRate();
    }
    if (model!=nullptr && model_factory!=nullptr
        && !model_factory->fused_mix_rate) {
        block_size *= model->getNMixtures();
        scale_size *= model->getNMixtures();
    }

    uint64_t tip_partial_lh_size   = aln->num_states * (aln->STATE_UNKNOWN+1) * model->getNMixtures();
    uint64_t tip_partial_pars_size = aln->num_states * (aln->STATE_UNKNOWN+1);

    // TODO mem save
    partial_lh_entries = ((uint64_t)leafNum - 2) * (uint64_t) block_size + 4 + tip_partial_lh_size;
    scale_num_entries  = (leafNum - 2) * scale_size;

    partial_pars_entries   = (leafNum - 1) * 4 * pars_block_size + tip_partial_pars_size;
}

void PhyloTree::determineBlockSizes() {

    size_t old_pars_block_size  = pars_block_size;
    size_t old_scale_block_size = scale_block_size;
    size_t old_lh_block_size    = lh_block_size;

    // reserve the last entry for parsimony score
    // no longer: pars_block_size = (aln->num_states * aln->size() + UINT_BITS - 1) / UINT_BITS + 1;
    if (isUsingSankoffParsimony()) {
        //Sankoff parsimony tracks a number (a UINT) for each state for each site
        //(and should have 1 additional UINT for a total score)
        intptr_t ptnCount = aln->ordered_pattern.size();
        size_t nstates  = aln->num_states;
        pars_block_size = ptnCount * nstates + 1;
    } else {
        //Otherwise, parsimony tracks a bit per site per state
        //(and should have 1 additional UINTs for a total score)
        size_t bits_per_state  = max(aln->size(), (size_t)aln->num_variant_sites);
        size_t uints_per_state = (bits_per_state + SIMD_BITS - 1) / UINT_BITS;
        pars_block_size = aln->getMaxNumStates() * uints_per_state + 1;
    }
    pars_block_size = get_safe_upper_limit_float(pars_block_size);

    // +num_states for ascertainment bias correction
    size_t states     = aln->num_states;
    size_t unobserved = (model_factory == nullptr)
                        ? 0 : model_factory->unobserved_ptns.size();
    intptr_t nptn     = get_safe_upper_limit(aln->size())
                        + get_safe_upper_limit(max(states,unobserved));
    size_t mixtures   = (model_factory == nullptr || model_factory->fused_mix_rate || model==nullptr)
                        ? 1 : model->getNMixtures();
    size_t rates      = (site_rate!=nullptr) ? site_rate->getNRate() : 1;
    scale_block_size  = nptn * rates * mixtures;
    size_t mod_states = (model==nullptr) ? aln->num_states : model->num_states;
    lh_block_size     = scale_block_size * mod_states;

    if (old_scale_block_size < scale_block_size && this->central_scale_num != nullptr) {
        deleteAllPartialLh();
    }
    else if (old_lh_block_size < lh_block_size && this->central_partial_lh != nullptr) {
        deleteAllPartialLh();
    }
    if (old_pars_block_size < pars_block_size && this->central_partial_pars != nullptr) {
        deleteAllPartialParsimony();
    }
}

size_t PhyloTree::getLhBlockSize() {
    return lh_block_size;
}

void PhyloTree::allocateCentralBlocks(size_t extra_parsimony_block_count,
                                      size_t extra_lh_block_count) {
    determineBlockSizes();

    // allocate the big central partial likelihoods memory
    size_t IT_NUM = 2;
    if (!nni_partial_lh) {
        // allocate memory only once!
        nni_partial_lh = aligned_alloc<double>(IT_NUM*lh_block_size);
        nni_scale_num = aligned_alloc<UBYTE>(IT_NUM*scale_block_size);
    }
    
    int mixtures = (model == nullptr) ? 1 : model->getNMixtures();
    uint64_t tip_partial_lh_size = get_safe_upper_limit(aln->num_states * (aln->STATE_UNKNOWN+1) * mixtures );
    if (!central_partial_lh) {
        if (model!=nullptr && model->isSiteSpecificModel())
        {
            tip_partial_lh_size = get_safe_upper_limit(aln->size()) * model->num_states * leafNum;
        }
        if (max_lh_slots == 0) {
            getMemoryRequired();
        }
        uint64_t mem_size = (uint64_t)(max_lh_slots + extra_lh_block_count) * lh_block_size
            + 4 + tip_partial_lh_size;

        if (0<extra_lh_block_count) {
            LOG_LINE(VB_MED, "max_lh_slots was " << max_lh_slots
                << " and extra_lh_block_count was " << extra_lh_block_count);
        }
        LOG_LINE ( VB_DEBUG, "Allocating " << mem_size * sizeof(double) << " bytes for "
                  << (max_lh_slots + extra_lh_block_count) << " partial likelihood vectors "
                  << "( " << (tip_partial_lh_size+4) * sizeof(double) << " bytes for tips and scores)");
        try {
            central_partial_lh = aligned_alloc<double>(mem_size);
        } catch (std::bad_alloc &) {
            outError("Not enough memory for partial likelihood vectors (bad_alloc)");
        }
        if (!central_partial_lh) {
            outError("Not enough memory for partial likelihood vectors");
        }
        LOG_LINE ( VB_DEBUG, "central_partial_lh is " << pointer_to_hex(central_partial_lh)
                  << " through " << pointer_to_hex(central_partial_lh + mem_size));
        memset(central_partial_lh, 0, mem_size*sizeof(double));
                
        // We need not treat params->lh_mem_save == LM_PER_NODE as a special case.
        tip_partial_lh = central_partial_lh + ((max_lh_slots + extra_lh_block_count) * lh_block_size);
        LOG_LINE (VB_DEBUG, "tip_partial_lh is " << pointer_to_hex(tip_partial_lh)
                    << " through " << pointer_to_hex(tip_partial_lh + tip_partial_lh_size ));
    }


    if (central_scale_num == nullptr) {
        auto slots_wanted = max_lh_slots + extra_lh_block_count;
        uint64_t mem_size = slots_wanted * scale_block_size;
        central_scale_num_size_in_bytes = mem_size * sizeof(UBYTE);
        LOG_LINE(VB_MAX, "Allocating " << central_scale_num_size_in_bytes << " bytes for scale num vectors");
        try {
            central_scale_num = aligned_alloc<UBYTE>(mem_size);
        } catch (std::bad_alloc &) {
            outError("Not enough memory for scale num vectors (bad_alloc)");
        }
        if (!central_scale_num) {
            outError("Not enough memory for scale num vectors");
        }
        LOG_LINE ( VB_DEBUG, "Allocated " << central_scale_num_size_in_bytes << " bytes"
                    << " for " << slots_wanted << " scale blocks");
        LOG_LINE ( VB_DEBUG, "Address range for scale blocks is " << pointer_to_hex(central_scale_num)
                  << " to " << pointer_to_hex(central_scale_num + mem_size) );
    }
    ensureCentralPartialParsimonyIsAllocated(extra_parsimony_block_count);
}
    
void PhyloTree::initializeAllPartialLh(int &index_pars, int &index_lh,
                                       PhyloNode *node, PhyloNode *dad) {
    
    if (!node) {
        node = getRoot();
        allocateCentralBlocks(0, 0);
        index_pars = 0;
        index_lh   = 0;
    }
    if (dad) {
        //assign blocks of memory in central_partial_pars and
        //central_partial_lh to both Neighbors (dad->node, and node->dad)
        PhyloNeighbor *nei  = isDummyNode(node) ? nullptr : node->findNeighbor(dad);
        PhyloNeighbor *nei2 = isDummyNode(node) ? nullptr : dad->findNeighbor(node);
        
        // first initialize partial_pars
        if (nei!=nullptr && nei->partial_pars==nullptr) {
            nei->partial_pars = central_partial_pars + (index_pars * pars_block_size);
            ++index_pars;
        }
        if (nei2!=nullptr && nei2->partial_pars==nullptr) {
            nei2->partial_pars = central_partial_pars + (index_pars * pars_block_size);
            ++index_pars;
        }
        ASSERT(index_pars < nodeNum * 2 - 1);
        
        // now initialize partial_lh and scale_num
        if (params->lh_mem_save == LM_PER_NODE) {
            if (nei2!=nullptr && !node->isLeaf()) {
                // only allocate memory to internal node
                if (nei2->partial_lh==nullptr) {
                    nei2->scale_num  = central_scale_num  + (index_lh * scale_block_size);
                    nei2->partial_lh = central_partial_lh + (index_lh * lh_block_size);
#if (0)
                    LOG_LINE ( VB_MAX, "allocating partial_lh block " << index_lh
                        << " " << pointer_to_hex(nei2->partial_lh)
                        << " to front-neighbour " << pointer_to_hex(nei2)
                              << " of node " << pointer_to_hex(dad));
#endif
                    ++index_lh;
                }
            }
        }
    }
    FOR_EACH_PHYLO_NEIGHBOR(node, dad, it, nei) {
        PhyloNode*   child = nei->getNode();
        if (!isDummyNode(child)) {
            initializeAllPartialLh(index_pars, index_lh, child, node);
        } else {
            if (nei->partial_pars==nullptr) {
                nei->partial_pars = central_partial_pars + (index_pars * pars_block_size);
                ++index_pars;
            }
            if (nei->partial_lh==nullptr) {
                nei->scale_num  = central_scale_num  + (index_lh * scale_block_size);
                nei->partial_lh = central_partial_lh + (index_lh * lh_block_size);
#if (0)
                LOG_LINE( VB_MAX, "allocating partial_lh block " << index_lh
                    << " " << pointer_to_hex(nei->partial_lh)
                    << " to root-neighbour " << pointer_to_hex(nei)
                    << " of node " << pointer_to_hex(node));
#endif
                ++index_lh;
            }
        }
    }
}

double *PhyloTree::newPartialLh() {
    return aligned_alloc<double>(getPartialLhSize());
}

size_t PhyloTree::getPartialLhSize() {
    // +num_states for ascertainment bias correction
    size_t block_size = get_safe_upper_limit(aln->size())+max(get_safe_upper_limit(aln->num_states),
        get_safe_upper_limit(model_factory->unobserved_ptns.size()));
    block_size *= model->num_states * site_rate->getNRate() * ((model_factory->fused_mix_rate)? 1 : model->getNMixtures());
    return block_size;
}

size_t PhyloTree::getPartialLhBytes() {
    // +num_states for ascertainment bias correction
    return getPartialLhSize() * sizeof(double);
}

size_t PhyloTree::getScaleNumSize() {
    size_t block_size = get_safe_upper_limit(aln->size())+max(get_safe_upper_limit(aln->num_states),
        get_safe_upper_limit(model_factory->unobserved_ptns.size()));
    return (block_size) * site_rate->getNRate() * ((model_factory->fused_mix_rate)? 1 : model->getNMixtures());
}

size_t PhyloTree::getScaleNumBytes() {
    return getScaleNumSize()*sizeof(UBYTE);
}

UBYTE *PhyloTree::newScaleNum() {
    return aligned_alloc<UBYTE>(getScaleNumSize());
}

double PhyloTree::computeLikelihood(double *pattern_lh) {
    if(params->mpboot2){
    	clearAllPartialLH();
 		return -computeParsimony();
	}
    ASSERT(model);
    ASSERT(site_rate);
    ASSERT(root->isLeaf());
    if (current_it==nullptr) {
        PhyloNode* leaf = findFarthestLeaf();
        current_it      = leaf->firstNeighbor();
        current_it_back = current_it->getNode()->findNeighbor(leaf);
    }
    PhyloNode* node = current_it_back->getNode();
    curScore        = computeLikelihoodBranch(current_it, node, tree_buffers);
    if (!pattern_lh) {
        return curScore;
    }
    memmove(pattern_lh, tree_buffers._pattern_lh, aln->size() * sizeof(double));
    if (current_it->lh_scale_factor < 0.0) {
        intptr_t nptn = aln->getNPattern();
        for (intptr_t i = 0; i < nptn; i++) {
            pattern_lh[i] += max(current_it->scale_num[i], UBYTE(0)) * LOG_SCALING_THRESHOLD;
        }
    }
    return curScore;
}

//double PhyloTree::computeLikelihoodRooted(PhyloNeighbor *dad_branch, PhyloNode *dad) {
//    double score = computeLikelihoodBranchNaive(dad_branch, dad);
//    if (verbose_mode >= VB_DEBUG) {
//        printTransMatrices(dad_branch->node, dad);
//        /*
//         FOR_EACH_PHYLO_NEIGHBOR(dad_branch->node, dad, it, pit) {
//              cout << pit->node->name << "\t" << pit->partial_lh[0] << endl;
//         }*/
//    }
//    double* state_freq = new double[aln->num_states];
//    model->getStateFrequency(state_freq);
//    score -= log(state_freq[(int) root_state]);
//    delete[] state_freq;
//    return score;
//}

int PhyloTree::getNumLhCat(SiteLoglType wsl) {
    int ncat = 0;
    switch (wsl) {
    case WSL_NONE: ASSERT(0 && "is not WSL_NONE"); return 0;
    case WSL_SITE: ASSERT(0 && "is not WSL_SITE"); return 0;
    case WSL_MIXTURE_RATECAT: 
        ncat = getRate()->getNDiscreteRate();
        if (getModel()->isMixture() && !getModelFactory()->fused_mix_rate)
            ncat *= getModel()->getNMixtures();
        return ncat;
    case WSL_RATECAT:
        return getRate()->getNDiscreteRate();
    case WSL_MIXTURE:
        return getModel()->getNMixtures();
    default:
        ASSERT(0 && "SiteLoglType recognized");
        return 0;
    }
}

void PhyloTree::transformPatternLhCat() {
    if (vector_size == 1) {
        return;
    }

    intptr_t nptn = ((aln->size()+vector_size-1)/vector_size)*vector_size;
//    size_t nstates = aln->num_states;
    size_t ncat = site_rate->getNRate();
    if (!model_factory->fused_mix_rate) ncat *= model->getNMixtures();

    double *mem = aligned_alloc<double>(nptn*ncat);
    memcpy(mem, tree_buffers._pattern_lh_cat, nptn*ncat*sizeof(double));
    double *memptr = mem;

    for (intptr_t ptn = 0; ptn < nptn; ptn+=vector_size) {
        double *lh_cat_ptr = &tree_buffers._pattern_lh_cat[ptn*ncat];
        for (size_t cat = 0; cat < ncat; cat++) {
            for (size_t i = 0; i < vector_size; i++) {
                lh_cat_ptr[i*ncat+cat] = memptr[i];
            }
            memptr += vector_size;
        }
    }
    aligned_free(mem);
}

PhyloNode* PhyloTree::findFirstFarLeaf(PhyloNode* node) const {
    PhyloNode* dad = nullptr;
    do {
        FOR_EACH_PHYLO_NEIGHBOR(node, dad, it, nei) {
            dad = node;
            node = nei->getNode();
            break;
        }
    } while (!node->isLeaf());
    return node;
}

double PhyloTree::computePatternLhCat(SiteLoglType wsl) {
    if (!current_it) {
        PhyloNode *leaf = findFirstFarLeaf(getRoot());
        current_it      = leaf->firstNeighbor();
        current_it_back = current_it->getNode()->findNeighbor(leaf);
    }
    double score  = computeLikelihoodBranch(current_it,
                                            current_it_back->getNode(),
                                            tree_buffers);
    transformPatternLhCat();

    if (!getModel()->isSiteSpecificModel() && getModel()->isMixture() 
        && !getModelFactory()->fused_mix_rate) {
        if (wsl == WSL_MIXTURE || wsl == WSL_RATECAT) {
            double *lh_cat = tree_buffers._pattern_lh_cat;
            double *lh_res = tree_buffers._pattern_lh_cat;
            intptr_t ptn, nptn = aln->getNPattern();
            size_t m, nmixture = getModel()->getNMixtures();
            size_t c, ncat = getRate()->getNRate();
            if (wsl == WSL_MIXTURE && ncat > 1) {
                // transform to lh per mixture class
                for (ptn = 0; ptn < nptn; ptn++) {
                    for (m = 0; m < nmixture; m++) {
                        double lh = lh_cat[0];
                        for (c = 1; c < ncat; c++)
                            lh += lh_cat[c];
                        lh_res[m] = lh;
                        lh_cat += ncat;
                    }
                    lh_res += nmixture;
                }
            } else if (wsl == WSL_RATECAT && nmixture > 1) {
                // transform to lh per rate category
                for (ptn = 0; ptn < nptn; ptn++) {
                    if (lh_res != lh_cat)
                        memcpy(lh_res, lh_cat, ncat*sizeof(double));
                    lh_cat += ncat;
                    for (m = 1; m < nmixture; m++) {
                        for (c = 0; c < ncat; c++)
                            lh_res[c] += lh_cat[c];
                        lh_cat += ncat;
                    }
                    lh_res += ncat;
                }
            }
        }
    }
    return score;
}

void PhyloTree::computePatternStateFreq(double *ptn_state_freq) {
    ASSERT(getModel()->isMixture());
    computePatternLhCat(WSL_MIXTURE);
    double*  lh_cat   = tree_buffers._pattern_lh_cat;
    intptr_t nptn     = getAlnNPattern();
    int      nmixture = getModel()->getNMixtures();
    double*  freq_ptr = ptn_state_freq;
    int      nstates  = aln->num_states;
//    ModelMixture *models = (ModelMixture*)model;
    
    if (params->print_site_state_freq == WSF_POSTERIOR_MEAN) {
        cout << "Computing posterior mean site frequencies...." << endl;
        // loop over all site-patterns
        for (intptr_t ptn = 0; ptn < nptn; ++ptn) {
        
            // first compute posterior for each mixture component
            double sum_lh = 0.0;
            for (size_t m = 0; m < nmixture; ++m) {
                sum_lh += lh_cat[m];
            }
            sum_lh = 1.0/sum_lh;
            for (size_t m = 0; m < nmixture; ++m) {
                lh_cat[m] *= sum_lh;
            }
            
            // now compute state frequencies
            for (int state = 0; state < nstates; ++state) {
                double freq = 0;
                for (int m = 0; m < nmixture; ++m)
                    freq += model->getMixtureClass(m)->state_freq[state] * lh_cat[m];
                freq_ptr[state] = freq;
            }
            
            // increase the pointers
            lh_cat   += nmixture;
            freq_ptr += nstates;
        }
    } else if (params->print_site_state_freq == WSF_POSTERIOR_MAX) {
        cout << "Computing posterior max site frequencies...." << endl;
        // loop over all site-patterns
        for (intptr_t ptn = 0; ptn < nptn; ++ptn) {
            // first compute posterior for each mixture component
            int max_comp = 0;
            for (int m = 1; m < nmixture; ++m)
                if (lh_cat[m] > lh_cat[max_comp]) {
                    max_comp = m;
                }
            
            // now compute state frequencies
            memcpy(freq_ptr, model->getMixtureClass(max_comp)->state_freq, static_cast<int>(nstates*sizeof(double)));
            
            // increase the pointers
            lh_cat += nmixture;
            freq_ptr += nstates;
        }
    }
}



void PhyloTree::computePatternLikelihood(double *ptn_lh, double *cur_logl, double *ptn_lh_cat, SiteLoglType wsl) {
	if(params->mpboot2){
		computePatternParsimony(ptn_lh, cur_logl);
		return;
	}
    /*    if (!dad_branch) {
     dad = getRoot();
     dad_branch = dad->firstNeighbor();
     }*/
    intptr_t nptn = aln->getNPattern();
    int      ncat = getNumLhCat(wsl);
    if (ptn_lh_cat) {
        // Right now only Naive version store _pattern_lh_cat!
        computePatternLhCat(wsl);
    }
    
    double sum_scaling = current_it->lh_scale_factor + current_it_back->lh_scale_factor;
    if (sum_scaling < 0.0) {
        if (current_it->lh_scale_factor == 0.0) {
            for (intptr_t i = 0; i < nptn; i++) {
                UBYTE scale_up = max(UBYTE(0), current_it_back->scale_num[i]);
                ptn_lh[i] = tree_buffers._pattern_lh[i] + scale_up * LOG_SCALING_THRESHOLD;
            }
        } else if (current_it_back->lh_scale_factor == 0.0){
            for (intptr_t i = 0; i < nptn; i++) {
                UBYTE scale_up = max(UBYTE(0), current_it->scale_num[i]);
                ptn_lh[i] = tree_buffers._pattern_lh[i] + scale_up * LOG_SCALING_THRESHOLD;
            }
        } else {
            for (intptr_t i = 0; i < nptn; i++) {
                UBYTE scale_up_fwd  = max(UBYTE(0), current_it->scale_num[i]);
                UBYTE scale_up_back = max(UBYTE(0), current_it_back->scale_num[i]);
                int   scale_up      = scale_up_fwd + scale_up_back;
                ptn_lh[i] = tree_buffers._pattern_lh[i] + scale_up * LOG_SCALING_THRESHOLD;
            }
        }
    } else {
        memmove(ptn_lh, tree_buffers._pattern_lh, nptn * sizeof(double));
    }

    if (!ptn_lh_cat)
        return;

    /*
    if (ptn_lh_cat && model->isSiteSpecificModel()) {
        int offset = 0;
        if (sum_scaling == 0.0) {
            int nptncat = nptn * ncat;
            for (i = 0; i < nptncat; i++) {
                ptn_lh_cat[i] = log(_pattern_lh_cat[i]);
            }
        } else if (current_it->lh_scale_factor == 0.0) {
            for (i = 0; i < nptn; i++) {
                double scale = (max(UBYTE(0), current_it_back->scale_num[i])) * LOG_SCALING_THRESHOLD;
                for (int j = 0; j < ncat; j++, offset++)
                    ptn_lh_cat[offset] = log(_pattern_lh_cat[offset]) + scale;
            }
        } else if (current_it_back->lh_scale_factor == 0.0) {
            for (i = 0; i < nptn; i++) {
                double scale = (max(UBYTE(0), current_it->scale_num[i])) * LOG_SCALING_THRESHOLD;
                for (int j = 0; j < ncat; j++, offset++)
                    ptn_lh_cat[offset] = log(_pattern_lh_cat[offset]) + scale;
            }
        } else {
            for (i = 0; i < nptn; i++) {
                double scale = (max(UBYTE(0), current_it->scale_num[i]) +
                        max(UBYTE(0), current_it_back->scale_num[i])) * LOG_SCALING_THRESHOLD;
                for (int j = 0; j < ncat; j++, offset++)
                    ptn_lh_cat[offset] = log(_pattern_lh_cat[offset]) + scale;
            }
        }
        return;
    }
    */
    
    // New kernel
    PhyloNeighbor *nei1 = current_it;
    PhyloNeighbor *nei2 = current_it_back;
    if (!nei1->node->isLeaf() && nei2->node->isLeaf()) {
        std::swap(nei1, nei2);
    }
    if (nei1->node->isLeaf()) {
        // external branch
        double* lh_cat     = tree_buffers._pattern_lh_cat;
        double* out_lh_cat = ptn_lh_cat;
        UBYTE*  nei2_scale = nei2->scale_num;
        if (params->lk_safe_scaling || static_cast<int>(leafNum) >= params->numseq_safe_scaling) {
            // per-category scaling
            for (intptr_t ptn = 0; ptn < nptn; ptn++) {
                for (intptr_t i = 0; i < ncat; i++) {
                    out_lh_cat[i] = log(lh_cat[i]) + nei2_scale[i] * LOG_SCALING_THRESHOLD;
                }
                lh_cat += ncat;
                out_lh_cat += ncat;
                nei2_scale += ncat;
            }
        } else {
            // normal scaling
            for (intptr_t ptn = 0; ptn < nptn; ptn++) {
                double scale = nei2_scale[ptn] * LOG_SCALING_THRESHOLD;
                for (intptr_t i = 0; i < ncat; i++)
                    out_lh_cat[i] = log(lh_cat[i]) + scale;
                lh_cat += ncat;
                out_lh_cat += ncat;
            }
        }
    } else {
        // internal branch
        double* lh_cat     = tree_buffers._pattern_lh_cat;
        double* out_lh_cat = ptn_lh_cat;
        UBYTE*  nei1_scale = nei1->scale_num;
        UBYTE*  nei2_scale = nei2->scale_num;
        if (params->lk_safe_scaling || static_cast<int>(leafNum) >= params->numseq_safe_scaling) {
            // per-category scaling
            for (intptr_t ptn = 0; ptn < nptn; ptn++) {
                for (intptr_t i = 0; i < ncat; i++) {
                    out_lh_cat[i] = log(lh_cat[i]) + (nei1_scale[i]+nei2_scale[i]) * LOG_SCALING_THRESHOLD;
                }
                lh_cat += ncat;
                out_lh_cat += ncat;
                nei1_scale += ncat;
                nei2_scale += ncat;
            }
        } else {
            // normal scaling
            for (intptr_t ptn = 0; ptn < nptn; ptn++) {
                double scale = (nei1_scale[ptn] + nei2_scale[ptn]) * LOG_SCALING_THRESHOLD;
                for (intptr_t i = 0; i < ncat; i++)
                    out_lh_cat[i] = log(lh_cat[i]) + scale;
                lh_cat += ncat;
                out_lh_cat += ncat;
            }
        }
    }

//    if (cur_logl) {
//        double check_score = 0.0;
//        for (int i = 0; i < nptn; i++) {
//            check_score += (ptn_lh[i] * (aln->at(i).frequency));
//        }
//        if (fabs(check_score - *cur_logl) > 0.01) {
//            cout << *cur_logl << " " << check_score << endl;
//            assert(0);
//        }
//    }
    //double score = computeLikelihoodBranch(dad_branch, dad, pattern_lh);
    //return score;
}

void PhyloTree::computePatternParsimony(double *ptn_npars, double *cur_npars){
	if(!ptn_npars)
		outError("ERROR: No space allocated for the pattern parsimony vector.\n");

	if(!params)
		outError("No params detected!");

	// As IQTree::computeParsimonBranch already computed _pattern_pars
	// just copy from that
	int nptn = aln->getNPattern();
	int i;
	for (i = 0; i < nptn; i++) {
		// TODO: this is a bit inefficient, should change everthing to int operations
		ptn_npars[i] = -double(_pattern_pars[i]);
	}
}

void PhyloTree::computePatternProbabilityCategory(double *ptn_prob_cat, SiteLoglType wsl) {
    /*    if (!dad_branch) {
     dad = getRoot();
     dad_branch = dad->firstNeighbor();
     }*/
    intptr_t ptn, nptn = aln->getNPattern();
    size_t cat, ncat = getNumLhCat(wsl);
    // Right now only Naive version store _pattern_lh_cat!
    computePatternLhCat(wsl);

    memcpy(ptn_prob_cat, tree_buffers._pattern_lh_cat, sizeof(double)*nptn*ncat);

    for (ptn = 0; ptn < nptn; ptn++) {
        double *lh_cat = ptn_prob_cat + ptn*ncat;
        double sum = lh_cat[0];
        for (cat = 1; cat < ncat; cat++)
            sum += lh_cat[cat];
        sum = 1.0/sum;
        for (cat = 0; cat < ncat; cat++)
            lh_cat[cat] *= sum;
    }
}

int PhyloTree::computePatternCategories(IntVector *pattern_ncat) {
    if (sse != LK_386) {
        // compute _pattern_lh_cat
        computePatternLhCat(WSL_MIXTURE_RATECAT);
    }    
    intptr_t npattern = aln->getNPattern();
    int      ncat     = getRate()->getNRate();
    int      nmixture;
    if (getModel()->isMixture() && !getModelFactory()->fused_mix_rate)
        nmixture = getModel()->getNMixtures();
    else
        nmixture = ncat;
    if (pattern_ncat)
        pattern_ncat->resize(npattern);
    if (ptn_cat_mask.empty())
        ptn_cat_mask.resize(npattern, 0);
    
    size_t num_best_mixture = 0;
    ASSERT(ncat < sizeof(uint64_t)*8 && nmixture < sizeof(uint64_t)*8);

    double* lh_cat            = tree_buffers._pattern_lh_cat;
    double* lh_mixture        = new double[nmixture];
    double* sorted_lh_mixture = new double[nmixture];
    int*    id_mixture        = new int[nmixture];
    
//    for (c = 0; c < ncat; c++)
//        cat_prob[c] = getRate()->getProp(c);
//    cout << "Ptn\tFreq\tNumMix\tBestMix" << endl;
    
    size_t sum_nmix = 0;
    for (intptr_t ptn = 0; ptn < npattern; ptn++) {
        double sum_prob = 0.0, acc_prob = 0.0;
        memset(lh_mixture, 0, nmixture*sizeof(double));
        if (getModel()->isMixture() && !getModelFactory()->fused_mix_rate) {
            for (int m = 0; m < nmixture; m++) {
                for (int c = 0; c < ncat; c++) {
                    lh_mixture[m] += lh_cat[c];
                }
                sum_prob += lh_mixture[m];
                lh_cat += ncat;
                id_mixture[m] = m;
            }
        } else {
            for (int  m = 0; m < nmixture; m++) {
                lh_mixture[m] = lh_cat[m];
                sum_prob += lh_mixture[m];
                id_mixture[m] = m;
            }
            lh_cat += nmixture;
        }
        sum_prob = 1.0 / sum_prob;
        for (size_t m = 0; m < nmixture; m++) {
            lh_mixture[m] *= sum_prob;
            sorted_lh_mixture[m] = -lh_mixture[m];
        }
        quicksort(sorted_lh_mixture, 0, nmixture-1, id_mixture);

        int m;
        for ( m = 0; m < nmixture && acc_prob <= 0.99; m++) {
            acc_prob -= sorted_lh_mixture[m];
            ptn_cat_mask[ptn] |= (uint64_t)1 << id_mixture[m];
        }
        if (m > num_best_mixture) {
            num_best_mixture = m;
        }
        sum_nmix += m;
        if (pattern_ncat) {
            (*pattern_ncat)[ptn] = m;
        }
        if (verbose_mode >= VB_MED) {
            cout << ptn << "\t" << (int)ptn_freq[ptn] << "\t" << m << "\t" << id_mixture[0];
            for (size_t c = 0; c < m; c++) {
                cout  << "\t" << id_mixture[c] << "\t" << -sorted_lh_mixture[c];
            }
            cout << endl;
        }
    }
//    cout << 100*(double(sum_nmix)/nmixture)/npattern << "% computation necessary" << endl;
    delete [] id_mixture;
    delete [] sorted_lh_mixture;
    delete [] lh_mixture;
    return static_cast<int>(num_best_mixture);
}

double PhyloTree::computeLogLVariance(double *ptn_lh, double tree_lh) {
    intptr_t nptn = getAlnNPattern();
    size_t nsite = getAlnNSite();
    double *pattern_lh = ptn_lh;
    if (!ptn_lh) {
        pattern_lh = new double[nptn];
        computePatternLikelihood(pattern_lh);
    }
    IntVector pattern_freq;
    aln->getPatternFreq(pattern_freq);
    if (tree_lh == 0.0) {
        for (intptr_t i = 0; i < nptn; ++i)
            tree_lh += pattern_lh[i] * pattern_freq[i];
    }
    double avg_site_lh = tree_lh / nsite;
    double variance = 0.0;
    for (intptr_t i = 0; i < nptn; ++i) {
        double diff = (pattern_lh[i] - avg_site_lh);
        variance += diff * diff * pattern_freq[i];
    }
    if (!ptn_lh) {
        delete[] pattern_lh;
    }
    if (nsite <= 1)
        return 0.0;
    return variance * ((double) nsite / (nsite - 1.0));
}

double PhyloTree::computeLogLDiffVariance(double *pattern_lh_other, double *ptn_lh) {
    intptr_t nptn = getAlnNPattern();
    size_t nsite = getAlnNSite();
    double *pattern_lh = ptn_lh;
    if (!ptn_lh) {
        pattern_lh = new double[nptn];
        computePatternLikelihood(pattern_lh);
    }
    IntVector pattern_freq;
    aln->getPatternFreq(pattern_freq);

    double avg_site_lh_diff = 0.0;
    for (intptr_t i = 0; i < nptn; ++i) {
        avg_site_lh_diff += (pattern_lh[i] - pattern_lh_other[i]) * pattern_freq[i];
    }
    avg_site_lh_diff /= nsite;
    double variance = 0.0;
    for (intptr_t i = 0; i < nptn; ++i) {
        double diff = (pattern_lh[i] - pattern_lh_other[i] - avg_site_lh_diff);
        variance += diff * diff * pattern_freq[i];
    }
    if (!ptn_lh)
        delete[] pattern_lh;
    if (nsite <= 1)
        return 0.0;
    return variance * ((double) nsite / (nsite - 1.0));
}

double PhyloTree::computeLogLDiffVariance(PhyloTree *other_tree, double *pattern_lh) {
    double *pattern_lh_other = new double[getAlnNPattern()];
    other_tree->computePatternLikelihood(pattern_lh_other);
    // BUG FIX found by Xcode analyze (use of memory after it is freed)
//    delete[] pattern_lh_other;
    double res = computeLogLDiffVariance(pattern_lh_other, pattern_lh);
    delete[] pattern_lh_other;
    return res;
}

void PhyloTree::getUnmarkedNodes(PhyloNodeVector& unmarkedNodes, PhyloNode* node, PhyloNode* dad) {
    if (!node) {
        node = getRoot();
    }
    if (markedNodeList.find(node->id) == markedNodeList.end()) {
        int numUnmarkedNei = 0;
        for (NeighborVec::iterator it = (node)->neighbors.begin(); it != (node)->neighbors.end(); it++) {
            if (markedNodeList.find((*it)->node->id) == markedNodeList.end())
                numUnmarkedNei++;
        }
        if (numUnmarkedNei == 1)
            unmarkedNodes.push_back(node);
    }
    FOR_EACH_ADJACENT_PHYLO_NODE(node, dad, it, child) {
        getUnmarkedNodes(unmarkedNodes, child, node);
    }
}

double PhyloTree::optimizeOneBranchLS(PhyloNode *node1, PhyloNode *node2) {
    if (!subTreeDistComputed) {
        if (params->ls_var_type == WLS_PAUPLIN) {
            computeNodeBranchDists();
            for (int i = 0; i < static_cast<int>(leafNum); i++)
                for (int j = 0; j < static_cast<int>(leafNum); j++)
                    var_matrix[i*leafNum+j] = pow(2.0,nodeBranchDists[i*nodeNum+j]);
        }
        computeSubtreeDists();
    }
    double A, B, C, D;
    A = B = C = D = 0;
    PhyloNode *nodeA = NULL, *nodeB = NULL, *nodeC = NULL, *nodeD = NULL;
    double lsBranch;

    // One of the node is a leaf
    if (node1->isLeaf() || node2->isLeaf()) {
        if (node1->isLeaf()) {
            // nodeA and nodeB are children of node2
            FOR_EACH_ADJACENT_PHYLO_NODE(node2, node1, it, node_A_or_B){
                if (A == 0) {
                    A = getNumTaxa(node_A_or_B, node2);
                    nodeA = node_A_or_B;
                } else {
                    B = getNumTaxa(node_A_or_B, node2);
                    nodeB = node_A_or_B;
                }
            }
            // nodeC is now node1
            nodeC = node1;
        } else {
            // nodeA and nodeB are children of node1
            FOR_EACH_ADJACENT_PHYLO_NODE(node1, node2, it, node_A_or_B) {
                if (A == 0) {
                    A = getNumTaxa(node_A_or_B, node1);
                    nodeA = node_A_or_B;
                } else {
                    B = getNumTaxa(node_A_or_B, node1);
                    nodeB = node_A_or_B;
                }
            }
            // nodeC is now node1
            nodeC = node2;
        }
        ASSERT(A != 0);
        ASSERT(B != 0);
        string keyAC = getBranchID(nodeA, nodeC);
        ASSERT(subTreeDists.count(keyAC));
        double distAC = subTreeDists[keyAC];
        double weightAC = subTreeWeights[keyAC];
        string keyBC = getBranchID(nodeB, nodeC);
        ASSERT(subTreeDists.count(keyBC));
        double distBC = subTreeDists[keyBC];
        double weightBC = subTreeWeights[keyBC];
        string keyAB = getBranchID(nodeA, nodeB);
        ASSERT(subTreeDists.count(keyAB));
        double distAB = subTreeDists[keyAB];
        double weightAB = subTreeWeights[keyAB];
        if (params->ls_var_type == OLS/* || params->ls_var_type == FIRST_TAYLOR || params->ls_var_type == FITCH_MARGOLIASH
                || params->ls_var_type == SECOND_TAYLOR*/) {
            lsBranch = 0.5 * (distAC / A + distBC / B - distAB / (A * B));
        } /*else if (params->ls_var_type == PAUPLIN) {
            // TODO: Chua test bao gio
            outError("Paulin formula not supported yet");
            lsBranch = 0.5 * (distAC + distBC) - 0.5 * distAB;
        }*/ else {
            // weighted least square
            lsBranch = 0.5*(distAC/weightAC + distBC/weightBC - distAB/weightAB);
        }
    } else { // Both node are internal node
        FOR_EACH_ADJACENT_PHYLO_NODE(node1, node2, it, node_A_or_B) {
            if (A == 0) {
                A = getNumTaxa(node_A_or_B, node1);
                nodeA = node_A_or_B;
            } else {
                B = getNumTaxa(node_A_or_B, node1);
                nodeB = node_A_or_B;
            }
        }

        FOR_EACH_ADJACENT_PHYLO_NODE(node2, node1, it, node_A_or_B) {
            if (C == 0) {
                C = getNumTaxa(node_A_or_B, node2);
                nodeC = node_A_or_B;
            } else {
                D = getNumTaxa(node_A_or_B, node2);
                nodeD = node_A_or_B;
            }
        }

        string keyAC = getBranchID(nodeA, nodeC);
        ASSERT(subTreeDists.count(keyAC));
        double distAC = subTreeDists[keyAC];
        double weightAC = subTreeWeights[keyAC];

        string keyBD = getBranchID(nodeB, nodeD);
        ASSERT(subTreeDists.count(keyBD));
        double distBD = subTreeDists[keyBD];
        double weightBD = subTreeWeights[keyBD];

        string keyBC = getBranchID(nodeB, nodeC);
        ASSERT(subTreeDists.count(keyBC));
        double distBC = subTreeDists[keyBC];
        double weightBC = subTreeWeights[keyBC];

        string keyAD = getBranchID(nodeA, nodeD);
        ASSERT(subTreeDists.count(keyAD));
        double distAD = subTreeDists[keyAD];
        double weightAD = subTreeWeights[keyAD];

        string keyAB = getBranchID(nodeA, nodeB);
        ASSERT(subTreeDists.count(keyAB));
        double distAB = subTreeDists[keyAB];
        double weightAB = subTreeWeights[keyAB];

        string keyCD = getBranchID(nodeC, nodeD);
        ASSERT(subTreeDists.count(keyCD));
        double distCD = subTreeDists[keyCD];
        double weightCD = subTreeWeights[keyCD];

        /*if (params->ls_var_type == PAUPLIN) {
            // this distance has a typo as also seen in Mihaescu & Pachter 2008
            //lsBranch = 0.25 * (distAC + distBD + distAD + distBC) - 0.5 * (distAB - distCD);
            outError("Paulin formula not supported yet");
            lsBranch = 0.25 * (distAC + distBD + distAD + distBC) - 0.5 * (distAB + distCD);
        } else*/ if (params->ls_var_type == OLS) {
            double gamma = (B * C + A * D) / ((A + B)*(C + D));
            lsBranch = 0.5 * (gamma * (distAC / (A * C) + distBD / (B * D))
                    + (1 - gamma) * (distBC / (B * C) + distAD / (A * D))
                    - distAB / (A * B) - distCD / (C * D));
        } else {
            // weighted least square
            double K = 1.0/weightAC + 1.0/weightBD + 1.0/weightAD + 1.0/weightBC;
            lsBranch =
                    ((distAC/weightAC+distBD/weightBD)*(weightAD+weightBC)/(weightAD*weightBC)+
                    (distAD/weightAD+distBC/weightBC)*(weightAC+weightBD)/(weightAC*weightBD))/K
                    - distAB/weightAB - distCD/weightCD;
            lsBranch = 0.5*lsBranch;
        }
    }
    return lsBranch;
}

void PhyloTree::updateSubtreeDists(const NNIMove &nnimove) {
    ASSERT(subTreeDistComputed);
    PhyloNode *nodeA = NULL, *nodeB = NULL, *nodeC = NULL, *nodeD = NULL;
    PhyloNode *node1 = nnimove.node1;
    PhyloNode *node2 = nnimove.node2;
    NeighborVec::iterator node1Nei_it = nnimove.node1Nei_it;
    NeighborVec::iterator node2Nei_it = nnimove.node2Nei_it;
    Neighbor *node1Nei = *(node1Nei_it);
    Neighbor *node2Nei = *(node2Nei_it);

    // ((A,C),(B,D))
    // C and D are the 2 subtree that get swapped
    FOR_EACH_ADJACENT_PHYLO_NODE(node1, node2, it, node_A_or_C) {
        if ((*it)->id != node1Nei->id) {
            nodeA = node_A_or_C;
        } else {
            nodeC = node_A_or_C;
        }
    }

    ASSERT(nodeA);
    ASSERT(nodeC);

    FOR_EACH_ADJACENT_PHYLO_NODE(node2, node1, it, node_B_or_D) {
        if ((*it)->id != node2Nei->id) {
            nodeB = node_B_or_D;
        } else {
            nodeD = node_B_or_D;
        }
    }

    ASSERT(nodeB);
    ASSERT(nodeD);

    NodeVector nodeListA, nodeListB, nodeListC, nodeListD;
    getAllNodesInSubtree(nodeA, node1, nodeListA);
    getAllNodesInSubtree(nodeC, node1, nodeListC);
    getAllNodesInSubtree(nodeB, node2, nodeListB);
    getAllNodesInSubtree(nodeD, node2, nodeListD);

    for (NodeVector::iterator it = nodeListA.begin(); it != nodeListA.end(); ++it) {
        string key = getBranchID((*it), node2);
        double distB = subTreeDists.find(getBranchID((*it), nodeB))->second;
        double distD = subTreeDists.find(getBranchID((*it), nodeD))->second;
        double newDist = distB + distD;
        StringDoubleMap::iterator dist_it = subTreeDists.find(key);
        ASSERT(dist_it != subTreeDists.end());
        dist_it->second = newDist;
    }

    for (NodeVector::iterator it = nodeListB.begin(); it != nodeListB.end(); ++it) {
        string key = getBranchID((*it), node1);
        double distC = subTreeDists.find(getBranchID((*it), nodeC))->second;
        double distA = subTreeDists.find(getBranchID((*it), nodeA))->second;
        double newDist = distC + distA;
        StringDoubleMap::iterator dist_it = subTreeDists.find(key);
        ASSERT(dist_it != subTreeDists.end());
        dist_it->second = newDist;
    }

    for (NodeVector::iterator it = nodeListC.begin(); it != nodeListC.end(); ++it) {
        string key = getBranchID((*it), node2);
        double distD = subTreeDists.find(getBranchID((*it), nodeD))->second;
        double distB = subTreeDists.find(getBranchID((*it), nodeB))->second;
        double newDist = distD + distB;
        StringDoubleMap::iterator dist_it = subTreeDists.find(key);
        ASSERT(dist_it != subTreeDists.end());
        dist_it->second = newDist;
    }

    for (NodeVector::iterator it = nodeListD.begin(); it != nodeListD.end(); ++it) {
        string key = getBranchID((*it), node1);
        double distA = subTreeDists.find(getBranchID((*it), nodeA))->second;
        double distC = subTreeDists.find(getBranchID((*it), nodeC))->second;
        double newDist = distA + distC;
        StringDoubleMap::iterator dist_it = subTreeDists.find(key);
        ASSERT(dist_it != subTreeDists.end());
        dist_it->second = newDist;
    }

    double distAB = subTreeDists.find(getBranchID(nodeA, nodeB))->second;
    double distAD = subTreeDists.find(getBranchID(nodeA, nodeD))->second;
    double distCB = subTreeDists.find(getBranchID(nodeC, nodeB))->second;
    double distCD = subTreeDists.find(getBranchID(nodeC, nodeD))->second;

    subTreeDists.find(getBranchID(node1, node2))->second = distAB + distAD + distCB + distCD;
}

void PhyloTree::computeSubtreeDists() {
    PhyloNodeVector unmarkedNodes;
    subTreeDists.clear();
    subTreeWeights.clear();
    do {
        // Generate a list of unmarked node that is adjacent to exactly one unmarked nodes
        // Here we will work up the tree in a bottom up manner
        unmarkedNodes.clear();
        getUnmarkedNodes(unmarkedNodes);
        if (unmarkedNodes.size() == 0)
            break;

        for (auto it = unmarkedNodes.begin(); it != unmarkedNodes.end(); ++it) {
            // if the node is an internal node then all of its child nodes should be marked
            // source_nei1 and source_nei2 are the 2 marked child node
            // nextNode is the other node, used for traversal
            PhyloNode* source_nei1 = NULL;
            PhyloNode* source_nei2 = NULL;
            PhyloNode* nextNode;
            if (!(*it)->isLeaf()) {
                // select the 2 marked child nodes
                for (NeighborVec::iterator it2 = (*it)->neighbors.begin(); it2 != (*it)->neighbors.end(); ++it2) {
                    PhyloNode* child_node = (PhyloNode*)(*it2)->node;
                    if (markedNodeList.find((*it2)->node->id) != markedNodeList.end()) {
                        if (!source_nei1) {
                            source_nei1 = child_node;
                        } else {
                            source_nei2 = child_node;
                        }
                    } else {
                        nextNode = child_node;
                    }
                }
                ASSERT(source_nei1);
                ASSERT(source_nei2);
            } else {
                nextNode = (*it)->firstNeighbor()->getNode();
            }
            // warning: 'nextNode' may be used uninitialized in this function
            computeAllSubtreeDistForOneNode((*it), source_nei1, source_nei2, (*it), nextNode);
            markedNodeList.insert(IntPhyloNodeMap::value_type((*it)->id, (*it)));
        }
    } while (true);
    markedNodeList.clear();
    subTreeDistComputed = true;
}

void PhyloTree::computeAllSubtreeDistForOneNode(PhyloNode* source, PhyloNode* source_nei1, PhyloNode* source_nei2,
        PhyloNode* node, PhyloNode* dad) {
    string key = getBranchID(source, dad);
    double dist, weight;
    if (markedNodeList.find(dad->id) != markedNodeList.end()) {
        return;
    } else if (source->isLeaf() && dad->isLeaf()) {
        ASSERT(dist_matrix);
        size_t nseq = aln->getNSeq();
        if (params->ls_var_type == OLS) {
            dist = dist_matrix[dad->id * nseq + source->id];
            weight = 1.0;
        } else {
            // this will take into account variances, also work for OLS since var = 1
            weight = 1.0/var_matrix[dad->id * nseq + source->id];
            dist = dist_matrix[dad->id * nseq + source->id] * weight;
        }
        subTreeDists.insert(StringDoubleMap::value_type(key, dist));
        subTreeWeights.insert(StringDoubleMap::value_type(key, weight));
    } else if (!source->isLeaf() && dad->isLeaf()) {
        ASSERT(source_nei1);
        ASSERT(source_nei2);
        string key1 = getBranchID(source_nei1, dad);
        ASSERT(subTreeDists.find(key1) == subTreeDists.end());
        double dist1 = subTreeDists.find(key1)->second;
        double weight1 = subTreeWeights.find(key1)->second;
        string key2 = getBranchID(source_nei2, dad);
        ASSERT(subTreeDists.find(key2) == subTreeDists.end());
        double dist2 = subTreeDists.find(key2)->second;
        double weight2 = subTreeWeights.find(key2)->second;
        dist = dist1 + dist2;
        weight = weight1 + weight2;
        subTreeDists.insert(StringDoubleMap::value_type(key, dist));
        subTreeWeights.insert(StringDoubleMap::value_type(key, weight));
    } else {
        PhyloNode* dad_nei1 = nullptr;
        PhyloNode* dad_nei2 = nullptr;
        FOR_EACH_ADJACENT_PHYLO_NODE(dad, node, it, grandma) {
            if (dad_nei1==nullptr) {
                dad_nei1 = grandma;
            } else {
                dad_nei2 = grandma;
            }
        }
        ASSERT(dad_nei1);
        ASSERT(dad_nei2);
        computeAllSubtreeDistForOneNode(source, source_nei1, source_nei2, dad, dad_nei1);
        computeAllSubtreeDistForOneNode(source, source_nei1, source_nei2, dad, dad_nei2);
        string key1 = getBranchID(source, dad_nei1);
        string key2 = getBranchID(source, dad_nei2);
        ASSERT(subTreeDists.find(key1) != subTreeDists.end());
        ASSERT(subTreeDists.find(key2) != subTreeDists.end());
        double dist1 = subTreeDists.find(key1)->second;
        double weight1 = subTreeWeights.find(key1)->second;
        double dist2 = subTreeDists.find(key2)->second;
        double weight2 = subTreeWeights.find(key2)->second;
        dist = dist1 + dist2;
        weight = weight1 + weight2;
        subTreeDists.insert(StringDoubleMap::value_type(key, dist));
        subTreeWeights.insert(StringDoubleMap::value_type(key, weight));
    }
}

set<int> PhyloTree::computeNodeBranchDists(Node *node, Node *dad) {
    set<int>::iterator i, j;
    if (!nodeBranchDists) {
        cout << "nodeNum = " << nodeNum << endl;
        nodeBranchDists = new int[nodeNum*nodeNum];
    }
    if (!node) {
        memset(nodeBranchDists, 0, sizeof(int)*nodeNum*nodeNum);
        ASSERT(root->isLeaf());
        dad = root;
        node = dad->neighbors[0]->node;
        set<int> res = computeNodeBranchDists(node, dad);
        for (i = res.begin(); i != res.end(); i++)
            nodeBranchDists[(*i)*nodeNum + dad->id] = nodeBranchDists[(dad->id)*nodeNum + (*i)] =
                nodeBranchDists[(*i)*nodeNum + node->id] + 1;
        // sanity check that all distances are filled
        for (int x = 0; x < nodeNum; x++)
            for (int y = 0; y < nodeNum; y++)
                if (x != y)
                    ASSERT(nodeBranchDists[x*nodeNum+y] != 0);
                else
                    ASSERT(nodeBranchDists[x*nodeNum+y] == 0);
        return res;
    }
    if (node->isLeaf()) {
        set<int> res;
        res.insert(node->id);
        return res;
    }
    ASSERT(node->degree() == 3);
    Node *left = NULL, *right = NULL;
    FOR_NEIGHBOR_IT(node, dad, it) {
        if (!left) left = (*it)->node; else right = (*it)->node;
    }
    ASSERT(left!=nullptr);
    ASSERT(right!=nullptr);
    if (left==nullptr || right==nullptr) {
        set<int> res;
        res.insert(node->id);
        return res;
    }
    set<int> resl = computeNodeBranchDists(left, node);
    set<int> resr = computeNodeBranchDists(right, node);
    for (i = resl.begin(); i != resl.end(); i++)
        nodeBranchDists[(*i)*nodeNum + node->id] = nodeBranchDists[(node->id)*nodeNum + (*i)] =
            nodeBranchDists[(*i)*nodeNum + left->id] + 1;
    for (i = resr.begin(); i != resr.end(); i++)
        nodeBranchDists[(*i)*nodeNum + node->id] = nodeBranchDists[(node->id)*nodeNum + (*i)] =
            nodeBranchDists[(*i)*nodeNum + right->id] + 1;
    for (i = resl.begin(); i != resl.end(); i++)
        for (j = resr.begin(); j != resr.end(); j++)
            nodeBranchDists[(*i)*nodeNum + (*j)] = nodeBranchDists[(*j)*nodeNum+(*i)] =
                nodeBranchDists[(*i)*nodeNum+node->id]+nodeBranchDists[(*j)*nodeNum+node->id];
    resl.insert(resr.begin(), resr.end());
    resl.insert(node->id);
    return resl;
}

/*
    b0: initial guess for the maximum
*/
double PhyloTree::approxOneBranch(PhyloNode *node, PhyloNode *dad, double b0) {
    double b_max, ddl, b1, b2, std, seqlen;
    double t1, t3, t5, t11, t18, t21, t26, t29, t30, t32, t44, t46, t48;
    double beps = 1/DBL_MAX;

    /* TODO: insert call to get sequence length */
    seqlen = static_cast<double>(getAlnNSite());

    /* use a robust first order approximation to the variance */
    std = sqrt(b0/seqlen);

    /* determine neighbour points */
    b1 = b0 - std;
    if (b1<=0) b1 = beps; /* only happens for b<=1 with small seq. len. */
    b2 = b0 + std;

    /* TODO: insert calls to log-likelihood function */
    PhyloNeighbor *dad_nei  = dad->findNeighbor(node);
    PhyloNeighbor *node_nei = node->findNeighbor(dad);
    double old_len = dad_nei->length;
    dad_nei->length = node_nei->length = b0;
    double l0 = computeLikelihoodBranch(dad_nei, dad, tree_buffers);
    dad_nei->length = node_nei->length = b1;
    double l1 = computeLikelihoodBranch(dad_nei, dad, tree_buffers);
    dad_nei->length = node_nei->length = b2;
    double l2 = computeLikelihoodBranch(dad_nei, dad, tree_buffers);
    dad_nei->length = node_nei->length = old_len;

    t1 = sqrt(b0);
    t3 = sqrt(b2);
    t5 = sqrt(b1);
    t11 = pow(-t1*l2+t3*l0+t5*l2+t1*l1-t5*l0-t3*l1,2.0);
    t18 = -b0*l2+b2*l0+b1*l2+b0*l1-b1*l0-b2*l1;
    t21 = t1-t5;
    t26 = -t1*t3+t1*t5+b2-t5*t3;
    t29 = t18*t18;
    t30 = 1/t11;
    t32 = sqrt(t29*t30);
    ddl = -2.0*t11/t18/t21/t26/t32;

    if (ddl > 0) {
        /* the analytic extremum is a minimum,
           so the maximum is at the lower bound */
        b_max = 0;
    } else {
        t44 = pow(-t1*b2+t5*b2-t5*b0+t3*b0-t3*b1+t1*b1,2.0);
        t46 = t21*t21;
        t48 = t26*t26;
        b_max = t29*t44/t46/t48*t30/4.0;
    }

    return(b_max);
}

void PhyloTree::approxAllBranches(PhyloNode *node, PhyloNode *dad) {
    if (!node) {
        node = getRoot();
    }

    if (dad) {
        PhyloNeighbor *node_dad_nei = node->findNeighbor(dad);
        PhyloNeighbor *dad_node_nei = dad->findNeighbor(node);
        double len = approxOneBranch(node, dad, dad_node_nei->length);
        node_dad_nei->length = len;
        dad_node_nei->length = len;
    }
    FOR_EACH_ADJACENT_PHYLO_NODE(node, dad, it, child) {
        approxAllBranches(child, node);
    }
}

/*
 void PhyloTree::computeAllSubtreeDists(PhyloNode* node, PhyloNode* dad) {
 if (!node) {
    node = getRoot();
 }

 if (dad) {
 // This function compute all pairwise subtree distance between subtree rooted at dad and others

 computeSubtreeDists(node, dad);
 }

 FOR_EACH_ADJACENT_PHYLO_NODE(node, dad, it, child) {

 computeAllSubtreeDists(child, node);
 }
 }

 void PhyloTree::computeSubtreeDists(PhyloNode* node, PhyloNode* dad) {
 // if both nodes are leaf then it is trivial, just retrieve the values from the distance matrix
 if (dad->isLeaf() && node->isLeaf()) {
 string key = nodePair2String(dad, node);
 assert(dist_matrix);
 size_t nseq = aln->getNSeq();
 double dist = dist_matrix[dad->id * nseq + node->id];
 interSubtreeDistances.insert(StringDoubleMap::value_type(key, dist));
 } else if (!dad->isLeaf() && node->isLeaf()) {

 FOR_EACH_ADJACENT_PHYLO_NODE(node, dad, it, child) {

 computeSubtreeDists(dad, child); //Todo: This looks wrong to me. -James B.
 }

 }
 }
 */

double PhyloTree::computeBayesianBranchLength(PhyloNeighbor *dad_branch, PhyloNode *dad) {
    double obsLen = 0.0;
    PhyloNode*     node        = dad_branch->getNode();
    PhyloNeighbor* node_branch = node->findNeighbor(dad);
    ASSERT(node_branch);
    /*
     if (node->isLeaf() || dad->isLeaf()) {
     return -1.0;
     }*/
     // TODO
//    if (!dad_branch->isLikelihoodComputed()) {
//        computePartialLikelihood(dad_branch, dad, tree_buffers);
//    }
//    if (!node_branch->isLikelihoodComputed()) {
//        computePartialLikelihood(node_branch, node, tree_buffers);
//    }
    // now combine likelihood at the branch
    int      nstates = aln->num_states;
    int      numCat  = site_rate->getNRate();
    size_t   block   = numCat * nstates;
    intptr_t nptn    = aln->size();
    double* tmp_state_freq = new double[nstates];
    double* tmp_anscentral_state_prob1 = new double[nstates];
    double* tmp_anscentral_state_prob2 = new double[nstates];

    //computeLikelihoodBranchNaive(dad_branch, dad, NULL, tmp_ptn_rates);
    //double sum_rates = 0.0;
    //for (ptn = 0; ptn < nptn; ptn++)
    //    sum_rates += tmp_ptn_rates[ptn] * aln->at(ptn).frequency;
    //cout << "sum_rates = " << sum_rates << endl;

    model->getStateFrequency(tmp_state_freq);

    for (intptr_t ptn = 0; ptn < nptn; ptn++) {
        // Compute the probability of each state for the current site
        double sum_prob1 = 0.0, sum_prob2 = 0.0;
        size_t offset = ptn * block;
        double *partial_lh_site = node_branch->partial_lh + (offset);
        double *partial_lh_child = dad_branch->partial_lh + (offset);
        for (size_t state = 0; state < nstates; state++) {
            tmp_anscentral_state_prob1[state] = 0.0;
            tmp_anscentral_state_prob2[state] = 0.0;
            for (size_t cat = 0; cat < numCat; cat++) {
                tmp_anscentral_state_prob1[state] += partial_lh_site[nstates * cat + state];
                tmp_anscentral_state_prob2[state] += partial_lh_child[nstates * cat + state];
            }
            tmp_anscentral_state_prob1[state] *= tmp_state_freq[state];
            tmp_anscentral_state_prob2[state] *= tmp_state_freq[state];
            sum_prob1 += tmp_anscentral_state_prob1[state];
            sum_prob2 += tmp_anscentral_state_prob2[state];
        }
        bool sameState = false;
        int state1 = 0, state2 = 0;
        double cutoff = 1.0/nstates;
        for (int state = 0; state < nstates; state++) {
            tmp_anscentral_state_prob1[state] /= sum_prob1;
            tmp_anscentral_state_prob2[state] /= sum_prob2;
            if (tmp_anscentral_state_prob1[state] > tmp_anscentral_state_prob1[state1])
                state1 = state;
            if (tmp_anscentral_state_prob2[state] > tmp_anscentral_state_prob2[state2])
                state2 = state;
            if (tmp_anscentral_state_prob1[state] > cutoff && tmp_anscentral_state_prob2[state] > cutoff)
                sameState = true;
        }
        sameState = sameState || (state1 == state2);
        if (!sameState) {
            obsLen += aln->at(ptn).frequency;
        }

    }
    obsLen /= getAlnNSite();
    if (obsLen < params->min_branch_length)
        obsLen = params->min_branch_length;
    delete[] tmp_anscentral_state_prob2;
    delete[] tmp_anscentral_state_prob1;
    delete[] tmp_state_freq;

    return obsLen;
}

double PhyloTree::correctBranchLengthF81(double observedBran, double alpha) {
    if (!model) {
        return JukesCantorCorrection(observedBran, alpha);
    }
    double H = 0.0;
    double correctedBranLen;
    for (int i = 0; i < model->num_states; i++) {
        H += model->state_freq[i] * (1 - model->state_freq[i]);
    }
    observedBran = 1.0 - observedBran / H;
    // no gamma
    if (observedBran <= 0.0) {
        return params->max_branch_length;
    }
    if (alpha <= 0.0) {
        correctedBranLen = -H * log(observedBran);
    } else {
        //if (verbose_mode >= VB_MAX) cout << "alpha: " << alpha << endl;
        correctedBranLen = H * alpha * (pow(observedBran, -1 / alpha) - 1);
    }
    // Branch lengths under PoMo are #events, which is ~N^2 * #substitutions
    if (aln->seq_type == SEQ_POMO) {
        correctedBranLen *= aln->virtual_pop_size * aln->virtual_pop_size;
    }
    if (correctedBranLen < params->min_branch_length) {
        correctedBranLen = params->min_branch_length;
    }
    if (correctedBranLen > params->max_branch_length) {
        correctedBranLen = params->max_branch_length;
    }
    return correctedBranLen;
}

double PhyloTree::computeCorrectedBayesianBranchLength(PhyloNeighbor *dad_branch, PhyloNode *dad) {
    double observedBran = computeBayesianBranchLength(dad_branch, dad);
    return correctBranchLengthF81(observedBran, site_rate->getGammaShape());
}

void PhyloTree::computeAllBayesianBranchLengths(PhyloNode *node, PhyloNode *dad) {

    if (!node) {
        node = getRoot();
    }
    FOR_EACH_PHYLO_NEIGHBOR(node, dad, it, nei){
        double branch_length = computeBayesianBranchLength(nei, node);
        nei->length = branch_length;
        // set the backward branch length
        nei->getNode()->findNeighbor(node)->length = nei->length;
        computeAllBayesianBranchLengths(nei->getNode(), node);
    }
}


double PhyloTree::computeLikelihoodZeroBranch(PhyloNeighbor *dad_branch, PhyloNode *dad) {
    double lh_zero_branch;
    double         saved_len   = dad_branch->length;
    PhyloNeighbor* node_branch = dad_branch->getNode()->findNeighbor(dad);
    dad_branch->length         = 0.0;
    node_branch->length        = 0.0;
    lh_zero_branch      = computeLikelihoodBranch(dad_branch, dad, tree_buffers);
    // restore branch length
    dad_branch->length  = saved_len;
    node_branch->length = saved_len;

    return lh_zero_branch;
}


/****************************************************************************
 Branch length optimization by maximum likelihood
 ****************************************************************************/

const double TOL_TREE_LENGTH_SCALE = 0.001;

double PhyloTree::optimizeTreeLengthScaling(double min_scaling, double &scaling, double max_scaling, double gradient_epsilon) {
    is_opt_scaling = true;
    current_scaling = scaling;
    double negative_lh, ferror;
    // 2018-08-20: make sure that max and min branch lengths do not go over bounds
    vector<DoubleVector> brlens;
    brlens.resize(branchNum);
    getBranchLengths(brlens);
    double min_brlen = params->max_branch_length;
    double max_brlen = params->min_branch_length;
    for (auto brlenvec = brlens.begin(); brlenvec != brlens.end(); brlenvec++) {
        for (auto brlen = brlenvec->begin(); brlen != brlenvec->end(); brlen++) {
            max_brlen = max(max_brlen, *brlen);
            min_brlen = min(min_brlen, *brlen);
        }
    }
    
    if (min_brlen <= 0.0) min_brlen = params->min_branch_length;
    if (max_scaling > 10.0*params->max_branch_length / max_brlen)
        max_scaling = 10.0*params->max_branch_length / max_brlen;
    if (min_scaling < 0.1*params->min_branch_length / min_brlen)
        min_scaling = 0.1*params->min_branch_length / min_brlen;
    
    scaling = minimizeOneDimen(min(scaling, min_scaling), scaling, max(max_scaling, scaling), max(TOL_TREE_LENGTH_SCALE, gradient_epsilon), &negative_lh, &ferror);
    if (scaling != current_scaling) {
        scaleLength(scaling / current_scaling);
        current_scaling = scaling;
        clearAllPartialLH();
    }
    is_opt_scaling = false;
    return computeLikelihood();
}

void PhyloTree::printTreeLengthScaling(const char *filename) {
//    double treescale = 1.0;
//    
//    cout << "Optimizing tree length scaling ..." << endl;
//    
//    double lh = optimizeTreeLengthScaling(MIN_BRLEN_SCALE, treescale, MAX_BRLEN_SCALE, 0.001);
//    
//    cout << "treescale: " << treescale << " / LogL: " << lh << endl;
    
    Checkpoint *saved_checkpoint = getModelFactory()->getCheckpoint();
    Checkpoint *new_checkpoint = new Checkpoint;
    new_checkpoint->setFileName(filename);
    new_checkpoint->setCompression(false);
    new_checkpoint->setHeader("IQ-TREE scaled tree length and model parameters");
    new_checkpoint->put("treelength", treeLength());
    saved_checkpoint->put("treelength", treeLength()); // also put treelength into current checkpoint
    
    getModelFactory()->setCheckpoint(new_checkpoint);    
    getModelFactory()->saveCheckpoint();
    new_checkpoint->dump();
    
    getModelFactory()->setCheckpoint(saved_checkpoint);
}

double PhyloTree::computeFunction(double value) {
    if (!is_opt_scaling) {
        current_it->length = value;
        current_it_back->length = value;
        return -computeLikelihoodBranch(current_it, current_it_back->getNode(), tree_buffers);
    } else {
        if (value != current_scaling) {
            scaleLength(value / current_scaling);
            current_scaling = value;
            clearAllPartialLH();
        }
        return -computeLikelihood();
    }
}

void PhyloTree::computeFuncDerv(double value, double &df, double &ddf) {
    current_it->length      = value;
    current_it_back->length = value;
    computeLikelihoodDerv(current_it, current_it_back->getNode(), &df, &ddf, tree_buffers);
    df  = -df;
    ddf = -ddf;
}

void PhyloTree::optimizePatternRates(DoubleVector &pattern_rates) {
    intptr_t nptn = aln->getNPattern();
    pattern_rates.resize(nptn, 1.0);
#pragma omp parallel for
    for (intptr_t ptn = 0; ptn < nptn; ptn++) {
        Alignment *paln = new Alignment;
        IntVector ptn_id;
        ptn_id.push_back(static_cast<int>(ptn));
        paln->extractPatterns(aln, ptn_id);
        PhyloTree *tree = new PhyloTree;
        tree->copyPhyloTree(this, false); //Local alignment, so tree can't "borrow" the summary of this
        tree->setParams(params);
        tree->setAlignment(paln);
        tree->prepareToComputeDistances();
        tree->sse = sse;
        tree->setNumThreads(1);
        // initialize model
        tree->setModelFactory(getModelFactory());

        // main optimization
        tree->optimizeTreeLengthScaling(MIN_SITE_RATE, pattern_rates[ptn], MAX_SITE_RATE, 0.0001);
        
        tree->setModelFactory(NULL);
        tree->doneComputingDistances();
        delete tree;
        delete paln;
    }
}

int PhyloTree::getNBranchParameters(int brlen_type) {
    if (params->fixed_branch_length || brlen_type == BRLEN_FIX)
        return 0;

    int df = 0;

    if (brlen_type == BRLEN_OPTIMIZE) {
        df = branchNum - (int)rooted;
    // If model is Lie-Markov, and is in fact time reversible, one of the
    // degrees of freedom is illusary. (Of the two edges coming from the
    // root, only sum of their lenghts affects likelihood.)
    // So correct for this. Without this correction, K2P and RY2.2b
    // would not be synonymous, for example.

//    string className(typeid(*model).name());
//    if (className.find("ModelLieMarkov")!=string::npos && model->isReversible())
//        df--;

        // BQM 2017-04-28, alternatively, check if there is a virtual_root and model is reversible
        if (rooted && model && model->isReversible())
            df--;

    } else if (brlen_type == BRLEN_SCALE)
        df = 1;
    return df;
}

void PhyloTree::optimizeOneBranch(PhyloNode *node1, PhyloNode *node2,
                                    bool clearLH, int maxNRStep) {
    if (rooted && (node1 == root || node2 == root)) {
        return; // does not optimize virtual branch from root
    }
    current_it      = node1->findNeighbor(node2);
    current_it_back = node2->findNeighbor(node1);

    ASSERT(current_it);
    ASSERT(current_it_back);

    double original_len = current_it->length;
    ASSERT(original_len >= 0.0);
    tree_buffers.theta_computed = false;
    double original_lh = computeLikelihoodBranch(current_it, node1, tree_buffers);
    double new_len;
    if (optimize_by_newton) {
        // Newton-Raphson method
        double derivative_of_likelihood_wrt_length = 0;
        new_len = minimizeNewton(params->min_branch_length, original_len,
            params->max_branch_length, params->min_branch_length,
            derivative_of_likelihood_wrt_length, maxNRStep);
    }
    else {
        // Brent method
        double negative_lh = 0;
        double ferror;
        new_len = minimizeOneDimen(params->min_branch_length, original_len,
            params->max_branch_length, params->min_branch_length,
            &negative_lh, &ferror);
    }
    current_it->length      = new_len;
    current_it_back->length = new_len;
    curScore = computeLikelihoodFromBuffer();
    if (curScore != original_lh) {
        LOG_LINE(VB_MAX, "  branch=" << current_it->id
            << ", old_len=" << original_len << ", new_len=" << new_len
            << ", old_lh=" << original_lh << ", new_lh=" << curScore
            << ", delta=" << (curScore - original_lh));
    }
    if (optimize_by_newton && new_len > params->max_branch_length*0.95 && !isSuperTree()) {
        if (original_lh > curScore) {
            current_it->length      = original_len;
            current_it_back->length = original_len;
            new_len                 = original_len;
            curScore                = original_lh;
        }
    }
    if (clearLH && original_len != new_len) {
        node1->clearReversePartialLh(node2);
        node2->clearReversePartialLh(node1);
    }
}

double PhyloTree::optimizeChildBranches(PhyloNode *node, PhyloNode *dad) {
    FOR_EACH_ADJACENT_PHYLO_NODE(node, dad, it, child) {
        optimizeOneBranch(node, child);
    }
    return computeLikelihoodFromBuffer();
}

void PhyloTree::optimizeAllBranchesLS(PhyloNode *node, PhyloNode *dad) {
    if (!node) {
        node = getRoot();
    }
    if (dad) {
        double lsBran = optimizeOneBranchLS(node, dad);
        PhyloNeighbor *node_dad_nei = node->findNeighbor(dad);
        PhyloNeighbor *dad_node_nei = dad->findNeighbor(node);
        node_dad_nei->length = lsBran;
        dad_node_nei->length = lsBran;
    }
    FOR_EACH_ADJACENT_PHYLO_NODE(node, dad, it, child) {
        optimizeAllBranchesLS(child, node);
    }
}

void PhyloTree::optimizeAllBranches(PhyloNode *node, PhyloNode *dad, int maxNRStep) {
    if (!node) {
        node = getRoot();
    }
    FOR_EACH_ADJACENT_PHYLO_NODE(node, dad, it, child) {
        optimizeAllBranches(child, node, maxNRStep);
    }
    if (dad) {
        optimizeOneBranch(node, dad, true, maxNRStep); // BQM 2014-02-24: true was missing
    }
}

void PhyloTree::computeBestTraversal(NodeVector &nodes, NodeVector &nodes2) {
    PhyloNode *farleaf = findFarthestLeaf();
    // double call to farthest leaf to find the longest path on the tree
    findFarthestLeaf(farleaf);
    if (verbose_mode >= VB_MAX) {
        cout << "Tree diameter: " << farleaf->height << endl;
    }
    getPreOrderBranches(nodes, nodes2, farleaf);
}

double PhyloTree::optimizeAllBranches(int my_iterations, double tolerance,
                                      int maxNRStep, bool were_lengths_consistent) {
    LOG_LINE(VB_MAX, "Optimizing branch lengths (max " << my_iterations << " loops)...");
    PhyloNodeVector nodes, nodes2;
    computeBestTraversal(nodes, nodes2);
    PhyloNode*     firstNode     = nodes[0];
    PhyloNeighbor* firstNeighbor = firstNode->findNeighbor(nodes2[0]);
    double previous_score = computeLikelihoodBranch(firstNeighbor, firstNode,
                                                    tree_buffers);
    LOG_LINE(VB_MAX, "Initial tree log-likelihood: " << previous_score);
    DoubleVector lenvec;
    double work_estimate = (double)my_iterations * (double)nodes.size();
    initProgress(work_estimate, "Optimizing branch lengths", "", "", true);
    for (int i = 0; i < my_iterations; i++) {
        LOG_LINE(VB_MAX, "Likelihood before iteration " << i + 1 << " : " << previous_score);
        saveBranchLengths(lenvec);
        for (int j = 0; j < nodes.size(); j++) {
            optimizeOneBranch(nodes[j], nodes2[j]);
            //LOG_LINE(VB_MAX, "Branch " << nodes[j]->id << " " << nodes2[j]->id << ": " << computeLikelihoodFromBuffer());
            if ( (j % 100) == 99) {
                trackProgress(100.0);
            }
        }        
        trackProgress(static_cast<double>(nodes.size() % 100));

        curScore = computeLikelihoodFromBuffer();
        LOG_LINE(VB_MAX, "Likelihood after iteration " << i + 1 << " : " << curScore);

        if (were_lengths_consistent && curScore < previous_score - tolerance*0.1) {
            // IN RARE CASE: tree log-likelihood decreases, revert the branch length and stop
            LOG_LINE(VB_MED, "NOTE: Restoring branch lengths"
                << " as tree log-likelihood decreases after branch length optimization: "
                << previous_score << " -> " << curScore);

            clearAllPartialLH();
            restoreBranchLengths(lenvec);

            double max_delta_lh = 1.0;
            // Increase max delta with PoMo because log likelihood is very much lower.
            if (aln->seq_type == SEQ_POMO) max_delta_lh = 3.0;
            // Different max delta if (aln->seq_type == SEQ_CODON) ?!
            curScore = computeLikelihood();
            if (fabs(curScore - previous_score) > max_delta_lh) {
                hideProgress();
                printTree(cout);
                cout << endl;
                showProgress();
                LOG_LINE(VB_QUIET, "new_tree_lh: " << curScore << " previous_tree_lh: " << previous_score);
                if (!params->ignore_any_errors) {
                    ASSERT(fabs(curScore - previous_score) < max_delta_lh);
                }
            }
            break;
        }
        // only return if the new_tree_lh >= tree_lh! (in rare case that likelihood decreases, continue the loop)
        if (previous_score <= curScore && curScore <= previous_score + tolerance) {
            break;
        }
        LOG_LINE(VB_DEBUG, "Prev " << previous_score << ", Curr " << curScore);
        previous_score = curScore;
        were_lengths_consistent = true;
    }
    doneProgress();
    return curScore;
}

void PhyloTree::moveRoot(Node *node1, Node *node2) {
    // unplug root from tree
    PhyloNode* root_dad  = getRoot()->firstNeighbor()->getNode();
    PhyloNode* root_nei1 = nullptr;
    PhyloNode* root_nei2 = nullptr;
    double len = 0.0;
    FOR_EACH_ADJACENT_PHYLO_NODE(root_dad, root, it, node) {
        if (root_nei1==nullptr) {
            root_nei1 = node;
        }
        else if (root_nei2==nullptr) {
            root_nei2 = node;
        }
        else {
            outError("Cannot move multifurcating root branch");
        }
        len += (*it)->length;
    }
    root_nei1->updateNeighbor(root_dad, root_nei2, len);
    root_nei2->updateNeighbor(root_dad, root_nei1, len);

    // plug root to new branch
    len = node1->findNeighbor(node2)->length / 2.0;
    root_dad->updateNeighbor(root_nei1, node1, len);
    node1->updateNeighbor(node2, root_dad, len);
    root_dad->updateNeighbor(root_nei2, node2, len);
    node2->updateNeighbor(node1, root_dad, len);
    
    if (isSuperTree()) {
        ((PhyloSuperTree*) this)->mapTrees();
    }
    if (Params::getInstance().pll) {
        pllReadNewick(getTreeString());
    }
    resetCurScore();
    if (Params::getInstance().fixStableSplits || Params::getInstance().adaptPertubation) {
        buildNodeSplit();
    }
    current_it = current_it_back = NULL;
    clearBranchDirection();
    computeBranchDirection();
}

double PhyloTree::optimizeRootPosition(int root_dist, bool write_info, double logl_epsilon) {
    if (!rooted) {
        return curScore;
    }
    NodeVector nodes1, nodes2;
    getBranches(root_dist+1, nodes1, nodes2);
    int i;
    Node *root_dad = root->neighbors[0]->node;

    double best_score = curScore;
    string best_tree = getTreeString();

    StrVector trees;

    // ignore branches directly descended from root branch
    for (i = 0; i != nodes1.size(); ) {
        if (nodes1[i] == root_dad || nodes2[i] == root_dad) {
            nodes1[i] = nodes1[nodes1.size()-1];
            nodes2[i] = nodes2[nodes2.size()-1];
            nodes1.pop_back();
            nodes2.pop_back();
        } else {
            i++;
        }
    }

    // get all trees
    for (i = 0; i != nodes1.size(); i++) {
        moveRoot(nodes1[i], nodes2[i]);
        trees.push_back(getTreeString());
    }

    // optimize branch lengths for all trees
    for (auto t = trees.begin(); t != trees.end(); t++) {
        readTreeString(*t);
        optimizeAllBranches(100, logl_epsilon);
        if (verbose_mode >= VB_MED) {
            cout << "Root pos " << (t - trees.begin())+1 << ": " << curScore << endl;
            if (verbose_mode >= VB_DEBUG) {
                drawTree(cout);
            }
        }
        if (curScore > best_score + logl_epsilon) {
            if (verbose_mode >= VB_MED || write_info) {
                cout << "Better root: " << curScore << endl;
            }
            best_score = curScore;
            best_tree = getTreeString();
        }
    }
    readTreeString(best_tree);
    curScore = computeLikelihood();

    ASSERT(fabs(curScore-best_score) < logl_epsilon);

    return curScore;
}

double PhyloTree::testRootPosition(bool write_info, double logl_epsilon) {
    if (!rooted)
        return curScore;
    
    BranchVector branches;
    getBranches(branches);
    int i;
    Node *root_nei = root->neighbors[0]->node;
    ASSERT(root_nei->degree() == 3);
    Branch root_br = {NULL, NULL};
    FOR_NEIGHBOR_IT(root_nei, root, it) {
        if (root_br.first == NULL)
            root_br.first = (*it)->node;
        else
            root_br.second = (*it)->node;
    }
    
    double best_score = curScore, orig_score = curScore;
    
    multimap<double, string> logl_trees;
    
    // ignore branches directly descended from root branch
    for (i = 0; i != branches.size(); )
        if (branches[i].first == root_nei || branches[i].second == root_nei) {
            branches[i] = branches[branches.size()-1];
            branches.pop_back();
        } else {
            i++;
        }
    branches.push_back(root_br);
        
    // get all trees
//    for (i = 0; i != nodes1.size(); i++) {
//        moveRoot(nodes1[i], nodes2[i]);
//        trees.push_back(getTreeString());
//    }
//
    // optimize branch lengths for all trees
    for (i = 0; i != branches.size(); i++) {
//    for (auto t = trees.begin()+1; t != trees.end(); t++) {
        moveRoot(branches[i].first, branches[i].second);
//        readTreeString(*t);
        optimizeAllBranches(100, logl_epsilon);
        stringstream ss;
        printTree(ss);
        logl_trees.insert({curScore, ss.str()});
        if (verbose_mode >= VB_MED) {
            cout << "Root pos " << i+1 << ": " << curScore << endl;
            if (verbose_mode >= VB_DEBUG)
                drawTree(cout);
        }
        if (curScore > best_score + logl_epsilon) {
            if (verbose_mode >= VB_MED || write_info)
                cout << "Better root: " << curScore << endl;
            best_score = curScore;
        }
    }
    
//    readTreeString(best_tree);
//    curScore = computeLikelihood();
    
    ASSERT(curScore > orig_score - 0.1);
    if (curScore > orig_score)
        cout << "UPDATE BEST SCORE: " << curScore << endl;
    
    ofstream out;
    string out_file = (string)params->out_prefix + ".rooted_trees";
    out.open(out_file);
    out.precision(10);
    for (auto lt = logl_trees.rbegin(); lt != logl_trees.rend(); lt++) {
        out << "[ lh=" << lt->first << " ]" << lt->second << endl;
    }
    out.close();
    cout << "Rooted trees with log-likelihoods printed to " << out_file << endl;
    if (params->treeset_file.empty())
        params->treeset_file = out_file;

    // convert logL to weight based on the best score
//    ASSERT(logLs.size() == nodes1.size());
//    for (i = 0; i < logLs.size(); i++) {
//        double weight = exp(logLs[i] - best_score);
//        nodes1[i]->name = convertDoubleToString(weight);
//    }
    
    return curScore;
}

void PhyloTree::growTreeML(Alignment *alignment) {
    cout << "Stepwise addition using ML..." << endl;
    aln = alignment;
    size_t size = aln->getNSeq();
    if (size < 3) {
        outError(ERR_FEW_TAXA);
    }
    root = newNode();

    // create initial tree with 3 taxa
    for (leafNum = 0; leafNum < 3; leafNum++) {
        cout << "Add " << aln->getSeqName(leafNum) << " to the tree" << endl;
        Node* new_taxon = newNode(leafNum, aln->getSeqName(leafNum).c_str());
        root->addNeighbor(new_taxon, 1.0);
        new_taxon->addNeighbor(root, 1.0);
    }
    root = findNodeID(0);
    optimizeAllBranches();

    // stepwise adding the next taxon
    for (leafNum = 3; leafNum < size; leafNum++) {
        cout << "Add " << aln->getSeqName(leafNum) << " to the tree" << endl;
        // allocate a new taxon and a new ajedcent internal node
        PhyloNode* new_taxon  = newNode(leafNum, aln->getSeqName(leafNum).c_str());
        PhyloNode* added_node = newNode();
        added_node->addNeighbor(new_taxon, 1.0);
        new_taxon->addNeighbor(added_node, 1.0);

        // preserve two neighbors
        added_node->addNeighbor(DUMMY_NODE_1, 1.0);
        added_node->addNeighbor(DUMMY_NODE_2, 1.0);

        PhyloNode *target_node = nullptr;
        PhyloNode *target_dad  = nullptr;
        double dummy1, dummy2, dummy3;
        addTaxonML(new_taxon, added_node,
                   getRoot()->firstNeighbor()->getNode(), getRoot(),
                   false, target_node, target_dad,dummy1, dummy2, dummy3);
        // now insert the new node in the middle of the branch node-dad
        double len = target_dad->findNeighbor(target_node)->length;
        target_node->updateNeighbor(target_dad, added_node, len / 2.0);
        target_dad->updateNeighbor(target_node, added_node, len / 2.0);
        added_node->updateNeighbor(DUMMY_NODE_1, target_node, len / 2.0);
        added_node->updateNeighbor(DUMMY_NODE_2, target_dad, len / 2.0);
        // compute the likelihood
        added_node->clearReversePartialLh(new_taxon);
        optimizeAllBranches(10, TOL_LIKELIHOOD, 10, false); 
    }

    nodeNum = 2 * leafNum - 2;
}

/****************************************************************************
 Precalculation of "flattened" structure to speed determination of distance functions
 ****************************************************************************/

void PhyloTree::prepareToComputeDistances() {
#ifdef _OPENMP
    int threads = omp_get_max_threads();
#else
    int threads = 1;
#endif
    distanceProcessors.reserve(threads);
    for (threads -= static_cast<int>(distanceProcessors.size()); 0 < threads; --threads) {
        distanceProcessors.push_back(new AlignmentPairwise(this));
    }
    if (summary!=nullptr && !isSummaryBorrowed) {
        delete summary;
        summary = nullptr;
    }
    if (params->use_alignment_summary_for_distance_calculation
        && !isSummaryBorrowed) {
        summary = new AlignmentSummary(aln, true, true);
        summary->constructSequenceMatrix(false);
    }
}

bool PhyloTree::hasMatrixOfConvertedSequences() const {
    return summary!=nullptr && summary->hasSequenceMatrix();
}

size_t PhyloTree::getConvertedSequenceLength() const {
    if (summary==nullptr) {
        return 0;
    }
    return summary->getSequenceLength();
}

const char* PhyloTree::getConvertedSequenceByNumber(int seq1) const {
    if (!hasMatrixOfConvertedSequences()) {
        return nullptr;
    }
    return summary->getSequence(seq1);
}

const int* PhyloTree::getConvertedSequenceFrequencies() const {
    if (summary==nullptr) {
        return nullptr;
    }
    return summary->getSiteFrequencies().data();
}

const int* PhyloTree::getConvertedSequenceNonConstFrequencies() const {
    if (summary==nullptr) {
        return nullptr;
    }
    return summary->getNonConstSiteFrequencies().data();
}

size_t  PhyloTree::getSumOfFrequenciesForSitesWithConstantState(int state) const {
    if (summary==nullptr) {
        return 0;
    }
    return summary->getSumOfConstantSiteFrequenciesForState(state);
}

void PhyloTree::doneComputingDistances() {
    int p=0;
    for ( auto it = distanceProcessors.begin()
         ; it!=distanceProcessors.end(); ++it, ++p) {
        if (verbose_mode >= VB_MAX) {
            if ( 0 < (*it)->costCalculationCount) {
                double ratio = (double) ((*it)->derivativeCalculationCount) /
                (double) ((*it)->costCalculationCount);
                std::cout << "Processor " << p << " processed "
                    << (*it)->pairCount << " pairs, evaluating cost "
                    << (*it)->costCalculationCount << " times, and finding "
                    << (*it)->derivativeCalculationCount << " derivatives "
                    << "( ratio " << ratio << " )"
                    << endl;
            }
        }
        delete (*it);
    }
    distanceProcessors.clear();
    if (!isSummaryBorrowed) {
        delete summary;
    }
    summary = nullptr;
}

/****************************************************************************
Distance function
****************************************************************************/
double PhyloTree::computeDist(int seq1, int seq2, double initial_dist, double &d2l) {
    // if no model or site rate is specified, return JC distance
    if (initial_dist == 0.0) {
        if (params->compute_obs_dist) {
            initial_dist = aln->computeObsDist(seq1, seq2);
            return initial_dist;
        } else {
            initial_dist = aln->computeDist(seq1, seq2);
        }
    }
    if (!model_factory || !site_rate) {
        return initial_dist; // MANUEL: here no d2l is return
    }
    // now optimize the distance based on the model and site rate
    AlignmentPairwise aln_pair ( this, seq1, seq2 );
    double dist = aln_pair.optimizeDist(initial_dist, d2l);
    return dist;
}

double PhyloTree::computeDist(int seq1, int seq2, double initial_dist) {
    double var;
    return computeDist(seq1, seq2, initial_dist, var);
}

double PhyloTree::correctDist(double *dist_mat) {
    size_t n = aln->getNSeq();
    size_t nsqr = n * n;
    // use Floyd algorithm to find shortest path between all pairs of taxa
    for (size_t k = 0; k < n; ++k) {
        for (size_t i = 0, pos = 0; i < n; ++i) {
            for (size_t j = 0; j < n; ++j, ++pos) {
                double tmp = dist_mat[i * n + k] + dist_mat[k * n + j];
                if (dist_mat[pos] > tmp) {
                    dist_mat[pos] = tmp;
                }
            }
        }
    }
    double longest_dist = 0.0;
    for (size_t i = 0; i < nsqr; ++i) {
        if (dist_mat[i] > longest_dist) {
            longest_dist = dist_mat[i];
        }
    }
    return longest_dist;
}

template <class L, class F> double computeDistanceMatrix
    ( LEAST_SQUARE_VAR vartype
    , L unknown, const L* sequenceMatrix, intptr_t nseqs, size_t seqLen
    , double denominator, const F* frequencyVector
    , bool uncorrected, double num_states
    , double *dist_mat, double *var_mat)
{
    //
    //L is the character type
    //sequenceMatrix is nseqs rows of seqLen characters
    //dist_mat and var_mat are as in computeDist
    //F is the frequency count type
    //
    
    std::vector<double> rowMaxDistance;
    rowMaxDistance.resize(nseqs, 0.0);
    double z = num_states / (num_states - 1.0);
    //Compute the upper-triangle of the distance matrix
    //(and write the row maximum onto the firt cell in the row)
    
    bool count_unknown_as_different = Params::getInstance().count_unknown_as_different;
        //Unknown counts as 50% different.
    
    progress_display progress(nseqs*(nseqs-1)/2, "Calculating observed distances");
    #ifdef _OPENMP
    #pragma omp parallel for schedule(dynamic)
    #endif
    for (intptr_t seq1 = 0; seq1<nseqs; ++seq1 ) {
        //Scanning is from bottom to top so that if "uneven execution"
        //results in the last few rows being allocated to some worker thread
        //just before the others finish... it won't be running
        //"all by itsef" for as long.
        size_t   rowOffset     = nseqs * seq1;
        double*  distRow       = dist_mat       + rowOffset;
        double*  varRow        = var_mat        + rowOffset;
        const L* thisSequence  = sequenceMatrix + seq1 * seqLen;
        const L* otherSequence = thisSequence   + seqLen;
        double maxDistanceInRow = 0.0;
        for (intptr_t seq2 = seq1 + 1; seq2 < nseqs; ++seq2) {
            double d2l      = varRow[seq2];
            double distance = distRow[seq2];
            if ( 0.0 == distance ) {
                double unknownFreq = 0;
                double hamming =
                    hammingDistance ( unknown, thisSequence, otherSequence
                                    , seqLen, frequencyVector, unknownFreq );
                if (count_unknown_as_different) {
                    distance = ( hamming + unknownFreq * 0.75 ) / denominator;
                    if (0<distance && !uncorrected) {
                        double x      = (1.0 - z * distance);
                        distance      = (x<=0) ? MAX_GENETIC_DIST : ( -log(x) / z );
                    }
                } else if (0<hamming && unknownFreq < denominator) {
                    distance = hamming / (denominator - unknownFreq);
                    if (!uncorrected) {
                        double x      = (1.0 - z * distance);
                        distance      = (x<=0) ? MAX_GENETIC_DIST : ( -log(x) / z );
                    }
                }
                distRow[seq2] = distance;
            }
            if      (vartype == OLS)                  varRow[seq2] = 1.0;
            else if (vartype == WLS_PAUPLIN)          varRow[seq2] = 0.0;
            else if (vartype == WLS_FIRST_TAYLOR)     varRow[seq2] = distance;
            else if (vartype == WLS_FITCH_MARGOLIASH) varRow[seq2] = distance * distance;
            else if (vartype == WLS_SECOND_TAYLOR)    varRow[seq2] = -1.0 / d2l;
            if ( maxDistanceInRow < distance )
            {
                maxDistanceInRow = distance;
            }
            otherSequence += seqLen;
        }
        rowMaxDistance[seq1] = maxDistanceInRow;
        progress += (nseqs - 1 - seq1);
    }
    progress.done();
    
    //
    //Determine the longest distance
    //Todo: Decide if it is worth figuring this out by
    //      compare-exchange first half, second half,
    //      (and shrink by half) repeatedly.
    //      Because each compare-exchange cycle can have
    //      its own #pragma omp parallel for.
    //Note: I don't think it is worth it.  Lots of tricky
    //      code for an O(n) step in an O(L.N^2) problem.
    //
    double longest_dist = 0.0;
    for ( intptr_t seq1 = 0; seq1 < nseqs; ++seq1  ) {
        if ( longest_dist < rowMaxDistance[seq1] ) {
            longest_dist = rowMaxDistance[seq1];
        }
    }

    //
    //Copy upper-triangle into lower-triangle and write
    //zeroes to the diagonal.
    //
    const char* taskReflect = "Determining distance matrix lower triangle from upper";
    if (verbose_mode<VB_MED) taskReflect="";
    double work_to_do = (double)nseqs * ((double)nseqs - 1.0) * 0.5;
    progress_display progress2(work_to_do, taskReflect);
    #ifdef _OPENMP
    #pragma omp parallel for schedule(dynamic)
    #endif
    for ( intptr_t back_seq = 0; back_seq < nseqs; ++back_seq ) {
        intptr_t seq1      = nseqs - 1 - back_seq;
        intptr_t rowOffset = nseqs * seq1;
        double*  distRow   = dist_mat + rowOffset;
        double*  varRow    = var_mat  + rowOffset;
        double*  distCol   = dist_mat + seq1; //current entries in the columns
        double*  varCol    = var_mat  + seq1; //...that we are reading down.
        for ( intptr_t seq2 = 0; seq2 < seq1; ++seq2, distCol+=nseqs, varCol+=nseqs ) {
            distRow [ seq2 ] = *distCol;
            varRow  [ seq2 ] = *varCol;
        }
        distRow [ seq1 ] = 0.0;
        varRow  [ seq1 ] = 0.0;
        progress2 += seq1;
    }
    progress2.done();
    return longest_dist;
}

#define EX_START    double baseTime = getRealTime()
#define EX_TRACE(x) if (verbose_mode < VB_MED) {} \
                    else cout << (getRealTime()-baseTime) << "s " << x << endl

double PhyloTree::computeDistanceMatrix_Experimental() {
    EX_START;
    PhyloTreeThreadingContext context(*this, params->distance_uses_max_threads);
    if (model_factory!=nullptr && site_rate!=nullptr) {
        return computeDistanceMatrix();
    }
    bool uncorrected = params->compute_obs_dist;
        //Use uncorrected (observed) distances
    int seqCount = aln->getNSeq32();
    bool workToDo = false;
    cout.precision(6);
    EX_TRACE("Checking if distances already calculated...");
    //Check if there's any work to do.
    //If there are no zeroes off the diagonal, the distance
    //matrix (ick) has already been initialized and there's no
    //point doing all the following.
    {
        std::vector<double> rowMaxDistance;
        rowMaxDistance.resize(seqCount, 0.0);
        #pragma omp parallel for
        for (int seq1=0; seq1<seqCount; ++seq1) {
            if (!workToDo) {
                const double* distRow   = dist_matrix + seq1 * seqCount;
                double maxDistanceInRow = 0;
                for (int seq2=0; seq2<seqCount; ++seq2) {
                    double distance = distRow[seq2];
                    if (0.0 == distance && ( seq1 != seq2 ) ) {
                        workToDo = true;
                        break;
                    }
                    if ( maxDistanceInRow < distance )
                    {
                        maxDistanceInRow = distance;
                    }
                }
                rowMaxDistance[seq1] = maxDistanceInRow;
            }
        }
        if (!workToDo) {
            EX_TRACE("No work to do");
            double longest_dist = 0.0;
            for ( size_t seq1 = 0; seq1 < seqCount; ++seq1  ) {
                if ( longest_dist < rowMaxDistance[seq1] ) {
                    longest_dist = rowMaxDistance[seq1];
                }
            }
            return longest_dist;
        }
    }
    EX_TRACE("Summarizing...");
    AlignmentSummary s(aln, false, false);
    int maxDistance = 0;
    
    EX_TRACE("Summarizing found " << s.getSequenceLength()
        << " sites with variation (and non-zero frequency),"
        << " and a state range of " << ( s.getStateCount()));
    for (size_t i=0; i<s.getSequenceLength(); ++i) {
        maxDistance += s.getSiteFrequencies()[i];
    }
    //Todo: Shouldn't this be totalFrequency, rather than
    //      totalFrequencyOfNonConst sites?
    double denominator = (double)s.getTotalFrequencyOfNonConstSites()
        + (double)s.getTotalFrequency() - (double)aln->num_variant_sites;
    EX_TRACE("Maximum possible uncorrected length "
        << ((double)maxDistance / (double)s.getTotalFrequencyOfNonConstSites())
        << " Denominator " << denominator);
    if ( 256 < s.getStateCount()  ) {
        EX_TRACE("Falling back to stock distance calculation");
        double longest = computeDistanceMatrix();
        EX_TRACE("Done stock distance calculation");
        return longest; //computeDist(dist_mat, var_mat);
    }
    EX_TRACE("Constructing sequence-major matrix of states"
        << " at " << s.getSequenceLength() << " varying sites"
        << " for " << s.getSequenceCount() << " sequences");
    s.constructSequenceMatrix(true);
    EX_TRACE("Determining distance matrix");
    const int* frequencies = s.getSiteFrequencies().data();
    double longest = ::computeDistanceMatrix
        ( params->ls_var_type, static_cast<char>(aln->STATE_UNKNOWN)
         , s.getSequenceMatrix(), s.getSequenceCount(), s.getSequenceLength()
         , denominator, frequencies, aln->num_states
         , uncorrected, dist_matrix, var_matrix);
    EX_TRACE("Longest distance was " << longest);
    return longest;
}

double PhyloTree::computeDistanceMatrix() {
    prepareToComputeDistances();
    int  nseqs = aln->getNSeq32();
    double longest_dist = 0.0;
    cout.precision(6);
    double baseTime = getRealTime();
    double work_estimate = static_cast<double>(nseqs) * static_cast<double>(nseqs) * 0.5;
    progress_display progress(work_estimate, "Calculating distance matrix");
    //compute the upper-triangle of distance matrix
    #ifdef _OPENMP
    #pragma omp parallel for schedule(dynamic)
    #endif
    for (int seq1 = 0; seq1 < nseqs; ++seq1) {
        #ifdef _OPENMP
            int threadNum = omp_get_thread_num();
        #else
            int threadNum = 0;
        #endif
        AlignmentPairwise* processor = distanceProcessors[threadNum];
        size_t rowStartPos = seq1 * nseqs;
        for (int seq2=seq1+1; seq2 < nseqs; ++seq2) {
            size_t sym_pos = rowStartPos + seq2;
            double d2l = var_matrix[sym_pos]; // moved here for thread-safe (OpenMP)
            dist_matrix[sym_pos] = processor->recomputeDist(seq1, seq2, dist_matrix[sym_pos], d2l);
            if (params->ls_var_type == OLS)
                var_matrix[sym_pos] = 1.0;
            else if (params->ls_var_type == WLS_PAUPLIN)
                var_matrix[sym_pos] = 0.0;
            else if (params->ls_var_type == WLS_FIRST_TAYLOR)
                var_matrix[sym_pos] = dist_matrix[sym_pos];
            else if (params->ls_var_type == WLS_FITCH_MARGOLIASH)
                var_matrix[sym_pos] = dist_matrix[sym_pos] * dist_matrix[sym_pos];
            else if (params->ls_var_type == WLS_SECOND_TAYLOR)
                var_matrix[sym_pos] = -1.0 / d2l;
        }
        progress += static_cast<double>(nseqs - seq1 - 1);
    }
    progress.done();
    const char* taskReflect = "Determining distance matrix lower triangle from upper";
    if (verbose_mode<VB_MED) taskReflect="";    
    progress_display progress2(work_estimate, taskReflect);
    //cout << (getRealTime()-baseTime) << "s Copying to lower triangle" << endl;
    //copy upper-triangle into lower-triangle and set diagonal = 0
    for (size_t seq1 = 1; seq1 < nseqs; ++seq1) {
        size_t rowStartPos = seq1 * nseqs;
        size_t rowStopPos  = rowStartPos + seq1;
        size_t colPos = seq1;
        for (size_t rowPos = rowStartPos; rowPos<rowStopPos; ++rowPos, colPos+=nseqs) {
            auto d = dist_matrix[colPos];
            dist_matrix [ rowPos ] = d;
            var_matrix  [ rowPos ] = var_matrix [ colPos ];
            if (d > longest_dist) {
                longest_dist = d;
            }
        }
        dist_matrix [ rowStopPos] = 0.0;
        var_matrix  [ rowStopPos] = 0.0;
        progress2 += seq1;
    }
    progress2.done();
    doneComputingDistances();

    /*
     if (longest_dist > MAX_GENETIC_DIST * 0.99)
     outWarning("Some distances are saturated. Please check your alignment again");*/
    // NOTE: Bionj does handle long distances already (thanks Manuel)
    //return correctDist(dist_mat);
    EX_TRACE("Longest distance was " << longest_dist);
    return longest_dist;
}

void PhyloTree::decideDistanceFilePath(Params& params) {
    dist_file = params.out_prefix;
    if (!model_factory) {
        if (params.compute_obs_dist)
            dist_file += ".obsdist";
        else
            dist_file += ".mldist";
    } else
        dist_file += ".mldist";
}

void PhyloTree::ensureDistanceMatrixAllocated(size_t minimum_rank, 
                                              bool allocate_variance_matrix_too) {
    if (this->dist_matrix_rank < minimum_rank) {
        delete[] dist_matrix;
        delete[] var_matrix;
        dist_matrix = nullptr;
        var_matrix = nullptr;
    }
    intptr_t nSquared = static_cast<size_t>(minimum_rank) 
                      * static_cast<size_t>(minimum_rank);
    if (this->dist_matrix == nullptr) {
        dist_matrix_rank = minimum_rank;
        dist_matrix = new double[nSquared];
        memset(dist_matrix, 0, sizeof(double) * nSquared);
        is_dist_file_read = false;
    }
    if (this->var_matrix == nullptr && allocate_variance_matrix_too) {
        var_matrix = new double[nSquared];
        #ifdef _OPENMP
        #pragma omp parallel for
        #endif
        for (intptr_t i = 0; i < nSquared; i++) {
            var_matrix[i] = 1.0;
        }
    }
}

double PhyloTree::computeDistanceMatrix(Params &params, Alignment *alignment) {
    this->params = &params;
    double longest_dist = 0.0;
    aln = alignment;

    size_t n = alignment->getNSeq();
    ensureDistanceMatrixAllocated(n, true);
    if (params.dist_file && !is_dist_file_read) {
        longest_dist = alignment->readDist(params.dist_file, params.incremental, dist_matrix);
        dist_file = params.dist_file;
        is_dist_file_read = true;
    }
    else {
        double begin_time = getRealTime();
        longest_dist = (params.use_alignment_summary_for_distance_calculation)
            ? computeDistanceMatrix_Experimental()
            : computeDistanceMatrix();
        if (verbose_mode >= VB_MED) {
            cout << "Distance calculation time: "
            << getRealTime() - begin_time << " seconds" << endl;
        }
    }
    return longest_dist;
}

void PhyloTree::printDistanceFile() const {
    aln->printDist(params->dist_format, params->dist_compression_level, dist_file.c_str(), dist_matrix);
    distanceFileWritten = dist_file.c_str();
}

double PhyloTree::computeObservedDistanceMatrix() {
    int nseqs = aln->getNSeq32();
    ensureDistanceMatrixAllocated(nseqs, false);
    double longest_dist = 0.0;
    #ifdef _OPENMP
    #pragma omp parallel for schedule(dynamic)
    #endif
    for (int seq1 = 0; seq1 < nseqs; ++seq1) {
        size_t pos       = static_cast<size_t>(seq1) 
                         * static_cast<size_t>(nseqs);
        size_t upper_pos = static_cast<size_t>(seq1);
        for (int seq2 = 0; seq2 < nseqs; 
            ++seq2, ++pos, upper_pos+=static_cast<size_t>(nseqs)) {
            if (seq1 == seq2)
                dist_matrix[pos] = 0.0;
            else if (seq1 < seq2) {
                dist_matrix[pos] = aln->computeObsDist(seq1, seq2);
            }
            else {
                //copy from upper triangle into lower triangle
                dist_matrix[pos] = dist_matrix[upper_pos];
            }
            if (dist_matrix[pos] > longest_dist) {
                longest_dist = dist_matrix[pos];
            }
        }
    }
    return longest_dist;
}

double PhyloTree::computeObservedDistanceMatrix(Params &params, Alignment *alignment) {
    double longest_dist = 0.0;
    aln = alignment;
    dist_file = params.out_prefix;
    dist_file += ".obsdist";

    longest_dist = computeObservedDistanceMatrix();
    return longest_dist;
}

/****************************************************************************
 compute BioNJ tree, a more accurate extension of Neighbor-Joining
 ****************************************************************************/

void PhyloTree::computeBioNJ(Params &params) {
    deleteAllPartialLhAndParsimony();
    string bionj_file = params.out_prefix;
    bionj_file += ".bionj";
    this->decideDistanceFilePath(params);
    auto treeBuilder
        = StartTree::Factory::getTreeBuilderByName
            ( params.start_tree_subtype_name);
    bool wasDoneInMemory = false;
    double timeToWriteDistanceFile = 0.0;
    double timeToCalculateMatrix = 0.0;
#ifdef _OPENMP
    #ifdef CLANG_UNDER_VS
        omp_set_max_active_levels(1);
    #else
        omp_set_nested(true); // 't allow nested OpenMP parallelism
    #endif
    #pragma omp parallel num_threads(2)
    {
        int thread = omp_get_thread_num();
#else
    for (int thread=0; thread<2; ++thread) {
#endif
        if (thread==0) {
            if (!params.dist_file) {
                //This will take longer
                double write_begin_time = getRealTime();
                printDistanceFile();
                if (verbose_mode >= VB_MED) {
                    //Don't log it yet! It might mess up progress reporting!
                    timeToWriteDistanceFile = getRealTime() - write_begin_time;
                }
            }
        } else if (this->dist_matrix!=nullptr) {
            double start_time = getRealTime();
            wasDoneInMemory = treeBuilder->constructTreeInMemory
            ( this->aln->getSeqNames(), dist_matrix, bionj_file);
            if (wasDoneInMemory) {
                //Don't log it yet!
                timeToCalculateMatrix = getRealTime() - start_time;
            }
        }
    }
    #ifdef _OPENMP
        #pragma omp barrier
        #ifdef CLANG_UNDER_VS
            omp_set_max_active_levels(0);
        #else
            omp_set_nested(false); // don't allow nested OpenMP parallelism
        #endif
    #endif
    if (timeToWriteDistanceFile!=0.0 && verbose_mode >= VB_MED) {
        //This information is logged *afterwards* because, if
        //timeToWriteDistanceFile was logged *during* the
        //calculation of the tree it could mess up the formatting
        //of the progress reporting (if any) done by the
        //distance matrix algorithm.
        cout << "Time taken to write distance file: "
            << timeToWriteDistanceFile << " seconds " << endl;
    }
    if (wasDoneInMemory) {
        cout << "Computing " << treeBuilder->getName() << " tree"
            << " (from in-memory) distance matrix took "
            << timeToCalculateMatrix << " sec." << endl;
    }
    if (!wasDoneInMemory) {
        double start_time = getRealTime();
        treeBuilder->constructTree(dist_file, bionj_file);
        if (verbose_mode >= VB_MED) {
            cout << "Constructing " << treeBuilder->getName() << " tree"
                << " (from distance file " << dist_file << ") took "
                << (getRealTime()-start_time) << " sec." << endl;
        }
    }
    bool non_empty_tree = (root != NULL);
    double tree_load_start_time = getRealTime();
    readTreeFile(bionj_file.c_str());
    if (verbose_mode >= VB_MED) {
        cout << "Loading tree (from file " << bionj_file << ") took "
            << (getRealTime()-tree_load_start_time) << " sec." << endl;
    }
    if (non_empty_tree) {
        initializeAllPartialLh();
    }
}

int PhyloTree::setNegativeBranch(bool force, double newlen, Node *node, Node *dad) {
    if (!node) node = root;
    int fixed = 0;
    FOR_NEIGHBOR_IT(node, dad, it) {
        if ((*it)->length < 0.0 || force) { // negative branch length detected
            (*it)->length = newlen;
            // set the backward branch length
            (*it)->node->findNeighbor(node)->length = (*it)->length;
            fixed++;
        }
        fixed += setNegativeBranch(force, newlen, (*it)->node, node);
    }
    return fixed;
}

void PhyloTree::fixOneNegativeBranch(double branch_length, Neighbor *dad_branch, Node *dad) {
    dad_branch->length = branch_length;
    // set the backward branch length
    dad_branch->node->findNeighbor(dad)->length = branch_length;
}

int PhyloTree::fixNegativeBranch(bool force, PhyloNode *node, PhyloNode *dad) {

    // 2019-02-05: fix crash when no variant sites found
    if (aln->num_variant_sites == 0) {
        return setNegativeBranch(force, params->min_branch_length, root, NULL);
    }
    if (!node) {
        node = getRoot();
        // 2015-11-30: if not bifurcating, initialize unknown branch lengths with 0.1
        if (!isBifurcating()) {
            return setNegativeBranch(force, 0.1, root, NULL);
        }
    }
    int fixed = 0;
    if (force && !isUsingSankoffParsimony()) {
        return setParsimonyBranchLengths();
    }
    double alpha = (site_rate) ? site_rate->getGammaShape() : 1.0;
    
    FOR_EACH_PHYLO_NEIGHBOR(node, dad, it, nei){
        if (nei->length < 0.0 || force) { // negative branch length detected
            int branch_subst;
            computeParsimonyBranch(nei, node, &branch_subst);
            if (branch_subst < 1) {
                branch_subst = 1;
            }
            double observed_parsimony_distance = (double) branch_subst / getAlnNSite();
            double branch_length = correctBranchLengthF81(observed_parsimony_distance, alpha);
            if (branch_length <= 0) {
                branch_length = params->min_branch_length;
            }
            fixOneNegativeBranch(branch_length, nei, node);
            fixed++;
        }
        if (nei->length <= 0.0 && (!rooted || node != root)) {
            nei->length = params->min_branch_length;
            nei->getNode()->findNeighbor(node)->length = nei->length;
        }
        fixed += fixNegativeBranch(force, nei->getNode(), node);
    }
    return fixed;
}

//int PhyloTree::assignRandomBranchLengths(bool force, Node *node, Node *dad) {
//
//    if (!node)
//        node = root;
//    int fixed = 0;
//
//    FOR_NEIGHBOR_IT(node, dad, it){
//        if ((*it)->length < 0.0 || force) { // negative branch length detected
//            if (verbose_mode >= VB_DEBUG)
//            cout << "Negative branch length " << (*it)->length << " was set to ";
//            (*it)->length = random_double() + 0.1;
//            if (verbose_mode >= VB_DEBUG)
//            cout << (*it)->length << endl;
//            // set the backward branch length
//            (*it)->node->findNeighbor(node)->length = (*it)->length;
//            fixed++;
//        }
//        if ((*it)->length <= 0.0) {
//            (*it)->length = 1e-6;
//            (*it)->node->findNeighbor(node)->length = (*it)->length;
//        }
//        fixed += assignRandomBranchLengths(force, (*it)->node, node);
//    }
//    return fixed;
//}

/****************************************************************************
 Nearest Neighbor Interchange by maximum likelihood
 ****************************************************************************/

/*
void PhyloTree::doOneRandomNNI(Branch branch) {
    assert(isInnerBranch(branch.first, branch.second));

    if (((PhyloNeighbor*)branch.first->findNeighbor(branch.second))->direction == TOWARD_ROOT) {
        // swap node1 and node2 if the direction is not right, only for nonreversible models
        std::swap(branch.first, branch.second);
    }

    NNIMove nni;
    nni.node1 = (PhyloNode*) branch.first;
    nni.node2 = (PhyloNode*) branch.second;
    FOR_NEIGHBOR_IT(branch.first, branch.second, node1NeiIt)
    if (((PhyloNeighbor*)*node1NeiIt)->direction != TOWARD_ROOT)
    {
        nni.node1Nei_it = node1NeiIt;
        break;
    }
    int randInt = random_int(branch.second->neighbors.size()-1);
    int cnt = 0;
    FOR_NEIGHBOR_IT(branch.second, branch.first, node2NeiIt) {
        // if this loop, is it sure that direction is away from root because node1->node2 is away from root
        if (cnt == randInt) {
            nni.node2Nei_it = node2NeiIt;
            break;
        } else {
            cnt++;
        }
    }
    assert(*nni.node1Nei_it != NULL && *nni.node2Nei_it != NULL);
    assert(((PhyloNeighbor*)*nni.node1Nei_it)->direction != TOWARD_ROOT && ((PhyloNeighbor*)*nni.node2Nei_it)->direction != TOWARD_ROOT);

    if (constraintTree.isCompatible(nni))
        doNNI(nni, true);
}
*/
    
NNIMove PhyloTree::getRandomNNI(Branch &branch) {
    ASSERT(isInnerBranch(branch.first, branch.second));
    // for rooted tree
    if (((PhyloNeighbor*)branch.first->findNeighbor(branch.second))->direction == TOWARD_ROOT) {
        // swap node1 and node2 if the direction is not right, only for nonreversible models
        swap(branch.first, branch.second);
    }
    NNIMove nni;
    nni.node1 = (PhyloNode*) branch.first;
    nni.node2 = (PhyloNode*) branch.second;

    FOR_NEIGHBOR_IT(branch.first, branch.second, node1NeiIt)
        if (((PhyloNeighbor*)*node1NeiIt)->direction != TOWARD_ROOT) {
            nni.node1Nei_it = node1NeiIt;
            break;
        }
    int randInt = random_int(static_cast<int>(branch.second->neighbors.size())-1);
    int cnt = 0;
    FOR_NEIGHBOR_IT(branch.second, branch.first, node2NeiIt) {
        // if this loop, is it sure that direction is away from root because node1->node2 is away from root
        if (cnt == randInt) {
            nni.node2Nei_it = node2NeiIt;
            break;
        } else {
            cnt++;
        }
    }
    ASSERT(*nni.node1Nei_it != NULL && *nni.node2Nei_it != NULL);
    ASSERT(((PhyloNeighbor*)*nni.node1Nei_it)->direction != TOWARD_ROOT && ((PhyloNeighbor*)*nni.node2Nei_it)->direction != TOWARD_ROOT);
    nni.newloglh = 0.0;
    return nni;
}

void PhyloTree::doNNI(const NNIMove &move, bool clearLH) {
    PhyloNode*            node1       = move.node1;
    PhyloNode*            node2       = move.node2;
    NeighborVec::iterator node1Nei_it = move.node1Nei_it;
    NeighborVec::iterator node2Nei_it = move.node2Nei_it;
    PhyloNeighbor*        node1Nei    = (PhyloNeighbor*)*(node1Nei_it);
    PhyloNeighbor*        node2Nei    = (PhyloNeighbor*)*(node2Nei_it);

    ASSERT(node1->degree() == 3 && node2->degree() == 3);

    PhyloNeighbor* node12_it = node1->findNeighbor(node2); 
    PhyloNeighbor* node21_it = node2->findNeighbor(node1); 

    // reorient partial_lh before swap
    if (!isSuperTree()) {
        reorientPartialLh(node12_it, node1);
        reorientPartialLh(node21_it, node2);
    }
    
    // do the NNI swap
    LOG_LINE(VB_DEBUG, "  Swapping branches " << node2Nei->id << " and " << node1Nei->id);
    node1->updateNeighbor(node1Nei_it, node2Nei);
    node2Nei->node->updateNeighbor(node2, node1);
    PhyloNeighbor* backNei2 = node2Nei->getNode()->findNeighbor(node1);//JB
    backNei2->length        = node2Nei->length;                        //JB

    node2->updateNeighbor(node2Nei_it, node1Nei);
    node1Nei->node->updateNeighbor(node1, node2);
    PhyloNeighbor* backNei1 = node1Nei->getNode()->findNeighbor(node2); //JB
    backNei1->length        = node1Nei->length;                         //JB

    ASSERT(backNei2->id == node2Nei->id);
    ASSERT(backNei1->id == node1Nei->id);
    
    PhyloNeighbor *nei12 = node1->findNeighbor(node2); // return neighbor of node1 which points to node 2
    PhyloNeighbor *nei21 = node2->findNeighbor(node1); // return neighbor of node2 which points to node 1

    if (clearLH) {
        // clear partial likelihood vector
        nei12->clearPartialLh();
        nei21->clearPartialLh();
        node2->clearReversePartialLh(node1);
        node1->clearReversePartialLh(node2);
    }

    if (params->leastSquareNNI) {
        updateSubtreeDists(move);
    }

    // update split store in node
    if (nei12->split != NULL || nei21->split != NULL) {
        delete nei12->split;
        nei12->split = new Split(leafNum);
        delete nei21->split;
        nei21->split = new Split(leafNum);

        FOR_NEIGHBOR_IT(nei12->node, node1, it)
                *(nei12->split) += *((*it)->split);

        FOR_NEIGHBOR_IT(nei21->node, node2, it)
                *(nei21->split) += *((*it)->split);
    }
}

void PhyloTree::changeNNIBrans(const NNIMove &nnimove) {
    PhyloNode*     node1           = nnimove.node1;
    PhyloNode*     node2           = nnimove.node2;
    PhyloNeighbor* node1_node2_nei = node1->findNeighbor(node2);
    PhyloNeighbor* node2_node1_nei = node2->findNeighbor(node1);
    node1_node2_nei->setLength(nnimove.newLen[0]);
    node2_node1_nei->setLength(nnimove.newLen[0]);
    if (params->nni5) {
        int i = 1;
        FOR_EACH_PHYLO_NEIGHBOR(node1, node2, it, nei) {
            PhyloNeighbor* nei_back = (node1)->findNeighbor(nei->node);
            nei->setLength(nnimove.newLen[i]);
            nei_back->setLength(nnimove.newLen[i]);
            ++i;
        }
        FOR_EACH_PHYLO_NEIGHBOR(node2, node1, it, nei) {
            PhyloNeighbor* nei_back = (node2)->findNeighbor(nei->node);
            nei->setLength(nnimove.newLen[i]);
            nei_back->setLength(nnimove.newLen[i]);
            ++i;
        }
    }
}

void PhyloTree::clearInwardViewsFromNeighbors(PhyloNode* node1, PhyloNode* node2) {
    node1->findNeighbor(node2)->clearPartialLh();
    node2->findNeighbor(node1)->clearPartialLh();
    if (!params->nni5) {
        return;
    }
    FOR_EACH_ADJACENT_PHYLO_NODE(node1, nullptr, it, node_X)
    {
        PhyloNeighbor* nei = node_X->findNeighbor(node1);
        nei->clearPartialLh();
    }
    FOR_EACH_ADJACENT_PHYLO_NODE(node2, nullptr, it, node_Y) {
        PhyloNeighbor* nei = node_Y->findNeighbor(node2);
        nei->clearPartialLh();
    }
}

NNIMove PhyloTree::getBestNNIForBran(PhyloNode *node1, PhyloNode *node2, NNIMove* nniMoves) {
    ASSERT(!node1->isLeaf() && !node2->isLeaf());
    ASSERT(node1->degree() == 3 && node2->degree() == 3);
    PhyloNeighbor* nei1 = (node1->findNeighbor(node2));
    if (nei1->direction == TOWARD_ROOT) {
        // swap node1 and node2 if the direction is not right, only for nonreversible models
        std::swap(node1, node2);
    }
    int branch_id = nei1->id;

    NNIContext context(this, node1, node2);
    NNIMove    localNNIMoves[2];
    if (!nniMoves) {
        nniMoves = localNNIMoves;
        //NNIMove constructor now sets node1, node2, and ptnlh to nullptr (James B. 06-Aug-2020)
    }
    
    if (nniMoves[0].node1 != nullptr) {
        // assuming that node1Nei_it and node2Nei_it is defined in nniMoves structure
        for (int cnt = 0; cnt < 2; cnt++) {
            // sanity check
            if (!node1->findNeighbor((*nniMoves[cnt].node1Nei_it)->node)) outError(__func__);
            if (!node2->findNeighbor((*nniMoves[cnt].node2Nei_it)->node)) outError(__func__);
        }
    } else {
        int cnt = 0;
        FOR_EACH_PHYLO_NEIGHBOR(node1, node2, node1_it, nei) {
            if (nei->direction != TOWARD_ROOT)
            {
                cnt = 0;
                FOR_NEIGHBOR_IT(node2, node1, node2_it) {
                    //   Initialize the 2 NNI moves
                    nniMoves[cnt].node1Nei_it = node1_it;
                    nniMoves[cnt].node2Nei_it = node2_it;
                    ++cnt;
                }
                break;
            }
        }
        ASSERT(cnt == 2);
    }

    // Initialize node1 and node2 in nniMoves
    nniMoves[0].central_branch_id = nniMoves[1].central_branch_id = branch_id;
    nniMoves[0].node1    = nniMoves[1].node1    = node1;
    nniMoves[0].node2    = nniMoves[1].node2    = node2;
    nniMoves[0].newloglh = nniMoves[1].newloglh = -DBL_MAX;

    for (int cnt = 0; cnt < 2; cnt++) {
        if (constraintTree.isCompatible(nniMoves[cnt])) {
            NNIMove& move = nniMoves[cnt];
            optimizeOneBranch(move.node1, move.node2, false, NNI_MAX_NR_STEP);
            double old_log_lh = computeLikelihoodFromBuffer();
            move.doSwap(this);
            int nni5_num_eval = max(params->nni5_num_eval, getMixlen());
            double new_log_lh = move.optimizeNNIBranches(this, params->nni5, nni5_num_eval);
            if (old_log_lh<new_log_lh) {
                LOG_LINE(VB_DEBUG, "cbi=" << move.central_branch_id
                         << ", cnt=" << cnt
                         << ", old_log_lh=" << old_log_lh
                         << ", new_log_lh=" << new_log_lh
                         << ", delta=" << (new_log_lh - old_log_lh));
            }
            move.getLengths(params->nni5);
            if (save_all_trees == 2) {
                saveCurrentTree(move.newloglh); // BQM: for new bootstrap
            }
            move.doSwap(this);
        }
    }
    context.restore();

    LOG_LINE(VB_MAX, "NNI scores were " << nniMoves[0].newloglh << " and " << nniMoves[1].newloglh);
    NNIMove res;
    if (nniMoves[0].newloglh > nniMoves[1].newloglh) {
        res = nniMoves[0];
    } else {
        res = nniMoves[1];
    }
    LOG_LINE(VB_MAX, "  Node1<->Node2 branch has id " << res.node1->findNeighbor(res.node2)->id << ", new len " << res.newLen);
    LOG_LINE(VB_MAX, "  Swapped branch 1 has id " << (*res.node1Nei_it)->id << " and length " << (*res.node1Nei_it)->length);
    LOG_LINE(VB_MAX, "  Swapped branch 2 has id " << (*res.node2Nei_it)->id << " and length " << (*res.node2Nei_it)->length);

    #if (0)
        double saved_score = curScore;
        double rescore     = computeLikelihood();
        LOG_LINE(VB_MAX, "  Rescore after restore was " << rescore
            << " versus previous score of " << saved_score );
    #endif

    return res;
}


/****************************************************************************
 Subtree Pruning and Regrafting by maximum likelihood
 ****************************************************************************/

double PhyloTree::optimizeSPR_old(double cur_score, PhyloNode *node, PhyloNode *dad) {
    if (!node) {
        node = getRoot();
    }
    PhyloNeighbor * dad1_nei = NULL;
    PhyloNeighbor * dad2_nei = NULL;
    PhyloNode * sibling1 = NULL;
    PhyloNode * sibling2 = NULL;
    double sibling1_len = 0.0, sibling2_len = 0.0;

    if (dad && !dad->isLeaf()) {

        ASSERT(dad->degree() == 3);
        // assign the sibling of node, with respect to dad

        FOR_EACH_PHYLO_NEIGHBOR(dad, node, it, nei) {
            if (!sibling1) {
                dad1_nei     = nei;
                sibling1     = nei->getNode();
                sibling1_len = nei->length;
            } else {
                dad2_nei     = nei;
                sibling2     = nei->getNode();
                sibling2_len = nei->length;
            }
        }
        // remove the subtree leading to node
        double sum_len = sibling1_len + sibling2_len;
        sibling1->updateNeighbor(dad, sibling2, sum_len);
        sibling2->updateNeighbor(dad, sibling1, sum_len);
        PhyloNeighbor* sibling1_nei = sibling1->findNeighbor(sibling2);
        PhyloNeighbor* sibling2_nei = sibling2->findNeighbor(sibling1);
        sibling1_nei->clearPartialLh();
        sibling2_nei->clearPartialLh();

        // now try to move the subtree to somewhere else
        PhyloNeighborVec spr_path;

        FOR_EACH_PHYLO_NEIGHBOR(sibling1, sibling2, it, nei)
        {
            spr_path.push_back(sibling1_nei);
            double score = swapSPR_old(cur_score, 1, node, dad, sibling1,
                                       sibling2, nei->getNode(), sibling1,
                    spr_path);
            // if likelihood score improves, return
            if (score > cur_score)

                return score;
            spr_path.pop_back();
        }

        FOR_EACH_PHYLO_NEIGHBOR(sibling2, sibling1, it, nei)
        {
            spr_path.push_back(sibling2_nei);
            double score = swapSPR_old(cur_score, 1, node, dad, sibling1,
                                       sibling2, nei->getNode(), sibling2,
                    spr_path);
            // if likelihood score improves, return
            if (score > cur_score)

                return score;
            spr_path.pop_back();
        }
        // if likelihood does not improve, swap back
        sibling1->updateNeighbor(sibling2, dad, sibling1_len);
        sibling2->updateNeighbor(sibling1, dad, sibling2_len);
        dad1_nei->node = sibling1;
        dad1_nei->length = sibling1_len;
        dad2_nei->node = sibling2;
        dad2_nei->length = sibling2_len;
        clearAllPartialLH();
    }

    FOR_EACH_ADJACENT_PHYLO_NODE(node, dad, it, child) {
        double score = optimizeSPR_old(cur_score, child, node);
        if (score > cur_score) return score;
    }
    return cur_score;
}

/**
 move the subtree (dad1-node1) to the branch (dad2-node2)
 */
double PhyloTree::swapSPR_old(double cur_score,      int cur_depth,
                              PhyloNode* node1,      PhyloNode* dad1,
                              PhyloNode* orig_node1, PhyloNode* orig_node2,
                              PhyloNode* node2,      PhyloNode* dad2,
                              PhyloNeighborVec &spr_path) {
    PhyloNeighbor* node1_nei      = node1->findNeighbor(dad1);
    PhyloNeighbor* dad1_nei       = dad1->findNeighbor(node1);
    double         node1_dad1_len = node1_nei->length;
    PhyloNeighbor* node2_nei_out  = node2->findNeighbor(dad2);

    if (dad2) {
        // now, connect (node1-dad1) to the branch (node2-dad2)

        bool first = true;
        PhyloNeighbor* node2_nei = node2->findNeighbor(dad2);
        PhyloNeighbor* dad2_nei  = dad2->findNeighbor(node2);
        double         len2      = node2_nei->length;

        FOR_EACH_PHYLO_NEIGHBOR(dad1, node1, it, nei){
            if (first) {
                nei->node = dad2;
                nei->length = len2 * 0.5;
                dad2->updateNeighbor(node2, dad1, len2 / 2);
                first = false;
            } else {
                nei->node = node2;
                nei->length = len2 * 0.5;
                node2->updateNeighbor(dad2, dad1, len2 / 2);
            }
            nei->clearPartialLh();
        }
        node2_nei->clearPartialLh();
        dad2_nei->clearPartialLh();
        node1_nei->clearPartialLh();
        for (auto it2 = spr_path.begin(); it2 != spr_path.end(); ++it2) {
            (*it2)->clearPartialLh();
        }
        
        clearAllPartialLH();
        /* testing different branch optimization */
        optimizeOneBranch(node1, dad1);
        double score = computeLikelihoodFromBuffer();
        if (score > cur_score) {
            return score;
        }
        // else, swap back
        node2->updateNeighbor(dad1, dad2, len2);
        dad2->updateNeighbor(dad1, node2, len2);
        node2_nei->clearPartialLh();
        dad2_nei->clearPartialLh();
        node1_nei->length = node1_dad1_len;
        dad1_nei->length = node1_dad1_len;

        // add to candidate SPR moves
        spr_moves.add(SPRMove(node1, dad1, node2, dad2, score));
    }
    if (cur_depth >= spr_radius)
    {
        return cur_score;
    }
    spr_path.push_back(node2_nei_out);

    FOR_EACH_ADJACENT_PHYLO_NODE(node2, dad2, it, child2) {
        double score = swapSPR(cur_score, cur_depth + 1, node1, dad1, orig_node1,
                               orig_node2, child2, node2, spr_path);
        if (score > cur_score) return score;
    }
    spr_path.pop_back();

    return cur_score;

}

double PhyloTree::optimizeSPR(double cur_score, PhyloNode *node, PhyloNode *dad) {
    if (!node) {
        node = getRoot();
    }
    PhyloNeighbor * dad1_nei = NULL;
    PhyloNeighbor * dad2_nei = NULL;
    PhyloNode * sibling1 = NULL;
    PhyloNode * sibling2 = NULL;
    double sibling1_len = 0.0, sibling2_len = 0.0;

    if (dad && !dad->isLeaf()) {

        ASSERT(dad->degree() == 3);
        // assign the sibling of node, with respect to dad

        FOR_EACH_PHYLO_NEIGHBOR(dad, node, it, nei) {
            if (!sibling1) {
                dad1_nei     = nei;
                sibling1     = nei->getNode();
                sibling1_len = nei->length;
            } else {
                dad2_nei     = nei;
                sibling2     = nei->getNode();
                sibling2_len = nei->length;
            }
        }
        // remove the subtree leading to node
        double sum_len = sibling1_len + sibling2_len;
        sibling1->updateNeighbor(dad, sibling2, sum_len);
        sibling2->updateNeighbor(dad, sibling1, sum_len);
        PhyloNeighbor* sibling1_nei = sibling1->findNeighbor(sibling2);
        PhyloNeighbor* sibling2_nei = sibling2->findNeighbor(sibling1);
        // save partial likelihood
        double* sibling1_partial_lh = sibling1_nei->partial_lh;
        double* sibling2_partial_lh = sibling2_nei->partial_lh;
        sibling1_nei->partial_lh = newPartialLh();
        sibling2_nei->partial_lh = newPartialLh();
        sibling1_nei->clearPartialLh();
        sibling2_nei->clearPartialLh();

        // now try to move the subtree to somewhere else
        PhyloNeighborVec spr_path;

        FOR_EACH_PHYLO_NEIGHBOR(sibling1, sibling2, it, nei)
        {
            spr_path.push_back(sibling1_nei);
            double score = swapSPR(cur_score, 1, node, dad, sibling1,
                                   sibling2, nei->getNode(), sibling1, spr_path);
            // if likelihood score improves, return
            if (score > cur_score) {
                cout << "cur_score = " << cur_score << endl;
                cout << "Found new BETTER SCORE by SPR: " << score << endl;

                return score;
            }
            spr_path.pop_back();
        }
        FOR_EACH_PHYLO_NEIGHBOR(sibling2, sibling1, it, nei)
        {
            spr_path.push_back(sibling2_nei);
            double score = swapSPR(cur_score, 1, node, dad, sibling1,
                                   sibling2, nei->getNode(), sibling2,
                    spr_path);
            // if likelihood score improves, return
            if (score > cur_score) {
                cout << "cur_score = " << cur_score << endl;
                cout << "Found new BETTER SCORE by SPR: " << score << endl;

                return score;
            }
            spr_path.pop_back();
        }
        // if likelihood does not imporve, swap back
        sibling1->updateNeighbor(sibling2, dad, sibling1_len);
        sibling2->updateNeighbor(sibling1, dad, sibling2_len);
        dad1_nei->node = sibling1;
        dad1_nei->length = sibling1_len;
        dad2_nei->node = sibling2;
        dad2_nei->length = sibling2_len;
        aligned_free(sibling1_nei->partial_lh); //James B. 07-Oct-2020.  Not delete[]s
        aligned_free(sibling2_nei->partial_lh); //as these came from an alligned_alloc.
                                                //see newPartialLh()
        sibling1_nei->partial_lh = sibling1_partial_lh;
        sibling2_nei->partial_lh = sibling2_partial_lh;
    }

    FOR_EACH_ADJACENT_PHYLO_NODE(node, dad, it, child){
        double score = optimizeSPR(cur_score, child, node);
        if (score > cur_score) return score;
    }
    return cur_score;
}

/**
 move the subtree (dad1-node1) to the branch (dad2-node2)
 */
double PhyloTree::swapSPR(double cur_score, int cur_depth, PhyloNode *node1, PhyloNode *dad1, PhyloNode *orig_node1,
        PhyloNode *orig_node2, PhyloNode *node2, PhyloNode *dad2, PhyloNeighborVec &spr_path) {

    PhyloNeighbor* node1_nei  = node1->findNeighbor(dad1);
    PhyloNeighbor* dad1_nei   = dad1->findNeighbor(node1);
    double node1_dad1_len     = node1_nei->length;
    PhyloNeighbor* node2_nei  = node2->findNeighbor(dad2);
    PhyloNeighbor* dad2_nei   = dad2->findNeighbor(node2);

    double* node2dad2_lh_save = node2_nei->partial_lh;
    double* dad2node2_lh_save = dad2_nei->partial_lh;
    double node2dad2_scale    = node2_nei->lh_scale_factor;
    double dad2node_scale     = dad2_nei->lh_scale_factor;

    double len2    = node2_nei->length;
    double newLen2 = sqrt(len2);

    if (dad2 && cur_depth >= SPR_DEPTH) {
        // now, connect (node1-dad1) to the branch (node2-dad2)

        bool first = true;
        //PhyloNeighbor* node2_nei = node2->findNeighbor(dad2);
        //PhyloNeighbor* dad2_nei  = dad2->findNeighbor(node2);
        //double         len2      = node2_nei->length;

        FOR_EACH_PHYLO_NEIGHBOR(dad1, node1, it, nei){
        // Finding new 2 neighbors for dad1 that are not node1
        if (first) {
            nei->node = dad2;
            //nei->length = len2 / 2;
            nei->length = newLen2;
            dad2->updateNeighbor(node2, dad1, newLen2);
            first = false;
        } else {
            nei->node = node2;
            nei->length = newLen2;
            node2->updateNeighbor(dad2, dad1, newLen2);
        }
        // clear all partial likelihood leading from
        // dad1 to the new neighbors
        nei->clearPartialLh();
    }

    // clear partial likelihood from node2 to dad1
        node2_nei->clearPartialLh();
        // clear partial likelihood from dad2 to dad1
        dad2_nei->clearPartialLh();
        // clear partial likelihood from dad1 to node1
        node1_nei->clearPartialLh();

        // set new legnth as suggested by Alexis
        node1_nei->length = 0.9;
        dad1_nei->length = 0.9;

        //Save the partial likelihood from the removal point to the insertion point
        vector<double*> saved_partial_lhs(spr_path.size());
        for (auto it2 = spr_path.begin(); it2 != spr_path.end(); it2++) {
            saved_partial_lhs.push_back((*it2)->partial_lh);
            (*it2)->partial_lh = newPartialLh();
            (*it2)->clearPartialLh();
        }

        // optimize relevant branches
        double score;

        /* testing different branch optimization */
        optimizeOneBranch(node1, dad1);
        optimizeOneBranch(dad2, dad1);
        optimizeOneBranch(node2, dad1);
        optimizeOneBranch(orig_node1, orig_node2);
        score = computeLikelihoodFromBuffer();

        /*
         PhyloNode *cur_node = dad2;
         for (int i = spr_path.size()-1; i >= 0; i--) {
         score = optimizeOneBranch(cur_node, spr_path[i]->getNode());
         cur_node = spr_path[i]->getNode();
         }
         */
        //score = optimizeAllBranches(dad1);
        // if score improves, return
        if (score > cur_score) {
            cout << score << endl;
            return score;
        }

        // else, swap back
        node2->updateNeighbor(dad1, dad2, len2);
        dad2->updateNeighbor(dad1, node2, len2);
        //node2_nei->clearPartialLh();
        //dad2_nei->clearPartialLh();
        // restore partial likelihood vectors
        node2_nei->partial_lh = node2dad2_lh_save;
        node2_nei->lh_scale_factor = node2dad2_scale;
        dad2_nei->partial_lh = dad2node2_lh_save;
        dad2_nei->lh_scale_factor = dad2node_scale;
        node2_nei->length = len2;
        dad2_nei->length = len2;
        node1_nei->length = node1_dad1_len;
        dad1_nei->length = node1_dad1_len;
        int index = 0;
        for (auto it2 = spr_path.begin(); it2 != spr_path.end(); it2++) {
            aligned_free((*it2)->partial_lh); //James B. 07-Oct-2020 (not delete[]).
            (*it2)->partial_lh = saved_partial_lhs.at(index);
            (*it2)->unclearPartialLh();
            index++;
        }

        // add to candiate SPR moves
        // Tung : why adding negative SPR move ?
        spr_moves.add(SPRMove(node1, dad1, node2, dad2, score));
    }
    if (cur_depth >= spr_radius) {
        return cur_score;
    }
    spr_path.push_back(node2_nei);

    FOR_EACH_ADJACENT_PHYLO_NODE(node2, dad2, it, child2) {
        double score = swapSPR(cur_score, cur_depth + 1, node1, dad1,
                               orig_node1, orig_node2, child2, node2, spr_path);
        if (score > cur_score) return score;
    }
    spr_path.pop_back();
    return cur_score;
}

double PhyloTree::assessSPRMove(double cur_score, const SPRMove &spr) {
    PhyloNode *dad = spr.prune_dad;
    PhyloNode *node = spr.prune_node;
    PhyloNode *dad2 = spr.regraft_dad;
    PhyloNode *node2 = spr.regraft_node;

    PhyloNeighbor *dad_nei1 = NULL;
    PhyloNeighbor *dad_nei2 = NULL;
    PhyloNode *sibling1 = NULL;
    PhyloNode *sibling2 = NULL;
    double sibling1_len = 0.0, sibling2_len = 0.0;

    PhyloNeighbor* node1_nei      = node->findNeighbor(dad);
    PhyloNeighbor* dad1_nei       = dad->findNeighbor(node);
    double         node1_dad1_len = node1_nei->length;

    // assign the sibling of node, with respect to dad

    FOR_EACH_PHYLO_NEIGHBOR(dad, node, it, nei) {
        if (!sibling1) {
            dad_nei1     = nei;
            sibling1     = nei->getNode();
            sibling1_len = nei->length;
        } else {

            dad_nei2     = nei;
            sibling2     = nei->getNode();
            sibling2_len = nei->length;
        }
    }
    // remove the subtree leading to node
    double sum_len = sibling1_len + sibling2_len;
    sibling1->updateNeighbor(dad, sibling2, sum_len);
    sibling2->updateNeighbor(dad, sibling1, sum_len);
    // now try to move the subtree to somewhere else

    bool first = true;
    PhyloNeighbor *node2_nei = node2->findNeighbor(dad2);
    //PhyloNeighbor *dad2_nei = dad2->findNeighbor(node2);
    double len2 = node2_nei->length;

    FOR_EACH_PHYLO_NEIGHBOR(dad, node, it, nei)
    {
        if (first) {
            nei->node = dad2;
            nei->length = len2 / 2;
            dad2->updateNeighbor(node2, dad, len2 / 2);
            first = false;
        } else {
            nei->node = node2;
            nei->length = len2 / 2;
            node2->updateNeighbor(dad2, dad, len2 / 2);
        }
        nei->clearPartialLh();
    }

    clearAllPartialLH();
    clearAllPartialParsimony(false);
    // optimize branches
    double score;
    optimizeAllBranches(dad);
    score = computeLikelihoodBranch((PhyloNeighbor*)dad->neighbors.back(), dad,
                                    tree_buffers);

    // if score improves, return
    if (score > cur_score) {
        return score;
    }
    // else, swap back
    node2->updateNeighbor(dad, dad2, len2);
    dad2->updateNeighbor(dad, node2, len2);

    node1_nei->length = node1_dad1_len;
    dad1_nei->length  = node1_dad1_len;

    sibling1->updateNeighbor(sibling2, dad, sibling1_len);
    sibling2->updateNeighbor(sibling1, dad, sibling2_len);
    dad_nei1->node    = sibling1;
    dad_nei1->length  = sibling1_len;
    dad_nei2->node    = sibling2;
    dad_nei2->length  = sibling2_len;
    clearAllPartialLH();
    clearAllPartialParsimony(false);

    return cur_score;
}

double PhyloTree::optimizeSPR() {
    fixNegativeBranch();
    double cur_score = computeLikelihood();
    spr_radius = params->sprDist;
    for (int i = 0; i < 100; i++) {
        cout << "i = " << i << endl;
        spr_moves.clear();
        double score = optimizeSPR_old(cur_score, getRoot()->firstNeighbor()->getNode());
        clearAllPartialLH();
        clearAllPartialParsimony(false);
        // why this?
        if (score <= cur_score) {
            for (SPRMoves::iterator it = spr_moves.begin(); it != spr_moves.end(); it++) {
                //cout << (*it).score << endl;
                score = assessSPRMove(cur_score, *it);
                // if likelihood score improves, apply to SPR
                if (score > cur_score)
                    break;
            }
            if (score <= cur_score) {
                break;
            }
        } else {
            cur_score = optimizeAllBranches();
            cout << "SPR " << i + 1 << " : " << cur_score << endl;
            cur_score = score;
        }
    }
    return cur_score;
}

double PhyloTree::optimizeSPRBranches() {
    cout << "Search with Subtree Pruning and Regrafting (SPR) using ML..." << endl;
    double cur_score = computeLikelihood();
    for (int i = 0; i < 100; i++) {
        double score = optimizeSPR();
        if (score <= cur_score + TOL_LIKELIHOOD) {
            break;
        }
        cur_score = score;
    }
    return cur_score;
}

void PhyloTree::pruneSubtree(PhyloNode *node, PhyloNode *dad, PruningInfo &info) {

    bool first = true;
    info.node = node;
    info.dad = dad;

    FOR_EACH_PHYLO_NEIGHBOR(dad, node, it, nei){
        if (first) {
            info.dad_it_left  = it;
            info.dad_nei_left = nei;
            info.dad_lh_left  = nei->partial_lh;
            info.left_node    = nei->node;
            info.left_len     = nei->length;
            first = false;
        } else {
            info.dad_it_right  = it;
            info.dad_nei_right = nei;
            info.dad_lh_right  = nei->partial_lh;
            info.right_node    = nei->node;
            info.right_len     = nei->length;
        }
    }
    info.left_it   = info.left_node->findNeighborIt(dad);
    info.right_it  = info.right_node->findNeighborIt(dad);
    info.left_nei  = (*info.left_it);
    info.right_nei = (*info.right_it);

    info.left_node->updateNeighbor(info.left_it, info.dad_nei_right);
    info.right_node->updateNeighbor(info.right_it, info.dad_nei_left);
    ((PhyloNeighbor*) info.dad_nei_right)->partial_lh = newPartialLh();
    ((PhyloNeighbor*) info.dad_nei_left)->partial_lh = newPartialLh();
    //James B. 07-Oct-2020.  Look to see if these are leaked?
}

void PhyloTree::regraftSubtree(PruningInfo &info, PhyloNode *in_node, PhyloNode *in_dad) {
    NeighborVec::iterator in_node_it = in_node->findNeighborIt(in_dad);
    NeighborVec::iterator in_dad_it = in_dad->findNeighborIt(in_node);
    Neighbor *in_dad_nei = (*in_dad_it);
    Neighbor *in_node_nei = (*in_node_it);
    info.dad->updateNeighbor(info.dad_it_right, in_dad_nei);
    info.dad->updateNeighbor(info.dad_it_left, in_node_nei);
}

/****************************************************************************
 Approximate Likelihood Ratio Test with SH-like interpretation
 ****************************************************************************/

/*void PhyloTree::computeNNIPatternLh(double cur_lh, double &lh2, double *pattern_lh2, double &lh3, double *pattern_lh3,
        PhyloNode *node1, PhyloNode *node2) {

    assert(node1->degree() == 3 && node2->degree() == 3);

    // recompute pattern scaling factors if necessary
    PhyloNeighbor *node12_it = node1->findNeighbor(node2);
    PhyloNeighbor *node21_it = node2->findNeighbor(node1);
    NeighborVec::iterator it;
    const int IT_NUM = 6;

    NeighborVec::iterator saved_it[IT_NUM];
    int id = 0;

    FOR_NEIGHBOR(node1, node2, it)
    {
        saved_it[id++] = (*it)->node->findNeighborIt(node1);
    } else {

        saved_it[id++] = it;
    }

    FOR_NEIGHBOR(node2, node1, it)
    {
        saved_it[id++] = (*it)->node->findNeighborIt(node2);
    } else {
        saved_it[id++] = it;
    }
    assert(id == IT_NUM);

    Neighbor * saved_nei[IT_NUM];
    // save Neighbor and allocate new Neighbor pointer
    for (id = 0; id < IT_NUM; id++) {
        saved_nei[id] = (*saved_it[id]);
        // NOTE BUG DOWN HERE!
        *saved_it[id] = new PhyloNeighbor(saved_nei[id]->node, saved_nei[id]->length); // BUG for PhyloSuperTree!
        ((PhyloNeighbor*) (*saved_it[id]))->partial_lh = newPartialLh();
        ((PhyloNeighbor*) (*saved_it[id]))->scale_num = newScaleNum();
    }

    // get the Neighbor again since it is replaced for saving purpose
    node12_it = node1->findNeighbor(node2);
    node21_it = node2->findNeighbor(node1);

    // PhyloNeighbor *node2_lastnei = NULL;

    // save the first found neighbor of node 1 (excluding node2) in node1_it
    FOR_NEIGHBOR_DECLARE(node1, node2, node1_it)

        break;
    Neighbor *node1_nei = *node1_it;

    bool first = true;

    FOR_NEIGHBOR_IT(node2, node1, node2_it) {
        // do the NNI swap
        Neighbor *node2_nei = *node2_it;
        node1->updateNeighbor(node1_it, node2_nei);
        node2_nei->node->updateNeighbor(node2, node1);

        node2->updateNeighbor(node2_it, node1_nei);
        node1_nei->node->updateNeighbor(node1, node2);

        // re-optimize five adjacent branches
        double old_score = -INFINITY, new_score = old_score;

        // clear partial likelihood vector
        node12_it->clearPartialLh();
        node21_it->clearPartialLh();
        int i;
        for (i = 0; i < 2; i++) {

            new_score = optimizeOneBranch(node1, node2, false);

            FOR_EACH_PHYLO_NEIGHBOR(node1, node2, it, nei) {
                //for (id = 0; id < IT_NUM; id++)
                //((PhyloNeighbor*)(*saved_it[id]))->clearPartialLh();
                nei->getNode()->findNeighbor(node1)->clearPartialLh();
                new_score = optimizeOneBranch(node1, nei->getNode(), false);
            }

            node21_it->clearPartialLh();

            FOR_EACH_PHYLO_NEIGHBOR(node2, node1, it, nei) {
                //for (id = 0; id < IT_NUM; id++)
                //((PhyloNeighbor*)(*saved_it[id]))->clearPartialLh();
                nei->getNode()->findNeighbor(node2)->clearPartialLh();
                new_score = optimizeOneBranch(node2, nei->getNode(), false);
                //node2_lastnei = nei;
            }
            node12_it->clearPartialLh();
            if (new_score < old_score + TOL_LIKELIHOOD) break;
            old_score = new_score;
        }
        saveCurrentTree(new_score); // BQM: for new bootstrap

        //new_score = optimizeOneBranch(node1, node2, false);
        if (new_score > cur_lh + TOL_LIKELIHOOD)
        cout << "Alternative NNI shows better likelihood " << new_score << " > " << cur_lh << endl;
        double *result_lh;
        if (first) {
            result_lh = pattern_lh2;
            lh2 = new_score;
        } else {
            result_lh = pattern_lh3;
            lh3 = new_score;
        }
        old_score = new_score;
        computePatternLikelihood(result_lh);
        // swap back and recover the branch lengths
        node1->updateNeighbor(node1_it, node1_nei);
        node1_nei->node->updateNeighbor(node2, node1);
        node2->updateNeighbor(node2_it, node2_nei);
        node2_nei->node->updateNeighbor(node1, node2);
        first = false;
    }

// restore the Neighbor*
    for (id = 0; id < IT_NUM; id++) {

        aligned_free( ((PhyloNeighbor*) *saved_it[id])->scale_num);
        aligned_free( ((PhyloNeighbor*) *saved_it[id])->partial_lh);
        delete (*saved_it[id]);
        (*saved_it[id]) = saved_nei[id];
    }

    // restore the length of 4 branches around node1, node2
    FOR_NEIGHBOR(node1, node2, it)
        (*it)->length = (*it)->node->findNeighbor(node1)->length;
    FOR_NEIGHBOR(node2, node1, it)
        (*it)->length = (*it)->node->findNeighbor(node2)->length;
}*/

void PhyloTree::computeNNIPatternLh(double cur_lh, double &lh2, double *pattern_lh2, double &lh3, double *pattern_lh3,
        PhyloNode *node1, PhyloNode *node2) {
    NNIMove nniMoves[2];
    nniMoves[0].ptnlh = pattern_lh2;
    nniMoves[1].ptnlh = pattern_lh3;
    bool nni5 = params->nni5;
    params->nni5 = true; // always optimize 5 branches for accurate SH-aLRT
    //NNIMove constructor now sets node1 and node2 members to nullptr (James B. 06-Aug-2020)
    getBestNNIForBran(node1, node2, nniMoves);
    params->nni5 = nni5;
    lh2 = nniMoves[0].newloglh;
    lh3 = nniMoves[1].newloglh;
    if (max(lh2,lh3) > cur_lh + TOL_LIKELIHOOD)
        cout << "Alternative NNI shows better log-likelihood " << max(lh2,lh3) << " > " << cur_lh << endl;
}

void PhyloTree::resampleLh(double **pat_lh, double *lh_new, int *rstream) {
    intptr_t nptn = getAlnNPattern();
    memset(lh_new, 0, sizeof(double) * 3);
    int *boot_freq = aligned_alloc<int>(getAlnNPattern());
    aln->createBootstrapAlignment(boot_freq, params->bootstrap_spec, rstream);
    for (intptr_t i = 0; i < nptn; i++) {
        lh_new[0] += boot_freq[i] * pat_lh[0][i];
        lh_new[1] += boot_freq[i] * pat_lh[1][i];
        lh_new[2] += boot_freq[i] * pat_lh[2][i];
    }
    aligned_free(boot_freq);
}

/*********************************************************/
/** THIS FUNCTION IS TAKEN FROM PHYML source code alrt.c
* Convert an aLRT statistic to a none parametric support
* param in: the statistic
*/

double Statistics_To_Probabilities(double in)
{
  double rough_value=0.0;
  double a=0.0;
  double b=0.0;
  double fa=0.0;
  double fb=0.0;

  if(in>=0.000000393 && in<0.00000157)
    {
      a=0.000000393;
      b=0.00000157;
      fa=0.0005;
      fb=0.001;
    }
  else if(in>=0.00000157 && in<0.0000393)
    {
      a=0.00000157;
      b=0.0000393;
      fa=0.001;
      fb=0.005;
    }
  else if(in>=0.0000393 && in<0.000157)
    {
      a=0.0000393;
      b=0.000157;
      fa=0.005;
      fb=0.01;
    }
  else if(in>=0.000157 && in<0.000982)
    {
      a=0.000157;
      b=0.000982;
      fa=0.01;
      fb=0.025;
    }
  else if(in>0.000982 && in<0.00393)
    {
      a=0.000982;
      b=0.00393;
      fa=0.025;
      fb=0.05;
    }
  else if(in>=0.00393 && in<0.0158)
    {
      a=0.00393;
      b=0.0158;
      fa=0.05;
      fb=0.1;
    }
  else if(in>=0.0158 && in<0.0642)
    {
      a=0.0158;
      b=0.0642;
      fa=0.1;
      fb=0.2;
    }
  else if(in>=0.0642 && in<0.148)
    {
      a=0.0642;
      b=0.148;
      fa=0.2;
      fb=0.3;
    }
  else if(in>=0.148 && in<0.275)
    {
      a=0.148;
      b=0.275;
      fa=0.3;
      fb=0.4;
    }
  else if(in>=0.275 && in<0.455)
    {
      a=0.275;
      b=0.455;
      fa=0.4;
      fb=0.5;
    }
  else if(in>=0.455 && in<0.708)
    {
      a=0.455;
      b=0.708;
      fa=0.5;
      fb=0.6;
    }
  else if(in>=0.708 && in<1.074)
    {
      a=0.708;
      b=1.074;
      fa=0.6;
      fb=0.7;
    }
  else if(in>=1.074 && in<1.642)
    {
      a=1.074;
      b=1.642;
      fa=0.7;
      fb=0.8;
    }
  else if(in>=1.642 && in<2.706)
    {
      a=1.642;
      b=2.706;
      fa=0.8;
      fb=0.9;
    }
  else if(in>=2.706 && in<3.841)
    {
      a=2.706;
      b=3.841;
      fa=0.9;
      fb=0.95;
    }
  else if(in>=3.841 && in<5.024)
    {
      a=3.841;
      b=5.024;
      fa=0.95;
      fb=0.975;
    }
  else if(in>=5.024 && in<6.635)
    {
      a=5.024;
      b=6.635;
      fa=0.975;
      fb=0.99;
    }
  else if(in>=6.635 && in<7.879)
    {
      a=6.635;
      b=7.879;
      fa=0.99;
      fb=0.995;
    }
  else if(in>=7.879 && in<10.828)
    {
      a=7.879;
      b=10.828;
      fa=0.995;
      fb=0.999;
    }
  else if(in>=10.828 && in<12.116)
    {
      a=10.828;
      b=12.116;
      fa=0.999;
      fb=0.9995;
    }
  if (in>=12.116)
    {
      rough_value=0.9999;
    }
  else if(in<0.000000393)
    {
      rough_value=0.0001;
    }
  else
    {
      rough_value=(b-in)/(b-a)*fa + (in - a)/(b-a)*fb;
    }
  rough_value=rough_value+(1.0-rough_value)/2.0;
  rough_value=rough_value*rough_value*rough_value;
  return rough_value;
}

// Implementation of testBranch follows Guindon et al. (2010)

double PhyloTree::testOneBranch(double best_score, double *pattern_lh, int reps, int lbp_reps,
        PhyloNode *node1, PhyloNode *node2, double &lbp_support, double &aLRT_support, double &aBayes_support) {
    const int NUM_NNI = 3;
    double lh[NUM_NNI];
    double *pat_lh[NUM_NNI];
    lh[0] = best_score;
    pat_lh[0] = pattern_lh;
    intptr_t nptn = getAlnNPattern();
    pat_lh[1] = new double[nptn];
    pat_lh[2] = new double[nptn];
    int tmp = save_all_trees;
    save_all_trees = 0;
    computeNNIPatternLh(best_score, lh[1], pat_lh[1], lh[2], pat_lh[2], node1, node2);
    save_all_trees = tmp;
    double aLRT;
    if (lh[1] > lh[2])
        aLRT = (lh[0] - lh[1]);
    else
        aLRT = (lh[0] - lh[2]);

    // compute parametric aLRT test support
    double aLRT_stat = 2*aLRT;
    aLRT_support = 0.0;
    if (aLRT_stat >= 0) {
        aLRT_support = Statistics_To_Probabilities(aLRT_stat);
    }

    aBayes_support = 1.0 / (1.0 + exp(lh[1]-lh[0]) + exp(lh[2]-lh[0]));

    int SH_aLRT_support = 0;
    int lbp_support_int = 0;

    int times = max(reps, lbp_reps);

    if (max(lh[1],lh[2]) == -DBL_MAX) {
        SH_aLRT_support = times;
        outWarning("Branch where both NNIs violate constraint tree will show 100% SH-aLRT support");
    } else
#ifdef _OPENMP
#pragma omp parallel
    {
        int *rstream;
        init_random(params->ran_seed + omp_get_thread_num(), false, &rstream);
#pragma omp for reduction(+: lbp_support_int, SH_aLRT_support)
#endif
    for (int i = 0; i < times; i++) {
        double lh_new[NUM_NNI];
        // resampling estimated log-likelihood (RELL)
#ifdef _OPENMP
        resampleLh(pat_lh, lh_new, rstream);
#else
        resampleLh(pat_lh, lh_new, randstream);
#endif
        if (lh_new[0] > lh_new[1] && lh_new[0] > lh_new[2])
            lbp_support_int++;
        double cs[NUM_NNI], cs_best, cs_2nd_best;
        cs[0] = lh_new[0] - lh[0];
        cs[1] = lh_new[1] - lh[1];
        cs[2] = lh_new[2] - lh[2];
        if (cs[0] >= cs[1] && cs[0] >= cs[2]) {
            cs_best = cs[0];
            if (cs[1] > cs[2])
                cs_2nd_best = cs[1];
            else
                cs_2nd_best = cs[2];
        } else if (cs[1] >= cs[2]) {
            cs_best = cs[1];
            if (cs[0] > cs[2])
                cs_2nd_best = cs[0];
            else
                cs_2nd_best = cs[2];
        } else {
            cs_best = cs[2];
            if (cs[0] > cs[1])
                cs_2nd_best = cs[0];
            else
                cs_2nd_best = cs[1];
        }
        if (aLRT > (cs_best - cs_2nd_best) + 0.05)
            SH_aLRT_support++;
    }
#ifdef _OPENMP
    finish_random(rstream);
    }
#endif
    delete[] pat_lh[2];
    delete[] pat_lh[1];
    
    lbp_support = 0.0;
    if (times > 0)
        lbp_support = ((double)lbp_support_int) / times;

    if (times > 0)
        return ((double) SH_aLRT_support) / times;
    else
        return 0.0;
}

int PhyloTree::testAllBranches(int threshold, double best_score, double *pattern_lh,
                               int reps, int lbp_reps, bool aLRT_test, bool aBayes_test,
                               PhyloNode *node, PhyloNode *dad) {
    int num_low_support = 0;
    if (!node) {
        node = getRoot();
        node->firstNeighbor()->getNode()->name = "";
        if (isSuperTree()) {
            int tmp = save_all_trees;
            save_all_trees = 2;
            bool nni5 = params->nni5;
            params->nni5 = true; // always optimize 5 branches for accurate SH-aLRT
            initPartitionInfo();
            params->nni5 = nni5;
            save_all_trees = tmp;
        }
    }
    if (dad && !node->isLeaf() && !dad->isLeaf()) {
        double lbp_support, aLRT_support, aBayes_support;
        double SH_aLRT_support = (testOneBranch(best_score, pattern_lh, reps, lbp_reps,
            node, dad, lbp_support, aLRT_support, aBayes_support) * 100);
        ostringstream ss;
        ss.precision(3);
        ss << node->name;
        if (!node->name.empty())
            ss << "/";
        if (reps)
            ss << SH_aLRT_support;
        if (lbp_reps)
            ss << "/" << lbp_support * 100;
        if (aLRT_test)
            ss << "/" << aLRT_support;
        if (aBayes_test)
            ss << "/" << aBayes_support;
        node->name = ss.str();
        if (SH_aLRT_support < threshold)
            num_low_support = 1;
        if (( node->findNeighbor(dad))->partial_pars) {
            ( node->findNeighbor(dad))->partial_pars[0] = static_cast<int>(round(SH_aLRT_support));
            ( dad->findNeighbor(node))->partial_pars[0] = static_cast<int>(round(SH_aLRT_support));
        }
    }
    FOR_EACH_ADJACENT_PHYLO_NODE(node, dad, it, child)
        num_low_support += testAllBranches(threshold, best_score, pattern_lh, reps,
                                           lbp_reps, aLRT_test, aBayes_test, child, node);

    return num_low_support;
}

/****************************************************************************
 Collapse stable (highly supported) clades by one representative
 ****************************************************************************/

void PhyloTree::deleteLeaf(Node *leaf) {

    Node *near_node = leaf->neighbors[0]->node;
    ASSERT(leaf->isLeaf() && near_node->degree() == 3);
    Node *node1 = NULL;
    Node *node2 = NULL;
    double sum_len = 0.0;

    FOR_NEIGHBOR_IT(near_node, leaf, it){
    sum_len += (*it)->length;
    if (!node1)
    node1 = (*it)->node;

    else
    node2 = (*it)->node;
}
// make sure that the returned node1 and node2 are correct
    ASSERT(node1 && node2);
    // update the neighbor
    node1->updateNeighbor(near_node, node2, sum_len);
    node2->updateNeighbor(near_node, node1, sum_len);
}

void PhyloTree::reinsertLeaf(Node *leaf, Node *node, Node *dad) {

    bool first = true;
    Node *adjacent_node = leaf->neighbors[0]->node;
    Neighbor *nei = node->findNeighbor(dad);
    //double len = nei->length;
    double len = max(nei->length, params->min_branch_length * 2);
    // to avoid too small branch length when reinserting leaf

    FOR_NEIGHBOR_IT(adjacent_node, leaf, it){
        if (first) {
            (*it)->node = node;
            (*it)->length = len / 2;
            node->updateNeighbor(dad, adjacent_node, len / 2);
        } else {
            (*it)->node = dad;
            (*it)->length = len / 2;
            dad->updateNeighbor(node, adjacent_node, len / 2);
        }
        first = false;
    }
}

bool PhyloTree::isSupportedNode(PhyloNode* node, int min_support) {
    FOR_EACH_PHYLO_NEIGHBOR(node, nullptr, it, nei) {
        if (!nei->node->isLeaf()) {
            if ( nei->partial_pars[0] < (UINT)min_support) {
                return false;
            }
        }
    }
    return true;
}

int PhyloTree::collapseStableClade(int min_support, NodeVector &pruned_taxa,
                                   StrVector &linked_name, double* &dist_mat) {
    PhyloNodeVector taxa;
    getTaxa(taxa);
    IntVector linked_taxid;
    linked_taxid.resize(leafNum, -1);
    int num_pruned_taxa; // global num of pruned taxa
    int ntaxa = leafNum;
    do {
        num_pruned_taxa = 0;
        for (auto tax_it = taxa.begin(); tax_it != taxa.end(); tax_it++)
            if (linked_taxid[(*tax_it)->id] < 0) {
                PhyloNode *taxon = (*tax_it);
                PhyloNode *near_node = taxon->firstNeighbor()->getNode();
                Node *adj_taxon = NULL;
                FOR_NEIGHBOR_DECLARE(near_node, taxon, it)
                    if ((*it)->node->isLeaf()) {
                        adj_taxon = (*it)->node;
                        break;
                    }
                // if it is not a cherry
                if (!adj_taxon) {
                    continue;
                }
                ASSERT(linked_taxid[adj_taxon->id] < 0);
                PhyloNeighbor * near_nei = NULL;
                FOR_EACH_PHYLO_NEIGHBOR(near_node, taxon, it2, nei)
                    if (nei->node != adj_taxon) {
                        near_nei = nei;
                        break;
                    }
                ASSERT(near_nei);
                // continue if the cherry is not stable, or distance between two taxa is near ZERO
                if (!isSupportedNode(near_nei->getNode(), min_support)
                        && dist_mat[taxon->id * ntaxa + adj_taxon->id] > 2e-6)
                    continue;
                // now do the taxon pruning
                Node * pruned_taxon = taxon, *stayed_taxon = adj_taxon;
                // prune the taxon that is far away
                if (adj_taxon->neighbors[0]->length > taxon->neighbors[0]->length) {
                    pruned_taxon = adj_taxon;
                    stayed_taxon = taxon;
                }
                deleteLeaf(pruned_taxon);
                linked_taxid[pruned_taxon->id] = stayed_taxon->id;
                pruned_taxa.push_back(pruned_taxon);
                linked_name.push_back(stayed_taxon->name);
                num_pruned_taxa++;
                // do not prune more than n-4 taxa
                if (pruned_taxa.size() >= ntaxa - 4)
                    break;
            }
    } while (num_pruned_taxa && pruned_taxa.size() < ntaxa - 4);

    if (pruned_taxa.empty())
        return 0;

    if (verbose_mode >= VB_MED) {
        auto tax_it    = pruned_taxa.begin();
        auto linked_it = linked_name.begin();
        for (; tax_it != pruned_taxa.end(); tax_it++, linked_it++) {
            cout << "Delete " << (*tax_it)->name << " from " << (*linked_it) << endl;
        }
    }

    // set root to the first taxon which was not deleted
    for (auto tax_it = taxa.begin(); tax_it != taxa.end(); tax_it++)
        if (linked_taxid[(*tax_it)->id] < 0) {
            root = (*tax_it);
            break;
        }
    // extract the sub alignment
    IntVector stayed_id;
    int i, j;
    for (i = 0; i < taxa.size(); i++) {
        if (linked_taxid[i] < 0) {
            stayed_id.push_back(i);
        }
    }
    ASSERT(stayed_id.size() + pruned_taxa.size() == leafNum);
    Alignment * pruned_aln = new Alignment();
    pruned_aln->extractSubAlignment(aln, stayed_id, 2); // at least 2 informative characters
    nodeNum = leafNum = static_cast<int>(stayed_id.size());
    initializeTree();
    setAlignment(pruned_aln);

    double *pruned_dist = new double[leafNum * leafNum];
    for (i = 0; i < static_cast<int>(leafNum); i++) {
        for (j = 0; j < static_cast<int>(leafNum); j++) {
            pruned_dist[i * leafNum + j] = dist_mat[stayed_id[i] * ntaxa + stayed_id[j]];
        }
    }
    dist_mat = pruned_dist;
    return static_cast<int>(pruned_taxa.size());
}

int PhyloTree::restoreStableClade(Alignment *original_aln, NodeVector &pruned_taxa, StrVector &linked_name) {
    //int num_inserted_taxa;
    NodeVector::reverse_iterator tax_it;
    StrVector::reverse_iterator linked_it;
    tax_it = pruned_taxa.rbegin();
    linked_it = linked_name.rbegin();
    for (; tax_it != pruned_taxa.rend(); tax_it++, linked_it++) {
        //cout << "Reinsert " << (*tax_it)->name << " to " << (*linked_it) << endl;
        Node *linked_taxon = findNodeName((*linked_it));
        ASSERT(linked_taxon);
        ASSERT(linked_taxon->isLeaf());
        leafNum++;
        reinsertLeaf((*tax_it), linked_taxon, linked_taxon->neighbors[0]->node);
    }
    ASSERT(leafNum == original_aln->getNSeq());
    nodeNum = leafNum;
    initializeTree();
    setAlignment(original_aln);
    setRootNode(params->root);
    //if (verbose_mode >= VB_MED) drawTree(cout);

    return 0;
}

bool PhyloTree::checkEqualScalingFactor(double &sum_scaling, PhyloNode *node, PhyloNode *dad) {
    if (!node) {
        node = getRoot();
    }
    if (dad) {
        double scaling = node->findNeighbor(dad)->lh_scale_factor
                + dad->findNeighbor(node)->lh_scale_factor;
        if (sum_scaling > 0)
            sum_scaling = scaling;
        if (fabs(sum_scaling - scaling) > 1e-6) {
            cout << sum_scaling << " " << scaling << endl;
            return false;
        }
    }
    FOR_EACH_ADJACENT_PHYLO_NODE(node, dad, it, child) {
        if (!checkEqualScalingFactor(sum_scaling, child, node)) {
            return false;
        }
    }

    return true;
}

void PhyloTree::randomizeNeighbors(Node *node, Node *dad) {

    if (!node)
        node = root;
    FOR_NEIGHBOR_IT(node, dad, it)randomizeNeighbors((*it)->node, node);

    my_random_shuffle(node->neighbors.begin(), node->neighbors.end());
}

void PhyloTree::printTransMatrices(Node *node, Node *dad) {
    if (!node)
        node = root;
    int nstates = aln->num_states;

    if (dad) {
        double *trans_cat = new double[nstates * nstates];
        model_factory->computeTransMatrix(dad->findNeighbor(node)->length * site_rate->getRate(0), trans_cat);
        cout << "Transition matrix " << dad->name << " to " << node->name << endl;
        for (int i = 0; i < nstates; i++) {
            for (int j = 0; j < nstates; j++) {
                cout << "\t" << trans_cat[i * nstates + j];
            }
            cout << endl;
        }
        delete[] trans_cat;
    }
    FOR_NEIGHBOR_IT(node, dad, it)printTransMatrices((*it)->node, node);
}

void PhyloTree::removeIdenticalSeqs(Params &params) {
    // commented out because it also works for SuperAlignment now!
    Alignment *new_aln;
    // 2017-03-31: always keep two identical sequences no matter if -bb or not, to avoid conflict between 2 subsequent runs
    if (params.root) {
        new_aln = aln->removeIdenticalSeq((string)params.root, true, removed_seqs, twin_seqs);
    } else {
        new_aln = aln->removeIdenticalSeq("", true, removed_seqs, twin_seqs);
    }
    if (removed_seqs.size() > 0) {
        cout << "NOTE: " << removed_seqs.size() << " identical sequences (see below) will be ignored for subsequent analysis" << endl;
        for (int i = 0; i < removed_seqs.size(); i++) {
            if (!params.suppress_duplicate_sequence_warnings) {
                cout << "NOTE: " << removed_seqs[i] << " (identical to " << twin_seqs[i] << ") is ignored but added at the end" << endl;
            }
        }
        delete aln;
        aln = new_aln;
    }
    if (!constraintTree.empty()) {
        int count = constraintTree.removeTaxa(removed_seqs, true, "");
        if (count) {
            cout << count << " taxa removed from constraint tree" << endl;
        }
    }
}

void PhyloTree::reinsertIdenticalSeqs(Alignment *orig_aln) {
    if (removed_seqs.empty()) return;

    //delete all partial likelihood and partial parsimony 
    //vectors, which will be automatically recreated later
    //James B. 03-Dec-2020.  Better to do this *before* 
    //inserting taxa, rather than *after*.
    deleteAllPartialLhAndParsimony();
    
    insertTaxa(removed_seqs, twin_seqs);
    setAlignment(orig_aln);
}

void PhyloTree::computeSeqIdentityAlongTree(Split &sp, Node *node, Node *dad) {
    ASSERT(node && !node->isLeaf());
    // recursive
    FOR_NEIGHBOR_IT(node, dad, it) {
        if ((*it)->node->isLeaf()) {
            sp.addTaxon((*it)->node->id);
        } else {
            Split newsp(leafNum);
            computeSeqIdentityAlongTree(newsp, (*it)->node, node);
            sp += newsp;
        }
    }
    if (!dad) return;
    // now going along alignment to compute seq identity
    int ident = 0;
    int nseqs = aln->getNSeq32();
    for (Alignment::iterator it = aln->begin(); it != aln->end(); it++) {
        char state = aln->STATE_UNKNOWN;
        bool is_const = true;
        for (int i = 0; i < nseqs; ++i) {
            if (static_cast<int>((*it)[i]) < aln->num_states && sp.containTaxon(i)) {
                if (state < aln->num_states && state != (*it)[i]) {
                    is_const = false;
                    break;
                }
                state = (*it)[i];
            }
        }
        if (is_const) {
            ident += it->frequency;
        }
    }
    ident = static_cast<int>((ident*100)/aln->getNSite());
    if (node->name == "")
        node->name = convertIntToString(ident);
    else
        node->name += "/" + convertIntToString(ident);
}

void PhyloTree::computeSeqIdentityAlongTree() {
    Split sp(leafNum);
    if (root->isLeaf())
        computeSeqIdentityAlongTree(sp, root->neighbors[0]->node);
    else
        computeSeqIdentityAlongTree(sp, root);
}

void PhyloTree::generateRandomTree(TreeGenType tree_type) {
    if (!constraintTree.empty() && tree_type != YULE_HARDING)
        outError("Only Yule-Harding ramdom tree supported with constraint tree");
    ASSERT(aln);
    int orig_size = params->sub_size;
    params->sub_size = aln->getNSeq32();
    MExtTree ext_tree;
    if (constraintTree.empty()) {
        switch (tree_type) {
        case YULE_HARDING: 
            ext_tree.generateYuleHarding(*params);
            break;
        case UNIFORM:
            ext_tree.generateUniform(params->sub_size);
            break;
        case CATERPILLAR:
            ext_tree.generateCaterpillar(params->sub_size);
            break;
        case BALANCED:
            ext_tree.generateBalanced(params->sub_size);
            break;
        case STAR_TREE:
            ext_tree.generateStarTree(*params);
            break;
        default:
            break;
        }
        NodeVector taxa;
        ext_tree.getTaxa(taxa);
        ASSERT(taxa.size() == aln->getNSeq());
        for (NodeVector::iterator it = taxa.begin(); it != taxa.end(); it++)
            (*it)->name = aln->getSeqName((*it)->id);
    } else {
        ext_tree.generateConstrainedYuleHarding(*params, &constraintTree, aln->getSeqNames());
    }
    params->sub_size = orig_size;
    stringstream str;
    ext_tree.printTree(str);
    PhyloTree::readTreeStringSeqName(str.str());
}

void PhyloTree::computeBranchDirection(PhyloNode *node, PhyloNode *dad) {
    if (!node) {
        node = getRoot();
    }
    if (dad) {
        node->findNeighbor(dad)->direction = TOWARD_ROOT;
    }
    FOR_EACH_PHYLO_NEIGHBOR(node, dad, it, nei) {
        // do not update if direction was already computed
        ASSERT(nei->direction != TOWARD_ROOT);
        if (nei->direction != UNDEFINED_DIRECTION) {
            continue;
        }
        // otherwise undefined.
        nei->direction = AWAYFROM_ROOT;
        computeBranchDirection(nei->getNode(), node);
    }
}

void PhyloTree::clearBranchDirection(PhyloNode *node, PhyloNode *dad) {
    if (!node) {
        node = getRoot();
    }
    if (dad) {
        node->findNeighbor(dad)->direction = UNDEFINED_DIRECTION;
    }
    FOR_EACH_PHYLO_NEIGHBOR(node, dad, it, nei) {
        nei->direction = UNDEFINED_DIRECTION;
        clearBranchDirection(nei->getNode(), node);
    }

}

/*
void PhyloTree::sortNeighborBySubtreeSize(PhyloNode *node, PhyloNode *dad) {

    // already sorted, return
    PhyloNeighbor *nei = dad->findNeighbor(node);
    if (nei->size >= 1)
        return;

    if (dad && node->isLeaf()) {
        nei->size = 1;
        return;
    }

    nei->size = 0;
    FOR_NEIGHBOR_DECLARE(node, dad, it) {
        sortNeighborBySubtreeSize((PhyloNode*)(*it)->node, node);
        nei->size += ((PhyloNeighbor*)*it)->size;
    }
    
    // sort neighbors in descending order of sub-tree size
    FOR_NEIGHBOR(node, dad, it)
        for (NeighborVec::iterator it2 = it+1; it2 != node->neighbors.end(); it2++)
            if ((*it2)->node != dad && ((PhyloNeighbor*)*it)->size < ((PhyloNeighbor*)*it2)->size) {
                Neighbor *nei;
                nei = *it;
                *it = *it2;
                *it2 = nei;
            }
}
*/

void PhyloTree::convertToRooted() {
    ASSERT(leafNum == aln->getNSeq());
    Node *node, *dad;
    double node_len, dad_len;
    if (params->root) {
        string name = params->root;
        node = findNodeName(name);
        if (!node)
            outError("Cannot find leaf with name " + name);
        ASSERT(node->isLeaf());
        dad = node->neighbors[0]->node;
        node_len = dad_len = node->neighbors[0]->length*0.5;
    } else {
        //midpoint rooting
        Node *node1, *node2;
        double longest = root->longestPath2(node1, node2);
        longest *= 0.5;
        double curlen = 0.0;
        for (; node1 != node2 && curlen + node1->highestNei->length < longest; node1 = node1->highestNei->node) {
            curlen += node1->highestNei->length;
        }
        // place root on node1->heigestNei
        node = node1;
        dad = node1->highestNei->node;
        node_len = longest - curlen;
        dad_len = node1->highestNei->length - node_len;
        ASSERT(dad_len >= 0.0);
        /*
        // place root to the longest branch
        NodeVector nodes1, nodes2;
        getBranches(nodes1, nodes2);
        double max_length = -1.0;
        for (int i = 0; i < nodes1.size(); i++)
            if (max_length < nodes1[i]->findNeighbor(nodes2[i])->length) {
                max_length = nodes1[i]->findNeighbor(nodes2[i])->length;
                node = nodes1[i];
                dad = nodes2[i];
            }
         */
    }
    rooted = true;
    root = newNode(leafNum, ROOT_NAME);
    Node *root_int = newNode();
    root->addNeighbor(root_int, 0.0);
    root_int->addNeighbor(root, 0.0);
    leafNum++;
    //double newlen = node->findNeighbor(dad)->length/2.0;
    node->updateNeighbor(dad, root_int, node_len);
    root_int->addNeighbor(node, node_len);
    dad->updateNeighbor(node, root_int, dad_len);
    root_int->addNeighbor(dad, dad_len);
    initializeTree();
    computeBranchDirection();
    current_it = current_it_back = NULL;
}

void PhyloTree::convertToUnrooted() {
    ASSERT(rooted);
    if (aln)
        ASSERT(leafNum == aln->getNSeq()+1);
    ASSERT(root);
    ASSERT(root->isLeaf() && root->id == leafNum-1);
    Node *node = root->neighbors[0]->node;
    Node *taxon = findFirstTaxon();

    rooted = false;
    leafNum--;

    // delete root node
    if (node->degree() == 3) {
        // delete and join adjacent branches
        Node *node1 = NULL, *node2 = NULL;
        double len = 0.0;
        FOR_NEIGHBOR_IT(node, root, it) {
            if (!node1) node1 = (*it)->node; else node2 = (*it)->node;
            len += (*it)->length;
        }
        node1->updateNeighbor(node, node2, len);
        node2->updateNeighbor(node, node1, len);
        delete node;
    } else {
        // only delete root node
        auto it = node->findNeighborIt(root);
        delete *it;
        node->neighbors.erase(it);

    }

    delete root;
    // set a temporary taxon so that tree traversal works
    root = taxon;
    
    if (params) {
        setRootNode(params->root);
    }

    initializeTree();
    clearBranchDirection();
//    computeBranchDirection();
}

void PhyloTree::reorientPartialLh(PhyloNeighbor* dad_branch,
                                  PhyloNode *dad) {
    ASSERT(!isSuperTree());
    if ( dad_branch->partial_lh != nullptr ) {
        return;
    }
    PhyloNode* node = dad_branch->getNode();
    FOR_EACH_PHYLO_NEIGHBOR(node, dad, it, nei) {
        PhyloNeighbor *backnei = nei->getNode()->findNeighbor(node);
        if (backnei->partial_lh) {
            mem_slots.takeover(dad_branch, backnei);
            break;
        }
    }
    if ( dad_branch->partial_lh != nullptr ) {
        return;
    }
    if (params->lh_mem_save == LM_PER_NODE) {
        hideProgress();
        ASSERT(dad_branch->partial_lh && "partial_lh is not re-oriented");
        showProgress();
    }
}

/****************************************************************************
        helper functions for computing tree traversal
 ****************************************************************************/

bool PhyloTree::computeTraversalInfo(PhyloNeighbor* dad_branch,
                                     PhyloNode* dad, double* &buffer) {

    size_t     nstates = aln->num_states;
    PhyloNode* node    = dad_branch->getNode();

    if (dad_branch->isLikelihoodComputed() || node->isLeaf()) {
        return mem_slots.lock(dad_branch);
    }
#ifndef _MSC_VER
    bool locked[node->degree()];
#else
    boost::scoped_array<bool> locked(new bool[node->degree()]);
#endif
    size_t num_leaves = 0;
    for (int i=node->degree()-1; 0 <= i; --i) {
        locked[i] = false;
    }

    // sort neighbor in descending size order (with a selection sort!)
    PhyloNeighborVec neivec(node->neighbors);
    for (size_t i = 0; i < neivec.size(); ++i) {
        for (size_t j = i+1; j < neivec.size(); ++j) {
            if (neivec[i]->size < neivec[j]->size) {
                PhyloNeighbor* t = neivec[i];
                neivec[i] = neivec[j];
                neivec[j] = t;
            }
        }
    }

    // recursive
    for (int i = 0; i < static_cast<int>(neivec.size()); ++i) {
        PhyloNode* child = neivec[i]->getNode();
        if (child != dad) {
            locked[i]   = computeTraversalInfo(neivec[i], node, buffer);
            num_leaves += child->isLeaf() ? 1 : 0;
        }
    }
    dad_branch->setLikelihoodComputed(true);

    // prepare information for this branch
    TraversalInfo info(dad_branch, dad);

    // re-orient partial_lh
    reorientPartialLh(dad_branch, dad);

    if (!dad_branch->partial_lh || mem_slots.locked(dad_branch)) {
        // still no free entry found, memory saving technique
        int slot_id = mem_slots.allocate(dad_branch);
        if (slot_id < 0) {
            cout << "traversal order:";
            for (auto it = traversal_info.begin(); it != traversal_info.end(); it++) {
                it->dad_branch->node->name = convertIntToString(it->dad_branch->size);
                cout << "  ";
                if (it->dad->isLeaf())
                    cout << it->dad->name;
                else
                    cout << it->dad->id;
                cout << "->";
                if (it->dad_branch->node->isLeaf())
                    cout << it->dad_branch->node->name;
                else
                    cout << it->dad_branch->node->id;
                if (params->lh_mem_save == LM_MEM_SAVE) {
                    if (it->dad_branch->isLikelihoodComputed())
                        cout << " [";
                    else
                        cout << " (";
                    cout << mem_slots.findNei(it->dad_branch) - mem_slots.begin();
                    if (it->dad_branch->isLikelihoodComputed())
                        cout << "]";
                    else
                        cout << ")";
                }
            }
            cout << endl;
            drawTree(cout);
            ASSERT(0 && "No free/unlocked mem slot found!");
        }
    } else {
        mem_slots.update(dad_branch);
    }

    if (params->lh_mem_save == LM_MEM_SAVE) {
        if (verbose_mode >= VB_MED) {
            int slot_id = static_cast<int>(mem_slots.findNei(dad_branch) - mem_slots.begin());
            node->name = convertIntToString(slot_id);
            //cout << "Branch " << dad->id << "-" << node->id << " assigned slot " << slot_id << endl;
        }
        for (int i = 0; i < static_cast<int>(neivec.size()); ++i) {
            PhyloNode* child = neivec[i]->getNode();
            if (child != dad) {
                if (child->isInterior() && locked[i]) {
                    mem_slots.unlock(neivec[i]);
                }
            }
        }
    }

    if (!model->isSiteSpecificModel() && !Params::getInstance().buffer_mem_save) {
        //------- normal model -----
        info.echildren = buffer;
        size_t block   = nstates * ((model_factory->fused_mix_rate)
                                    ? site_rate->getNRate()
                                    : site_rate->getNRate()*model->getNMixtures());
        buffer += get_safe_upper_limit(block*nstates*(node->degree()-1));
        if (0 < num_leaves) {
            info.partial_lh_leaves = buffer;
            buffer += get_safe_upper_limit((aln->STATE_UNKNOWN+1)*block*num_leaves);
        }
    }
    traversal_info.push_back(info);
    return mem_slots.lock(dad_branch);
}

void PhyloTree::writeSiteLh(ostream &out, SiteLoglType wsl, int partid) {
    // error checking
    if (!getModel()->isMixture()) {
        if (wsl != WSL_RATECAT) {
            outWarning("Switch now to '-wslr' as it is the only option for non-mixture model");
            wsl = WSL_RATECAT;
        }
    } else {
        // mixture model
        if (wsl == WSL_MIXTURE_RATECAT && getModelFactory()->fused_mix_rate) {
            outWarning("-wslmr is not suitable for fused mixture model, switch now to -wslm");
            wsl = WSL_MIXTURE;
        }
    }
    size_t nsites = getAlnNSite();
    size_t ncat = getNumLhCat(wsl);
    double *pattern_lh, *pattern_lh_cat;
    pattern_lh = aligned_alloc<double>(getAlnNPattern());
    pattern_lh_cat = aligned_alloc<double>(getAlnNPattern()*ncat);
    computePatternLikelihood(pattern_lh, NULL, pattern_lh_cat, wsl);
    for (size_t i = 0; i < nsites; ++i) {
        if (partid >= 0) {
            out << partid << "\t";
        }
        intptr_t ptn = aln->getPatternID(i);
        out << i+1 << "\t" << pattern_lh[ptn];
        for (int j = 0; j < ncat; j++) {
            out << "\t" << pattern_lh_cat[ptn*ncat+j];
        }
        out << endl;
    }
    aligned_free(pattern_lh_cat);
    aligned_free(pattern_lh);
}

void PhyloTree::writeSiteRates(ostream &out, bool bayes, int partid) {
    DoubleVector pattern_rates;
    IntVector pattern_cat;
    int ncategory = 1;
    
    if (bayes)
        ncategory = site_rate->computePatternRates(pattern_rates, pattern_cat);
    else
        optimizePatternRates(pattern_rates);
    
    if (pattern_rates.empty()) return;
    size_t nsite = aln->getNSite();
    
    out.setf(ios::fixed,ios::floatfield);
    out.precision(5);
    //cout << __func__ << endl;
    IntVector count;
    count.resize(ncategory, 0);
    for (size_t i = 0; i < nsite; ++i) {
        int ptn = aln->getPatternID(i);
        if (partid >= 0)
            out << partid << "\t";
        out << i+1 << "\t";
        if (pattern_rates[ptn] >= MAX_SITE_RATE) out << "100.0"; else out << pattern_rates[ptn];
        //cout << i << " "<< ptn << " " << pattern_cat[ptn] << endl;
        if (!pattern_cat.empty()) {
            int site_cat;
            double cat_rate;
            if (site_rate->getPInvar() == 0.0) {
                site_cat = pattern_cat[ptn]+1;
                cat_rate = site_rate->getRate(pattern_cat[ptn]);
            } else {
                site_cat = pattern_cat[ptn];
                if (site_cat == 0)
                    cat_rate = 0.0;
                else
                    cat_rate = site_rate->getRate(pattern_cat[ptn]-1);
            }
            out << "\t" << site_cat << "\t" << cat_rate;
            count[pattern_cat[ptn]]++;
        }
        out << endl;
    }
    if (bayes) {
        cout << "Empirical proportions for each category:";
        for (size_t i = 0; i < count.size(); ++i)
            cout << " " << ((double)count[i])/nsite;
        cout << endl;
    }
}

void PhyloTree::writeBranches(ostream &out) {
    outError("Please only use this feature with partition model");
}

const string& PhyloTree::getDistanceFileWritten() const {
    return distanceFileWritten;
}
    
void PhyloTree::initProgress(double size, std::string name, 
                             const char* verb, const char* noun, 
                             bool isUpperBound) {
    ++progressStackDepth;
    if (progressStackDepth==1 && !isShowingProgressDisabled) {
        progress = new progress_display(size, name.c_str(), verb, noun);
        if (isUpperBound) {
            progress->setIsEstimateABound(true);
        }
    }
}
    
void PhyloTree::trackProgress(double amount) {
    if (!isShowingProgressDisabled && progressStackDepth==1) {
        (*progress) += amount;
    }
}

void PhyloTree::hideProgress() const {
    if (!isShowingProgressDisabled && progressStackDepth>0 && progress!=nullptr) {
        progress->hide();
    }
}

void PhyloTree::showProgress() const {
    if (!isShowingProgressDisabled && progressStackDepth>0 && progress!=nullptr) {
        progress->show();
    }
}

void PhyloTree::doneProgress() {
    --progressStackDepth;
    if (progressStackDepth==0) {
        if (progress!=nullptr) {
            progress->done();
        }
        delete progress;
        progress = nullptr;
    }
}
    
void PhyloTree::showNoProgress() {
    if (progress!=nullptr) {
        delete progress;
        progress = nullptr;
    }
    isShowingProgressDisabled = true;
}

    
PhyloNode* PhyloTree::findFarthestLeaf(PhyloNode *node,
                                       PhyloNode *dad) {
    return (PhyloNode*) super::findFarthestLeaf(node, dad);
}

void PhyloTree::computePatternPacketBounds(int v_size, int threads, int packets,
                                           intptr_t elements, vector<intptr_t> &limits) {
    //It is assumed that threads divides packets evenly
    limits.reserve(packets+1);
    elements = roundUpToMultiple(elements, v_size);
    size_t block_start = 0;
    
    for (int wave = packets/threads; wave>=1; --wave) {
        intptr_t elementsThisWave = (elements-block_start);
        if (1<wave) {
            elementsThisWave = (elementsThisWave * 3) / 4;
        }
        elementsThisWave = roundUpToMultiple(elementsThisWave, v_size);
        size_t stopElementThisWave = block_start + elementsThisWave;
        for (int threads_to_go=threads; 1<=threads_to_go; --threads_to_go) {
            limits.push_back(block_start);
            size_t block_size = (stopElementThisWave - block_start)/threads_to_go;
            block_size = roundUpToMultiple(block_size, v_size);
            block_start += block_size;
        }
    }
    limits.push_back(elements);
    
    if (limits.size() != packets+1) {
        if (Params::getInstance().num_threads == 0)
            outError("Too many threads may slow down analysis [-nt option]. Reduce threads");
        else
            outError("Too many threads may slow down analysis [-nt option]. Reduce threads or use -nt AUTO to automatically determine it");
    }
}<|MERGE_RESOLUTION|>--- conflicted
+++ resolved
@@ -1484,7 +1484,7 @@
             state_p = (vecc1 & vecc2) | (step & (vecc1 | vecc2))
     */
 
-    size_t VCSIZE = Vec4ui::size();
+    size_t VCSIZE = Vec8ui::size();
     size_t numbranch = ((getNumTaxa() - 1) * 2 - 1) * 2 + 1;
 
 
@@ -1613,6 +1613,8 @@
 }
 
 int PhyloTree::computeParsimonyPatternScore() {
+
+    initializeAllScorePars();
     
     PhyloNode* p1 = (PhyloNode*) root;
     PhyloNode* p2 = (PhyloNode*) (((PhyloNeighbor*) root->neighbors[0]) -> node);
@@ -1629,14 +1631,13 @@
 
     int checkscore = 0;
 
-    for(int i = 0; i < aln->size(); ++i) {
-        checkscore += pattern_pars[i] * aln->at(i).frequency;
-    }
-
-<<<<<<< HEAD
-=======
+    for(int i = 0; i < aln->ordered_pattern.size(); ++i) {
+        checkscore += pattern_pars[i] * aln->ordered_pattern.at(i).frequency;
+    }
+
+    // cout << computeParsimony() << endl;
+
 //    return score;
->>>>>>> f60375c5
     return checkscore;
 }
 
@@ -1761,7 +1762,7 @@
 }
 
 void PhyloTree::initializeAllScorePars() {
-    clearAllPartialLH();
+    // clearAllPartialLH();
     int index = 0;
     initializeAllPartialScorePars(index);
     return;
