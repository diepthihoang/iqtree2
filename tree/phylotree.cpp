/***************************************************************************
 *   Copyright (C) 2009-2015 by                                            *
 *   BUI Quang Minh <minh.bui@univie.ac.at>                                *
 *   Lam-Tung Nguyen <nltung@gmail.com>                                    *
 *                                                                         *
 *                                                                         *
 *   This program is free software; you can redistribute it and/or modify  *
 *   it under the terms of the GNU General Public License as published by  *
 *   the Free Software Foundation; either version 2 of the License, or     *
 *   (at your option) any later version.                                   *
 *                                                                         *
 *   This program is distributed in the hope that it will be useful,       *
 *   but WITHOUT ANY WARRANTY; without even the implied warranty of        *
 *   MERCHANTABILITY or FITNESS FOR A PARTICULAR PURPOSE.  See the         *
 *   GNU General Public License for more details.                          *
 *                                                                         *
 *   You should have received a copy of the GNU General Public License     *
 *   along with this program; if not, write to the                         *
 *   Free Software Foundation, Inc.,                                       *
 *   59 Temple Place - Suite 330, Boston, MA  02111-1307, USA.             *
 ***************************************************************************/
#include "phylotree.h"
#include "phylotreethreadingcontext.h"
#include "utils/starttree.h"
#include "utils/progress.h"  //for progress_display
//#include "rateheterogeneity.h"
#include "alignment/alignmentpairwise.h"
#include "alignment/alignmentsummary.h"
#include <algorithm>
#include <limits>
#include "utils/timeutil.h"
#include "utils/pllnni.h"
#include "phylosupertree.h"
#include "phylosupertreeplen.h"
#include "upperbounds.h"
#include "utils/MPIHelper.h"
#include "utils/hammingdistance.h"
#include "model/modelmixture.h"
#include "phylonodemixlen.h"
#include "phylotreemixlen.h"
#include "model/modelfactory.h" //for readModelsDefinition
#include <placement/parallelparsimonycalculator.h>

#ifdef _MSC_VER
#include <boost/scoped_array.hpp>
#endif

const int LH_MIN_CONST = 1;

//const static int BINARY_SCALE = floor(log2(1/SCALING_THRESHOLD));
//const static double LOG_BINARY_SCALE = -(log(2) * BINARY_SCALE);

/****************************************************************************
 SPRMoves class
 ****************************************************************************/

void SPRMoves::add(const SPRMove& spr) {
    if (size() >= MAX_SPR_MOVES && spr.score <= rbegin()->score) {
        return;
    }
    if (size() >= MAX_SPR_MOVES) {
        iterator it = end();
        it--;
        erase(it);
    }
    insert(spr);
}

/****************************************************************************
 PhyloTree class
 ****************************************************************************/

PhyloTree::PhyloTree() : MTree(), CheckpointFactory() {
    init();
}

void PhyloTree::init() {
    aln = NULL;
    model = NULL;
    site_rate = NULL;
    optimize_by_newton              = true;
    central_partial_lh              = nullptr;
    lh_block_size                   = 0; //will be set, later, by determineBlockSizes()
    nni_partial_lh                  = nullptr;
    tip_partial_lh                  = nullptr;
    tip_partial_lh_computed         = 0;
    ptn_freq_computed               = false;
    central_scale_num               = nullptr;
    scale_block_size                = 0;
    central_scale_num_size_in_bytes = 0; //will be set, later, by determineBlockSizes()
    nni_scale_num                   = nullptr;
    central_partial_pars            = nullptr; //points to per-node partial parsimony vectors
                                               //followed by tip partial parsimony vectors.

    central_score_pars = nullptr;
    central_state_pars = nullptr;

    total_parsimony_mem_size        = 0;       //will be set, when central_partial_pars is allocated
    pars_block_size                 = 0;       //will be set, later, by determineBlockSizes()
    tip_partial_pars                = nullptr; //points to the last part of central_partial_pars
                                               //(and is set when central_partial_pars is).
    
    cost_matrix = NULL;
    model_factory = NULL;
    discard_saturated_site = true;
    _pattern_lh_cat_state = NULL;
    _site_lh = NULL;
    //root_state = STATE_UNKNOWN;
    root_state = 126;
    ptn_freq = NULL;
    ptn_freq_pars = NULL;
    ptn_invar = NULL;
    subTreeDistComputed = false;
    dist_matrix = nullptr;
    dist_matrix_rank = 0;
    is_dist_file_read = false;
    var_matrix = NULL;
    params = NULL;
    setLikelihoodKernel(LK_SSE2);  // FOR TUNG: you forgot to initialize this variable!
    setNumThreads(1);
    num_threads = 0;
    num_packets = 0;
    max_lh_slots = 0;
    save_all_trees = 0;
    nodeBranchDists = NULL;
    // FOR: upper bounds
    mlCheck = 0;
    skippedNNIub = 0;
    totalNNIub = 0;
    minStateFreq = 0.0;
    //minUB = 0.0;
    //meanUB = 0.0;
    //maxUB = 0.0;
    pllInst = NULL;
    pllAlignment = NULL;
    pllPartitions = NULL;
//    lhComputed = false;
    curScore = -DBL_MAX;
    root = NULL;
    current_scaling = 1.0;
    is_opt_scaling = false;
    num_partial_lh_computations = 0;
    vector_size = 0;
    safe_numeric = false;
    summary = nullptr;
    isSummaryBorrowed = false;
    progress = nullptr;
    progressStackDepth = 0;
    isShowingProgressDisabled = false;
    warnedAboutThreadCount = false;
    warnedAboutNumericalUnderflow = false;

    _pattern_pars = NULL; // Diep: for mpboot2
}

PhyloTree::PhyloTree(Alignment *aln) : MTree(), CheckpointFactory() {
    init();
    this->aln = aln;
}

PhyloTree::PhyloTree(string& treeString, Alignment* aln, bool isRooted) : MTree() {
    init();
    stringstream str;
    str << treeString;
    str.seekg(0, ios::beg);
    freeNode();
    readTree(str, isRooted);
    setAlignment(aln);
}

void PhyloTree::startCheckpoint() {
    checkpoint->startStruct("PhyloTree");
}


void PhyloTree::saveCheckpoint() {
    startCheckpoint();
//    StrVector leafNames;
//    getTaxaName(leafNames);
//    CKP_VECTOR_SAVE(leafNames);
    string newick = PhyloTree::getTreeString();
    CKP_SAVE(newick);
//    CKP_SAVE(curScore);
    endCheckpoint();
    CheckpointFactory::saveCheckpoint();
}

void PhyloTree::restoreCheckpoint() {
    CheckpointFactory::restoreCheckpoint();
    startCheckpoint();
//    StrVector leafNames;
//    if (CKP_VECTOR_RESTORE(leafNames)) {
//        if (leafNames.size() +(int)rooted != leafNum)
//            outError("Alignment mismatched from checkpoint!");
//
//        StrVector taxname;
//        getTaxaName(taxname);
//        for (int i = 0; i < leafNames.size(); i++)
//            if (taxname[i] != leafNames[i])
//                outError("Sequence name " + taxname[i] + " mismatched from checkpoint");
//    }    
    string newick;
    if (CKP_RESTORE(newick)) {
        PhyloTree::readTreeString(newick);
    }
    endCheckpoint();
}

void PhyloTree::discardSaturatedSite(bool val) {
    discard_saturated_site = val;
}

void myPartitionsDestroy(partitionList *pl) {
    int i;
    for (i = 0; i < pl->numberOfPartitions; i++) {
        rax_free(pl->partitionData[i]->partitionName);
        rax_free(pl->partitionData[i]);
    }
    rax_free(pl->partitionData);
    rax_free(pl);
}

PhyloTree::~PhyloTree() {
    doneComputingDistances();
    aligned_free(nni_scale_num);
    aligned_free(nni_partial_lh);
    aligned_free(central_partial_lh);
    aligned_free(central_scale_num);
    aligned_free(central_partial_pars);
    aligned_free(cost_matrix);

    delete model_factory;
    model_factory = NULL;
    delete model;
    model = NULL;
    delete site_rate;
    site_rate = NULL;
    aligned_free(_site_lh);
    aligned_free(ptn_freq);
    aligned_free(ptn_freq_pars);
    ptn_freq_computed = false;
    aligned_free(ptn_invar);
    delete[] dist_matrix;
    dist_matrix = nullptr;
    dist_matrix_rank = 0;

    delete[] var_matrix;
    var_matrix = nullptr;

    if(_pattern_pars){
    	aligned_free(_pattern_pars);
    	_pattern_pars = NULL;
    }

    if (pllPartitions!=nullptr) {
        myPartitionsDestroy(pllPartitions);
        pllPartitions = nullptr;
    }
    if (pllAlignment!=nullptr) {
        pllAlignmentDataDestroy(pllAlignment);
        pllAlignment = nullptr;
    }
    if (pllInst) {
        pllDestroyInstance(pllInst);
        pllInst = nullptr;
    }
    if (!isSummaryBorrowed) {
        delete summary;
    }
    summary = nullptr;
    delete progress;
    progress = nullptr;
    progressStackDepth = 0;
}

void PhyloTree::readTree(const char *infile, bool &is_rooted) {
    MTree::readTree(infile, is_rooted);
    // 2015-10-14: has to reset this pointer when read in
    current_it = current_it_back = NULL;
    if (rooted && root)
    {
        computeBranchDirection();
    }
}

void PhyloTree::readTree(istream &in, bool &is_rooted) {
    MTree::readTree(in, is_rooted);
    // 2015-10-14: has to reset this pointer when read in
    current_it = current_it_back = nullptr;
    // remove taxa if necessary
    if (removed_seqs.size() > 0) {
        removeTaxa(removed_seqs, true, "");
    }
    // collapse any internal node of degree 2
    NodeVector nodes;
    getInternalNodes(nodes);
    int num_collapsed = 0;
    for (NodeVector::iterator it = nodes.begin(); it != nodes.end(); it++) {
        if ((*it)->degree() == 2) {
            Node*  left  = (*it)->neighbors[0]->node;
            Node*  right = (*it)->neighbors[1]->node;
            double len   = (*it)->neighbors[0]->length+(*it)->neighbors[1]->length;
            left->updateNeighbor((*it), right, len);
            right->updateNeighbor((*it), left, len);
            delete (*it);
            num_collapsed++;
            if (verbose_mode >= VB_MED)
            {
                cout << "Node of degree 2 collapsed" << endl;
            }
        }
    }
    if (num_collapsed) {
        initializeTree();
    }
    if (rooted) {
        computeBranchDirection();
    }
}

void PhyloTree::assignLeafNames(Node *node, Node *dad) {
    if (!node)
        node = root;
    if (node->isLeaf()) {
        if (rooted && node == root) {
            ASSERT(node->id == leafNum-1);
            root->name = ROOT_NAME;
        } else {
            node->id = atoi(node->name.c_str());
            node->name = aln->getSeqName(node->id);
        }
        ASSERT(node->id >= 0 && node->id < static_cast<int>(leafNum));
    }
    FOR_NEIGHBOR_IT(node, dad, it)assignLeafNames((*it)->node, node);
}

void PhyloTree::copyTree(MTree *tree) {
    MTree::copyTree(tree);
    if (aln==nullptr) {
        return;
    }
    // reset the ID with alignment
    setAlignment(aln);
}

void PhyloTree::copyTree(MTree *tree, string &taxa_set) {
    MTree::copyTree(tree, taxa_set);
    if (rooted)
        computeBranchDirection();
    if (aln==nullptr) {
        return;
    }
    // reset the ID with alignment
    setAlignment(aln);
}

void PhyloTree::copyPhyloTree(PhyloTree *tree, bool borrowSummary) {
    MTree::copyTree(tree);
    if (!tree->aln)
        return;
    setAlignment(tree->aln);
    if (borrowSummary && summary!=tree->summary && tree->summary!=nullptr) {
        if (!isSummaryBorrowed) {
            delete summary;
        }
        summary           = tree->summary;
        isSummaryBorrowed = (summary!=nullptr);
    }
}

void PhyloTree::copyPhyloTreeMixlen(PhyloTree *tree, int mix, bool borrowSummary) {
    if (tree->isMixlen()) {
        ((PhyloTreeMixlen*)tree)->cur_mixture = mix;
    }
    copyPhyloTree(tree, borrowSummary);
    if (tree->isMixlen()) {
        ((PhyloTreeMixlen*)tree)->cur_mixture = -1;
    }
}

#define FAST_NAME_CHECK 1
void PhyloTree::setAlignment(Alignment *alignment, bool ngfam_debug) {
    aln = alignment;

    //double checkStart = getRealTime();
    int nseq = aln->getNSeq32();
    bool err = false;

    
#if FAST_NAME_CHECK
    map<string, Node*> mapNameToNode;
    getMapOfTaxonNameToNode(nullptr, nullptr, mapNameToNode);
    for (int seq = 0; seq < nseq; seq++) {
        string seq_name = aln->getSeqName(seq);
        auto it = mapNameToNode.find(seq_name);
        if (it==mapNameToNode.end()) {
            string str = "Alignment sequence ";
            str += seq_name;
            str += " does not appear in the tree";
            err = true;
            outError(str, false);
        } else {
            (*it).second->id = seq;
            mapNameToNode.erase(it);
        }
    }
#else
    //For each sequence, find the correponding node, via
    //the map (if there is one), tag it, and remove it from
    //the map.
    for (size_t seq = 0; seq < nseq; seq++) {
        string seq_name = aln->getSeqName(seq);
        Node *node = findLeafName(seq_name);
        if (!node) {
            string str = "Alignment sequence ";
            str += seq_name;
            str += " does not appear in the tree";
            err = true;
            outError(str, false);
        } else {
            ASSERT(node->isLeaf());
            node->id = seq;
        }
    }
#endif
    if (err) {
        printTree(cout, WT_NEWLINE);
        outError("Tree taxa and alignment sequence do not match (see above)");
    }
#if FAST_NAME_CHECK
    //Since every sequence in the alignment has had its
    //corresponding node tagged with an id, and that node's
    //entry has been removed from the map, it follows:
    //any node still referenced from the map does NOT
    //correspond to a sequence in the alignment.
    for (auto it = mapNameToNode.begin(); it != mapNameToNode.end(); ++it) {
        if (it->first != ROOT_NAME) {
            outError((string)"Tree taxon " + it->first + " does not appear in the alignment", false);
            err = true;
        }
    }
#else
    StrVector taxname;
    getTaxaName(taxname);
    for (StrVector::iterator it = taxname.begin(); it != taxname.end(); it++)
        if ((*it) != ROOT_NAME && alignment->getSeqID(*it) < 0) {
            outError((string)"Tree taxon " + (*it) + " does not appear in the alignment", false);
            err = true;
        }
#endif
    if (err) {
        outError("Tree taxa and alignment sequence do not match (see above)");
    }
    if (rooted) {
        ASSERT(root->name == ROOT_NAME);
        root->id = aln->getNSeq32();
    }
    /*
    if (verbose_mode >= VB_MED) {
        cout << "Alignment namecheck took " << (getRealTime()-checkStart)
        << " sec (of wall-clock time)" << endl;
    }
    */
}

void PhyloTree::configureLikelihoodKernel(const Params& params) {
    if (computeLikelihoodBranchPointer==nullptr)
    {
        setLikelihoodKernel(params.SSE);
        optimize_by_newton = params.optimize_by_newton;
        setNumThreads(params.num_threads);
    } else if ( num_threads <=0 ) {
        setNumThreads(params.num_threads);
    }
}

void PhyloTree::configureModel(Params& params) {
    if (model==nullptr) {
        ModelsBlock *models_block = readModelsDefinition(params);
        if (model_factory==nullptr && aln!=nullptr) {
            initializeModel(params, aln->model_name, models_block);
        }
        if (getRate()->isHeterotachy() && !isMixlen()) {
            ASSERT(0 && "Heterotachy tree not properly created");
        }
        delete models_block;
    }
}

void PhyloTree::initializeModel(Params &params, string model_name, ModelsBlock *models_block) {
    //Must be overridden in IQTree etc.
    throw "Uh-oh!  Called initializeModel on PhyloTree rather than a subclass";
}

void PhyloTree::prepareForDeletes() {
    LOG_LINE ( VB_DEBUG, "Before delete, number of leaves " << this->leafNum
                    << ", of nodes "       << this->nodeNum
                    << ", of branches "    << this->branchNum);
    deleteAllPartialLh(); //Todo: Only clear partial Lh
    clearAllPartialParsimony(false);
    if (shouldPlacementUseSankoffParsimony()) {
        computeTipPartialParsimony();
    }
    int initial_parsimony = computeParsimony("Computing initial parsimony");
    LOG_LINE ( VB_MED, "Parsimony score before deletions was " << initial_parsimony );
    if (shouldPlacementUseLikelihood()) {
        initializeAllPartialLh();
        fixNegativeBranch();
        double likelihoodStart    = getRealTime();
        double likelihoodCPUStart = getCPUTime();
        double likelihood         = computeLikelihood();
        LOG_LINE ( VB_MIN, "Computed initial likelihood in " << (getRealTime() - likelihoodStart) << " wall-clock secs"
                  << " and " << (getCPUTime() - likelihoodCPUStart) << " cpu secs");
        LOG_LINE ( VB_MIN, "Likelihood score before deletions was " << likelihood );
    }
}

void PhyloTree::doneDeletes(size_t countRemoved, bool are_placements_to_follow) {
    //Todo: Carry out any requested "after-batch-of-deletes" global tidy-up
    //Todo: Carry out any requested "after-all-deletes" global tidy-up of the tree.
    leafNum   -= static_cast<unsigned int>(countRemoved);
    branchNum -= static_cast<int>(countRemoved*2);
    nodeNum   -= static_cast<int>(countRemoved*2);
    LOG_LINE ( VB_DEBUG, "After delete, number of leaves " << this->leafNum
                    << ", of nodes "       << this->nodeNum
                    << ", of branches "    << this->branchNum);

    deleteAllPartialLhAndParsimony();
    if (!are_placements_to_follow) {
        if (isUsingSankoffParsimony() && !params->sankoff_cost_file) {
            stopUsingSankoffParsimony();
        }
        std::stringstream sx;
        sx << "Computing parsimony (after deleting taxa)";
        int parsimony_score = computeParsimony(sx.str().c_str());
        LOG_LINE(VB_MIN, "Parsimony score after deleting taxa was " << parsimony_score);
        fixNegativeBranch();
        double likelihood = computeLikelihood();
        LOG_LINE(VB_MIN, "Likelihood score after deleting taxa was " << likelihood);
        deleteAllPartialLhAndParsimony();
    }
    else if ( VB_MED <= verbose_mode ) {
        int post_delete_parsimony = computeParsimony("Computing post-delete parsimony");
        LOG_LINE ( VB_MIN, "Parsimony score after deletions was " << post_delete_parsimony );
    }

}

void PhyloTree::prepareForPlacement() {
    bool using_sankoff = shouldPlacementUseSankoffParsimony();
    if (using_sankoff) {
        initCostMatrix(CM_UNIFORM);
        //Force the use of Sankoff parsimony kernel
    }
    if (aln!=nullptr) {
        if ( aln->ordered_pattern.empty() ) {
            aln->orderPatternByNumChars(PAT_VARIANT);
        }
    }
    configureLikelihoodKernel(*params);
    configureModel(*params);
    setParsimonyKernel(params->SSE);
}

void PhyloTree::logTaxaToBeRemoved(const map<string, Node*>& mapNameToNode) {
    for (auto it=mapNameToNode.begin(); it!=mapNameToNode.end(); ++it) {
        PhyloNode*     leaf      = (PhyloNode*)(it->second);
        PhyloNeighbor* upLink    = leaf->firstNeighbor();
        PhyloNode*     upNode    = upLink->getNode();
        PhyloNeighbor* leftLink  = nullptr;
        PhyloNeighbor* rightLink = nullptr;
        double leftLength  = -1;
        double rightLength = -1;
        FOR_EACH_PHYLO_NEIGHBOR(upNode, leaf, itNei, nei) {
            if (leftLink==nullptr) {
                leftLink   = nei;
                leftLength = nei->length;
            } else {
                rightLink   = nei;
                rightLength = rightLink->length;
            }
        }
        LOG_LINE ( VB_MED, "Before deletion, " << it->second->name
                  << " had branch length " << upLink->length
                  << " (left branch " << leftLength
                  << ", and right branch " << rightLength << ")");
    }
}

bool PhyloTree::updateToMatchAlignment(Alignment* alignment) {
    aln      = alignment;
    int nseq = aln->getNSeq32();

    removeSampleTaxaIfRequested();

    //For sequence names that are found in both the
    //tree and the alignment, set the node id.
    //(Also: identify sequences NOT found in the tree)
    map<string, Node*> mapNameToNode;
    double mapStart = getRealTime();
    getMapOfTaxonNameToNode(nullptr, nullptr, mapNameToNode);
    LOG_LINE ( VB_DEBUG, "Mapping taxa names to nodes took "
              << (getRealTime()-mapStart) << " wall-clock secs" );
    if (VB_MAX <= verbose_mode) {
        for (auto it=mapNameToNode.begin(); it!=mapNameToNode.end(); ++it) {
            LOG_LINE( VB_MAX, "sequence " << it->first << " has id " << it->second->id );
        }
    }

    IntVector taxaIdsToAdd; //not found in tree
    for (int seq = 0; seq < nseq; seq++) {
        string seq_name = aln->getSeqName(seq);
        auto   it       = mapNameToNode.find(seq_name);
        if (it==mapNameToNode.end()) {
            LOG_LINE( VB_MED, "Could not find sequence " << seq << " " << seq_name
                     << " in the tree.  It will be added.");
            taxaIdsToAdd.push_back((int)seq);
        } else {
            (*it).second->id = seq;
            mapNameToNode.erase(it);
        }
    }
    auto rootInMap = mapNameToNode.find(ROOT_NAME);
    if (rootInMap != mapNameToNode.end()) {
        root     = (*rootInMap).second;
        root->id = nseq;
        mapNameToNode.erase(rootInMap);
    } else if (root==nullptr && !taxaIdsToAdd.empty()) {
        //Todo: make sure we HAVE a root, since later steps will need one.
        throw "Cannot add new taxa to unrooted tree";
    }
    bool will_delete = !mapNameToNode.empty();
    bool will_add    = !taxaIdsToAdd.empty();
    bool modified    = will_delete || will_add;
    
    if (!modified) {
        return false;
    }
    prepareForPlacement();
    
    if (will_delete) {
        //Necessary, if we read in a tree that came out of a
        //distance matrix algorithm (which might have
        //negative branch lengths (which would bust the stuff below).
        //Todo: figure out what happens for PhyloSuperTree here
        //Todo: What if -fixbr is supplied.  Isn't that problematic?
        
        //mapNameToNode now lists leaf nodes to be removed
        //from the tree.  Remove them.
        StrVector taxaToRemove;
        for (auto it=mapNameToNode.begin(); it!=mapNameToNode.end(); ++it) {
            taxaToRemove.push_back(it->first);
        }
        logTaxaToBeRemoved(mapNameToNode);
        mapNameToNode.clear();
        
        prepareForDeletes();
        auto countRemoved = removeTaxa(taxaToRemove, !will_add, "Removing deleted taxa from tree");
        //Todo: Carry out any requested "after-each-delete" local tidy-up of the tree
        //      (via an extra parameter to removeTaxa, perhaps?)
        doneDeletes(countRemoved, will_add);
    }
    if (will_add) {
        addNewTaxaToTree(taxaIdsToAdd);
        //Note: If the Sankoff cost matrix isn't wanted after placement, it
        //      will be deallocated (switching back to regular parsimony)
        //      in GlobalPlacementOptimizer::optimizeAfterPlacement.
    }
    return true;
}

namespace {
    //Mapping names to ids
    class NameToIDMap: public std::map<std::string, int> {
    public:
        explicit NameToIDMap(const vector<std::string>& src) {
            int count = static_cast<int>(src.size());
            for (int id = 0 ; id < count; ++id) {
                operator[](src[id]) = id;
            }
        }
    };

    typedef std::set<std::string>          NameSet;
    typedef std::pair<size_t, NameSet>     CountAndNames;
    typedef std::pair<size_t, std::string> HashedSequence;

    class UniqueSequenceMap: public std::map<HashedSequence,CountAndNames> {
        public:
        size_t trackHashAndSequence(size_t hash,
                                    std::string sequence,
                                    std::string name) {
            HashedSequence hashed(hash, sequence);
            auto it = find(hashed);
            if (it==end()) {
                NameSet name_set;
                name_set.insert(name);
                (*this)[hashed] = CountAndNames(1, name_set);
                return 1;
            } else {
                it->second.second.insert(name); //record name
                return ++it->second.first;   //bump up count
            }
        }
        size_t untrackHashAndSequence(size_t      hash,
                                      std::string sequence,
                                      std::string name) {
            HashedSequence hashed(hash, sequence);
            auto it = find(hashed);
            ASSERT( it!=end() );
            if (it==end()) {
                return 0;
            }
            it->second.second.erase(name);
            size_t count =  --it->second.first ;
            if ( count == 0) {
                erase(it);
            }
            return count;
        }
        bool getHashAndSequenceFirstName(size_t hash,
                                         std::string sequence,
                                         std::string& put_name_here) {
            HashedSequence hashed(hash, sequence);
            auto it = find(hashed);
            if (it==end() || it->second.second.empty()) {
                return false;
            }
            put_name_here = *(it->second.second.begin());
            return true;
        }
        void loadAlignment(const StrVector& state_strings,
                           const std::vector<size_t>& old_hashes,
                           Alignment* aln,
                           const NameToIDMap& name_to_id,
                           const StrVector&   removed_seqs,
                           const StrVector&   twin_seqs) {
            int old_count = aln->getNSeq32();
            //Count the number of copies,
            //of each sequence in the old alignment
            for (int old_seq_id = 0 ;
                 old_seq_id < old_count; ++old_seq_id) {
                std::string old_sequence;
                aln->getOneSequence (state_strings, old_seq_id,
                                     old_sequence);
                trackHashAndSequence(old_hashes[old_seq_id],
                                     old_sequence,
                                     aln->getSeqName(old_seq_id));
            }
            //Also count the duplicate sequences,
            //that have been dropped from the alignment.
            size_t old_dupe_count = removed_seqs.size();
            for ( size_t i=0; i < old_dupe_count; ++i ) {
                auto f = name_to_id.find(twin_seqs[i]);
                if ( f != name_to_id.end() ) {
                    size_t      old_seq_id = f->second;
                    std::string old_sequence;
                    aln->getOneSequence (state_strings, old_seq_id,
                                         old_sequence);
                    trackHashAndSequence(old_hashes[old_seq_id],
                                         old_sequence,
                                         removed_seqs[i]);
                }
            }
        }
    };

    //Mapping names of duplicate sequences to the names of
    //the old sequences, they are copies of
    class NameToNameMap: public std::map<std::string, std::string> {
    public:
        NameToNameMap(const StrVector& keys, const StrVector& values) {
            ASSERT(keys.size() == values.size());
            for (size_t i = 0; i < keys.size(); ++i) {
                operator[](keys[i]) = values[i];
            }
        }
        void getKeysAndValues(StrVector& keys, StrVector& values) const {
            keys.clear();
            values.clear();
            for (auto it = begin(); it!=end(); ++it ) {
                keys.push_back(it->first);
                values.push_back(it->second);
            }
        }
    };
}

void PhyloTree::mergeAlignment(const Alignment* new_aln) {

    const std::string& path     = new_aln->aln_file;
    int            old_count    = aln->getNSeq32();
    int            new_count    = new_aln->getNSeq32();
    size_t         site_count   = aln->getNSite();
    std::string    task_name    = "Merging alignment " + path;
    StrVector      state_strings;
    
    aln->getStateStrings(state_strings);
    double work_estimate = static_cast<double>(old_count + new_count * 2 + 2 * site_count);
    initProgress(work_estimate,
                 task_name.c_str(), "", "");
    
    vector<size_t>   old_hashes     = aln->getPatternIndependentSequenceHashes(progress);
    vector<size_t>   new_hashes     = new_aln->getPatternIndependentSequenceHashes(progress);
    const StrVector& old_names      = aln->getSeqNames();
    auto             new_names      = new_aln->getSeqNames();
    size_t           count_the_same = 0;
    
    NameToIDMap   name_to_id   (old_names);
    NameToNameMap dupe_to_twin (removed_seqs, twin_seqs);

    UniqueSequenceMap unique_seq_map;
    if (params->ignore_identical_seqs) {
        unique_seq_map.loadAlignment(state_strings, old_hashes, aln,
                                     name_to_id, removed_seqs, twin_seqs);
    }
    
    IntVector added_sequences;   //ids of sequences in alignment just added
    std::vector<std::pair<int,int>> updated_sequences;
        //first is the sequence number in the original alignment
        //second is the sequence number in the additional (second) alignment
    StrVector names_of_updated_sequences;
    IntVector duplicated_sequence_ids;
        //ids of sequences, in alignment getting
        //merged, that were duplicated in the original sequence
    
    for (int new_seq_id = 0; new_seq_id < new_count; ++new_seq_id) {
        trackProgress(1.0);
        std::string new_name = new_names[new_seq_id];
        std::string new_sequence;
        new_aln->getOneSequence(state_strings, new_seq_id, new_sequence);
        auto find = name_to_id.find(new_name);
        bool was_old_dupe = false;
        if (find==name_to_id.end()) {
            auto find_dupe = dupe_to_twin.find(new_name);
            if (find_dupe!=dupe_to_twin.end()) {
                find = name_to_id.find(find_dupe->second);
                was_old_dupe = true;
            }
        }
        if (find==name_to_id.end()) {
            bool suppress = false;
            if (params->ignore_identical_seqs) {
                size_t copies = unique_seq_map.trackHashAndSequence
                                ( new_hashes[new_seq_id], new_sequence,
                                  new_name );
                if (2<copies) {
                    duplicated_sequence_ids.push_back(new_seq_id);
                    if (!params->suppress_list_of_sequences) {
                        LOG_LINE(VB_MIN, "Sequence " << new_name
                                 << " duplicated in " << path);
                    }
                    suppress = true;
                }
            }
            if (!suppress) {
                added_sequences.push_back(new_seq_id);
                if (!params->suppress_list_of_sequences) {
                    LOG_LINE(VB_MIN, "Sequence " << new_name
                             << " will be added from " << path);
                }
                int merged_seq_id = old_count + added_sequences.size();
                name_to_id[new_name] = merged_seq_id;
            }
        } else {
            int old_seq_id = find->second;
            if (old_count <= old_seq_id) {
                //This sequence name duplicates that of a sequence found
                //earlier in the same file.
                LOG_LINE(VB_MIN, "Ignoring sequence with duplicated name "
                         << new_name << " found in " << path);
                continue;
            }
            //Name already seen in the alignment. Has the sequence changed?
            bool same = (old_hashes[old_seq_id] == new_hashes[new_seq_id]);
            std::string old_sequence;
            aln->getOneSequence(state_strings, old_seq_id, old_sequence);
            ASSERT(old_sequence.length() == new_sequence.length());
            if (same) {
                //
                //Todo: It would be better to ask Alignment to do this comparison
                //      (wouldn't have to construct the two sequence strings, then).
                //
                size_t len = old_sequence.length();
                for (size_t i = 0 ; i < len; ++i ) {
                    if (old_sequence[i]!=new_sequence[i]) {
                        LOG_LINE(VB_DEBUG,
                                 "Sequence " << new_name << ": first changed "
                                 << " site was " << i << " (of " << len << ")");
                        same = false;
                        break;
                    }
                }
                if (same) {
                    ++count_the_same;
                    if (!params->suppress_list_of_sequences) {
                        LOG_LINE(VB_MIN, "Sequence " << new_name
                                 << " unchanged in " << path);
                    }
                    continue;
                }
            } else {
                LOG_LINE(VB_DEBUG, "Sequence " << new_name
                         << " had different hash (" << new_hashes[new_seq_id] << ")"
                         << " from before (" << old_hashes[old_seq_id] << ")");
            }
            bool still_a_dupe = false;
            if (params->ignore_identical_seqs) {
                unique_seq_map.untrackHashAndSequence(old_hashes[old_seq_id],
                                                      old_sequence, new_name);
                if (2<unique_seq_map.trackHashAndSequence  (new_hashes[new_seq_id],
                                                            new_sequence, new_name)) {
                    still_a_dupe = true;
                    std::string old_name;
                    unique_seq_map.getHashAndSequenceFirstName(new_hashes[new_seq_id],
                                                               new_sequence, old_name);
                    dupe_to_twin[new_name] = old_name;
                }
            }
            if (!params->suppress_list_of_sequences) {
                const char* preamble = was_old_dupe ? "Duplicated sequence " : "Sequence ";
                LOG_LINE(VB_MIN, preamble << new_name << " updated in " << path);
            }
            if (was_old_dupe) {
                //this was an update to a sequence that was a duplicate
                if (!still_a_dupe) {
                    dupe_to_twin.erase(new_name);
                    added_sequences.push_back(new_seq_id);
                    if (!params->suppress_list_of_sequences) {
                        LOG_LINE(VB_MIN, "Sequence " << new_name
                                 << " will be added from " << path);
                    }
                    int merged_seq_id = old_count + added_sequences.size();
                    name_to_id[new_name] = merged_seq_id;
                }
            } else {
                updated_sequences.emplace_back(old_seq_id, new_seq_id);
                names_of_updated_sequences.push_back(new_name);
                name_to_id[new_name] = old_count;
            }
        }
    }
    size_t count_updated          = updated_sequences.size();
    size_t count_added            = added_sequences.size();
    size_t count_updated_or_added = count_updated + count_added;
    size_t count_duplicated       = duplicated_sequence_ids.size();
    if (count_updated_or_added) {
        LOG_LINE(VB_MIN, "Adding " << count_added << ","
                << " and Updating " << count_updated << " sequences");
        if (0<count_the_same) {
            LOG_LINE(VB_MIN, "Leaving " << count_the_same
                     << " sequences unchanged" );
        }
        if (0<count_duplicated) {
            for (auto it=duplicated_sequence_ids.begin();
                 it!=duplicated_sequence_ids.end(); ++it) {
                size_t      new_seq_id = *it;
                std::string new_name   = new_names[new_seq_id];
                size_t      new_hash   = new_hashes[new_seq_id];
                std::string new_sequence;
                std::string old_name;
                new_aln->getOneSequence(state_strings,
                                        new_seq_id, new_sequence);
                if (unique_seq_map.getHashAndSequenceFirstName(new_hash,
                                                               new_sequence,
                                                               old_name ) ) {
                    dupe_to_twin[new_name] = old_name;
                } else {
                    //Nasty corner case.  This was a duplicate, of an existing sequence
                    //but that sequence has been replaced by an updated version (!).
                    //Ee-uw!  So we *can* add this sequence, after all!
                    --count_duplicated;
                    unique_seq_map.trackHashAndSequence(new_hash, new_sequence,
                                                        new_name);
                    added_sequences.push_back(static_cast<int>(new_seq_id));
                }
            }
            LOG_LINE(VB_MIN, "Dropped " << count_duplicated
                     << " duplicated sequences from consideration ");
            LOG_LINE(VB_MIN, "These will be added back after analysis is complete.");
        }
        aln->updateFrom(new_aln, updated_sequences,
                        added_sequences, progress);
        doneProgress();
        LOG_LINE(VB_MED, "Incremental Method: "
                 << params->incremental_method);
        prepareForPlacement();
        IntVector ids_of_sequences_to_place;
        if (0<count_updated) {
            prepareForDeletes();
            removeTaxa(names_of_updated_sequences, false, "");
            doneDeletes(count_updated, true);
            for (auto it=updated_sequences.begin();
                 it!=updated_sequences.end(); ++it) {
                ids_of_sequences_to_place.push_back(it->first);
                //Each taxon that was removed (because it was updated)
                //has to be put back.
            }
        }
        for (auto it=added_sequences.begin();
             it!=added_sequences.end(); ++it) {
            //Each taxon that was added to the alignment,
            //needs to be added to the tree.
            //added_sequences gives sequence id
            //in the *new* alignment, not the *old*
            ids_of_sequences_to_place.push_back(old_count);
            ++old_count;
        }
        dupe_to_twin.getKeysAndValues(removed_seqs, twin_seqs);
        addNewTaxaToTree(ids_of_sequences_to_place);
    }
}

void PhyloTree::mergeAlignments(const StrVector& paths) {
    for (auto it=paths.begin(); it!=paths.end(); ++it ) {
        auto path = *it;
        Alignment *new_aln = createAlignment(path, aln->sequence_type.c_str(),
                                              params->intype, aln->model_name);
        //new_aln->isShowingProgressDisabled = true;
        if (params->remove_empty_seq) {
            Alignment* dead_aln = new_aln;
            new_aln = new_aln->removeGappySeq();
            if (dead_aln!=new_aln) {
                delete dead_aln;
            }
        }
        try {
            if (new_aln->getNSite()==aln->getNSite()) {
                new_aln->name             = path; //Just want the file
                                                  //name part of the path
                new_aln->model_name       = aln->model_name;
                new_aln->aln_file         = path;
                new_aln->position_spec    = "";
                new_aln->showNoProgress();
                ASSERT(aln->seq_type == new_aln->seq_type);
                if (aln->seq_type == new_aln->seq_type) {
                    mergeAlignment(new_aln);
                }
            }
        }
        catch (...) {
            delete new_aln;
            throw;
        }
        delete new_aln;
    }
    auto mergedTree = getTreeString();
    CKP_SAVE(mergedTree);
    saveCheckpoint();
    checkpoint->dump();
}

void PhyloTree::setRootNode(const char *my_root, bool multi_taxa) {
    if (rooted) {
        computeBranchDirection();
        return;
    }
    
    if (!my_root) {
        root = findNodeName(aln->getSeqName(0));
        ASSERT(root);
        return;
    }

    if (strchr(my_root, ',') == NULL) {
        string root_name = my_root;
        root = findNodeName(root_name);
        ASSERT(root);
        return;
    }

    // my_root is a list of taxa
    StrVector taxa;
    convert_string_vec(my_root, taxa);
    root = findNodeName(taxa[0]);
    ASSERT(root);
    if (!multi_taxa) {
        return;
    }
    unordered_set<string> taxa_set;
    for (auto it = taxa.begin(); it != taxa.end(); it++)
        taxa_set.insert(*it);
    pair<Node*,Neighbor*> res = {NULL, NULL};
    findNodeNames(taxa_set, res, root->neighbors[0]->node, root);
    if (res.first)
        root = res.first;
    else
        outWarning("Branch separating outgroup is not found");
}

void PhyloTree::readTreeString(const string &tree_string) {
    stringstream str(tree_string);
    freeNode();
    
    // bug fix 2016-04-14: in case taxon name happens to be ID
    MTree::readTree(str, rooted);

    assignLeafNames();
    setRootNode(Params::getInstance().root);

    if (isSuperTree()) {
        ((PhyloSuperTree*) this)->mapTrees();
    }
    if (Params::getInstance().pll) {
        pllReadNewick(getTreeString());
    }
    resetCurScore();
    if (Params::getInstance().fixStableSplits ||
        Params::getInstance().adaptPertubation) {
        buildNodeSplit();
    }
    current_it = current_it_back = NULL;
}

void PhyloTree::readTreeStringSeqName(const string &tree_string) {
    stringstream str(tree_string);
    freeNode();
    if (rooted) {
        rooted = false;
        readTree(str, rooted);
        if (!rooted)
            convertToRooted();
    } else {
        readTree(str, rooted);
    }
    setAlignment(aln);
    setRootNode(params->root);

    if (isSuperTree()) {
        ((PhyloSuperTree*) this)->mapTrees();
    }
    if (params->pll) {
        pllReadNewick(getTreeString());
    }
    resetCurScore();
//    lhComputed = false;
    if (params->fixStableSplits) {
        buildNodeSplit();
    }
    current_it = current_it_back = NULL;
}

int PhyloTree::wrapperFixNegativeBranch(bool force_change) {
//	if(params->mpboot2){
//		// do nothing
//		return 0;
//	}
    // Initialize branch lengths for the parsimony tree
    initializeAllPartialPars();
    clearAllPartialLH();
    int numFixed = fixNegativeBranch(force_change);
    if (params->pll) {
        pllReadNewick(getTreeString());
    }
    resetCurScore();
    if (verbose_mode >= VB_MAX)
        printTree(cout);
//    lhComputed = false;
    return numFixed;
}

void PhyloTree::pllReadNewick(string newickTree) {
    pllNewickTree *newick = pllNewickParseString(newickTree.c_str());
    pllTreeInitTopologyNewick(pllInst, newick, PLL_FALSE);
    pllNewickParseDestroy(&newick);
}

void PhyloTree::readTreeFile(const string &file_name) {
    ifstream str;
    str.open(file_name.c_str());
    freeNode();
    if (rooted) {
        rooted = false;
        readTree(str, rooted);
        if (!rooted) {
            convertToRooted();
        }
    } else {
        readTree(str, rooted);
    }
    setAlignment(aln);
    if (isSuperTree()) {
        ((PhyloSuperTree*) this)->mapTrees();
    } else {
        clearAllPartialLH(false);
        clearAllScaleNum(false);
        clearAllPartialParsimony(false);
    }
    str.close();
    current_it = current_it_back = NULL;
}

string PhyloTree::getTreeString() {
    stringstream tree_stream;
    setRootNode(params->root);
    printTree(tree_stream, WT_TAXON_ID + WT_BR_LEN + WT_SORT_TAXA);
    return tree_stream.str();
}

string PhyloTree::getTopologyString(bool printBranchLength) {
    stringstream tree_stream;
    // important: to make topology string unique
    setRootNode(params->root);
    //printTree(tree_stream, WT_TAXON_ID + WT_SORT_TAXA);
    if (printBranchLength) {
        printTree(tree_stream, WT_SORT_TAXA + WT_BR_LEN + WT_TAXON_ID);
    } else {
        printTree(tree_stream, WT_SORT_TAXA);
    }
    return tree_stream.str();
}

void PhyloTree::rollBack(istream &best_tree_string) {
    best_tree_string.seekg(0, ios::beg);
    freeNode();
    readTree(best_tree_string, rooted);
    assignLeafNames();
    initializeAllPartialLh();
    clearAllPartialLH();
    clearAllScaleNum(false);
    clearAllPartialParsimony(false);
}

void PhyloTree::setModel(ModelSubst *amodel) {
    model = amodel;
    //state_freqs = new double[numStates];
    //model->getStateFrequency(state_freqs);
}

void PhyloTree::setModelFactory(ModelFactory *model_fac) {
    model_factory = model_fac;
    if (model_fac) {
        model = model_factory->model;
        site_rate = model_factory->site_rate;
        if (!isSuperTree()) {
            setLikelihoodKernel(sse);
            setNumThreads(num_threads);
        }
    } else {
        model = NULL;
        site_rate = NULL;
    }
}

bool PhyloTree::hasModelFactory() const {
    return model_factory != nullptr;
}

void PhyloTree::setRate(RateHeterogeneity *rate) {
    site_rate = rate;
}

bool PhyloTree::hasRateHeterogeneity() const {
    return site_rate != nullptr;
}

RateHeterogeneity *PhyloTree::getRate() {
    return site_rate;
}

PhyloNode* PhyloTree::getRoot() {
    return (PhyloNode*)root;
}

PhyloNode* PhyloTree::newNode(int node_id, const char* node_name) {
    return new PhyloNode(node_id, node_name);
}

PhyloNode* PhyloTree::newNode(int node_id, int node_name) {
    return new PhyloNode(node_id, node_name);
}

bool PhyloTree::isDummyNode(PhyloNode* node) const {
    return node == DUMMY_NODE_1 || node == DUMMY_NODE_2;
}

void PhyloTree::clearAllPartialLH(bool set_to_null) {
    if (!root) {
        return;
    }
    PhyloNode*     atRoot     = getRoot();
    PhyloNeighbor* nei        = atRoot->firstNeighbor();
    PhyloNode*     nextToRoot = nei->getNode();
    nextToRoot->clearAllPartialLh(set_to_null, atRoot);
    atRoot->clearAllPartialLh(set_to_null, nextToRoot);
    tip_partial_lh_computed = 0;
    current_it      = nullptr;
    current_it_back = nullptr;
}

void PhyloTree::clearAllPartialParsimony(bool set_to_null) {
    if (!root) {
        return;
    }
    PhyloNode*     r          = getRoot();
    PhyloNeighbor* nei        = r->firstNeighbor();
    PhyloNode*     nextToRoot = nei->getNode();
    nextToRoot->clearAllPartialParsimony(set_to_null, r);
    r->clearAllPartialParsimony(set_to_null, nextToRoot);
    nei->setParsimonyComputed(false);
    if (set_to_null) {
        nei->partial_pars = nullptr;
    }
}

void PhyloTree::clearAllScaleNum(bool set_to_null) {
    if (!root) {
        return;
    }
    PhyloNode*     r          = getRoot();
    PhyloNeighbor* nei        = r->firstNeighbor();
    PhyloNode*     nextToRoot = nei->getNode();
    if (set_to_null) {
        nei->scale_num        = nullptr;
    }
    tip_partial_lh_computed   = 0;
    current_it                = nullptr;
    current_it_back           = nullptr;
    nextToRoot->clearAllScaleNum(set_to_null, r);
    r->clearAllScaleNum(set_to_null, nextToRoot);
    if (!set_to_null && central_scale_num != nullptr) {
        memset(central_scale_num, 0, central_scale_num_size_in_bytes);
    }
}


string getASCName(ASCType ASC_type) {
    switch (ASC_type) {
        case ASC_NONE:
            return "";
        case ASC_VARIANT:
            return "+ASC";
        case ASC_VARIANT_MISSING:
            return "+ASC_MIS";
        case ASC_INFORMATIVE:
            return "+ASC_INF";
        case ASC_INFORMATIVE_MISSING:
            return "+ASC_INF_MIS";
        default:
            ASSERT(0 && "ASC_type not recognized");
            return "";
    }
}

string PhyloTree::getSubstName() {
    return model->getName() + getASCName(model_factory->getASC());
}

string PhyloTree::getRateName() {
    if (model_factory->fused_mix_rate) {
        return "*" + site_rate->name.substr(1);
    } else {
        return site_rate->name;
    }
}

string PhyloTree::getModelName() {
    return getSubstName() + getRateName();
}

string PhyloTree::getModelNameParams() {
    string name = model->getNameParams();
    name += getASCName(model_factory->getASC());
    string rate_name = site_rate->getNameParams();

    if (model_factory->fused_mix_rate) {
        name += "*" + rate_name.substr(1);
    } else {
        name += rate_name;
    }

    return name;
}

void PhyloTree::saveBranchLengths(DoubleVector &lenvec, int startid,
                                  PhyloNode *node, PhyloNode *dad) {
    if (!node) {
        node = getRoot();
        ASSERT(branchNum == nodeNum-1);
        if (lenvec.empty()) {
            lenvec.resize(branchNum*getMixlen() + startid);
        }
    }
    FOR_EACH_PHYLO_NEIGHBOR(node, dad, it, nei){
        nei->getLength(lenvec, nei->id*getMixlen() + startid);
        PhyloTree::saveBranchLengths(lenvec, startid, nei->getNode(), node);
    }
}

void PhyloTree::restoreBranchLengths(DoubleVector &lenvec, int startid,
                                     PhyloNode *node, PhyloNode *dad) {
    if (!node) {
        node = getRoot();
        ASSERT(!lenvec.empty());
    }
    size_t mixLen = getMixlen();
    FOR_EACH_PHYLO_NEIGHBOR(node, dad, it, nei){
        PhyloNode* child = nei->getNode();
        intptr_t indexIntoVector = nei->id * mixLen;
        PhyloNeighbor* back_nei =  child->findNeighbor(node);
        ASSERT(nei->id == back_nei->id);
        nei->setLength(lenvec, static_cast<int>(indexIntoVector) + startid, static_cast<int>(mixLen));
        back_nei->setLength(lenvec, static_cast<int>(indexIntoVector) + startid, static_cast<int>(mixLen));
        PhyloTree::restoreBranchLengths(lenvec, startid, child, node);
    }
}


/****************************************************************************
 Parsimony function
 ****************************************************************************/

/*
 double PhyloTree::computeCorrectedParsimonyBranch(PhyloNeighbor *dad_branch, PhyloNode *dad) {
 //    double corrected_bran = 0;
 //    int parbran;
 //    int parscore = computeParsimonyBranch(node21_it, node2, &parbran);
 //    if (site_rate->getGammaShape() != 0) {
 //        corrected_bran = (aln->num_states - 1.0) / aln->num_states
 //                * site_rate->getGammaShape()
 //                * (pow( 1.0 - aln->num_states / (aln->num_states - 1.0) * ((double) parbran / aln->getNSite()),
 //                        -1.0 / site_rate->getGammaShape()) - 1.0);
 //    } else {
 //        corrected_bran = -((aln->num_states - 1.0) / aln->num_states)
 //                * log(1.0 - (aln->num_states / (aln->num_states - 1.0)) * ((double) parbran / aln->getNSite()));
 //    }
 //    return corrected_bran;
 }
 */
int PhyloTree::initializeAllPartialPars() {
    if (!ptn_freq_pars) {
        ptn_freq_pars = aligned_alloc<UINT>(get_safe_upper_limit_float(getAlnNPattern()));
    }
    int index = 0;
    initializeAllPartialPars(index);
    clearAllPartialParsimony(false);
    return index;
}

void PhyloTree::ensureCentralPartialParsimonyIsAllocated(size_t extra_vector_count) {
    if (central_partial_pars != nullptr) {
        return;
    }
    determineBlockSizes();
    uint64_t tip_partial_pars_size = get_safe_upper_limit_float(aln->num_states * (aln->STATE_UNKNOWN+1));
    size_t   vector_count          = aln->getNSeq() * 4 - 6 + extra_vector_count;
    total_parsimony_mem_size       = vector_count * pars_block_size + tip_partial_pars_size;


    LOG_LINE(VB_DEBUG, "Allocating " << total_parsimony_mem_size * sizeof(UINT)
             << " bytes for " << vector_count << " partial parsimony vectors"
             << " of " << (pars_block_size * sizeof(UINT)) << " bytes each, and "
             << (tip_partial_pars_size * sizeof(UINT)) << " additional bytes for tip vectors");
    
    try {
        central_partial_pars = aligned_alloc<UINT>(total_parsimony_mem_size);
    } catch (std::bad_alloc &) {
        outError("Not enough memory for partial parsimony vectors (bad_alloc)");
    }
    if (!central_partial_pars) {
        outError("Not enough memory for partial parsimony vectors");
    }
    tip_partial_pars = central_partial_pars + total_parsimony_mem_size - tip_partial_pars_size;
    
    LOG_LINE(VB_MAX, "central_partial_pars is " << pointer_to_hex(central_partial_pars)
             << ", tip_partial_pars is " << pointer_to_hex(tip_partial_pars)
             << ", end of allocation is " << pointer_to_hex(tip_partial_pars+tip_partial_pars_size));
    LOG_LINE(VB_MAX, "parsimony_index upper bound is "
             << ((tip_partial_pars - central_partial_pars) / pars_block_size)
             << " block size is "  << pars_block_size);
    return;
}

void PhyloTree::initializeAllPartialScorePars(int &index, PhyloNode *node, PhyloNode *dad) {

    /*
        Each branch has a set of vector for:
            - patternwise score
            - patternwise state
        
        for patternwise score, each integer stands for the score of the pattern it represents
        
        same thing for patternwise state, but only its first num_state bits is used 

        To merge states of a pattern from 2 children branch:
            vecp = vecc1 & vecc2
            step = ~((vecp | (vecp >> 1) | (vecp >> 2) | (vecp >> 3)) & vecone)
        where vecone is the vector with only the first bit of each integer is 1

        To get the fitch state:
            step = step | (step << 1) | (step << 2) | (step << 3)
            state_p = (vecc1 & vecc2) | (step & (vecc1 | vecc2))
    */
    int nstates = aln->getMaxNumStates();
    size_t VCSIZE = Vec8ui::size();
    size_t numbranch = ((getNumTaxa() - 1) * 2 - 1) * 2 + 1;


    size_t num_pattern = aln->ordered_pattern.size();

    const int NUM_BITS = VCSIZE * UINT_BITS;

    size_t num_blocks = (num_pattern + UINT_BITS - 1) / UINT_BITS;
    while (num_blocks % VCSIZE != 0)
        num_blocks++;
    size_t blocks_size = num_blocks * nstates;
    size_t state_size = blocks_size * numbranch;

    while (num_pattern % VCSIZE != 0)
        num_pattern++;
    size_t memsize = numbranch * num_pattern;


    if (!node) {
        node = (PhyloNode *)root;

        if (!central_score_pars) {
            central_score_pars = aligned_alloc<UINT> (memsize);
            central_state_pars = aligned_alloc<UINT> (state_size);
            if (!central_score_pars || !central_state_pars) {
                outError("Not enough memory for partial parsimony scores");
            }
        }

        memset(central_score_pars, 0, sizeof(UINT) * memsize);
        memset(central_state_pars, 0, sizeof(UINT) * state_size);

        pattern_pars = central_score_pars;
        pattern_state = central_state_pars;
        index = 1;

    }

    if (dad) {
        PhyloNeighbor *nei = (PhyloNeighbor *)node->findNeighbor(dad);
        nei->partial_score_pars = central_score_pars + (index * num_pattern);
        nei->partial_state_pars = central_state_pars + (index * blocks_size);
        nei->computed_site_parsimony = false;
        nei = (PhyloNeighbor *)dad->findNeighbor(node);
        nei->partial_score_pars = central_score_pars + ((index + 1) * num_pattern);
        nei->partial_state_pars = central_state_pars + ((index + 1) * blocks_size);
        nei->computed_site_parsimony = false;
        index += 2;
    }

    FOR_NEIGHBOR_IT(node, dad, it) {
        initializeAllPartialScorePars(index, (PhyloNode *)((*it)->node), node);
    }
}

void PhyloTree::initializeAllPartialPars(int &index, PhyloNode *node, PhyloNode *dad) {
    if (!node) {
        ensureCentralPartialParsimonyIsAllocated(0);
        node  = getRoot();
        index = 0;
    }
    if (dad) {
        // assign blocks in central_partial_lh to both Neighbors (dad->node, and node->dad)
        PhyloNeighbor* backNei = node->findNeighbor(dad);
        backNei->partial_pars  = central_partial_pars + (index * pars_block_size);
        PhyloNeighbor* nei     = dad->findNeighbor(node);
        nei->partial_pars      = central_partial_pars + ((index + 1) * pars_block_size);
        index                 += 2;
        ASSERT( nei->partial_pars < tip_partial_pars );
    }
    FOR_EACH_ADJACENT_PHYLO_NODE(node, dad, it, child) {
        initializeAllPartialPars(index, child, node);
    }
}

size_t PhyloTree::getBitsBlockSize() {
    return pars_block_size;
}

UINT *PhyloTree::newBitsBlock() {
    return aligned_alloc<UINT>(pars_block_size);
}


void PhyloTree::computePartialParsimony(PhyloNeighbor *dad_branch, PhyloNode *dad) {
    (this->*computePartialParsimonyPointer)(dad_branch, dad);
}

int PhyloTree::getSubTreeParsimony(PhyloNeighbor* dad_branch, PhyloNode* dad) const {
    return (this->*getSubTreeParsimonyPointer)(dad_branch, dad);
}

int PhyloTree::computeMarginalParsimony(PhyloNeighbor* dad_branch, PhyloNode* dad) {
    PhyloNode* node = dad_branch->getNode();
    computePartialParsimony(dad_branch, dad);
    int cost = this->getSubTreeParsimony(dad_branch, dad);
    FOR_EACH_PHYLO_NEIGHBOR(node, dad, it, nei) {
        cost -= this->getSubTreeParsimony(nei, node);
    }
    return cost;
}

double PhyloTree::computePartialParsimonyOutOfTree(const UINT* left_partial_pars,
                                      const UINT* right_partial_pars,
                                                 UINT* dad_partial_pars) const {
    return (this->*computePartialParsimonyOutOfTreePointer)
        ( left_partial_pars, right_partial_pars, dad_partial_pars );
}

void PhyloTree::computePartialInfoDouble(TraversalInfo &info, double* buffer) {
    (this->*computePartialInfoPointer)(info, buffer);
}

void PhyloTree::computeReversePartialParsimony(PhyloNode *node, PhyloNode *dad) {
    PhyloNeighbor* node_nei = node->findNeighbor(dad);
    ASSERT(node_nei);
    computePartialParsimony(node_nei, node);
    FOR_EACH_ADJACENT_PHYLO_NODE(node, dad, it, child) {
        computeReversePartialParsimony(child, node);
    }
}

int PhyloTree::computeParsimonyBranch(PhyloNeighbor* dad_branch,
                                      PhyloNode* dad, int* branch_subst) {
    return (this->*computeParsimonyBranchPointer)(dad_branch, dad, branch_subst);
}

int PhyloTree::computeParsimonyPatternScore() {

    initializeAllScorePars();
    
    PhyloNode* p1 = (PhyloNode*) root;
    PhyloNode* p2 = (PhyloNode*) (((PhyloNeighbor*) root->neighbors[0]) -> node);
    PhyloNeighbor *nei, *nei2;

    FOR_EACH_PHYLO_NEIGHBOR(p2, NULL, it, pit) {
        if (pit->node == root) nei2 = pit;
    }
    nei = (PhyloNeighbor *)root->neighbors[0];

    (this->*computeParsimonyPatternPointer)(nei, p1, nullptr);
    (this->*computeParsimonyPatternPointer)(nei2, p2, nullptr);
    (this->*computeParsimonyPatternOutOfTreePointer)(nei, nei2, pattern_state, pattern_pars);

    // int checkscore = 0;

    // for(int i = 0; i < aln->ordered_pattern.size(); ++i) {
    //     checkscore += pattern_pars[i] * aln->ordered_pattern.at(i).frequency;
    // }

    // cout << computeParsimony() << endl;

//    return score;
    return -1;
}

int PhyloTree::computeParsimonyOutOfTree(const UINT* dad_partial_pars,
                                         const UINT* node_partial_pars,
                                         int* branch_subst) const {
    return (this->*computeParsimonyOutOfTreePointer)
           (dad_partial_pars, node_partial_pars, branch_subst);
}

int PhyloTree::computeParsimony(const char* taskDescription,
                                bool bidirectional,
                                bool countProgress) {
    if (central_partial_pars == nullptr) {
        initializeAllPartialPars();
    }

    if(params->gbo_replicates > 0 && _pattern_pars == NULL)
    	_pattern_pars = aligned_alloc<BootValTypePars>(get_safe_upper_limit_float(getAlnNPattern()));

    PhyloNode* r = getRoot();
    if (taskDescription==nullptr || taskDescription[0]=='\0') {
        return computeParsimonyBranch(r->firstNeighbor(), r);
    }

    ParallelParsimonyCalculator calculator(*this, countProgress);
    if (bidirectional) {
        return calculator.computeAllParsimony(r->firstNeighbor(), r);
    }
    return calculator.computeParsimonyBranch
           ( r->firstNeighbor(), r, taskDescription );
}


/****************************************************************************
 likelihood function
 ****************************************************************************/

size_t PhyloTree::getBufferPartialLhSize() {
    const size_t VECTOR_SIZE = 8; // TODO, adjusted
    // 2017-12-13: make sure that num_threads was already set
    ASSERT(num_threads > 0);
    size_t ncat_mix    = site_rate->getNRate() * ((model_factory->fused_mix_rate)? 1 : model->getNMixtures());
    size_t block       = model->num_states * ncat_mix;
    size_t buffer_size = 0;

    // buffer for traversal_info.echildren and partial_lh_leaves
    if (!Params::getInstance().buffer_mem_save) {
        buffer_size += get_safe_upper_limit(block * model->num_states * 2) * aln->getNSeq();
        buffer_size += get_safe_upper_limit(block *(aln->STATE_UNKNOWN+1)) * aln->getNSeq();
    }

    buffer_size += get_safe_upper_limit(block *(aln->STATE_UNKNOWN+1));
    buffer_size += (block*2+model->num_states)*VECTOR_SIZE*num_packets;

    // always more buffer for non-rev kernel, in case switching between kernels
    buffer_size += get_safe_upper_limit(block)*(aln->STATE_UNKNOWN+1)*2;
    buffer_size += block*2*VECTOR_SIZE*num_packets;
    buffer_size += get_safe_upper_limit(3*block*model->num_states);

    if (isMixlen()) {
        size_t nmix = max(getMixlen(), getRate()->getNRate());
        buffer_size += nmix*(nmix+1)*VECTOR_SIZE + (nmix+3)*nmix*VECTOR_SIZE*num_packets;
    }
    return buffer_size;
}

void PhyloTree::ensurePartialLHIsAllocated(size_t count_of_extra_parsimony_blocks,
                                           size_t count_of_extra_lh_blocks) {
    determineBlockSizes();

    int numStates = model->num_states;
    // Minh's question: why getAlnNSite() but not getAlnNPattern() ?
    //size_t mem_size = ((getAlnNSite() % 2) == 0) ? getAlnNSite() : (getAlnNSite() + 1);
    // extra #numStates for ascertainment bias correction
    size_t mem_size = get_safe_upper_limit(getAlnNPattern()) + max(get_safe_upper_limit(numStates),
        get_safe_upper_limit(model_factory->unobserved_ptns.size()));

    tree_buffers.theta_block_size = mem_size * numStates * site_rate->getNRate()
                                    * ((model_factory->fused_mix_rate)? 1 : model->getNMixtures());
    // make sure _pattern_lh size is divisible by 4 (e.g., 9->12, 14->16)
    size_t lhcat_size = mem_size * site_rate->getNDiscreteRate()
                      * ((model_factory->fused_mix_rate)? 1 : model->getNMixtures());
    
    tree_buffers.ensurePatternLhAllocated(mem_size);
    tree_buffers.ensurePatternLhCatAllocated(lhcat_size);
    tree_buffers.ensurePartialLhAllocated(getBufferPartialLhSize());

    if (!_site_lh && (params->robust_phy_keep < 1.0 || params->robust_median)) {
        _site_lh = aligned_alloc<double>(getAlnNSite());
    }
    ptn_freq_computed &= (ptn_freq!=nullptr);
    
    tree_buffers.ensureThetaAllocated(tree_buffers.theta_block_size);
    tree_buffers.ensureScaleAllAllocated(mem_size);
    
    ensure_aligned_allocated(ptn_freq,          mem_size);
    ensure_aligned_allocated(ptn_freq_pars,     mem_size);
    ensure_aligned_allocated(ptn_invar,         mem_size);

    allocateCentralBlocks(count_of_extra_parsimony_blocks,
                          count_of_extra_lh_blocks);
}

void PhyloTree::initializeAllPartialLh() {
    clearAllPartialLH(true);
    clearAllScaleNum(true);
    deleteAllPartialParsimony();
    getMemoryRequired();
    ensurePartialLHIsAllocated(0,0);

    int index_parsimony = 0;
    int index_lh = 0;
    initializeAllPartialLh(index_parsimony, index_lh);
    if (params->lh_mem_save == LM_MEM_SAVE) {
        mem_slots.init(this, static_cast<int>(max_lh_slots));
    }
    ASSERT(index_parsimony == (nodeNum - 1) * 2);
    if (params->lh_mem_save == LM_PER_NODE) {
        ASSERT(index_lh == nodeNum-leafNum);
    }
    clearAllPartialLH();
}

void PhyloTree::initializeAllScorePars() {
    // clearAllPartialLH();
    int index = 0;
    initializeAllPartialScorePars(index);
    return;
}

void PhyloTree::deleteAllPartialParsimony() {
    aligned_free(central_partial_pars);
    tip_partial_pars        = nullptr;
    clearAllPartialParsimony(true);
    tip_partial_lh_computed &= ~2;
}

void PhyloTree::deleteAllPartialLh() {
    //Note: aligned_free now sets the pointer to nullptr
    //      (so there's no need to do that explicitly any more)
    aligned_free(central_partial_lh);
    aligned_free(central_scale_num);
    aligned_free(nni_scale_num);
    aligned_free(nni_partial_lh);
    aligned_free(ptn_invar);
    aligned_free(ptn_freq);
    aligned_free(ptn_freq_pars);
    tree_buffers.freeBuffers();
    aligned_free(_site_lh);

    ptn_freq_computed        = false;
    tip_partial_lh           = nullptr;
    tip_partial_lh_computed &= ~1; //was missing!

    clearAllPartialLH(true);
    clearAllScaleNum(true);
}

void PhyloTree::deleteAllPartialLhAndParsimony() {
    deleteAllPartialLh();
    deleteAllPartialParsimony();
}
 
uint64_t PhyloTree::getMemoryRequired(size_t ncategory, bool full_mem) {
    // +num_states for ascertainment bias correction
    int64_t nptn = get_safe_upper_limit(aln->getNPattern()) + get_safe_upper_limit(aln->num_states);
    if (model_factory) {
        nptn = get_safe_upper_limit(aln->getNPattern()) + max(get_safe_upper_limit(aln->num_states), get_safe_upper_limit(model_factory->unobserved_ptns.size()));
    }
    int64_t scale_block_size = nptn;
    if (site_rate) {
        scale_block_size *= site_rate->getNRate();
    }
    else {
        scale_block_size *= ncategory;
    }
    if (model && !model_factory->fused_mix_rate) {
        scale_block_size *= model->getNMixtures();
    }

    int64_t block_size = scale_block_size * aln->num_states;
    int64_t mem_size;
    // memory to tip_partial_lh
    if (model) {
        mem_size = aln->num_states * (aln->STATE_UNKNOWN+1) * model->getNMixtures() * sizeof(double);
    }
    else {
        mem_size = aln->num_states * (aln->STATE_UNKNOWN+1) * sizeof(double);
    }

    // memory for UFBoot
    if (params->gbo_replicates)
        mem_size += params->gbo_replicates*nptn*sizeof(BootValType);

    // memory for model
    if (model)
        mem_size += model->getMemoryRequired();

    int64_t lh_scale_size = block_size * sizeof(double) + scale_block_size * sizeof(UBYTE);

    max_lh_slots = leafNum - 2;

    if (!full_mem && params->lh_mem_save == LM_MEM_SAVE) {
        int64_t min_lh_slots = static_cast<int64_t>(floor(log2(leafNum)))+LH_MIN_CONST;
        if (params->max_mem_size == 0.0) {
            max_lh_slots = min_lh_slots;
        } else if (params->max_mem_size <= 1) {
            max_lh_slots = static_cast<int64_t>(floor(params->max_mem_size*(leafNum-2)));
        } else {
            int64_t rest_mem = static_cast<int64_t>(params->max_mem_size) - mem_size;
            
            // include 2 blocks for nni_partial_lh
            max_lh_slots = rest_mem / lh_scale_size - 2;

            // RAM over requirement, reset to LM_PER_NODE
            if (max_lh_slots > leafNum-2)
            {
                max_lh_slots = leafNum-2;
                if (max_lh_slots < min_lh_slots) {
                    max_lh_slots = min_lh_slots;
                }
            }
        }
        if (max_lh_slots < min_lh_slots) {
            double newSizeInMegabytes = (mem_size + (min_lh_slots+2)*lh_scale_size)/1048576.0 ;
            if (1<newSizeInMegabytes) {
                hideProgress();
                cout << "WARNING: Too low -mem, automatically increased to "
                    << newSizeInMegabytes << " MB" << endl;
                showProgress();
            }
            max_lh_slots = min_lh_slots;
        }
    }

    // also count MEM for nni_partial_lh
    mem_size += (max_lh_slots+2) * lh_scale_size;
    return mem_size;
}

uint64_t PhyloTree::getMemoryRequiredThreaded(size_t ncategory, bool full_mem) {
    return getMemoryRequired(ncategory, full_mem);
}

void PhyloTree::getMemoryRequired(uint64_t &partial_lh_entries, uint64_t &scale_num_entries, uint64_t &partial_pars_entries) {
    // +num_states for ascertainment bias correction
    uint64_t block_size = get_safe_upper_limit(aln->getNPattern()) + get_safe_upper_limit(aln->num_states);
    if (model_factory)
        block_size = get_safe_upper_limit(aln->getNPattern()) + max(get_safe_upper_limit(aln->num_states), get_safe_upper_limit(model_factory->unobserved_ptns.size()));
    size_t scale_size = block_size;
    block_size = block_size * aln->num_states;
    if (site_rate) {
        block_size *= site_rate->getNRate();
        scale_size *= site_rate->getNRate();
    }
    if (model!=nullptr && model_factory!=nullptr
        && !model_factory->fused_mix_rate) {
        block_size *= model->getNMixtures();
        scale_size *= model->getNMixtures();
    }

    uint64_t tip_partial_lh_size   = aln->num_states * (aln->STATE_UNKNOWN+1) * model->getNMixtures();
    uint64_t tip_partial_pars_size = aln->num_states * (aln->STATE_UNKNOWN+1);

    // TODO mem save
    partial_lh_entries = ((uint64_t)leafNum - 2) * (uint64_t) block_size + 4 + tip_partial_lh_size;
    scale_num_entries  = (leafNum - 2) * scale_size;

    partial_pars_entries   = (leafNum - 1) * 4 * pars_block_size + tip_partial_pars_size;
}

void PhyloTree::determineBlockSizes() {

    size_t old_pars_block_size  = pars_block_size;
    size_t old_scale_block_size = scale_block_size;
    size_t old_lh_block_size    = lh_block_size;

    // reserve the last entry for parsimony score
    // no longer: pars_block_size = (aln->num_states * aln->size() + UINT_BITS - 1) / UINT_BITS + 1;
    if (isUsingSankoffParsimony()) {
        //Sankoff parsimony tracks a number (a UINT) for each state for each site
        //(and should have 1 additional UINT for a total score)
        intptr_t ptnCount = aln->ordered_pattern.size();
        size_t nstates  = aln->num_states;
        pars_block_size = ptnCount * nstates + 1;
    } else {
        //Otherwise, parsimony tracks a bit per site per state
        //(and should have 1 additional UINTs for a total score)
        size_t bits_per_state  = max(aln->size(), (size_t)aln->num_variant_sites);
        size_t uints_per_state = (bits_per_state + SIMD_BITS - 1) / UINT_BITS;
        pars_block_size = aln->getMaxNumStates() * uints_per_state + 1;
    }
    pars_block_size = get_safe_upper_limit_float(pars_block_size);

    // +num_states for ascertainment bias correction
    size_t states     = aln->num_states;
    size_t unobserved = (model_factory == nullptr)
                        ? 0 : model_factory->unobserved_ptns.size();
    intptr_t nptn     = get_safe_upper_limit(aln->size())
                        + get_safe_upper_limit(max(states,unobserved));
    size_t mixtures   = (model_factory == nullptr || model_factory->fused_mix_rate || model==nullptr)
                        ? 1 : model->getNMixtures();
    size_t rates      = (site_rate!=nullptr) ? site_rate->getNRate() : 1;
    scale_block_size  = nptn * rates * mixtures;
    size_t mod_states = (model==nullptr) ? aln->num_states : model->num_states;
    lh_block_size     = scale_block_size * mod_states;

    if (old_scale_block_size < scale_block_size && this->central_scale_num != nullptr) {
        deleteAllPartialLh();
    }
    else if (old_lh_block_size < lh_block_size && this->central_partial_lh != nullptr) {
        deleteAllPartialLh();
    }
    if (old_pars_block_size < pars_block_size && this->central_partial_pars != nullptr) {
        deleteAllPartialParsimony();
    }
}

size_t PhyloTree::getLhBlockSize() {
    return lh_block_size;
}

void PhyloTree::allocateCentralBlocks(size_t extra_parsimony_block_count,
                                      size_t extra_lh_block_count) {
    determineBlockSizes();

    // allocate the big central partial likelihoods memory
    size_t IT_NUM = 2;
    if (!nni_partial_lh) {
        // allocate memory only once!
        nni_partial_lh = aligned_alloc<double>(IT_NUM*lh_block_size);
        nni_scale_num = aligned_alloc<UBYTE>(IT_NUM*scale_block_size);
    }
    
    int mixtures = (model == nullptr) ? 1 : model->getNMixtures();
    uint64_t tip_partial_lh_size = get_safe_upper_limit(aln->num_states * (aln->STATE_UNKNOWN+1) * mixtures );
    if (!central_partial_lh) {
        if (model!=nullptr && model->isSiteSpecificModel())
        {
            tip_partial_lh_size = get_safe_upper_limit(aln->size()) * model->num_states * leafNum;
        }
        if (max_lh_slots == 0) {
            getMemoryRequired();
        }
        uint64_t mem_size = (uint64_t)(max_lh_slots + extra_lh_block_count) * lh_block_size
            + 4 + tip_partial_lh_size;

        if (0<extra_lh_block_count) {
            LOG_LINE(VB_MED, "max_lh_slots was " << max_lh_slots
                << " and extra_lh_block_count was " << extra_lh_block_count);
        }
        LOG_LINE ( VB_DEBUG, "Allocating " << mem_size * sizeof(double) << " bytes for "
                  << (max_lh_slots + extra_lh_block_count) << " partial likelihood vectors "
                  << "( " << (tip_partial_lh_size+4) * sizeof(double) << " bytes for tips and scores)");
        try {
            central_partial_lh = aligned_alloc<double>(mem_size);
        } catch (std::bad_alloc &) {
            outError("Not enough memory for partial likelihood vectors (bad_alloc)");
        }
        if (!central_partial_lh) {
            outError("Not enough memory for partial likelihood vectors");
        }
        LOG_LINE ( VB_DEBUG, "central_partial_lh is " << pointer_to_hex(central_partial_lh)
                  << " through " << pointer_to_hex(central_partial_lh + mem_size));
        memset(central_partial_lh, 0, mem_size*sizeof(double));
                
        // We need not treat params->lh_mem_save == LM_PER_NODE as a special case.
        tip_partial_lh = central_partial_lh + ((max_lh_slots + extra_lh_block_count) * lh_block_size);
        LOG_LINE (VB_DEBUG, "tip_partial_lh is " << pointer_to_hex(tip_partial_lh)
                    << " through " << pointer_to_hex(tip_partial_lh + tip_partial_lh_size ));
    }


    if (central_scale_num == nullptr) {
        auto slots_wanted = max_lh_slots + extra_lh_block_count;
        uint64_t mem_size = slots_wanted * scale_block_size;
        central_scale_num_size_in_bytes = mem_size * sizeof(UBYTE);
        LOG_LINE(VB_MAX, "Allocating " << central_scale_num_size_in_bytes << " bytes for scale num vectors");
        try {
            central_scale_num = aligned_alloc<UBYTE>(mem_size);
        } catch (std::bad_alloc &) {
            outError("Not enough memory for scale num vectors (bad_alloc)");
        }
        if (!central_scale_num) {
            outError("Not enough memory for scale num vectors");
        }
        LOG_LINE ( VB_DEBUG, "Allocated " << central_scale_num_size_in_bytes << " bytes"
                    << " for " << slots_wanted << " scale blocks");
        LOG_LINE ( VB_DEBUG, "Address range for scale blocks is " << pointer_to_hex(central_scale_num)
                  << " to " << pointer_to_hex(central_scale_num + mem_size) );
    }
    ensureCentralPartialParsimonyIsAllocated(extra_parsimony_block_count);
}
    
void PhyloTree::initializeAllPartialLh(int &index_pars, int &index_lh,
                                       PhyloNode *node, PhyloNode *dad) {
    
    if (!node) {
        node = getRoot();
        allocateCentralBlocks(0, 0);
        index_pars = 0;
        index_lh   = 0;
    }
    if (dad) {
        //assign blocks of memory in central_partial_pars and
        //central_partial_lh to both Neighbors (dad->node, and node->dad)
        PhyloNeighbor *nei  = isDummyNode(node) ? nullptr : node->findNeighbor(dad);
        PhyloNeighbor *nei2 = isDummyNode(node) ? nullptr : dad->findNeighbor(node);
        
        // first initialize partial_pars
        if (nei!=nullptr && nei->partial_pars==nullptr) {
            nei->partial_pars = central_partial_pars + (index_pars * pars_block_size);
            ++index_pars;
        }
        if (nei2!=nullptr && nei2->partial_pars==nullptr) {
            nei2->partial_pars = central_partial_pars + (index_pars * pars_block_size);
            ++index_pars;
        }
        ASSERT(index_pars < nodeNum * 2 - 1);
        
        // now initialize partial_lh and scale_num
        if (params->lh_mem_save == LM_PER_NODE) {
            if (nei2!=nullptr && !node->isLeaf()) {
                // only allocate memory to internal node
                if (nei2->partial_lh==nullptr) {
                    nei2->scale_num  = central_scale_num  + (index_lh * scale_block_size);
                    nei2->partial_lh = central_partial_lh + (index_lh * lh_block_size);
#if (0)
                    LOG_LINE ( VB_MAX, "allocating partial_lh block " << index_lh
                        << " " << pointer_to_hex(nei2->partial_lh)
                        << " to front-neighbour " << pointer_to_hex(nei2)
                              << " of node " << pointer_to_hex(dad));
#endif
                    ++index_lh;
                }
            }
        }
    }
    FOR_EACH_PHYLO_NEIGHBOR(node, dad, it, nei) {
        PhyloNode*   child = nei->getNode();
        if (!isDummyNode(child)) {
            initializeAllPartialLh(index_pars, index_lh, child, node);
        } else {
            if (nei->partial_pars==nullptr) {
                nei->partial_pars = central_partial_pars + (index_pars * pars_block_size);
                ++index_pars;
            }
            if (nei->partial_lh==nullptr) {
                nei->scale_num  = central_scale_num  + (index_lh * scale_block_size);
                nei->partial_lh = central_partial_lh + (index_lh * lh_block_size);
#if (0)
                LOG_LINE( VB_MAX, "allocating partial_lh block " << index_lh
                    << " " << pointer_to_hex(nei->partial_lh)
                    << " to root-neighbour " << pointer_to_hex(nei)
                    << " of node " << pointer_to_hex(node));
#endif
                ++index_lh;
            }
        }
    }
}

double *PhyloTree::newPartialLh() {
    return aligned_alloc<double>(getPartialLhSize());
}

size_t PhyloTree::getPartialLhSize() {
    // +num_states for ascertainment bias correction
    size_t block_size = get_safe_upper_limit(aln->size())+max(get_safe_upper_limit(aln->num_states),
        get_safe_upper_limit(model_factory->unobserved_ptns.size()));
    block_size *= model->num_states * site_rate->getNRate() * ((model_factory->fused_mix_rate)? 1 : model->getNMixtures());
    return block_size;
}

size_t PhyloTree::getPartialLhBytes() {
    // +num_states for ascertainment bias correction
    return getPartialLhSize() * sizeof(double);
}

size_t PhyloTree::getScaleNumSize() {
    size_t block_size = get_safe_upper_limit(aln->size())+max(get_safe_upper_limit(aln->num_states),
        get_safe_upper_limit(model_factory->unobserved_ptns.size()));
    return (block_size) * site_rate->getNRate() * ((model_factory->fused_mix_rate)? 1 : model->getNMixtures());
}

size_t PhyloTree::getScaleNumBytes() {
    return getScaleNumSize()*sizeof(UBYTE);
}

UBYTE *PhyloTree::newScaleNum() {
    return aligned_alloc<UBYTE>(getScaleNumSize());
}

double PhyloTree::computeLikelihood(double *pattern_lh) {
    if(params->mpboot2){
    	clearAllPartialLH();
 		return -computeParsimony();
	}
    ASSERT(model);
    ASSERT(site_rate);
    ASSERT(root->isLeaf());
    if (current_it==nullptr) {
        PhyloNode* leaf = findFarthestLeaf();
        current_it      = leaf->firstNeighbor();
        current_it_back = current_it->getNode()->findNeighbor(leaf);
    }
    PhyloNode* node = current_it_back->getNode();
    curScore        = computeLikelihoodBranch(current_it, node, tree_buffers);
    if (!pattern_lh) {
        return curScore;
    }
    memmove(pattern_lh, tree_buffers._pattern_lh, aln->size() * sizeof(double));
    if (current_it->lh_scale_factor < 0.0) {
        intptr_t nptn = aln->getNPattern();
        for (intptr_t i = 0; i < nptn; i++) {
            pattern_lh[i] += max(current_it->scale_num[i], UBYTE(0)) * LOG_SCALING_THRESHOLD;
        }
    }
    return curScore;
}

//double PhyloTree::computeLikelihoodRooted(PhyloNeighbor *dad_branch, PhyloNode *dad) {
//    double score = computeLikelihoodBranchNaive(dad_branch, dad);
//    if (verbose_mode >= VB_DEBUG) {
//        printTransMatrices(dad_branch->node, dad);
//        /*
//         FOR_EACH_PHYLO_NEIGHBOR(dad_branch->node, dad, it, pit) {
//              cout << pit->node->name << "\t" << pit->partial_lh[0] << endl;
//         }*/
//    }
//    double* state_freq = new double[aln->num_states];
//    model->getStateFrequency(state_freq);
//    score -= log(state_freq[(int) root_state]);
//    delete[] state_freq;
//    return score;
//}

int PhyloTree::getNumLhCat(SiteLoglType wsl) {
    int ncat = 0;
    switch (wsl) {
    case WSL_NONE: ASSERT(0 && "is not WSL_NONE"); return 0;
    case WSL_SITE: ASSERT(0 && "is not WSL_SITE"); return 0;
    case WSL_MIXTURE_RATECAT: 
        ncat = getRate()->getNDiscreteRate();
        if (getModel()->isMixture() && !getModelFactory()->fused_mix_rate)
            ncat *= getModel()->getNMixtures();
        return ncat;
    case WSL_RATECAT:
        return getRate()->getNDiscreteRate();
    case WSL_MIXTURE:
        return getModel()->getNMixtures();
    default:
        ASSERT(0 && "SiteLoglType recognized");
        return 0;
    }
}

void PhyloTree::transformPatternLhCat() {
    if (vector_size == 1) {
        return;
    }

    intptr_t nptn = ((aln->size()+vector_size-1)/vector_size)*vector_size;
//    size_t nstates = aln->num_states;
    size_t ncat = site_rate->getNRate();
    if (!model_factory->fused_mix_rate) ncat *= model->getNMixtures();

    double *mem = aligned_alloc<double>(nptn*ncat);
    memcpy(mem, tree_buffers._pattern_lh_cat, nptn*ncat*sizeof(double));
    double *memptr = mem;

    for (intptr_t ptn = 0; ptn < nptn; ptn+=vector_size) {
        double *lh_cat_ptr = &tree_buffers._pattern_lh_cat[ptn*ncat];
        for (size_t cat = 0; cat < ncat; cat++) {
            for (size_t i = 0; i < vector_size; i++) {
                lh_cat_ptr[i*ncat+cat] = memptr[i];
            }
            memptr += vector_size;
        }
    }
    aligned_free(mem);
}

PhyloNode* PhyloTree::findFirstFarLeaf(PhyloNode* node) const {
    PhyloNode* dad = nullptr;
    do {
        FOR_EACH_PHYLO_NEIGHBOR(node, dad, it, nei) {
            dad = node;
            node = nei->getNode();
            break;
        }
    } while (!node->isLeaf());
    return node;
}

double PhyloTree::computePatternLhCat(SiteLoglType wsl) {
    if (!current_it) {
        PhyloNode *leaf = findFirstFarLeaf(getRoot());
        current_it      = leaf->firstNeighbor();
        current_it_back = current_it->getNode()->findNeighbor(leaf);
    }
    double score  = computeLikelihoodBranch(current_it,
                                            current_it_back->getNode(),
                                            tree_buffers);
    transformPatternLhCat();

    if (!getModel()->isSiteSpecificModel() && getModel()->isMixture() 
        && !getModelFactory()->fused_mix_rate) {
        if (wsl == WSL_MIXTURE || wsl == WSL_RATECAT) {
            double *lh_cat = tree_buffers._pattern_lh_cat;
            double *lh_res = tree_buffers._pattern_lh_cat;
            intptr_t ptn, nptn = aln->getNPattern();
            size_t m, nmixture = getModel()->getNMixtures();
            size_t c, ncat = getRate()->getNRate();
            if (wsl == WSL_MIXTURE && ncat > 1) {
                // transform to lh per mixture class
                for (ptn = 0; ptn < nptn; ptn++) {
                    for (m = 0; m < nmixture; m++) {
                        double lh = lh_cat[0];
                        for (c = 1; c < ncat; c++)
                            lh += lh_cat[c];
                        lh_res[m] = lh;
                        lh_cat += ncat;
                    }
                    lh_res += nmixture;
                }
            } else if (wsl == WSL_RATECAT && nmixture > 1) {
                // transform to lh per rate category
                for (ptn = 0; ptn < nptn; ptn++) {
                    if (lh_res != lh_cat)
                        memcpy(lh_res, lh_cat, ncat*sizeof(double));
                    lh_cat += ncat;
                    for (m = 1; m < nmixture; m++) {
                        for (c = 0; c < ncat; c++)
                            lh_res[c] += lh_cat[c];
                        lh_cat += ncat;
                    }
                    lh_res += ncat;
                }
            }
        }
    }
    return score;
}

void PhyloTree::computePatternStateFreq(double *ptn_state_freq) {
    ASSERT(getModel()->isMixture());
    computePatternLhCat(WSL_MIXTURE);
    double*  lh_cat   = tree_buffers._pattern_lh_cat;
    intptr_t nptn     = getAlnNPattern();
    int      nmixture = getModel()->getNMixtures();
    double*  freq_ptr = ptn_state_freq;
    int      nstates  = aln->num_states;
//    ModelMixture *models = (ModelMixture*)model;
    
    if (params->print_site_state_freq == WSF_POSTERIOR_MEAN) {
        cout << "Computing posterior mean site frequencies...." << endl;
        // loop over all site-patterns
        for (intptr_t ptn = 0; ptn < nptn; ++ptn) {
        
            // first compute posterior for each mixture component
            double sum_lh = 0.0;
            for (size_t m = 0; m < nmixture; ++m) {
                sum_lh += lh_cat[m];
            }
            sum_lh = 1.0/sum_lh;
            for (size_t m = 0; m < nmixture; ++m) {
                lh_cat[m] *= sum_lh;
            }
            
            // now compute state frequencies
            for (int state = 0; state < nstates; ++state) {
                double freq = 0;
                for (int m = 0; m < nmixture; ++m)
                    freq += model->getMixtureClass(m)->state_freq[state] * lh_cat[m];
                freq_ptr[state] = freq;
            }
            
            // increase the pointers
            lh_cat   += nmixture;
            freq_ptr += nstates;
        }
    } else if (params->print_site_state_freq == WSF_POSTERIOR_MAX) {
        cout << "Computing posterior max site frequencies...." << endl;
        // loop over all site-patterns
        for (intptr_t ptn = 0; ptn < nptn; ++ptn) {
            // first compute posterior for each mixture component
            int max_comp = 0;
            for (int m = 1; m < nmixture; ++m)
                if (lh_cat[m] > lh_cat[max_comp]) {
                    max_comp = m;
                }
            
            // now compute state frequencies
            memcpy(freq_ptr, model->getMixtureClass(max_comp)->state_freq, static_cast<int>(nstates*sizeof(double)));
            
            // increase the pointers
            lh_cat += nmixture;
            freq_ptr += nstates;
        }
    }
}



void PhyloTree::computePatternLikelihood(double *ptn_lh, double *cur_logl, double *ptn_lh_cat, SiteLoglType wsl) {
	if(params->mpboot2){
		computePatternParsimony(ptn_lh, cur_logl);
		return;
	}
    /*    if (!dad_branch) {
     dad = getRoot();
     dad_branch = dad->firstNeighbor();
     }*/
    intptr_t nptn = aln->getNPattern();
    int      ncat = getNumLhCat(wsl);
    if (ptn_lh_cat) {
        // Right now only Naive version store _pattern_lh_cat!
        computePatternLhCat(wsl);
    }
    
    double sum_scaling = current_it->lh_scale_factor + current_it_back->lh_scale_factor;
    if (sum_scaling < 0.0) {
        if (current_it->lh_scale_factor == 0.0) {
            for (intptr_t i = 0; i < nptn; i++) {
                UBYTE scale_up = max(UBYTE(0), current_it_back->scale_num[i]);
                ptn_lh[i] = tree_buffers._pattern_lh[i] + scale_up * LOG_SCALING_THRESHOLD;
            }
        } else if (current_it_back->lh_scale_factor == 0.0){
            for (intptr_t i = 0; i < nptn; i++) {
                UBYTE scale_up = max(UBYTE(0), current_it->scale_num[i]);
                ptn_lh[i] = tree_buffers._pattern_lh[i] + scale_up * LOG_SCALING_THRESHOLD;
            }
        } else {
            for (intptr_t i = 0; i < nptn; i++) {
                UBYTE scale_up_fwd  = max(UBYTE(0), current_it->scale_num[i]);
                UBYTE scale_up_back = max(UBYTE(0), current_it_back->scale_num[i]);
                int   scale_up      = scale_up_fwd + scale_up_back;
                ptn_lh[i] = tree_buffers._pattern_lh[i] + scale_up * LOG_SCALING_THRESHOLD;
            }
        }
    } else {
        memmove(ptn_lh, tree_buffers._pattern_lh, nptn * sizeof(double));
    }

    if (!ptn_lh_cat)
        return;

    /*
    if (ptn_lh_cat && model->isSiteSpecificModel()) {
        int offset = 0;
        if (sum_scaling == 0.0) {
            int nptncat = nptn * ncat;
            for (i = 0; i < nptncat; i++) {
                ptn_lh_cat[i] = log(_pattern_lh_cat[i]);
            }
        } else if (current_it->lh_scale_factor == 0.0) {
            for (i = 0; i < nptn; i++) {
                double scale = (max(UBYTE(0), current_it_back->scale_num[i])) * LOG_SCALING_THRESHOLD;
                for (int j = 0; j < ncat; j++, offset++)
                    ptn_lh_cat[offset] = log(_pattern_lh_cat[offset]) + scale;
            }
        } else if (current_it_back->lh_scale_factor == 0.0) {
            for (i = 0; i < nptn; i++) {
                double scale = (max(UBYTE(0), current_it->scale_num[i])) * LOG_SCALING_THRESHOLD;
                for (int j = 0; j < ncat; j++, offset++)
                    ptn_lh_cat[offset] = log(_pattern_lh_cat[offset]) + scale;
            }
        } else {
            for (i = 0; i < nptn; i++) {
                double scale = (max(UBYTE(0), current_it->scale_num[i]) +
                        max(UBYTE(0), current_it_back->scale_num[i])) * LOG_SCALING_THRESHOLD;
                for (int j = 0; j < ncat; j++, offset++)
                    ptn_lh_cat[offset] = log(_pattern_lh_cat[offset]) + scale;
            }
        }
        return;
    }
    */
    
    // New kernel
    PhyloNeighbor *nei1 = current_it;
    PhyloNeighbor *nei2 = current_it_back;
    if (!nei1->node->isLeaf() && nei2->node->isLeaf()) {
        std::swap(nei1, nei2);
    }
    if (nei1->node->isLeaf()) {
        // external branch
        double* lh_cat     = tree_buffers._pattern_lh_cat;
        double* out_lh_cat = ptn_lh_cat;
        UBYTE*  nei2_scale = nei2->scale_num;
        if (params->lk_safe_scaling || static_cast<int>(leafNum) >= params->numseq_safe_scaling) {
            // per-category scaling
            for (intptr_t ptn = 0; ptn < nptn; ptn++) {
                for (intptr_t i = 0; i < ncat; i++) {
                    out_lh_cat[i] = log(lh_cat[i]) + nei2_scale[i] * LOG_SCALING_THRESHOLD;
                }
                lh_cat += ncat;
                out_lh_cat += ncat;
                nei2_scale += ncat;
            }
        } else {
            // normal scaling
            for (intptr_t ptn = 0; ptn < nptn; ptn++) {
                double scale = nei2_scale[ptn] * LOG_SCALING_THRESHOLD;
                for (intptr_t i = 0; i < ncat; i++)
                    out_lh_cat[i] = log(lh_cat[i]) + scale;
                lh_cat += ncat;
                out_lh_cat += ncat;
            }
        }
    } else {
        // internal branch
        double* lh_cat     = tree_buffers._pattern_lh_cat;
        double* out_lh_cat = ptn_lh_cat;
        UBYTE*  nei1_scale = nei1->scale_num;
        UBYTE*  nei2_scale = nei2->scale_num;
        if (params->lk_safe_scaling || static_cast<int>(leafNum) >= params->numseq_safe_scaling) {
            // per-category scaling
            for (intptr_t ptn = 0; ptn < nptn; ptn++) {
                for (intptr_t i = 0; i < ncat; i++) {
                    out_lh_cat[i] = log(lh_cat[i]) + (nei1_scale[i]+nei2_scale[i]) * LOG_SCALING_THRESHOLD;
                }
                lh_cat += ncat;
                out_lh_cat += ncat;
                nei1_scale += ncat;
                nei2_scale += ncat;
            }
        } else {
            // normal scaling
            for (intptr_t ptn = 0; ptn < nptn; ptn++) {
                double scale = (nei1_scale[ptn] + nei2_scale[ptn]) * LOG_SCALING_THRESHOLD;
                for (intptr_t i = 0; i < ncat; i++)
                    out_lh_cat[i] = log(lh_cat[i]) + scale;
                lh_cat += ncat;
                out_lh_cat += ncat;
            }
        }
    }

//    if (cur_logl) {
//        double check_score = 0.0;
//        for (int i = 0; i < nptn; i++) {
//            check_score += (ptn_lh[i] * (aln->at(i).frequency));
//        }
//        if (fabs(check_score - *cur_logl) > 0.01) {
//            cout << *cur_logl << " " << check_score << endl;
//            assert(0);
//        }
//    }
    //double score = computeLikelihoodBranch(dad_branch, dad, pattern_lh);
    //return score;
}

void PhyloTree::computePatternParsimony(double *ptn_npars, double *cur_npars){
	if(!ptn_npars)
		outError("ERROR: No space allocated for the pattern parsimony vector.\n");

	if(!params)
		outError("No params detected!");

	// As IQTree::computeParsimonBranch already computed _pattern_pars
	// just copy from that
	int nptn = aln->getNPattern();
	int i;
	for (i = 0; i < nptn; i++) {
		// TODO: this is a bit inefficient, should change everthing to int operations
		ptn_npars[i] = -double(_pattern_pars[i]);
	}
}

void PhyloTree::computePatternProbabilityCategory(double *ptn_prob_cat, SiteLoglType wsl) {
    /*    if (!dad_branch) {
     dad = getRoot();
     dad_branch = dad->firstNeighbor();
     }*/
    intptr_t ptn, nptn = aln->getNPattern();
    size_t cat, ncat = getNumLhCat(wsl);
    // Right now only Naive version store _pattern_lh_cat!
    computePatternLhCat(wsl);

    memcpy(ptn_prob_cat, tree_buffers._pattern_lh_cat, sizeof(double)*nptn*ncat);

    for (ptn = 0; ptn < nptn; ptn++) {
        double *lh_cat = ptn_prob_cat + ptn*ncat;
        double sum = lh_cat[0];
        for (cat = 1; cat < ncat; cat++)
            sum += lh_cat[cat];
        sum = 1.0/sum;
        for (cat = 0; cat < ncat; cat++)
            lh_cat[cat] *= sum;
    }
}

int PhyloTree::computePatternCategories(IntVector *pattern_ncat) {
    if (sse != LK_386) {
        // compute _pattern_lh_cat
        computePatternLhCat(WSL_MIXTURE_RATECAT);
    }    
    intptr_t npattern = aln->getNPattern();
    int      ncat     = getRate()->getNRate();
    int      nmixture;
    if (getModel()->isMixture() && !getModelFactory()->fused_mix_rate)
        nmixture = getModel()->getNMixtures();
    else
        nmixture = ncat;
    if (pattern_ncat)
        pattern_ncat->resize(npattern);
    if (ptn_cat_mask.empty())
        ptn_cat_mask.resize(npattern, 0);
    
    size_t num_best_mixture = 0;
    ASSERT(ncat < sizeof(uint64_t)*8 && nmixture < sizeof(uint64_t)*8);

    double* lh_cat            = tree_buffers._pattern_lh_cat;
    double* lh_mixture        = new double[nmixture];
    double* sorted_lh_mixture = new double[nmixture];
    int*    id_mixture        = new int[nmixture];
    
//    for (c = 0; c < ncat; c++)
//        cat_prob[c] = getRate()->getProp(c);
//    cout << "Ptn\tFreq\tNumMix\tBestMix" << endl;
    
    size_t sum_nmix = 0;
    for (intptr_t ptn = 0; ptn < npattern; ptn++) {
        double sum_prob = 0.0, acc_prob = 0.0;
        memset(lh_mixture, 0, nmixture*sizeof(double));
        if (getModel()->isMixture() && !getModelFactory()->fused_mix_rate) {
            for (int m = 0; m < nmixture; m++) {
                for (int c = 0; c < ncat; c++) {
                    lh_mixture[m] += lh_cat[c];
                }
                sum_prob += lh_mixture[m];
                lh_cat += ncat;
                id_mixture[m] = m;
            }
        } else {
            for (int  m = 0; m < nmixture; m++) {
                lh_mixture[m] = lh_cat[m];
                sum_prob += lh_mixture[m];
                id_mixture[m] = m;
            }
            lh_cat += nmixture;
        }
        sum_prob = 1.0 / sum_prob;
        for (size_t m = 0; m < nmixture; m++) {
            lh_mixture[m] *= sum_prob;
            sorted_lh_mixture[m] = -lh_mixture[m];
        }
        quicksort(sorted_lh_mixture, 0, nmixture-1, id_mixture);

        int m;
        for ( m = 0; m < nmixture && acc_prob <= 0.99; m++) {
            acc_prob -= sorted_lh_mixture[m];
            ptn_cat_mask[ptn] |= (uint64_t)1 << id_mixture[m];
        }
        if (m > num_best_mixture) {
            num_best_mixture = m;
        }
        sum_nmix += m;
        if (pattern_ncat) {
            (*pattern_ncat)[ptn] = m;
        }
        if (verbose_mode >= VB_MED) {
            cout << ptn << "\t" << (int)ptn_freq[ptn] << "\t" << m << "\t" << id_mixture[0];
            for (size_t c = 0; c < m; c++) {
                cout  << "\t" << id_mixture[c] << "\t" << -sorted_lh_mixture[c];
            }
            cout << endl;
        }
    }
//    cout << 100*(double(sum_nmix)/nmixture)/npattern << "% computation necessary" << endl;
    delete [] id_mixture;
    delete [] sorted_lh_mixture;
    delete [] lh_mixture;
    return static_cast<int>(num_best_mixture);
}

double PhyloTree::computeLogLVariance(double *ptn_lh, double tree_lh) {
    intptr_t nptn = getAlnNPattern();
    size_t nsite = getAlnNSite();
    double *pattern_lh = ptn_lh;
    if (!ptn_lh) {
        pattern_lh = new double[nptn];
        computePatternLikelihood(pattern_lh);
    }
    IntVector pattern_freq;
    aln->getPatternFreq(pattern_freq);
    if (tree_lh == 0.0) {
        for (intptr_t i = 0; i < nptn; ++i)
            tree_lh += pattern_lh[i] * pattern_freq[i];
    }
    double avg_site_lh = tree_lh / nsite;
    double variance = 0.0;
    for (intptr_t i = 0; i < nptn; ++i) {
        double diff = (pattern_lh[i] - avg_site_lh);
        variance += diff * diff * pattern_freq[i];
    }
    if (!ptn_lh) {
        delete[] pattern_lh;
    }
    if (nsite <= 1)
        return 0.0;
    return variance * ((double) nsite / (nsite - 1.0));
}

double PhyloTree::computeLogLDiffVariance(double *pattern_lh_other, double *ptn_lh) {
    intptr_t nptn = getAlnNPattern();
    size_t nsite = getAlnNSite();
    double *pattern_lh = ptn_lh;
    if (!ptn_lh) {
        pattern_lh = new double[nptn];
        computePatternLikelihood(pattern_lh);
    }
    IntVector pattern_freq;
    aln->getPatternFreq(pattern_freq);

    double avg_site_lh_diff = 0.0;
    for (intptr_t i = 0; i < nptn; ++i) {
        avg_site_lh_diff += (pattern_lh[i] - pattern_lh_other[i]) * pattern_freq[i];
    }
    avg_site_lh_diff /= nsite;
    double variance = 0.0;
    for (intptr_t i = 0; i < nptn; ++i) {
        double diff = (pattern_lh[i] - pattern_lh_other[i] - avg_site_lh_diff);
        variance += diff * diff * pattern_freq[i];
    }
    if (!ptn_lh)
        delete[] pattern_lh;
    if (nsite <= 1)
        return 0.0;
    return variance * ((double) nsite / (nsite - 1.0));
}

double PhyloTree::computeLogLDiffVariance(PhyloTree *other_tree, double *pattern_lh) {
    double *pattern_lh_other = new double[getAlnNPattern()];
    other_tree->computePatternLikelihood(pattern_lh_other);
    // BUG FIX found by Xcode analyze (use of memory after it is freed)
//    delete[] pattern_lh_other;
    double res = computeLogLDiffVariance(pattern_lh_other, pattern_lh);
    delete[] pattern_lh_other;
    return res;
}

void PhyloTree::getUnmarkedNodes(PhyloNodeVector& unmarkedNodes, PhyloNode* node, PhyloNode* dad) {
    if (!node) {
        node = getRoot();
    }
    if (markedNodeList.find(node->id) == markedNodeList.end()) {
        int numUnmarkedNei = 0;
        for (NeighborVec::iterator it = (node)->neighbors.begin(); it != (node)->neighbors.end(); it++) {
            if (markedNodeList.find((*it)->node->id) == markedNodeList.end())
                numUnmarkedNei++;
        }
        if (numUnmarkedNei == 1)
            unmarkedNodes.push_back(node);
    }
    FOR_EACH_ADJACENT_PHYLO_NODE(node, dad, it, child) {
        getUnmarkedNodes(unmarkedNodes, child, node);
    }
}

double PhyloTree::optimizeOneBranchLS(PhyloNode *node1, PhyloNode *node2) {
    if (!subTreeDistComputed) {
        if (params->ls_var_type == WLS_PAUPLIN) {
            computeNodeBranchDists();
            for (int i = 0; i < static_cast<int>(leafNum); i++)
                for (int j = 0; j < static_cast<int>(leafNum); j++)
                    var_matrix[i*leafNum+j] = pow(2.0,nodeBranchDists[i*nodeNum+j]);
        }
        computeSubtreeDists();
    }
    double A, B, C, D;
    A = B = C = D = 0;
    PhyloNode *nodeA = NULL, *nodeB = NULL, *nodeC = NULL, *nodeD = NULL;
    double lsBranch;

    // One of the node is a leaf
    if (node1->isLeaf() || node2->isLeaf()) {
        if (node1->isLeaf()) {
            // nodeA and nodeB are children of node2
            FOR_EACH_ADJACENT_PHYLO_NODE(node2, node1, it, node_A_or_B){
                if (A == 0) {
                    A = getNumTaxa(node_A_or_B, node2);
                    nodeA = node_A_or_B;
                } else {
                    B = getNumTaxa(node_A_or_B, node2);
                    nodeB = node_A_or_B;
                }
            }
            // nodeC is now node1
            nodeC = node1;
        } else {
            // nodeA and nodeB are children of node1
            FOR_EACH_ADJACENT_PHYLO_NODE(node1, node2, it, node_A_or_B) {
                if (A == 0) {
                    A = getNumTaxa(node_A_or_B, node1);
                    nodeA = node_A_or_B;
                } else {
                    B = getNumTaxa(node_A_or_B, node1);
                    nodeB = node_A_or_B;
                }
            }
            // nodeC is now node1
            nodeC = node2;
        }
        ASSERT(A != 0);
        ASSERT(B != 0);
        string keyAC = getBranchID(nodeA, nodeC);
        ASSERT(subTreeDists.count(keyAC));
        double distAC = subTreeDists[keyAC];
        double weightAC = subTreeWeights[keyAC];
        string keyBC = getBranchID(nodeB, nodeC);
        ASSERT(subTreeDists.count(keyBC));
        double distBC = subTreeDists[keyBC];
        double weightBC = subTreeWeights[keyBC];
        string keyAB = getBranchID(nodeA, nodeB);
        ASSERT(subTreeDists.count(keyAB));
        double distAB = subTreeDists[keyAB];
        double weightAB = subTreeWeights[keyAB];
        if (params->ls_var_type == OLS/* || params->ls_var_type == FIRST_TAYLOR || params->ls_var_type == FITCH_MARGOLIASH
                || params->ls_var_type == SECOND_TAYLOR*/) {
            lsBranch = 0.5 * (distAC / A + distBC / B - distAB / (A * B));
        } /*else if (params->ls_var_type == PAUPLIN) {
            // TODO: Chua test bao gio
            outError("Paulin formula not supported yet");
            lsBranch = 0.5 * (distAC + distBC) - 0.5 * distAB;
        }*/ else {
            // weighted least square
            lsBranch = 0.5*(distAC/weightAC + distBC/weightBC - distAB/weightAB);
        }
    } else { // Both node are internal node
        FOR_EACH_ADJACENT_PHYLO_NODE(node1, node2, it, node_A_or_B) {
            if (A == 0) {
                A = getNumTaxa(node_A_or_B, node1);
                nodeA = node_A_or_B;
            } else {
                B = getNumTaxa(node_A_or_B, node1);
                nodeB = node_A_or_B;
            }
        }

        FOR_EACH_ADJACENT_PHYLO_NODE(node2, node1, it, node_A_or_B) {
            if (C == 0) {
                C = getNumTaxa(node_A_or_B, node2);
                nodeC = node_A_or_B;
            } else {
                D = getNumTaxa(node_A_or_B, node2);
                nodeD = node_A_or_B;
            }
        }

        string keyAC = getBranchID(nodeA, nodeC);
        ASSERT(subTreeDists.count(keyAC));
        double distAC = subTreeDists[keyAC];
        double weightAC = subTreeWeights[keyAC];

        string keyBD = getBranchID(nodeB, nodeD);
        ASSERT(subTreeDists.count(keyBD));
        double distBD = subTreeDists[keyBD];
        double weightBD = subTreeWeights[keyBD];

        string keyBC = getBranchID(nodeB, nodeC);
        ASSERT(subTreeDists.count(keyBC));
        double distBC = subTreeDists[keyBC];
        double weightBC = subTreeWeights[keyBC];

        string keyAD = getBranchID(nodeA, nodeD);
        ASSERT(subTreeDists.count(keyAD));
        double distAD = subTreeDists[keyAD];
        double weightAD = subTreeWeights[keyAD];

        string keyAB = getBranchID(nodeA, nodeB);
        ASSERT(subTreeDists.count(keyAB));
        double distAB = subTreeDists[keyAB];
        double weightAB = subTreeWeights[keyAB];

        string keyCD = getBranchID(nodeC, nodeD);
        ASSERT(subTreeDists.count(keyCD));
        double distCD = subTreeDists[keyCD];
        double weightCD = subTreeWeights[keyCD];

        /*if (params->ls_var_type == PAUPLIN) {
            // this distance has a typo as also seen in Mihaescu & Pachter 2008
            //lsBranch = 0.25 * (distAC + distBD + distAD + distBC) - 0.5 * (distAB - distCD);
            outError("Paulin formula not supported yet");
            lsBranch = 0.25 * (distAC + distBD + distAD + distBC) - 0.5 * (distAB + distCD);
        } else*/ if (params->ls_var_type == OLS) {
            double gamma = (B * C + A * D) / ((A + B)*(C + D));
            lsBranch = 0.5 * (gamma * (distAC / (A * C) + distBD / (B * D))
                    + (1 - gamma) * (distBC / (B * C) + distAD / (A * D))
                    - distAB / (A * B) - distCD / (C * D));
        } else {
            // weighted least square
            double K = 1.0/weightAC + 1.0/weightBD + 1.0/weightAD + 1.0/weightBC;
            lsBranch =
                    ((distAC/weightAC+distBD/weightBD)*(weightAD+weightBC)/(weightAD*weightBC)+
                    (distAD/weightAD+distBC/weightBC)*(weightAC+weightBD)/(weightAC*weightBD))/K
                    - distAB/weightAB - distCD/weightCD;
            lsBranch = 0.5*lsBranch;
        }
    }
    return lsBranch;
}

void PhyloTree::updateSubtreeDists(const NNIMove &nnimove) {
    ASSERT(subTreeDistComputed);
    PhyloNode *nodeA = NULL, *nodeB = NULL, *nodeC = NULL, *nodeD = NULL;
    PhyloNode *node1 = nnimove.node1;
    PhyloNode *node2 = nnimove.node2;
    NeighborVec::iterator node1Nei_it = nnimove.node1Nei_it;
    NeighborVec::iterator node2Nei_it = nnimove.node2Nei_it;
    Neighbor *node1Nei = *(node1Nei_it);
    Neighbor *node2Nei = *(node2Nei_it);

    // ((A,C),(B,D))
    // C and D are the 2 subtree that get swapped
    FOR_EACH_ADJACENT_PHYLO_NODE(node1, node2, it, node_A_or_C) {
        if ((*it)->id != node1Nei->id) {
            nodeA = node_A_or_C;
        } else {
            nodeC = node_A_or_C;
        }
    }

    ASSERT(nodeA);
    ASSERT(nodeC);

    FOR_EACH_ADJACENT_PHYLO_NODE(node2, node1, it, node_B_or_D) {
        if ((*it)->id != node2Nei->id) {
            nodeB = node_B_or_D;
        } else {
            nodeD = node_B_or_D;
        }
    }

    ASSERT(nodeB);
    ASSERT(nodeD);

    NodeVector nodeListA, nodeListB, nodeListC, nodeListD;
    getAllNodesInSubtree(nodeA, node1, nodeListA);
    getAllNodesInSubtree(nodeC, node1, nodeListC);
    getAllNodesInSubtree(nodeB, node2, nodeListB);
    getAllNodesInSubtree(nodeD, node2, nodeListD);

    for (NodeVector::iterator it = nodeListA.begin(); it != nodeListA.end(); ++it) {
        string key = getBranchID((*it), node2);
        double distB = subTreeDists.find(getBranchID((*it), nodeB))->second;
        double distD = subTreeDists.find(getBranchID((*it), nodeD))->second;
        double newDist = distB + distD;
        StringDoubleMap::iterator dist_it = subTreeDists.find(key);
        ASSERT(dist_it != subTreeDists.end());
        dist_it->second = newDist;
    }

    for (NodeVector::iterator it = nodeListB.begin(); it != nodeListB.end(); ++it) {
        string key = getBranchID((*it), node1);
        double distC = subTreeDists.find(getBranchID((*it), nodeC))->second;
        double distA = subTreeDists.find(getBranchID((*it), nodeA))->second;
        double newDist = distC + distA;
        StringDoubleMap::iterator dist_it = subTreeDists.find(key);
        ASSERT(dist_it != subTreeDists.end());
        dist_it->second = newDist;
    }

    for (NodeVector::iterator it = nodeListC.begin(); it != nodeListC.end(); ++it) {
        string key = getBranchID((*it), node2);
        double distD = subTreeDists.find(getBranchID((*it), nodeD))->second;
        double distB = subTreeDists.find(getBranchID((*it), nodeB))->second;
        double newDist = distD + distB;
        StringDoubleMap::iterator dist_it = subTreeDists.find(key);
        ASSERT(dist_it != subTreeDists.end());
        dist_it->second = newDist;
    }

    for (NodeVector::iterator it = nodeListD.begin(); it != nodeListD.end(); ++it) {
        string key = getBranchID((*it), node1);
        double distA = subTreeDists.find(getBranchID((*it), nodeA))->second;
        double distC = subTreeDists.find(getBranchID((*it), nodeC))->second;
        double newDist = distA + distC;
        StringDoubleMap::iterator dist_it = subTreeDists.find(key);
        ASSERT(dist_it != subTreeDists.end());
        dist_it->second = newDist;
    }

    double distAB = subTreeDists.find(getBranchID(nodeA, nodeB))->second;
    double distAD = subTreeDists.find(getBranchID(nodeA, nodeD))->second;
    double distCB = subTreeDists.find(getBranchID(nodeC, nodeB))->second;
    double distCD = subTreeDists.find(getBranchID(nodeC, nodeD))->second;

    subTreeDists.find(getBranchID(node1, node2))->second = distAB + distAD + distCB + distCD;
}

void PhyloTree::computeSubtreeDists() {
    PhyloNodeVector unmarkedNodes;
    subTreeDists.clear();
    subTreeWeights.clear();
    do {
        // Generate a list of unmarked node that is adjacent to exactly one unmarked nodes
        // Here we will work up the tree in a bottom up manner
        unmarkedNodes.clear();
        getUnmarkedNodes(unmarkedNodes);
        if (unmarkedNodes.size() == 0)
            break;

        for (auto it = unmarkedNodes.begin(); it != unmarkedNodes.end(); ++it) {
            // if the node is an internal node then all of its child nodes should be marked
            // source_nei1 and source_nei2 are the 2 marked child node
            // nextNode is the other node, used for traversal
            PhyloNode* source_nei1 = NULL;
            PhyloNode* source_nei2 = NULL;
            PhyloNode* nextNode;
            if (!(*it)->isLeaf()) {
                // select the 2 marked child nodes
                for (NeighborVec::iterator it2 = (*it)->neighbors.begin(); it2 != (*it)->neighbors.end(); ++it2) {
                    PhyloNode* child_node = (PhyloNode*)(*it2)->node;
                    if (markedNodeList.find((*it2)->node->id) != markedNodeList.end()) {
                        if (!source_nei1) {
                            source_nei1 = child_node;
                        } else {
                            source_nei2 = child_node;
                        }
                    } else {
                        nextNode = child_node;
                    }
                }
                ASSERT(source_nei1);
                ASSERT(source_nei2);
            } else {
                nextNode = (*it)->firstNeighbor()->getNode();
            }
            // warning: 'nextNode' may be used uninitialized in this function
            computeAllSubtreeDistForOneNode((*it), source_nei1, source_nei2, (*it), nextNode);
            markedNodeList.insert(IntPhyloNodeMap::value_type((*it)->id, (*it)));
        }
    } while (true);
    markedNodeList.clear();
    subTreeDistComputed = true;
}

void PhyloTree::computeAllSubtreeDistForOneNode(PhyloNode* source, PhyloNode* source_nei1, PhyloNode* source_nei2,
        PhyloNode* node, PhyloNode* dad) {
    string key = getBranchID(source, dad);
    double dist, weight;
    if (markedNodeList.find(dad->id) != markedNodeList.end()) {
        return;
    } else if (source->isLeaf() && dad->isLeaf()) {
        ASSERT(dist_matrix);
        size_t nseq = aln->getNSeq();
        if (params->ls_var_type == OLS) {
            dist = dist_matrix[dad->id * nseq + source->id];
            weight = 1.0;
        } else {
            // this will take into account variances, also work for OLS since var = 1
            weight = 1.0/var_matrix[dad->id * nseq + source->id];
            dist = dist_matrix[dad->id * nseq + source->id] * weight;
        }
        subTreeDists.insert(StringDoubleMap::value_type(key, dist));
        subTreeWeights.insert(StringDoubleMap::value_type(key, weight));
    } else if (!source->isLeaf() && dad->isLeaf()) {
        ASSERT(source_nei1);
        ASSERT(source_nei2);
        string key1 = getBranchID(source_nei1, dad);
        ASSERT(subTreeDists.find(key1) == subTreeDists.end());
        double dist1 = subTreeDists.find(key1)->second;
        double weight1 = subTreeWeights.find(key1)->second;
        string key2 = getBranchID(source_nei2, dad);
        ASSERT(subTreeDists.find(key2) == subTreeDists.end());
        double dist2 = subTreeDists.find(key2)->second;
        double weight2 = subTreeWeights.find(key2)->second;
        dist = dist1 + dist2;
        weight = weight1 + weight2;
        subTreeDists.insert(StringDoubleMap::value_type(key, dist));
        subTreeWeights.insert(StringDoubleMap::value_type(key, weight));
    } else {
        PhyloNode* dad_nei1 = nullptr;
        PhyloNode* dad_nei2 = nullptr;
        FOR_EACH_ADJACENT_PHYLO_NODE(dad, node, it, grandma) {
            if (dad_nei1==nullptr) {
                dad_nei1 = grandma;
            } else {
                dad_nei2 = grandma;
            }
        }
        ASSERT(dad_nei1);
        ASSERT(dad_nei2);
        computeAllSubtreeDistForOneNode(source, source_nei1, source_nei2, dad, dad_nei1);
        computeAllSubtreeDistForOneNode(source, source_nei1, source_nei2, dad, dad_nei2);
        string key1 = getBranchID(source, dad_nei1);
        string key2 = getBranchID(source, dad_nei2);
        ASSERT(subTreeDists.find(key1) != subTreeDists.end());
        ASSERT(subTreeDists.find(key2) != subTreeDists.end());
        double dist1 = subTreeDists.find(key1)->second;
        double weight1 = subTreeWeights.find(key1)->second;
        double dist2 = subTreeDists.find(key2)->second;
        double weight2 = subTreeWeights.find(key2)->second;
        dist = dist1 + dist2;
        weight = weight1 + weight2;
        subTreeDists.insert(StringDoubleMap::value_type(key, dist));
        subTreeWeights.insert(StringDoubleMap::value_type(key, weight));
    }
}

set<int> PhyloTree::computeNodeBranchDists(Node *node, Node *dad) {
    set<int>::iterator i, j;
    if (!nodeBranchDists) {
        cout << "nodeNum = " << nodeNum << endl;
        nodeBranchDists = new int[nodeNum*nodeNum];
    }
    if (!node) {
        memset(nodeBranchDists, 0, sizeof(int)*nodeNum*nodeNum);
        ASSERT(root->isLeaf());
        dad = root;
        node = dad->neighbors[0]->node;
        set<int> res = computeNodeBranchDists(node, dad);
        for (i = res.begin(); i != res.end(); i++)
            nodeBranchDists[(*i)*nodeNum + dad->id] = nodeBranchDists[(dad->id)*nodeNum + (*i)] =
                nodeBranchDists[(*i)*nodeNum + node->id] + 1;
        // sanity check that all distances are filled
        for (int x = 0; x < nodeNum; x++)
            for (int y = 0; y < nodeNum; y++)
                if (x != y)
                    ASSERT(nodeBranchDists[x*nodeNum+y] != 0);
                else
                    ASSERT(nodeBranchDists[x*nodeNum+y] == 0);
        return res;
    }
    if (node->isLeaf()) {
        set<int> res;
        res.insert(node->id);
        return res;
    }
    ASSERT(node->degree() == 3);
    Node *left = NULL, *right = NULL;
    FOR_NEIGHBOR_IT(node, dad, it) {
        if (!left) left = (*it)->node; else right = (*it)->node;
    }
    ASSERT(left!=nullptr);
    ASSERT(right!=nullptr);
    if (left==nullptr || right==nullptr) {
        set<int> res;
        res.insert(node->id);
        return res;
    }
    set<int> resl = computeNodeBranchDists(left, node);
    set<int> resr = computeNodeBranchDists(right, node);
    for (i = resl.begin(); i != resl.end(); i++)
        nodeBranchDists[(*i)*nodeNum + node->id] = nodeBranchDists[(node->id)*nodeNum + (*i)] =
            nodeBranchDists[(*i)*nodeNum + left->id] + 1;
    for (i = resr.begin(); i != resr.end(); i++)
        nodeBranchDists[(*i)*nodeNum + node->id] = nodeBranchDists[(node->id)*nodeNum + (*i)] =
            nodeBranchDists[(*i)*nodeNum + right->id] + 1;
    for (i = resl.begin(); i != resl.end(); i++)
        for (j = resr.begin(); j != resr.end(); j++)
            nodeBranchDists[(*i)*nodeNum + (*j)] = nodeBranchDists[(*j)*nodeNum+(*i)] =
                nodeBranchDists[(*i)*nodeNum+node->id]+nodeBranchDists[(*j)*nodeNum+node->id];
    resl.insert(resr.begin(), resr.end());
    resl.insert(node->id);
    return resl;
}

/*
    b0: initial guess for the maximum
*/
double PhyloTree::approxOneBranch(PhyloNode *node, PhyloNode *dad, double b0) {
    double b_max, ddl, b1, b2, std, seqlen;
    double t1, t3, t5, t11, t18, t21, t26, t29, t30, t32, t44, t46, t48;
    double beps = 1/DBL_MAX;

    /* TODO: insert call to get sequence length */
    seqlen = static_cast<double>(getAlnNSite());

    /* use a robust first order approximation to the variance */
    std = sqrt(b0/seqlen);

    /* determine neighbour points */
    b1 = b0 - std;
    if (b1<=0) b1 = beps; /* only happens for b<=1 with small seq. len. */
    b2 = b0 + std;

    /* TODO: insert calls to log-likelihood function */
    PhyloNeighbor *dad_nei  = dad->findNeighbor(node);
    PhyloNeighbor *node_nei = node->findNeighbor(dad);
    double old_len = dad_nei->length;
    dad_nei->length = node_nei->length = b0;
    double l0 = computeLikelihoodBranch(dad_nei, dad, tree_buffers);
    dad_nei->length = node_nei->length = b1;
    double l1 = computeLikelihoodBranch(dad_nei, dad, tree_buffers);
    dad_nei->length = node_nei->length = b2;
    double l2 = computeLikelihoodBranch(dad_nei, dad, tree_buffers);
    dad_nei->length = node_nei->length = old_len;

    t1 = sqrt(b0);
    t3 = sqrt(b2);
    t5 = sqrt(b1);
    t11 = pow(-t1*l2+t3*l0+t5*l2+t1*l1-t5*l0-t3*l1,2.0);
    t18 = -b0*l2+b2*l0+b1*l2+b0*l1-b1*l0-b2*l1;
    t21 = t1-t5;
    t26 = -t1*t3+t1*t5+b2-t5*t3;
    t29 = t18*t18;
    t30 = 1/t11;
    t32 = sqrt(t29*t30);
    ddl = -2.0*t11/t18/t21/t26/t32;

    if (ddl > 0) {
        /* the analytic extremum is a minimum,
           so the maximum is at the lower bound */
        b_max = 0;
    } else {
        t44 = pow(-t1*b2+t5*b2-t5*b0+t3*b0-t3*b1+t1*b1,2.0);
        t46 = t21*t21;
        t48 = t26*t26;
        b_max = t29*t44/t46/t48*t30/4.0;
    }

    return(b_max);
}

void PhyloTree::approxAllBranches(PhyloNode *node, PhyloNode *dad) {
    if (!node) {
        node = getRoot();
    }

    if (dad) {
        PhyloNeighbor *node_dad_nei = node->findNeighbor(dad);
        PhyloNeighbor *dad_node_nei = dad->findNeighbor(node);
        double len = approxOneBranch(node, dad, dad_node_nei->length);
        node_dad_nei->length = len;
        dad_node_nei->length = len;
    }
    FOR_EACH_ADJACENT_PHYLO_NODE(node, dad, it, child) {
        approxAllBranches(child, node);
    }
}

/*
 void PhyloTree::computeAllSubtreeDists(PhyloNode* node, PhyloNode* dad) {
 if (!node) {
    node = getRoot();
 }

 if (dad) {
 // This function compute all pairwise subtree distance between subtree rooted at dad and others

 computeSubtreeDists(node, dad);
 }

 FOR_EACH_ADJACENT_PHYLO_NODE(node, dad, it, child) {

 computeAllSubtreeDists(child, node);
 }
 }

 void PhyloTree::computeSubtreeDists(PhyloNode* node, PhyloNode* dad) {
 // if both nodes are leaf then it is trivial, just retrieve the values from the distance matrix
 if (dad->isLeaf() && node->isLeaf()) {
 string key = nodePair2String(dad, node);
 assert(dist_matrix);
 size_t nseq = aln->getNSeq();
 double dist = dist_matrix[dad->id * nseq + node->id];
 interSubtreeDistances.insert(StringDoubleMap::value_type(key, dist));
 } else if (!dad->isLeaf() && node->isLeaf()) {

 FOR_EACH_ADJACENT_PHYLO_NODE(node, dad, it, child) {

 computeSubtreeDists(dad, child); //Todo: This looks wrong to me. -James B.
 }

 }
 }
 */

double PhyloTree::computeBayesianBranchLength(PhyloNeighbor *dad_branch, PhyloNode *dad) {
    double obsLen = 0.0;
    PhyloNode*     node        = dad_branch->getNode();
    PhyloNeighbor* node_branch = node->findNeighbor(dad);
    ASSERT(node_branch);
    /*
     if (node->isLeaf() || dad->isLeaf()) {
     return -1.0;
     }*/
     // TODO
//    if (!dad_branch->isLikelihoodComputed()) {
//        computePartialLikelihood(dad_branch, dad, tree_buffers);
//    }
//    if (!node_branch->isLikelihoodComputed()) {
//        computePartialLikelihood(node_branch, node, tree_buffers);
//    }
    // now combine likelihood at the branch
    int      nstates = aln->num_states;
    int      numCat  = site_rate->getNRate();
    size_t   block   = numCat * nstates;
    intptr_t nptn    = aln->size();
    double* tmp_state_freq = new double[nstates];
    double* tmp_anscentral_state_prob1 = new double[nstates];
    double* tmp_anscentral_state_prob2 = new double[nstates];

    //computeLikelihoodBranchNaive(dad_branch, dad, NULL, tmp_ptn_rates);
    //double sum_rates = 0.0;
    //for (ptn = 0; ptn < nptn; ptn++)
    //    sum_rates += tmp_ptn_rates[ptn] * aln->at(ptn).frequency;
    //cout << "sum_rates = " << sum_rates << endl;

    model->getStateFrequency(tmp_state_freq);

    for (intptr_t ptn = 0; ptn < nptn; ptn++) {
        // Compute the probability of each state for the current site
        double sum_prob1 = 0.0, sum_prob2 = 0.0;
        size_t offset = ptn * block;
        double *partial_lh_site = node_branch->partial_lh + (offset);
        double *partial_lh_child = dad_branch->partial_lh + (offset);
        for (size_t state = 0; state < nstates; state++) {
            tmp_anscentral_state_prob1[state] = 0.0;
            tmp_anscentral_state_prob2[state] = 0.0;
            for (size_t cat = 0; cat < numCat; cat++) {
                tmp_anscentral_state_prob1[state] += partial_lh_site[nstates * cat + state];
                tmp_anscentral_state_prob2[state] += partial_lh_child[nstates * cat + state];
            }
            tmp_anscentral_state_prob1[state] *= tmp_state_freq[state];
            tmp_anscentral_state_prob2[state] *= tmp_state_freq[state];
            sum_prob1 += tmp_anscentral_state_prob1[state];
            sum_prob2 += tmp_anscentral_state_prob2[state];
        }
        bool sameState = false;
        int state1 = 0, state2 = 0;
        double cutoff = 1.0/nstates;
        for (int state = 0; state < nstates; state++) {
            tmp_anscentral_state_prob1[state] /= sum_prob1;
            tmp_anscentral_state_prob2[state] /= sum_prob2;
            if (tmp_anscentral_state_prob1[state] > tmp_anscentral_state_prob1[state1])
                state1 = state;
            if (tmp_anscentral_state_prob2[state] > tmp_anscentral_state_prob2[state2])
                state2 = state;
            if (tmp_anscentral_state_prob1[state] > cutoff && tmp_anscentral_state_prob2[state] > cutoff)
                sameState = true;
        }
        sameState = sameState || (state1 == state2);
        if (!sameState) {
            obsLen += aln->at(ptn).frequency;
        }

    }
    obsLen /= getAlnNSite();
    if (obsLen < params->min_branch_length)
        obsLen = params->min_branch_length;
    delete[] tmp_anscentral_state_prob2;
    delete[] tmp_anscentral_state_prob1;
    delete[] tmp_state_freq;

    return obsLen;
}

double PhyloTree::correctBranchLengthF81(double observedBran, double alpha) {
    if (!model) {
        return JukesCantorCorrection(observedBran, alpha);
    }
    double H = 0.0;
    double correctedBranLen;
    for (int i = 0; i < model->num_states; i++) {
        H += model->state_freq[i] * (1 - model->state_freq[i]);
    }
    observedBran = 1.0 - observedBran / H;
    // no gamma
    if (observedBran <= 0.0) {
        return params->max_branch_length;
    }
    if (alpha <= 0.0) {
        correctedBranLen = -H * log(observedBran);
    } else {
        //if (verbose_mode >= VB_MAX) cout << "alpha: " << alpha << endl;
        correctedBranLen = H * alpha * (pow(observedBran, -1 / alpha) - 1);
    }
    // Branch lengths under PoMo are #events, which is ~N^2 * #substitutions
    if (aln->seq_type == SEQ_POMO) {
        correctedBranLen *= aln->virtual_pop_size * aln->virtual_pop_size;
    }
    if (correctedBranLen < params->min_branch_length) {
        correctedBranLen = params->min_branch_length;
    }
    if (correctedBranLen > params->max_branch_length) {
        correctedBranLen = params->max_branch_length;
    }
    return correctedBranLen;
}

double PhyloTree::computeCorrectedBayesianBranchLength(PhyloNeighbor *dad_branch, PhyloNode *dad) {
    double observedBran = computeBayesianBranchLength(dad_branch, dad);
    return correctBranchLengthF81(observedBran, site_rate->getGammaShape());
}

void PhyloTree::computeAllBayesianBranchLengths(PhyloNode *node, PhyloNode *dad) {

    if (!node) {
        node = getRoot();
    }
    FOR_EACH_PHYLO_NEIGHBOR(node, dad, it, nei){
        double branch_length = computeBayesianBranchLength(nei, node);
        nei->length = branch_length;
        // set the backward branch length
        nei->getNode()->findNeighbor(node)->length = nei->length;
        computeAllBayesianBranchLengths(nei->getNode(), node);
    }
}


double PhyloTree::computeLikelihoodZeroBranch(PhyloNeighbor *dad_branch, PhyloNode *dad) {
    double lh_zero_branch;
    double         saved_len   = dad_branch->length;
    PhyloNeighbor* node_branch = dad_branch->getNode()->findNeighbor(dad);
    dad_branch->length         = 0.0;
    node_branch->length        = 0.0;
    lh_zero_branch      = computeLikelihoodBranch(dad_branch, dad, tree_buffers);
    // restore branch length
    dad_branch->length  = saved_len;
    node_branch->length = saved_len;

    return lh_zero_branch;
}


/****************************************************************************
 Branch length optimization by maximum likelihood
 ****************************************************************************/

const double TOL_TREE_LENGTH_SCALE = 0.001;

double PhyloTree::optimizeTreeLengthScaling(double min_scaling, double &scaling, double max_scaling, double gradient_epsilon) {
    is_opt_scaling = true;
    current_scaling = scaling;
    double negative_lh, ferror;
    // 2018-08-20: make sure that max and min branch lengths do not go over bounds
    vector<DoubleVector> brlens;
    brlens.resize(branchNum);
    getBranchLengths(brlens);
    double min_brlen = params->max_branch_length;
    double max_brlen = params->min_branch_length;
    for (auto brlenvec = brlens.begin(); brlenvec != brlens.end(); brlenvec++) {
        for (auto brlen = brlenvec->begin(); brlen != brlenvec->end(); brlen++) {
            max_brlen = max(max_brlen, *brlen);
            min_brlen = min(min_brlen, *brlen);
        }
    }
    
    if (min_brlen <= 0.0) min_brlen = params->min_branch_length;
    if (max_scaling > 10.0*params->max_branch_length / max_brlen)
        max_scaling = 10.0*params->max_branch_length / max_brlen;
    if (min_scaling < 0.1*params->min_branch_length / min_brlen)
        min_scaling = 0.1*params->min_branch_length / min_brlen;
    
    scaling = minimizeOneDimen(min(scaling, min_scaling), scaling, max(max_scaling, scaling), max(TOL_TREE_LENGTH_SCALE, gradient_epsilon), &negative_lh, &ferror);
    if (scaling != current_scaling) {
        scaleLength(scaling / current_scaling);
        current_scaling = scaling;
        clearAllPartialLH();
    }
    is_opt_scaling = false;
    return computeLikelihood();
}

void PhyloTree::printTreeLengthScaling(const char *filename) {
//    double treescale = 1.0;
//    
//    cout << "Optimizing tree length scaling ..." << endl;
//    
//    double lh = optimizeTreeLengthScaling(MIN_BRLEN_SCALE, treescale, MAX_BRLEN_SCALE, 0.001);
//    
//    cout << "treescale: " << treescale << " / LogL: " << lh << endl;
    
    Checkpoint *saved_checkpoint = getModelFactory()->getCheckpoint();
    Checkpoint *new_checkpoint = new Checkpoint;
    new_checkpoint->setFileName(filename);
    new_checkpoint->setCompression(false);
    new_checkpoint->setHeader("IQ-TREE scaled tree length and model parameters");
    new_checkpoint->put("treelength", treeLength());
    saved_checkpoint->put("treelength", treeLength()); // also put treelength into current checkpoint
    
    getModelFactory()->setCheckpoint(new_checkpoint);    
    getModelFactory()->saveCheckpoint();
    new_checkpoint->dump();
    
    getModelFactory()->setCheckpoint(saved_checkpoint);
}

double PhyloTree::computeFunction(double value) {
    if (!is_opt_scaling) {
        current_it->length = value;
        current_it_back->length = value;
        return -computeLikelihoodBranch(current_it, current_it_back->getNode(), tree_buffers);
    } else {
        if (value != current_scaling) {
            scaleLength(value / current_scaling);
            current_scaling = value;
            clearAllPartialLH();
        }
        return -computeLikelihood();
    }
}

void PhyloTree::computeFuncDerv(double value, double &df, double &ddf) {
    current_it->length      = value;
    current_it_back->length = value;
    computeLikelihoodDerv(current_it, current_it_back->getNode(), &df, &ddf, tree_buffers);
    df  = -df;
    ddf = -ddf;
}

void PhyloTree::optimizePatternRates(DoubleVector &pattern_rates) {
    intptr_t nptn = aln->getNPattern();
    pattern_rates.resize(nptn, 1.0);
#pragma omp parallel for
    for (intptr_t ptn = 0; ptn < nptn; ptn++) {
        Alignment *paln = new Alignment;
        IntVector ptn_id;
        ptn_id.push_back(static_cast<int>(ptn));
        paln->extractPatterns(aln, ptn_id);
        PhyloTree *tree = new PhyloTree;
        tree->copyPhyloTree(this, false); //Local alignment, so tree can't "borrow" the summary of this
        tree->setParams(params);
        tree->setAlignment(paln);
        tree->prepareToComputeDistances();
        tree->sse = sse;
        tree->setNumThreads(1);
        // initialize model
        tree->setModelFactory(getModelFactory());

        // main optimization
        tree->optimizeTreeLengthScaling(MIN_SITE_RATE, pattern_rates[ptn], MAX_SITE_RATE, 0.0001);
        
        tree->setModelFactory(NULL);
        tree->doneComputingDistances();
        delete tree;
        delete paln;
    }
}

int PhyloTree::getNBranchParameters(int brlen_type) {
    if (params->fixed_branch_length || brlen_type == BRLEN_FIX)
        return 0;

    int df = 0;

    if (brlen_type == BRLEN_OPTIMIZE) {
        df = branchNum - (int)rooted;
    // If model is Lie-Markov, and is in fact time reversible, one of the
    // degrees of freedom is illusary. (Of the two edges coming from the
    // root, only sum of their lenghts affects likelihood.)
    // So correct for this. Without this correction, K2P and RY2.2b
    // would not be synonymous, for example.

//    string className(typeid(*model).name());
//    if (className.find("ModelLieMarkov")!=string::npos && model->isReversible())
//        df--;

        // BQM 2017-04-28, alternatively, check if there is a virtual_root and model is reversible
        if (rooted && model && model->isReversible())
            df--;

    } else if (brlen_type == BRLEN_SCALE)
        df = 1;
    return df;
}

void PhyloTree::optimizeOneBranch(PhyloNode *node1, PhyloNode *node2,
                                    bool clearLH, int maxNRStep) {
    if (rooted && (node1 == root || node2 == root)) {
        return; // does not optimize virtual branch from root
    }
    current_it      = node1->findNeighbor(node2);
    current_it_back = node2->findNeighbor(node1);

    ASSERT(current_it);
    ASSERT(current_it_back);

<<<<<<< HEAD
	// if(params->mpboot2){
	// 	current_it->partial_lh_computed = 0;
	// 	current_it_back->partial_lh_computed = 0;
	// 	curScore = -computeParsimonyBranch((PhyloNeighbor*) current_it, (PhyloNode*) node1);
	// 	return;
	// }
=======
    if(params->mpboot2) maxNRStep = 1;
//	if(params->mpboot2){
//		current_it->partial_lh_computed = 0;
//		current_it_back->partial_lh_computed = 0;
//		curScore = -computeParsimonyBranch((PhyloNeighbor*) current_it, (PhyloNode*) node1);
//		return;
//	}
>>>>>>> 7ea78de9

    double original_len = current_it->length;
    ASSERT(original_len >= 0.0);
    tree_buffers.theta_computed = false;
    double original_lh = computeLikelihoodBranch(current_it, node1, tree_buffers);
    double new_len;
    if (optimize_by_newton) {
        // Newton-Raphson method
        double derivative_of_likelihood_wrt_length = 0;
        new_len = minimizeNewton(params->min_branch_length, original_len,
            params->max_branch_length, params->min_branch_length,
            derivative_of_likelihood_wrt_length, maxNRStep);
    }
    else {
        // Brent method
        double negative_lh = 0;
        double ferror;
        new_len = minimizeOneDimen(params->min_branch_length, original_len,
            params->max_branch_length, params->min_branch_length,
            &negative_lh, &ferror);
    }
    current_it->length      = new_len;
    current_it_back->length = new_len;
    curScore = computeLikelihoodFromBuffer();
    if (curScore != original_lh) {
        LOG_LINE(VB_MAX, "  branch=" << current_it->id
            << ", old_len=" << original_len << ", new_len=" << new_len
            << ", old_lh=" << original_lh << ", new_lh=" << curScore
            << ", delta=" << (curScore - original_lh));
    }
    if (optimize_by_newton && new_len > params->max_branch_length*0.95 && !isSuperTree()) {
        if (original_lh > curScore) {
            current_it->length      = original_len;
            current_it_back->length = original_len;
            new_len                 = original_len;
            curScore                = original_lh;
        }
    }
    if (clearLH && original_len != new_len) {
        node1->clearReversePartialLh(node2);
        node2->clearReversePartialLh(node1);
    }
}

double PhyloTree::optimizeChildBranches(PhyloNode *node, PhyloNode *dad) {
    FOR_EACH_ADJACENT_PHYLO_NODE(node, dad, it, child) {
        optimizeOneBranch(node, child);
    }
    return computeLikelihoodFromBuffer();
}

void PhyloTree::optimizeAllBranchesLS(PhyloNode *node, PhyloNode *dad) {
    if (!node) {
        node = getRoot();
    }
    if (dad) {
        double lsBran = optimizeOneBranchLS(node, dad);
        PhyloNeighbor *node_dad_nei = node->findNeighbor(dad);
        PhyloNeighbor *dad_node_nei = dad->findNeighbor(node);
        node_dad_nei->length = lsBran;
        dad_node_nei->length = lsBran;
    }
    FOR_EACH_ADJACENT_PHYLO_NODE(node, dad, it, child) {
        optimizeAllBranchesLS(child, node);
    }
}

void PhyloTree::optimizeAllBranches(PhyloNode *node, PhyloNode *dad, int maxNRStep) {
    if (!node) {
        node = getRoot();
    }
    FOR_EACH_ADJACENT_PHYLO_NODE(node, dad, it, child) {
        optimizeAllBranches(child, node, maxNRStep);
    }
    if (dad) {
        optimizeOneBranch(node, dad, true, maxNRStep); // BQM 2014-02-24: true was missing
    }
}

void PhyloTree::computeBestTraversal(NodeVector &nodes, NodeVector &nodes2) {
    PhyloNode *farleaf = findFarthestLeaf();
    // double call to farthest leaf to find the longest path on the tree
    findFarthestLeaf(farleaf);
    if (verbose_mode >= VB_MAX) {
        cout << "Tree diameter: " << farleaf->height << endl;
    }
    getPreOrderBranches(nodes, nodes2, farleaf);
}

double PhyloTree::optimizeAllBranches(int my_iterations, double tolerance,
                                      int maxNRStep, bool were_lengths_consistent) {
	if(params->mpboot2){
		clearAllPartialLH(); // Diep: (this is inherited from mpboot) TODO why call clearAllPartialLH here?
		curScore = (double)(-computeParsimony());
		return curScore;
	}
    LOG_LINE(VB_MAX, "Optimizing branch lengths (max " << my_iterations << " loops)...");
    PhyloNodeVector nodes, nodes2;
    computeBestTraversal(nodes, nodes2);
    PhyloNode*     firstNode     = nodes[0];
    PhyloNeighbor* firstNeighbor = firstNode->findNeighbor(nodes2[0]);
    double previous_score = computeLikelihoodBranch(firstNeighbor, firstNode,
                                                    tree_buffers);
    LOG_LINE(VB_MAX, "Initial tree log-likelihood: " << previous_score);
    DoubleVector lenvec;
    double work_estimate = (double)my_iterations * (double)nodes.size();
    initProgress(work_estimate, "Optimizing branch lengths", "", "", true);
    for (int i = 0; i < my_iterations; i++) {
        LOG_LINE(VB_MAX, "Likelihood before iteration " << i + 1 << " : " << previous_score);
        saveBranchLengths(lenvec);
        for (int j = 0; j < nodes.size(); j++) {
            optimizeOneBranch(nodes[j], nodes2[j]);
            //LOG_LINE(VB_MAX, "Branch " << nodes[j]->id << " " << nodes2[j]->id << ": " << computeLikelihoodFromBuffer());
            if ( (j % 100) == 99) {
                trackProgress(100.0);
            }
        }        
        trackProgress(static_cast<double>(nodes.size() % 100));

        curScore = computeLikelihoodFromBuffer();
        LOG_LINE(VB_MAX, "Likelihood after iteration " << i + 1 << " : " << curScore);

        if (were_lengths_consistent && curScore < previous_score - tolerance*0.1) {
            // IN RARE CASE: tree log-likelihood decreases, revert the branch length and stop
            LOG_LINE(VB_MED, "NOTE: Restoring branch lengths"
                << " as tree log-likelihood decreases after branch length optimization: "
                << previous_score << " -> " << curScore);

            clearAllPartialLH();
            restoreBranchLengths(lenvec);

            double max_delta_lh = 1.0;
            // Increase max delta with PoMo because log likelihood is very much lower.
            if (aln->seq_type == SEQ_POMO) max_delta_lh = 3.0;
            // Different max delta if (aln->seq_type == SEQ_CODON) ?!
            curScore = computeLikelihood();
            if (fabs(curScore - previous_score) > max_delta_lh) {
                hideProgress();
                printTree(cout);
                cout << endl;
                showProgress();
                LOG_LINE(VB_QUIET, "new_tree_lh: " << curScore << " previous_tree_lh: " << previous_score);
                if (!params->ignore_any_errors) {
                    ASSERT(fabs(curScore - previous_score) < max_delta_lh);
                }
            }
            break;
        }
        // only return if the new_tree_lh >= tree_lh! (in rare case that likelihood decreases, continue the loop)
        if (previous_score <= curScore && curScore <= previous_score + tolerance) {
            break;
        }
        LOG_LINE(VB_DEBUG, "Prev " << previous_score << ", Curr " << curScore);
        previous_score = curScore;
        were_lengths_consistent = true;
    }
    doneProgress();
    return curScore;
}

void PhyloTree::moveRoot(Node *node1, Node *node2) {
    // unplug root from tree
    PhyloNode* root_dad  = getRoot()->firstNeighbor()->getNode();
    PhyloNode* root_nei1 = nullptr;
    PhyloNode* root_nei2 = nullptr;
    double len = 0.0;
    FOR_EACH_ADJACENT_PHYLO_NODE(root_dad, root, it, node) {
        if (root_nei1==nullptr) {
            root_nei1 = node;
        }
        else if (root_nei2==nullptr) {
            root_nei2 = node;
        }
        else {
            outError("Cannot move multifurcating root branch");
        }
        len += (*it)->length;
    }
    root_nei1->updateNeighbor(root_dad, root_nei2, len);
    root_nei2->updateNeighbor(root_dad, root_nei1, len);

    // plug root to new branch
    len = node1->findNeighbor(node2)->length / 2.0;
    root_dad->updateNeighbor(root_nei1, node1, len);
    node1->updateNeighbor(node2, root_dad, len);
    root_dad->updateNeighbor(root_nei2, node2, len);
    node2->updateNeighbor(node1, root_dad, len);
    
    if (isSuperTree()) {
        ((PhyloSuperTree*) this)->mapTrees();
    }
    if (Params::getInstance().pll) {
        pllReadNewick(getTreeString());
    }
    resetCurScore();
    if (Params::getInstance().fixStableSplits || Params::getInstance().adaptPertubation) {
        buildNodeSplit();
    }
    current_it = current_it_back = NULL;
    clearBranchDirection();
    computeBranchDirection();
}

double PhyloTree::optimizeRootPosition(int root_dist, bool write_info, double logl_epsilon) {
    if (!rooted) {
        return curScore;
    }
    NodeVector nodes1, nodes2;
    getBranches(root_dist+1, nodes1, nodes2);
    int i;
    Node *root_dad = root->neighbors[0]->node;

    double best_score = curScore;
    string best_tree = getTreeString();

    StrVector trees;

    // ignore branches directly descended from root branch
    for (i = 0; i != nodes1.size(); ) {
        if (nodes1[i] == root_dad || nodes2[i] == root_dad) {
            nodes1[i] = nodes1[nodes1.size()-1];
            nodes2[i] = nodes2[nodes2.size()-1];
            nodes1.pop_back();
            nodes2.pop_back();
        } else {
            i++;
        }
    }

    // get all trees
    for (i = 0; i != nodes1.size(); i++) {
        moveRoot(nodes1[i], nodes2[i]);
        trees.push_back(getTreeString());
    }

    // optimize branch lengths for all trees
    for (auto t = trees.begin(); t != trees.end(); t++) {
        readTreeString(*t);
        optimizeAllBranches(100, logl_epsilon);
        if (verbose_mode >= VB_MED) {
            cout << "Root pos " << (t - trees.begin())+1 << ": " << curScore << endl;
            if (verbose_mode >= VB_DEBUG) {
                drawTree(cout);
            }
        }
        if (curScore > best_score + logl_epsilon) {
            if (verbose_mode >= VB_MED || write_info) {
                cout << "Better root: " << curScore << endl;
            }
            best_score = curScore;
            best_tree = getTreeString();
        }
    }
    readTreeString(best_tree);
    curScore = computeLikelihood();

    ASSERT(fabs(curScore-best_score) < logl_epsilon);

    return curScore;
}

double PhyloTree::testRootPosition(bool write_info, double logl_epsilon) {
    if (!rooted)
        return curScore;
    
    BranchVector branches;
    getBranches(branches);
    int i;
    Node *root_nei = root->neighbors[0]->node;
    ASSERT(root_nei->degree() == 3);
    Branch root_br = {NULL, NULL};
    FOR_NEIGHBOR_IT(root_nei, root, it) {
        if (root_br.first == NULL)
            root_br.first = (*it)->node;
        else
            root_br.second = (*it)->node;
    }
    
    double best_score = curScore, orig_score = curScore;
    
    multimap<double, string> logl_trees;
    
    // ignore branches directly descended from root branch
    for (i = 0; i != branches.size(); )
        if (branches[i].first == root_nei || branches[i].second == root_nei) {
            branches[i] = branches[branches.size()-1];
            branches.pop_back();
        } else {
            i++;
        }
    branches.push_back(root_br);
        
    // get all trees
//    for (i = 0; i != nodes1.size(); i++) {
//        moveRoot(nodes1[i], nodes2[i]);
//        trees.push_back(getTreeString());
//    }
//
    // optimize branch lengths for all trees
    for (i = 0; i != branches.size(); i++) {
//    for (auto t = trees.begin()+1; t != trees.end(); t++) {
        moveRoot(branches[i].first, branches[i].second);
//        readTreeString(*t);
        optimizeAllBranches(100, logl_epsilon);
        stringstream ss;
        printTree(ss);
        logl_trees.insert({curScore, ss.str()});
        if (verbose_mode >= VB_MED) {
            cout << "Root pos " << i+1 << ": " << curScore << endl;
            if (verbose_mode >= VB_DEBUG)
                drawTree(cout);
        }
        if (curScore > best_score + logl_epsilon) {
            if (verbose_mode >= VB_MED || write_info)
                cout << "Better root: " << curScore << endl;
            best_score = curScore;
        }
    }
    
//    readTreeString(best_tree);
//    curScore = computeLikelihood();
    
    ASSERT(curScore > orig_score - 0.1);
    if (curScore > orig_score)
        cout << "UPDATE BEST SCORE: " << curScore << endl;
    
    ofstream out;
    string out_file = (string)params->out_prefix + ".rooted_trees";
    out.open(out_file);
    out.precision(10);
    for (auto lt = logl_trees.rbegin(); lt != logl_trees.rend(); lt++) {
        out << "[ lh=" << lt->first << " ]" << lt->second << endl;
    }
    out.close();
    cout << "Rooted trees with log-likelihoods printed to " << out_file << endl;
    if (params->treeset_file.empty())
        params->treeset_file = out_file;

    // convert logL to weight based on the best score
//    ASSERT(logLs.size() == nodes1.size());
//    for (i = 0; i < logLs.size(); i++) {
//        double weight = exp(logLs[i] - best_score);
//        nodes1[i]->name = convertDoubleToString(weight);
//    }
    
    return curScore;
}

void PhyloTree::growTreeML(Alignment *alignment) {
    cout << "Stepwise addition using ML..." << endl;
    aln = alignment;
    size_t size = aln->getNSeq();
    if (size < 3) {
        outError(ERR_FEW_TAXA);
    }
    root = newNode();

    // create initial tree with 3 taxa
    for (leafNum = 0; leafNum < 3; leafNum++) {
        cout << "Add " << aln->getSeqName(leafNum) << " to the tree" << endl;
        Node* new_taxon = newNode(leafNum, aln->getSeqName(leafNum).c_str());
        root->addNeighbor(new_taxon, 1.0);
        new_taxon->addNeighbor(root, 1.0);
    }
    root = findNodeID(0);
    optimizeAllBranches();

    // stepwise adding the next taxon
    for (leafNum = 3; leafNum < size; leafNum++) {
        cout << "Add " << aln->getSeqName(leafNum) << " to the tree" << endl;
        // allocate a new taxon and a new ajedcent internal node
        PhyloNode* new_taxon  = newNode(leafNum, aln->getSeqName(leafNum).c_str());
        PhyloNode* added_node = newNode();
        added_node->addNeighbor(new_taxon, 1.0);
        new_taxon->addNeighbor(added_node, 1.0);

        // preserve two neighbors
        added_node->addNeighbor(DUMMY_NODE_1, 1.0);
        added_node->addNeighbor(DUMMY_NODE_2, 1.0);

        PhyloNode *target_node = nullptr;
        PhyloNode *target_dad  = nullptr;
        double dummy1, dummy2, dummy3;
        addTaxonML(new_taxon, added_node,
                   getRoot()->firstNeighbor()->getNode(), getRoot(),
                   false, target_node, target_dad,dummy1, dummy2, dummy3);
        // now insert the new node in the middle of the branch node-dad
        double len = target_dad->findNeighbor(target_node)->length;
        target_node->updateNeighbor(target_dad, added_node, len / 2.0);
        target_dad->updateNeighbor(target_node, added_node, len / 2.0);
        added_node->updateNeighbor(DUMMY_NODE_1, target_node, len / 2.0);
        added_node->updateNeighbor(DUMMY_NODE_2, target_dad, len / 2.0);
        // compute the likelihood
        added_node->clearReversePartialLh(new_taxon);
        optimizeAllBranches(10, TOL_LIKELIHOOD, 10, false); 
    }

    nodeNum = 2 * leafNum - 2;
}

/****************************************************************************
 Precalculation of "flattened" structure to speed determination of distance functions
 ****************************************************************************/

void PhyloTree::prepareToComputeDistances() {
#ifdef _OPENMP
    int threads = omp_get_max_threads();
#else
    int threads = 1;
#endif
    distanceProcessors.reserve(threads);
    for (threads -= static_cast<int>(distanceProcessors.size()); 0 < threads; --threads) {
        distanceProcessors.push_back(new AlignmentPairwise(this));
    }
    if (summary!=nullptr && !isSummaryBorrowed) {
        delete summary;
        summary = nullptr;
    }
    if (params->use_alignment_summary_for_distance_calculation
        && !isSummaryBorrowed) {
        summary = new AlignmentSummary(aln, true, true);
        summary->constructSequenceMatrix(false);
    }
}

bool PhyloTree::hasMatrixOfConvertedSequences() const {
    return summary!=nullptr && summary->hasSequenceMatrix();
}

size_t PhyloTree::getConvertedSequenceLength() const {
    if (summary==nullptr) {
        return 0;
    }
    return summary->getSequenceLength();
}

const char* PhyloTree::getConvertedSequenceByNumber(int seq1) const {
    if (!hasMatrixOfConvertedSequences()) {
        return nullptr;
    }
    return summary->getSequence(seq1);
}

const int* PhyloTree::getConvertedSequenceFrequencies() const {
    if (summary==nullptr) {
        return nullptr;
    }
    return summary->getSiteFrequencies().data();
}

const int* PhyloTree::getConvertedSequenceNonConstFrequencies() const {
    if (summary==nullptr) {
        return nullptr;
    }
    return summary->getNonConstSiteFrequencies().data();
}

size_t  PhyloTree::getSumOfFrequenciesForSitesWithConstantState(int state) const {
    if (summary==nullptr) {
        return 0;
    }
    return summary->getSumOfConstantSiteFrequenciesForState(state);
}

void PhyloTree::doneComputingDistances() {
    int p=0;
    for ( auto it = distanceProcessors.begin()
         ; it!=distanceProcessors.end(); ++it, ++p) {
        if (verbose_mode >= VB_MAX) {
            if ( 0 < (*it)->costCalculationCount) {
                double ratio = (double) ((*it)->derivativeCalculationCount) /
                (double) ((*it)->costCalculationCount);
                std::cout << "Processor " << p << " processed "
                    << (*it)->pairCount << " pairs, evaluating cost "
                    << (*it)->costCalculationCount << " times, and finding "
                    << (*it)->derivativeCalculationCount << " derivatives "
                    << "( ratio " << ratio << " )"
                    << endl;
            }
        }
        delete (*it);
    }
    distanceProcessors.clear();
    if (!isSummaryBorrowed) {
        delete summary;
    }
    summary = nullptr;
}

/****************************************************************************
Distance function
****************************************************************************/
double PhyloTree::computeDist(int seq1, int seq2, double initial_dist, double &d2l) {
    // if no model or site rate is specified, return JC distance
    if (initial_dist == 0.0) {
        if (params->compute_obs_dist) {
            initial_dist = aln->computeObsDist(seq1, seq2);
            return initial_dist;
        } else {
            initial_dist = aln->computeDist(seq1, seq2);
        }
    }
    if (!model_factory || !site_rate) {
        return initial_dist; // MANUEL: here no d2l is return
    }
    // now optimize the distance based on the model and site rate
    AlignmentPairwise aln_pair ( this, seq1, seq2 );
    double dist = aln_pair.optimizeDist(initial_dist, d2l);
    return dist;
}

double PhyloTree::computeDist(int seq1, int seq2, double initial_dist) {
    double var;
    return computeDist(seq1, seq2, initial_dist, var);
}

double PhyloTree::correctDist(double *dist_mat) {
    size_t n = aln->getNSeq();
    size_t nsqr = n * n;
    // use Floyd algorithm to find shortest path between all pairs of taxa
    for (size_t k = 0; k < n; ++k) {
        for (size_t i = 0, pos = 0; i < n; ++i) {
            for (size_t j = 0; j < n; ++j, ++pos) {
                double tmp = dist_mat[i * n + k] + dist_mat[k * n + j];
                if (dist_mat[pos] > tmp) {
                    dist_mat[pos] = tmp;
                }
            }
        }
    }
    double longest_dist = 0.0;
    for (size_t i = 0; i < nsqr; ++i) {
        if (dist_mat[i] > longest_dist) {
            longest_dist = dist_mat[i];
        }
    }
    return longest_dist;
}

template <class L, class F> double computeDistanceMatrix
    ( LEAST_SQUARE_VAR vartype
    , L unknown, const L* sequenceMatrix, intptr_t nseqs, size_t seqLen
    , double denominator, const F* frequencyVector
    , bool uncorrected, double num_states
    , double *dist_mat, double *var_mat)
{
    //
    //L is the character type
    //sequenceMatrix is nseqs rows of seqLen characters
    //dist_mat and var_mat are as in computeDist
    //F is the frequency count type
    //
    
    std::vector<double> rowMaxDistance;
    rowMaxDistance.resize(nseqs, 0.0);
    double z = num_states / (num_states - 1.0);
    //Compute the upper-triangle of the distance matrix
    //(and write the row maximum onto the firt cell in the row)
    
    bool count_unknown_as_different = Params::getInstance().count_unknown_as_different;
        //Unknown counts as 50% different.
    
    progress_display progress(nseqs*(nseqs-1)/2, "Calculating observed distances");
    #ifdef _OPENMP
    #pragma omp parallel for schedule(dynamic)
    #endif
    for (intptr_t seq1 = 0; seq1<nseqs; ++seq1 ) {
        //Scanning is from bottom to top so that if "uneven execution"
        //results in the last few rows being allocated to some worker thread
        //just before the others finish... it won't be running
        //"all by itsef" for as long.
        size_t   rowOffset     = nseqs * seq1;
        double*  distRow       = dist_mat       + rowOffset;
        double*  varRow        = var_mat        + rowOffset;
        const L* thisSequence  = sequenceMatrix + seq1 * seqLen;
        const L* otherSequence = thisSequence   + seqLen;
        double maxDistanceInRow = 0.0;
        for (intptr_t seq2 = seq1 + 1; seq2 < nseqs; ++seq2) {
            double d2l      = varRow[seq2];
            double distance = distRow[seq2];
            if ( 0.0 == distance ) {
                double unknownFreq = 0;
                double hamming =
                    hammingDistance ( unknown, thisSequence, otherSequence
                                    , seqLen, frequencyVector, unknownFreq );
                if (count_unknown_as_different) {
                    distance = ( hamming + unknownFreq * 0.75 ) / denominator;
                    if (0<distance && !uncorrected) {
                        double x      = (1.0 - z * distance);
                        distance      = (x<=0) ? MAX_GENETIC_DIST : ( -log(x) / z );
                    }
                } else if (0<hamming && unknownFreq < denominator) {
                    distance = hamming / (denominator - unknownFreq);
                    if (!uncorrected) {
                        double x      = (1.0 - z * distance);
                        distance      = (x<=0) ? MAX_GENETIC_DIST : ( -log(x) / z );
                    }
                }
                distRow[seq2] = distance;
            }
            if      (vartype == OLS)                  varRow[seq2] = 1.0;
            else if (vartype == WLS_PAUPLIN)          varRow[seq2] = 0.0;
            else if (vartype == WLS_FIRST_TAYLOR)     varRow[seq2] = distance;
            else if (vartype == WLS_FITCH_MARGOLIASH) varRow[seq2] = distance * distance;
            else if (vartype == WLS_SECOND_TAYLOR)    varRow[seq2] = -1.0 / d2l;
            if ( maxDistanceInRow < distance )
            {
                maxDistanceInRow = distance;
            }
            otherSequence += seqLen;
        }
        rowMaxDistance[seq1] = maxDistanceInRow;
        progress += (nseqs - 1 - seq1);
    }
    progress.done();
    
    //
    //Determine the longest distance
    //Todo: Decide if it is worth figuring this out by
    //      compare-exchange first half, second half,
    //      (and shrink by half) repeatedly.
    //      Because each compare-exchange cycle can have
    //      its own #pragma omp parallel for.
    //Note: I don't think it is worth it.  Lots of tricky
    //      code for an O(n) step in an O(L.N^2) problem.
    //
    double longest_dist = 0.0;
    for ( intptr_t seq1 = 0; seq1 < nseqs; ++seq1  ) {
        if ( longest_dist < rowMaxDistance[seq1] ) {
            longest_dist = rowMaxDistance[seq1];
        }
    }

    //
    //Copy upper-triangle into lower-triangle and write
    //zeroes to the diagonal.
    //
    const char* taskReflect = "Determining distance matrix lower triangle from upper";
    if (verbose_mode<VB_MED) taskReflect="";
    double work_to_do = (double)nseqs * ((double)nseqs - 1.0) * 0.5;
    progress_display progress2(work_to_do, taskReflect);
    #ifdef _OPENMP
    #pragma omp parallel for schedule(dynamic)
    #endif
    for ( intptr_t back_seq = 0; back_seq < nseqs; ++back_seq ) {
        intptr_t seq1      = nseqs - 1 - back_seq;
        intptr_t rowOffset = nseqs * seq1;
        double*  distRow   = dist_mat + rowOffset;
        double*  varRow    = var_mat  + rowOffset;
        double*  distCol   = dist_mat + seq1; //current entries in the columns
        double*  varCol    = var_mat  + seq1; //...that we are reading down.
        for ( intptr_t seq2 = 0; seq2 < seq1; ++seq2, distCol+=nseqs, varCol+=nseqs ) {
            distRow [ seq2 ] = *distCol;
            varRow  [ seq2 ] = *varCol;
        }
        distRow [ seq1 ] = 0.0;
        varRow  [ seq1 ] = 0.0;
        progress2 += seq1;
    }
    progress2.done();
    return longest_dist;
}

#define EX_START    double baseTime = getRealTime()
#define EX_TRACE(x) if (verbose_mode < VB_MED) {} \
                    else cout << (getRealTime()-baseTime) << "s " << x << endl

double PhyloTree::computeDistanceMatrix_Experimental() {
    EX_START;
    PhyloTreeThreadingContext context(*this, params->distance_uses_max_threads);
    if (model_factory!=nullptr && site_rate!=nullptr) {
        return computeDistanceMatrix();
    }
    bool uncorrected = params->compute_obs_dist;
        //Use uncorrected (observed) distances
    int seqCount = aln->getNSeq32();
    bool workToDo = false;
    cout.precision(6);
    EX_TRACE("Checking if distances already calculated...");
    //Check if there's any work to do.
    //If there are no zeroes off the diagonal, the distance
    //matrix (ick) has already been initialized and there's no
    //point doing all the following.
    {
        std::vector<double> rowMaxDistance;
        rowMaxDistance.resize(seqCount, 0.0);
        #pragma omp parallel for
        for (int seq1=0; seq1<seqCount; ++seq1) {
            if (!workToDo) {
                const double* distRow   = dist_matrix + seq1 * seqCount;
                double maxDistanceInRow = 0;
                for (int seq2=0; seq2<seqCount; ++seq2) {
                    double distance = distRow[seq2];
                    if (0.0 == distance && ( seq1 != seq2 ) ) {
                        workToDo = true;
                        break;
                    }
                    if ( maxDistanceInRow < distance )
                    {
                        maxDistanceInRow = distance;
                    }
                }
                rowMaxDistance[seq1] = maxDistanceInRow;
            }
        }
        if (!workToDo) {
            EX_TRACE("No work to do");
            double longest_dist = 0.0;
            for ( size_t seq1 = 0; seq1 < seqCount; ++seq1  ) {
                if ( longest_dist < rowMaxDistance[seq1] ) {
                    longest_dist = rowMaxDistance[seq1];
                }
            }
            return longest_dist;
        }
    }
    EX_TRACE("Summarizing...");
    AlignmentSummary s(aln, false, false);
    int maxDistance = 0;
    
    EX_TRACE("Summarizing found " << s.getSequenceLength()
        << " sites with variation (and non-zero frequency),"
        << " and a state range of " << ( s.getStateCount()));
    for (size_t i=0; i<s.getSequenceLength(); ++i) {
        maxDistance += s.getSiteFrequencies()[i];
    }
    //Todo: Shouldn't this be totalFrequency, rather than
    //      totalFrequencyOfNonConst sites?
    double denominator = (double)s.getTotalFrequencyOfNonConstSites()
        + (double)s.getTotalFrequency() - (double)aln->num_variant_sites;
    EX_TRACE("Maximum possible uncorrected length "
        << ((double)maxDistance / (double)s.getTotalFrequencyOfNonConstSites())
        << " Denominator " << denominator);
    if ( 256 < s.getStateCount()  ) {
        EX_TRACE("Falling back to stock distance calculation");
        double longest = computeDistanceMatrix();
        EX_TRACE("Done stock distance calculation");
        return longest; //computeDist(dist_mat, var_mat);
    }
    EX_TRACE("Constructing sequence-major matrix of states"
        << " at " << s.getSequenceLength() << " varying sites"
        << " for " << s.getSequenceCount() << " sequences");
    s.constructSequenceMatrix(true);
    EX_TRACE("Determining distance matrix");
    const int* frequencies = s.getSiteFrequencies().data();
    double longest = ::computeDistanceMatrix
        ( params->ls_var_type, static_cast<char>(aln->STATE_UNKNOWN)
         , s.getSequenceMatrix(), s.getSequenceCount(), s.getSequenceLength()
         , denominator, frequencies, aln->num_states
         , uncorrected, dist_matrix, var_matrix);
    EX_TRACE("Longest distance was " << longest);
    return longest;
}

double PhyloTree::computeDistanceMatrix() {
    prepareToComputeDistances();
    int  nseqs = aln->getNSeq32();
    double longest_dist = 0.0;
    cout.precision(6);
    double baseTime = getRealTime();
    double work_estimate = static_cast<double>(nseqs) * static_cast<double>(nseqs) * 0.5;
    progress_display progress(work_estimate, "Calculating distance matrix");
    //compute the upper-triangle of distance matrix
    #ifdef _OPENMP
    #pragma omp parallel for schedule(dynamic)
    #endif
    for (int seq1 = 0; seq1 < nseqs; ++seq1) {
        #ifdef _OPENMP
            int threadNum = omp_get_thread_num();
        #else
            int threadNum = 0;
        #endif
        AlignmentPairwise* processor = distanceProcessors[threadNum];
        size_t rowStartPos = seq1 * nseqs;
        for (int seq2=seq1+1; seq2 < nseqs; ++seq2) {
            size_t sym_pos = rowStartPos + seq2;
            double d2l = var_matrix[sym_pos]; // moved here for thread-safe (OpenMP)
            dist_matrix[sym_pos] = processor->recomputeDist(seq1, seq2, dist_matrix[sym_pos], d2l);
            if (params->ls_var_type == OLS)
                var_matrix[sym_pos] = 1.0;
            else if (params->ls_var_type == WLS_PAUPLIN)
                var_matrix[sym_pos] = 0.0;
            else if (params->ls_var_type == WLS_FIRST_TAYLOR)
                var_matrix[sym_pos] = dist_matrix[sym_pos];
            else if (params->ls_var_type == WLS_FITCH_MARGOLIASH)
                var_matrix[sym_pos] = dist_matrix[sym_pos] * dist_matrix[sym_pos];
            else if (params->ls_var_type == WLS_SECOND_TAYLOR)
                var_matrix[sym_pos] = -1.0 / d2l;
        }
        progress += static_cast<double>(nseqs - seq1 - 1);
    }
    progress.done();
    const char* taskReflect = "Determining distance matrix lower triangle from upper";
    if (verbose_mode<VB_MED) taskReflect="";    
    progress_display progress2(work_estimate, taskReflect);
    //cout << (getRealTime()-baseTime) << "s Copying to lower triangle" << endl;
    //copy upper-triangle into lower-triangle and set diagonal = 0
    for (size_t seq1 = 1; seq1 < nseqs; ++seq1) {
        size_t rowStartPos = seq1 * nseqs;
        size_t rowStopPos  = rowStartPos + seq1;
        size_t colPos = seq1;
        for (size_t rowPos = rowStartPos; rowPos<rowStopPos; ++rowPos, colPos+=nseqs) {
            auto d = dist_matrix[colPos];
            dist_matrix [ rowPos ] = d;
            var_matrix  [ rowPos ] = var_matrix [ colPos ];
            if (d > longest_dist) {
                longest_dist = d;
            }
        }
        dist_matrix [ rowStopPos] = 0.0;
        var_matrix  [ rowStopPos] = 0.0;
        progress2 += seq1;
    }
    progress2.done();
    doneComputingDistances();

    /*
     if (longest_dist > MAX_GENETIC_DIST * 0.99)
     outWarning("Some distances are saturated. Please check your alignment again");*/
    // NOTE: Bionj does handle long distances already (thanks Manuel)
    //return correctDist(dist_mat);
    EX_TRACE("Longest distance was " << longest_dist);
    return longest_dist;
}

void PhyloTree::decideDistanceFilePath(Params& params) {
    dist_file = params.out_prefix;
    if (!model_factory) {
        if (params.compute_obs_dist)
            dist_file += ".obsdist";
        else
            dist_file += ".mldist";
    } else
        dist_file += ".mldist";
}

void PhyloTree::ensureDistanceMatrixAllocated(size_t minimum_rank, 
                                              bool allocate_variance_matrix_too) {
    if (this->dist_matrix_rank < minimum_rank) {
        delete[] dist_matrix;
        delete[] var_matrix;
        dist_matrix = nullptr;
        var_matrix = nullptr;
    }
    intptr_t nSquared = static_cast<size_t>(minimum_rank) 
                      * static_cast<size_t>(minimum_rank);
    if (this->dist_matrix == nullptr) {
        dist_matrix_rank = minimum_rank;
        dist_matrix = new double[nSquared];
        memset(dist_matrix, 0, sizeof(double) * nSquared);
        is_dist_file_read = false;
    }
    if (this->var_matrix == nullptr && allocate_variance_matrix_too) {
        var_matrix = new double[nSquared];
        #ifdef _OPENMP
        #pragma omp parallel for
        #endif
        for (intptr_t i = 0; i < nSquared; i++) {
            var_matrix[i] = 1.0;
        }
    }
}

double PhyloTree::computeDistanceMatrix(Params &params, Alignment *alignment) {
    this->params = &params;
    double longest_dist = 0.0;
    aln = alignment;

    size_t n = alignment->getNSeq();
    ensureDistanceMatrixAllocated(n, true);
    if (params.dist_file && !is_dist_file_read) {
        longest_dist = alignment->readDist(params.dist_file, params.incremental, dist_matrix);
        dist_file = params.dist_file;
        is_dist_file_read = true;
    }
    else {
        double begin_time = getRealTime();
        longest_dist = (params.use_alignment_summary_for_distance_calculation)
            ? computeDistanceMatrix_Experimental()
            : computeDistanceMatrix();
        if (verbose_mode >= VB_MED) {
            cout << "Distance calculation time: "
            << getRealTime() - begin_time << " seconds" << endl;
        }
    }
    return longest_dist;
}

void PhyloTree::printDistanceFile() const {
    aln->printDist(params->dist_format, params->dist_compression_level, dist_file.c_str(), dist_matrix);
    distanceFileWritten = dist_file.c_str();
}

double PhyloTree::computeObservedDistanceMatrix() {
    int nseqs = aln->getNSeq32();
    ensureDistanceMatrixAllocated(nseqs, false);
    double longest_dist = 0.0;
    #ifdef _OPENMP
    #pragma omp parallel for schedule(dynamic)
    #endif
    for (int seq1 = 0; seq1 < nseqs; ++seq1) {
        size_t pos       = static_cast<size_t>(seq1) 
                         * static_cast<size_t>(nseqs);
        size_t upper_pos = static_cast<size_t>(seq1);
        for (int seq2 = 0; seq2 < nseqs; 
            ++seq2, ++pos, upper_pos+=static_cast<size_t>(nseqs)) {
            if (seq1 == seq2)
                dist_matrix[pos] = 0.0;
            else if (seq1 < seq2) {
                dist_matrix[pos] = aln->computeObsDist(seq1, seq2);
            }
            else {
                //copy from upper triangle into lower triangle
                dist_matrix[pos] = dist_matrix[upper_pos];
            }
            if (dist_matrix[pos] > longest_dist) {
                longest_dist = dist_matrix[pos];
            }
        }
    }
    return longest_dist;
}

double PhyloTree::computeObservedDistanceMatrix(Params &params, Alignment *alignment) {
    double longest_dist = 0.0;
    aln = alignment;
    dist_file = params.out_prefix;
    dist_file += ".obsdist";

    longest_dist = computeObservedDistanceMatrix();
    return longest_dist;
}

/****************************************************************************
 compute BioNJ tree, a more accurate extension of Neighbor-Joining
 ****************************************************************************/

void PhyloTree::computeBioNJ(Params &params) {
    deleteAllPartialLhAndParsimony();
    string bionj_file = params.out_prefix;
    bionj_file += ".bionj";
    this->decideDistanceFilePath(params);
    auto treeBuilder
        = StartTree::Factory::getTreeBuilderByName
            ( params.start_tree_subtype_name);
    bool wasDoneInMemory = false;
    double timeToWriteDistanceFile = 0.0;
    double timeToCalculateMatrix = 0.0;
#ifdef _OPENMP
    #ifdef CLANG_UNDER_VS
        omp_set_max_active_levels(1);
    #else
        omp_set_nested(true); // 't allow nested OpenMP parallelism
    #endif
    #pragma omp parallel num_threads(2)
    {
        int thread = omp_get_thread_num();
#else
    for (int thread=0; thread<2; ++thread) {
#endif
        if (thread==0) {
            if (!params.dist_file) {
                //This will take longer
                double write_begin_time = getRealTime();
                printDistanceFile();
                if (verbose_mode >= VB_MED) {
                    //Don't log it yet! It might mess up progress reporting!
                    timeToWriteDistanceFile = getRealTime() - write_begin_time;
                }
            }
        } else if (this->dist_matrix!=nullptr) {
            double start_time = getRealTime();
            wasDoneInMemory = treeBuilder->constructTreeInMemory
            ( this->aln->getSeqNames(), dist_matrix, bionj_file);
            if (wasDoneInMemory) {
                //Don't log it yet!
                timeToCalculateMatrix = getRealTime() - start_time;
            }
        }
    }
    #ifdef _OPENMP
        #pragma omp barrier
        #ifdef CLANG_UNDER_VS
            omp_set_max_active_levels(0);
        #else
            omp_set_nested(false); // don't allow nested OpenMP parallelism
        #endif
    #endif
    if (timeToWriteDistanceFile!=0.0 && verbose_mode >= VB_MED) {
        //This information is logged *afterwards* because, if
        //timeToWriteDistanceFile was logged *during* the
        //calculation of the tree it could mess up the formatting
        //of the progress reporting (if any) done by the
        //distance matrix algorithm.
        cout << "Time taken to write distance file: "
            << timeToWriteDistanceFile << " seconds " << endl;
    }
    if (wasDoneInMemory) {
        cout << "Computing " << treeBuilder->getName() << " tree"
            << " (from in-memory) distance matrix took "
            << timeToCalculateMatrix << " sec." << endl;
    }
    if (!wasDoneInMemory) {
        double start_time = getRealTime();
        treeBuilder->constructTree(dist_file, bionj_file);
        if (verbose_mode >= VB_MED) {
            cout << "Constructing " << treeBuilder->getName() << " tree"
                << " (from distance file " << dist_file << ") took "
                << (getRealTime()-start_time) << " sec." << endl;
        }
    }
    bool non_empty_tree = (root != NULL);
    double tree_load_start_time = getRealTime();
    readTreeFile(bionj_file.c_str());
    if (verbose_mode >= VB_MED) {
        cout << "Loading tree (from file " << bionj_file << ") took "
            << (getRealTime()-tree_load_start_time) << " sec." << endl;
    }
    if (non_empty_tree) {
        initializeAllPartialLh();
    }
}

int PhyloTree::setNegativeBranch(bool force, double newlen, Node *node, Node *dad) {
    if (!node) node = root;
    int fixed = 0;
    FOR_NEIGHBOR_IT(node, dad, it) {
        if ((*it)->length < 0.0 || force) { // negative branch length detected
            (*it)->length = newlen;
            // set the backward branch length
            (*it)->node->findNeighbor(node)->length = (*it)->length;
            fixed++;
        }
        fixed += setNegativeBranch(force, newlen, (*it)->node, node);
    }
    return fixed;
}

void PhyloTree::fixOneNegativeBranch(double branch_length, Neighbor *dad_branch, Node *dad) {
    dad_branch->length = branch_length;
    // set the backward branch length
    dad_branch->node->findNeighbor(dad)->length = branch_length;
}

int PhyloTree::fixNegativeBranch(bool force, PhyloNode *node, PhyloNode *dad) {

    // 2019-02-05: fix crash when no variant sites found
    if (aln->num_variant_sites == 0) {
        return setNegativeBranch(force, params->min_branch_length, root, NULL);
    }
    if (!node) {
        node = getRoot();
        // 2015-11-30: if not bifurcating, initialize unknown branch lengths with 0.1
        if (!isBifurcating()) {
            return setNegativeBranch(force, 0.1, root, NULL);
        }
    }
    int fixed = 0;
    if (force && !isUsingSankoffParsimony()) {
        return setParsimonyBranchLengths();
    }
    double alpha = (site_rate) ? site_rate->getGammaShape() : 1.0;
    
    FOR_EACH_PHYLO_NEIGHBOR(node, dad, it, nei){
        if (nei->length < 0.0 || force) { // negative branch length detected
            int branch_subst;
            computeParsimonyBranch(nei, node, &branch_subst);
            if (branch_subst < 1) {
                branch_subst = 1;
            }
            double observed_parsimony_distance = (double) branch_subst / getAlnNSite();
            double branch_length = correctBranchLengthF81(observed_parsimony_distance, alpha);
            if (branch_length <= 0) {
                branch_length = params->min_branch_length;
            }
            fixOneNegativeBranch(branch_length, nei, node);
            fixed++;
        }
        if (nei->length <= 0.0 && (!rooted || node != root)) {
            nei->length = params->min_branch_length;
            nei->getNode()->findNeighbor(node)->length = nei->length;
        }
        fixed += fixNegativeBranch(force, nei->getNode(), node);
    }
    return fixed;
}

//int PhyloTree::assignRandomBranchLengths(bool force, Node *node, Node *dad) {
//
//    if (!node)
//        node = root;
//    int fixed = 0;
//
//    FOR_NEIGHBOR_IT(node, dad, it){
//        if ((*it)->length < 0.0 || force) { // negative branch length detected
//            if (verbose_mode >= VB_DEBUG)
//            cout << "Negative branch length " << (*it)->length << " was set to ";
//            (*it)->length = random_double() + 0.1;
//            if (verbose_mode >= VB_DEBUG)
//            cout << (*it)->length << endl;
//            // set the backward branch length
//            (*it)->node->findNeighbor(node)->length = (*it)->length;
//            fixed++;
//        }
//        if ((*it)->length <= 0.0) {
//            (*it)->length = 1e-6;
//            (*it)->node->findNeighbor(node)->length = (*it)->length;
//        }
//        fixed += assignRandomBranchLengths(force, (*it)->node, node);
//    }
//    return fixed;
//}

/****************************************************************************
 Nearest Neighbor Interchange by maximum likelihood
 ****************************************************************************/

/*
void PhyloTree::doOneRandomNNI(Branch branch) {
    assert(isInnerBranch(branch.first, branch.second));

    if (((PhyloNeighbor*)branch.first->findNeighbor(branch.second))->direction == TOWARD_ROOT) {
        // swap node1 and node2 if the direction is not right, only for nonreversible models
        std::swap(branch.first, branch.second);
    }

    NNIMove nni;
    nni.node1 = (PhyloNode*) branch.first;
    nni.node2 = (PhyloNode*) branch.second;
    FOR_NEIGHBOR_IT(branch.first, branch.second, node1NeiIt)
    if (((PhyloNeighbor*)*node1NeiIt)->direction != TOWARD_ROOT)
    {
        nni.node1Nei_it = node1NeiIt;
        break;
    }
    int randInt = random_int(branch.second->neighbors.size()-1);
    int cnt = 0;
    FOR_NEIGHBOR_IT(branch.second, branch.first, node2NeiIt) {
        // if this loop, is it sure that direction is away from root because node1->node2 is away from root
        if (cnt == randInt) {
            nni.node2Nei_it = node2NeiIt;
            break;
        } else {
            cnt++;
        }
    }
    assert(*nni.node1Nei_it != NULL && *nni.node2Nei_it != NULL);
    assert(((PhyloNeighbor*)*nni.node1Nei_it)->direction != TOWARD_ROOT && ((PhyloNeighbor*)*nni.node2Nei_it)->direction != TOWARD_ROOT);

    if (constraintTree.isCompatible(nni))
        doNNI(nni, true);
}
*/
    
NNIMove PhyloTree::getRandomNNI(Branch &branch) {
    ASSERT(isInnerBranch(branch.first, branch.second));
    // for rooted tree
    if (((PhyloNeighbor*)branch.first->findNeighbor(branch.second))->direction == TOWARD_ROOT) {
        // swap node1 and node2 if the direction is not right, only for nonreversible models
        swap(branch.first, branch.second);
    }
    NNIMove nni;
    nni.node1 = (PhyloNode*) branch.first;
    nni.node2 = (PhyloNode*) branch.second;

    FOR_NEIGHBOR_IT(branch.first, branch.second, node1NeiIt)
        if (((PhyloNeighbor*)*node1NeiIt)->direction != TOWARD_ROOT) {
            nni.node1Nei_it = node1NeiIt;
            break;
        }
    int randInt = random_int(static_cast<int>(branch.second->neighbors.size())-1);
    int cnt = 0;
    FOR_NEIGHBOR_IT(branch.second, branch.first, node2NeiIt) {
        // if this loop, is it sure that direction is away from root because node1->node2 is away from root
        if (cnt == randInt) {
            nni.node2Nei_it = node2NeiIt;
            break;
        } else {
            cnt++;
        }
    }
    ASSERT(*nni.node1Nei_it != NULL && *nni.node2Nei_it != NULL);
    ASSERT(((PhyloNeighbor*)*nni.node1Nei_it)->direction != TOWARD_ROOT && ((PhyloNeighbor*)*nni.node2Nei_it)->direction != TOWARD_ROOT);
    nni.newloglh = 0.0;
    return nni;
}

void PhyloTree::doNNI(const NNIMove &move, bool clearLH) {
    PhyloNode*            node1       = move.node1;
    PhyloNode*            node2       = move.node2;
    NeighborVec::iterator node1Nei_it = move.node1Nei_it;
    NeighborVec::iterator node2Nei_it = move.node2Nei_it;
    PhyloNeighbor*        node1Nei    = (PhyloNeighbor*)*(node1Nei_it);
    PhyloNeighbor*        node2Nei    = (PhyloNeighbor*)*(node2Nei_it);

    ASSERT(node1->degree() == 3 && node2->degree() == 3);

    PhyloNeighbor* node12_it = node1->findNeighbor(node2); 
    PhyloNeighbor* node21_it = node2->findNeighbor(node1); 

    // reorient partial_lh before swap
    if (!isSuperTree()) {
        reorientPartialLh(node12_it, node1);
        reorientPartialLh(node21_it, node2);
    }
    
    // do the NNI swap
    LOG_LINE(VB_DEBUG, "  Swapping branches " << node2Nei->id << " and " << node1Nei->id);
    node1->updateNeighbor(node1Nei_it, node2Nei);
    node2Nei->node->updateNeighbor(node2, node1);
    PhyloNeighbor* backNei2 = node2Nei->getNode()->findNeighbor(node1);//JB
    backNei2->length        = node2Nei->length;                        //JB

    node2->updateNeighbor(node2Nei_it, node1Nei);
    node1Nei->node->updateNeighbor(node1, node2);
    PhyloNeighbor* backNei1 = node1Nei->getNode()->findNeighbor(node2); //JB
    backNei1->length        = node1Nei->length;                         //JB

    ASSERT(backNei2->id == node2Nei->id);
    ASSERT(backNei1->id == node1Nei->id);
    
    PhyloNeighbor *nei12 = node1->findNeighbor(node2); // return neighbor of node1 which points to node 2
    PhyloNeighbor *nei21 = node2->findNeighbor(node1); // return neighbor of node2 which points to node 1

    if (clearLH) {
        // clear partial likelihood vector
        nei12->clearPartialLh();
        nei21->clearPartialLh();
        node2->clearReversePartialLh(node1);
        node1->clearReversePartialLh(node2);
    }

    if (params->leastSquareNNI) {
        updateSubtreeDists(move);
    }

    // update split store in node
    if (nei12->split != NULL || nei21->split != NULL) {
        delete nei12->split;
        nei12->split = new Split(leafNum);
        delete nei21->split;
        nei21->split = new Split(leafNum);

        FOR_NEIGHBOR_IT(nei12->node, node1, it)
                *(nei12->split) += *((*it)->split);

        FOR_NEIGHBOR_IT(nei21->node, node2, it)
                *(nei21->split) += *((*it)->split);
    }
}

void PhyloTree::changeNNIBrans(const NNIMove &nnimove) {
    PhyloNode*     node1           = nnimove.node1;
    PhyloNode*     node2           = nnimove.node2;
    PhyloNeighbor* node1_node2_nei = node1->findNeighbor(node2);
    PhyloNeighbor* node2_node1_nei = node2->findNeighbor(node1);
    node1_node2_nei->setLength(nnimove.newLen[0]);
    node2_node1_nei->setLength(nnimove.newLen[0]);
    if (params->nni5) {
        int i = 1;
        FOR_EACH_PHYLO_NEIGHBOR(node1, node2, it, nei) {
            PhyloNeighbor* nei_back = (node1)->findNeighbor(nei->node);
            nei->setLength(nnimove.newLen[i]);
            nei_back->setLength(nnimove.newLen[i]);
            ++i;
        }
        FOR_EACH_PHYLO_NEIGHBOR(node2, node1, it, nei) {
            PhyloNeighbor* nei_back = (node2)->findNeighbor(nei->node);
            nei->setLength(nnimove.newLen[i]);
            nei_back->setLength(nnimove.newLen[i]);
            ++i;
        }
    }
}

void PhyloTree::clearInwardViewsFromNeighbors(PhyloNode* node1, PhyloNode* node2) {
    node1->findNeighbor(node2)->clearPartialLh();
    node2->findNeighbor(node1)->clearPartialLh();
    if (!params->nni5) {
        return;
    }
    FOR_EACH_ADJACENT_PHYLO_NODE(node1, nullptr, it, node_X)
    {
        PhyloNeighbor* nei = node_X->findNeighbor(node1);
        nei->clearPartialLh();
    }
    FOR_EACH_ADJACENT_PHYLO_NODE(node2, nullptr, it, node_Y) {
        PhyloNeighbor* nei = node_Y->findNeighbor(node2);
        nei->clearPartialLh();
    }
}

NNIMove PhyloTree::getBestNNIForBran(PhyloNode *node1, PhyloNode *node2, NNIMove* nniMoves) {
    ASSERT(!node1->isLeaf() && !node2->isLeaf());
    ASSERT(node1->degree() == 3 && node2->degree() == 3);
    PhyloNeighbor* nei1 = (node1->findNeighbor(node2));
    if (nei1->direction == TOWARD_ROOT) {
        // swap node1 and node2 if the direction is not right, only for nonreversible models
        std::swap(node1, node2);
    }
    int branch_id = nei1->id;

    NNIContext context(this, node1, node2);
    NNIMove    localNNIMoves[2];
    if (!nniMoves) {
        nniMoves = localNNIMoves;
        //NNIMove constructor now sets node1, node2, and ptnlh to nullptr (James B. 06-Aug-2020)
    }
    
    if (nniMoves[0].node1 != nullptr) {
        // assuming that node1Nei_it and node2Nei_it is defined in nniMoves structure
        for (int cnt = 0; cnt < 2; cnt++) {
            // sanity check
            if (!node1->findNeighbor((*nniMoves[cnt].node1Nei_it)->node)) outError(__func__);
            if (!node2->findNeighbor((*nniMoves[cnt].node2Nei_it)->node)) outError(__func__);
        }
    } else {
        int cnt = 0;
        FOR_EACH_PHYLO_NEIGHBOR(node1, node2, node1_it, nei) {
            if (nei->direction != TOWARD_ROOT)
            {
                cnt = 0;
                FOR_NEIGHBOR_IT(node2, node1, node2_it) {
                    //   Initialize the 2 NNI moves
                    nniMoves[cnt].node1Nei_it = node1_it;
                    nniMoves[cnt].node2Nei_it = node2_it;
                    ++cnt;
                }
                break;
            }
        }
        ASSERT(cnt == 2);
    }

    // Initialize node1 and node2 in nniMoves
    nniMoves[0].central_branch_id = nniMoves[1].central_branch_id = branch_id;
    nniMoves[0].node1    = nniMoves[1].node1    = node1;
    nniMoves[0].node2    = nniMoves[1].node2    = node2;
    nniMoves[0].newloglh = nniMoves[1].newloglh = -DBL_MAX;

    for (int cnt = 0; cnt < 2; cnt++) {
        if (constraintTree.isCompatible(nniMoves[cnt])) {
            NNIMove& move = nniMoves[cnt];
            optimizeOneBranch(move.node1, move.node2, false, NNI_MAX_NR_STEP);
            double old_log_lh = computeLikelihoodFromBuffer();
            move.doSwap(this);
            int nni5_num_eval = max(params->nni5_num_eval, getMixlen());
            double new_log_lh = move.optimizeNNIBranches(this, params->nni5, nni5_num_eval);
            if (old_log_lh<new_log_lh) {
                LOG_LINE(VB_DEBUG, "cbi=" << move.central_branch_id
                         << ", cnt=" << cnt
                         << ", old_log_lh=" << old_log_lh
                         << ", new_log_lh=" << new_log_lh
                         << ", delta=" << (new_log_lh - old_log_lh));
            }
            move.getLengths(params->nni5);
            if (save_all_trees == 2) {
                saveCurrentTree(move.newloglh); // BQM: for new bootstrap
            }
            move.doSwap(this);
        }
    }
    context.restore();

    LOG_LINE(VB_MAX, "NNI scores were " << nniMoves[0].newloglh << " and " << nniMoves[1].newloglh);
    NNIMove res;
    if (nniMoves[0].newloglh > nniMoves[1].newloglh) {
        res = nniMoves[0];
    } else {
        res = nniMoves[1];
    }
    LOG_LINE(VB_MAX, "  Node1<->Node2 branch has id " << res.node1->findNeighbor(res.node2)->id << ", new len " << res.newLen);
    LOG_LINE(VB_MAX, "  Swapped branch 1 has id " << (*res.node1Nei_it)->id << " and length " << (*res.node1Nei_it)->length);
    LOG_LINE(VB_MAX, "  Swapped branch 2 has id " << (*res.node2Nei_it)->id << " and length " << (*res.node2Nei_it)->length);

    #if (0)
        double saved_score = curScore;
        double rescore     = computeLikelihood();
        LOG_LINE(VB_MAX, "  Rescore after restore was " << rescore
            << " versus previous score of " << saved_score );
    #endif

    return res;
}


/****************************************************************************
 Subtree Pruning and Regrafting by maximum likelihood
 ****************************************************************************/

double PhyloTree::optimizeSPR_old(double cur_score, PhyloNode *node, PhyloNode *dad) {
    if (!node) {
        node = getRoot();
    }
    PhyloNeighbor * dad1_nei = NULL;
    PhyloNeighbor * dad2_nei = NULL;
    PhyloNode * sibling1 = NULL;
    PhyloNode * sibling2 = NULL;
    double sibling1_len = 0.0, sibling2_len = 0.0;

    if (dad && !dad->isLeaf()) {

        ASSERT(dad->degree() == 3);
        // assign the sibling of node, with respect to dad

        FOR_EACH_PHYLO_NEIGHBOR(dad, node, it, nei) {
            if (!sibling1) {
                dad1_nei     = nei;
                sibling1     = nei->getNode();
                sibling1_len = nei->length;
            } else {
                dad2_nei     = nei;
                sibling2     = nei->getNode();
                sibling2_len = nei->length;
            }
        }
        // remove the subtree leading to node
        double sum_len = sibling1_len + sibling2_len;
        sibling1->updateNeighbor(dad, sibling2, sum_len);
        sibling2->updateNeighbor(dad, sibling1, sum_len);
        PhyloNeighbor* sibling1_nei = sibling1->findNeighbor(sibling2);
        PhyloNeighbor* sibling2_nei = sibling2->findNeighbor(sibling1);
        sibling1_nei->clearPartialLh();
        sibling2_nei->clearPartialLh();

        // now try to move the subtree to somewhere else
        PhyloNeighborVec spr_path;

        FOR_EACH_PHYLO_NEIGHBOR(sibling1, sibling2, it, nei)
        {
            spr_path.push_back(sibling1_nei);
            double score = swapSPR_old(cur_score, 1, node, dad, sibling1,
                                       sibling2, nei->getNode(), sibling1,
                    spr_path);
            // if likelihood score improves, return
            if (score > cur_score)

                return score;
            spr_path.pop_back();
        }

        FOR_EACH_PHYLO_NEIGHBOR(sibling2, sibling1, it, nei)
        {
            spr_path.push_back(sibling2_nei);
            double score = swapSPR_old(cur_score, 1, node, dad, sibling1,
                                       sibling2, nei->getNode(), sibling2,
                    spr_path);
            // if likelihood score improves, return
            if (score > cur_score)

                return score;
            spr_path.pop_back();
        }
        // if likelihood does not improve, swap back
        sibling1->updateNeighbor(sibling2, dad, sibling1_len);
        sibling2->updateNeighbor(sibling1, dad, sibling2_len);
        dad1_nei->node = sibling1;
        dad1_nei->length = sibling1_len;
        dad2_nei->node = sibling2;
        dad2_nei->length = sibling2_len;
        clearAllPartialLH();
    }

    FOR_EACH_ADJACENT_PHYLO_NODE(node, dad, it, child) {
        double score = optimizeSPR_old(cur_score, child, node);
        if (score > cur_score) return score;
    }
    return cur_score;
}

/**
 move the subtree (dad1-node1) to the branch (dad2-node2)
 */
double PhyloTree::swapSPR_old(double cur_score,      int cur_depth,
                              PhyloNode* node1,      PhyloNode* dad1,
                              PhyloNode* orig_node1, PhyloNode* orig_node2,
                              PhyloNode* node2,      PhyloNode* dad2,
                              PhyloNeighborVec &spr_path) {
    PhyloNeighbor* node1_nei      = node1->findNeighbor(dad1);
    PhyloNeighbor* dad1_nei       = dad1->findNeighbor(node1);
    double         node1_dad1_len = node1_nei->length;
    PhyloNeighbor* node2_nei_out  = node2->findNeighbor(dad2);

    if (dad2) {
        // now, connect (node1-dad1) to the branch (node2-dad2)

        bool first = true;
        PhyloNeighbor* node2_nei = node2->findNeighbor(dad2);
        PhyloNeighbor* dad2_nei  = dad2->findNeighbor(node2);
        double         len2      = node2_nei->length;

        FOR_EACH_PHYLO_NEIGHBOR(dad1, node1, it, nei){
            if (first) {
                nei->node = dad2;
                nei->length = len2 * 0.5;
                dad2->updateNeighbor(node2, dad1, len2 / 2);
                first = false;
            } else {
                nei->node = node2;
                nei->length = len2 * 0.5;
                node2->updateNeighbor(dad2, dad1, len2 / 2);
            }
            nei->clearPartialLh();
        }
        node2_nei->clearPartialLh();
        dad2_nei->clearPartialLh();
        node1_nei->clearPartialLh();
        for (auto it2 = spr_path.begin(); it2 != spr_path.end(); ++it2) {
            (*it2)->clearPartialLh();
        }
        
        clearAllPartialLH();
        /* testing different branch optimization */
        optimizeOneBranch(node1, dad1);
        double score = computeLikelihoodFromBuffer();
        if (score > cur_score) {
            return score;
        }
        // else, swap back
        node2->updateNeighbor(dad1, dad2, len2);
        dad2->updateNeighbor(dad1, node2, len2);
        node2_nei->clearPartialLh();
        dad2_nei->clearPartialLh();
        node1_nei->length = node1_dad1_len;
        dad1_nei->length = node1_dad1_len;

        // add to candidate SPR moves
        spr_moves.add(SPRMove(node1, dad1, node2, dad2, score));
    }
    if (cur_depth >= spr_radius)
    {
        return cur_score;
    }
    spr_path.push_back(node2_nei_out);

    FOR_EACH_ADJACENT_PHYLO_NODE(node2, dad2, it, child2) {
        double score = swapSPR(cur_score, cur_depth + 1, node1, dad1, orig_node1,
                               orig_node2, child2, node2, spr_path);
        if (score > cur_score) return score;
    }
    spr_path.pop_back();

    return cur_score;

}

double PhyloTree::optimizeSPR(double cur_score, PhyloNode *node, PhyloNode *dad) {
    if (!node) {
        node = getRoot();
    }
    PhyloNeighbor * dad1_nei = NULL;
    PhyloNeighbor * dad2_nei = NULL;
    PhyloNode * sibling1 = NULL;
    PhyloNode * sibling2 = NULL;
    double sibling1_len = 0.0, sibling2_len = 0.0;

    if (dad && !dad->isLeaf()) {

        ASSERT(dad->degree() == 3);
        // assign the sibling of node, with respect to dad

        FOR_EACH_PHYLO_NEIGHBOR(dad, node, it, nei) {
            if (!sibling1) {
                dad1_nei     = nei;
                sibling1     = nei->getNode();
                sibling1_len = nei->length;
            } else {
                dad2_nei     = nei;
                sibling2     = nei->getNode();
                sibling2_len = nei->length;
            }
        }
        // remove the subtree leading to node
        double sum_len = sibling1_len + sibling2_len;
        sibling1->updateNeighbor(dad, sibling2, sum_len);
        sibling2->updateNeighbor(dad, sibling1, sum_len);
        PhyloNeighbor* sibling1_nei = sibling1->findNeighbor(sibling2);
        PhyloNeighbor* sibling2_nei = sibling2->findNeighbor(sibling1);
        // save partial likelihood
        double* sibling1_partial_lh = sibling1_nei->partial_lh;
        double* sibling2_partial_lh = sibling2_nei->partial_lh;
        sibling1_nei->partial_lh = newPartialLh();
        sibling2_nei->partial_lh = newPartialLh();
        sibling1_nei->clearPartialLh();
        sibling2_nei->clearPartialLh();

        // now try to move the subtree to somewhere else
        PhyloNeighborVec spr_path;

        FOR_EACH_PHYLO_NEIGHBOR(sibling1, sibling2, it, nei)
        {
            spr_path.push_back(sibling1_nei);
            double score = swapSPR(cur_score, 1, node, dad, sibling1,
                                   sibling2, nei->getNode(), sibling1, spr_path);
            // if likelihood score improves, return
            if (score > cur_score) {
                cout << "cur_score = " << cur_score << endl;
                cout << "Found new BETTER SCORE by SPR: " << score << endl;

                return score;
            }
            spr_path.pop_back();
        }
        FOR_EACH_PHYLO_NEIGHBOR(sibling2, sibling1, it, nei)
        {
            spr_path.push_back(sibling2_nei);
            double score = swapSPR(cur_score, 1, node, dad, sibling1,
                                   sibling2, nei->getNode(), sibling2,
                    spr_path);
            // if likelihood score improves, return
            if (score > cur_score) {
                cout << "cur_score = " << cur_score << endl;
                cout << "Found new BETTER SCORE by SPR: " << score << endl;

                return score;
            }
            spr_path.pop_back();
        }
        // if likelihood does not imporve, swap back
        sibling1->updateNeighbor(sibling2, dad, sibling1_len);
        sibling2->updateNeighbor(sibling1, dad, sibling2_len);
        dad1_nei->node = sibling1;
        dad1_nei->length = sibling1_len;
        dad2_nei->node = sibling2;
        dad2_nei->length = sibling2_len;
        aligned_free(sibling1_nei->partial_lh); //James B. 07-Oct-2020.  Not delete[]s
        aligned_free(sibling2_nei->partial_lh); //as these came from an alligned_alloc.
                                                //see newPartialLh()
        sibling1_nei->partial_lh = sibling1_partial_lh;
        sibling2_nei->partial_lh = sibling2_partial_lh;
    }

    FOR_EACH_ADJACENT_PHYLO_NODE(node, dad, it, child){
        double score = optimizeSPR(cur_score, child, node);
        if (score > cur_score) return score;
    }
    return cur_score;
}

/**
 move the subtree (dad1-node1) to the branch (dad2-node2)
 */
double PhyloTree::swapSPR(double cur_score, int cur_depth, PhyloNode *node1, PhyloNode *dad1, PhyloNode *orig_node1,
        PhyloNode *orig_node2, PhyloNode *node2, PhyloNode *dad2, PhyloNeighborVec &spr_path) {

    PhyloNeighbor* node1_nei  = node1->findNeighbor(dad1);
    PhyloNeighbor* dad1_nei   = dad1->findNeighbor(node1);
    double node1_dad1_len     = node1_nei->length;
    PhyloNeighbor* node2_nei  = node2->findNeighbor(dad2);
    PhyloNeighbor* dad2_nei   = dad2->findNeighbor(node2);

    double* node2dad2_lh_save = node2_nei->partial_lh;
    double* dad2node2_lh_save = dad2_nei->partial_lh;
    double node2dad2_scale    = node2_nei->lh_scale_factor;
    double dad2node_scale     = dad2_nei->lh_scale_factor;

    double len2    = node2_nei->length;
    double newLen2 = sqrt(len2);

    if (dad2 && cur_depth >= SPR_DEPTH) {
        // now, connect (node1-dad1) to the branch (node2-dad2)

        bool first = true;
        //PhyloNeighbor* node2_nei = node2->findNeighbor(dad2);
        //PhyloNeighbor* dad2_nei  = dad2->findNeighbor(node2);
        //double         len2      = node2_nei->length;

        FOR_EACH_PHYLO_NEIGHBOR(dad1, node1, it, nei){
        // Finding new 2 neighbors for dad1 that are not node1
        if (first) {
            nei->node = dad2;
            //nei->length = len2 / 2;
            nei->length = newLen2;
            dad2->updateNeighbor(node2, dad1, newLen2);
            first = false;
        } else {
            nei->node = node2;
            nei->length = newLen2;
            node2->updateNeighbor(dad2, dad1, newLen2);
        }
        // clear all partial likelihood leading from
        // dad1 to the new neighbors
        nei->clearPartialLh();
    }

    // clear partial likelihood from node2 to dad1
        node2_nei->clearPartialLh();
        // clear partial likelihood from dad2 to dad1
        dad2_nei->clearPartialLh();
        // clear partial likelihood from dad1 to node1
        node1_nei->clearPartialLh();

        // set new legnth as suggested by Alexis
        node1_nei->length = 0.9;
        dad1_nei->length = 0.9;

        //Save the partial likelihood from the removal point to the insertion point
        vector<double*> saved_partial_lhs(spr_path.size());
        for (auto it2 = spr_path.begin(); it2 != spr_path.end(); it2++) {
            saved_partial_lhs.push_back((*it2)->partial_lh);
            (*it2)->partial_lh = newPartialLh();
            (*it2)->clearPartialLh();
        }

        // optimize relevant branches
        double score;

        /* testing different branch optimization */
        optimizeOneBranch(node1, dad1);
        optimizeOneBranch(dad2, dad1);
        optimizeOneBranch(node2, dad1);
        optimizeOneBranch(orig_node1, orig_node2);
        score = computeLikelihoodFromBuffer();

        /*
         PhyloNode *cur_node = dad2;
         for (int i = spr_path.size()-1; i >= 0; i--) {
         score = optimizeOneBranch(cur_node, spr_path[i]->getNode());
         cur_node = spr_path[i]->getNode();
         }
         */
        //score = optimizeAllBranches(dad1);
        // if score improves, return
        if (score > cur_score) {
            cout << score << endl;
            return score;
        }

        // else, swap back
        node2->updateNeighbor(dad1, dad2, len2);
        dad2->updateNeighbor(dad1, node2, len2);
        //node2_nei->clearPartialLh();
        //dad2_nei->clearPartialLh();
        // restore partial likelihood vectors
        node2_nei->partial_lh = node2dad2_lh_save;
        node2_nei->lh_scale_factor = node2dad2_scale;
        dad2_nei->partial_lh = dad2node2_lh_save;
        dad2_nei->lh_scale_factor = dad2node_scale;
        node2_nei->length = len2;
        dad2_nei->length = len2;
        node1_nei->length = node1_dad1_len;
        dad1_nei->length = node1_dad1_len;
        int index = 0;
        for (auto it2 = spr_path.begin(); it2 != spr_path.end(); it2++) {
            aligned_free((*it2)->partial_lh); //James B. 07-Oct-2020 (not delete[]).
            (*it2)->partial_lh = saved_partial_lhs.at(index);
            (*it2)->unclearPartialLh();
            index++;
        }

        // add to candiate SPR moves
        // Tung : why adding negative SPR move ?
        spr_moves.add(SPRMove(node1, dad1, node2, dad2, score));
    }
    if (cur_depth >= spr_radius) {
        return cur_score;
    }
    spr_path.push_back(node2_nei);

    FOR_EACH_ADJACENT_PHYLO_NODE(node2, dad2, it, child2) {
        double score = swapSPR(cur_score, cur_depth + 1, node1, dad1,
                               orig_node1, orig_node2, child2, node2, spr_path);
        if (score > cur_score) return score;
    }
    spr_path.pop_back();
    return cur_score;
}

double PhyloTree::assessSPRMove(double cur_score, const SPRMove &spr) {
    PhyloNode *dad = spr.prune_dad;
    PhyloNode *node = spr.prune_node;
    PhyloNode *dad2 = spr.regraft_dad;
    PhyloNode *node2 = spr.regraft_node;

    PhyloNeighbor *dad_nei1 = NULL;
    PhyloNeighbor *dad_nei2 = NULL;
    PhyloNode *sibling1 = NULL;
    PhyloNode *sibling2 = NULL;
    double sibling1_len = 0.0, sibling2_len = 0.0;

    PhyloNeighbor* node1_nei      = node->findNeighbor(dad);
    PhyloNeighbor* dad1_nei       = dad->findNeighbor(node);
    double         node1_dad1_len = node1_nei->length;

    // assign the sibling of node, with respect to dad

    FOR_EACH_PHYLO_NEIGHBOR(dad, node, it, nei) {
        if (!sibling1) {
            dad_nei1     = nei;
            sibling1     = nei->getNode();
            sibling1_len = nei->length;
        } else {

            dad_nei2     = nei;
            sibling2     = nei->getNode();
            sibling2_len = nei->length;
        }
    }
    // remove the subtree leading to node
    double sum_len = sibling1_len + sibling2_len;
    sibling1->updateNeighbor(dad, sibling2, sum_len);
    sibling2->updateNeighbor(dad, sibling1, sum_len);
    // now try to move the subtree to somewhere else

    bool first = true;
    PhyloNeighbor *node2_nei = node2->findNeighbor(dad2);
    //PhyloNeighbor *dad2_nei = dad2->findNeighbor(node2);
    double len2 = node2_nei->length;

    FOR_EACH_PHYLO_NEIGHBOR(dad, node, it, nei)
    {
        if (first) {
            nei->node = dad2;
            nei->length = len2 / 2;
            dad2->updateNeighbor(node2, dad, len2 / 2);
            first = false;
        } else {
            nei->node = node2;
            nei->length = len2 / 2;
            node2->updateNeighbor(dad2, dad, len2 / 2);
        }
        nei->clearPartialLh();
    }

    clearAllPartialLH();
    clearAllPartialParsimony(false);
    // optimize branches
    double score;
    optimizeAllBranches(dad);
    score = computeLikelihoodBranch((PhyloNeighbor*)dad->neighbors.back(), dad,
                                    tree_buffers);

    // if score improves, return
    if (score > cur_score) {
        return score;
    }
    // else, swap back
    node2->updateNeighbor(dad, dad2, len2);
    dad2->updateNeighbor(dad, node2, len2);

    node1_nei->length = node1_dad1_len;
    dad1_nei->length  = node1_dad1_len;

    sibling1->updateNeighbor(sibling2, dad, sibling1_len);
    sibling2->updateNeighbor(sibling1, dad, sibling2_len);
    dad_nei1->node    = sibling1;
    dad_nei1->length  = sibling1_len;
    dad_nei2->node    = sibling2;
    dad_nei2->length  = sibling2_len;
    clearAllPartialLH();
    clearAllPartialParsimony(false);

    return cur_score;
}

double PhyloTree::optimizeSPR() {
    fixNegativeBranch();
    double cur_score = computeLikelihood();
    spr_radius = params->sprDist;
    for (int i = 0; i < 100; i++) {
        cout << "i = " << i << endl;
        spr_moves.clear();
        double score = optimizeSPR_old(cur_score, getRoot()->firstNeighbor()->getNode());
        clearAllPartialLH();
        clearAllPartialParsimony(false);
        // why this?
        if (score <= cur_score) {
            for (SPRMoves::iterator it = spr_moves.begin(); it != spr_moves.end(); it++) {
                //cout << (*it).score << endl;
                score = assessSPRMove(cur_score, *it);
                // if likelihood score improves, apply to SPR
                if (score > cur_score)
                    break;
            }
            if (score <= cur_score) {
                break;
            }
        } else {
            cur_score = optimizeAllBranches();
            cout << "SPR " << i + 1 << " : " << cur_score << endl;
            cur_score = score;
        }
    }
    return cur_score;
}

double PhyloTree::optimizeSPRBranches() {
    cout << "Search with Subtree Pruning and Regrafting (SPR) using ML..." << endl;
    double cur_score = computeLikelihood();
    for (int i = 0; i < 100; i++) {
        double score = optimizeSPR();
        if (score <= cur_score + TOL_LIKELIHOOD) {
            break;
        }
        cur_score = score;
    }
    return cur_score;
}

void PhyloTree::pruneSubtree(PhyloNode *node, PhyloNode *dad, PruningInfo &info) {

    bool first = true;
    info.node = node;
    info.dad = dad;

    FOR_EACH_PHYLO_NEIGHBOR(dad, node, it, nei){
        if (first) {
            info.dad_it_left  = it;
            info.dad_nei_left = nei;
            info.dad_lh_left  = nei->partial_lh;
            info.left_node    = nei->node;
            info.left_len     = nei->length;
            first = false;
        } else {
            info.dad_it_right  = it;
            info.dad_nei_right = nei;
            info.dad_lh_right  = nei->partial_lh;
            info.right_node    = nei->node;
            info.right_len     = nei->length;
        }
    }
    info.left_it   = info.left_node->findNeighborIt(dad);
    info.right_it  = info.right_node->findNeighborIt(dad);
    info.left_nei  = (*info.left_it);
    info.right_nei = (*info.right_it);

    info.left_node->updateNeighbor(info.left_it, info.dad_nei_right);
    info.right_node->updateNeighbor(info.right_it, info.dad_nei_left);
    ((PhyloNeighbor*) info.dad_nei_right)->partial_lh = newPartialLh();
    ((PhyloNeighbor*) info.dad_nei_left)->partial_lh = newPartialLh();
    //James B. 07-Oct-2020.  Look to see if these are leaked?
}

void PhyloTree::regraftSubtree(PruningInfo &info, PhyloNode *in_node, PhyloNode *in_dad) {
    NeighborVec::iterator in_node_it = in_node->findNeighborIt(in_dad);
    NeighborVec::iterator in_dad_it = in_dad->findNeighborIt(in_node);
    Neighbor *in_dad_nei = (*in_dad_it);
    Neighbor *in_node_nei = (*in_node_it);
    info.dad->updateNeighbor(info.dad_it_right, in_dad_nei);
    info.dad->updateNeighbor(info.dad_it_left, in_node_nei);
}

/****************************************************************************
 Approximate Likelihood Ratio Test with SH-like interpretation
 ****************************************************************************/

/*void PhyloTree::computeNNIPatternLh(double cur_lh, double &lh2, double *pattern_lh2, double &lh3, double *pattern_lh3,
        PhyloNode *node1, PhyloNode *node2) {

    assert(node1->degree() == 3 && node2->degree() == 3);

    // recompute pattern scaling factors if necessary
    PhyloNeighbor *node12_it = node1->findNeighbor(node2);
    PhyloNeighbor *node21_it = node2->findNeighbor(node1);
    NeighborVec::iterator it;
    const int IT_NUM = 6;

    NeighborVec::iterator saved_it[IT_NUM];
    int id = 0;

    FOR_NEIGHBOR(node1, node2, it)
    {
        saved_it[id++] = (*it)->node->findNeighborIt(node1);
    } else {

        saved_it[id++] = it;
    }

    FOR_NEIGHBOR(node2, node1, it)
    {
        saved_it[id++] = (*it)->node->findNeighborIt(node2);
    } else {
        saved_it[id++] = it;
    }
    assert(id == IT_NUM);

    Neighbor * saved_nei[IT_NUM];
    // save Neighbor and allocate new Neighbor pointer
    for (id = 0; id < IT_NUM; id++) {
        saved_nei[id] = (*saved_it[id]);
        // NOTE BUG DOWN HERE!
        *saved_it[id] = new PhyloNeighbor(saved_nei[id]->node, saved_nei[id]->length); // BUG for PhyloSuperTree!
        ((PhyloNeighbor*) (*saved_it[id]))->partial_lh = newPartialLh();
        ((PhyloNeighbor*) (*saved_it[id]))->scale_num = newScaleNum();
    }

    // get the Neighbor again since it is replaced for saving purpose
    node12_it = node1->findNeighbor(node2);
    node21_it = node2->findNeighbor(node1);

    // PhyloNeighbor *node2_lastnei = NULL;

    // save the first found neighbor of node 1 (excluding node2) in node1_it
    FOR_NEIGHBOR_DECLARE(node1, node2, node1_it)

        break;
    Neighbor *node1_nei = *node1_it;

    bool first = true;

    FOR_NEIGHBOR_IT(node2, node1, node2_it) {
        // do the NNI swap
        Neighbor *node2_nei = *node2_it;
        node1->updateNeighbor(node1_it, node2_nei);
        node2_nei->node->updateNeighbor(node2, node1);

        node2->updateNeighbor(node2_it, node1_nei);
        node1_nei->node->updateNeighbor(node1, node2);

        // re-optimize five adjacent branches
        double old_score = -INFINITY, new_score = old_score;

        // clear partial likelihood vector
        node12_it->clearPartialLh();
        node21_it->clearPartialLh();
        int i;
        for (i = 0; i < 2; i++) {

            new_score = optimizeOneBranch(node1, node2, false);

            FOR_EACH_PHYLO_NEIGHBOR(node1, node2, it, nei) {
                //for (id = 0; id < IT_NUM; id++)
                //((PhyloNeighbor*)(*saved_it[id]))->clearPartialLh();
                nei->getNode()->findNeighbor(node1)->clearPartialLh();
                new_score = optimizeOneBranch(node1, nei->getNode(), false);
            }

            node21_it->clearPartialLh();

            FOR_EACH_PHYLO_NEIGHBOR(node2, node1, it, nei) {
                //for (id = 0; id < IT_NUM; id++)
                //((PhyloNeighbor*)(*saved_it[id]))->clearPartialLh();
                nei->getNode()->findNeighbor(node2)->clearPartialLh();
                new_score = optimizeOneBranch(node2, nei->getNode(), false);
                //node2_lastnei = nei;
            }
            node12_it->clearPartialLh();
            if (new_score < old_score + TOL_LIKELIHOOD) break;
            old_score = new_score;
        }
        saveCurrentTree(new_score); // BQM: for new bootstrap

        //new_score = optimizeOneBranch(node1, node2, false);
        if (new_score > cur_lh + TOL_LIKELIHOOD)
        cout << "Alternative NNI shows better likelihood " << new_score << " > " << cur_lh << endl;
        double *result_lh;
        if (first) {
            result_lh = pattern_lh2;
            lh2 = new_score;
        } else {
            result_lh = pattern_lh3;
            lh3 = new_score;
        }
        old_score = new_score;
        computePatternLikelihood(result_lh);
        // swap back and recover the branch lengths
        node1->updateNeighbor(node1_it, node1_nei);
        node1_nei->node->updateNeighbor(node2, node1);
        node2->updateNeighbor(node2_it, node2_nei);
        node2_nei->node->updateNeighbor(node1, node2);
        first = false;
    }

// restore the Neighbor*
    for (id = 0; id < IT_NUM; id++) {

        aligned_free( ((PhyloNeighbor*) *saved_it[id])->scale_num);
        aligned_free( ((PhyloNeighbor*) *saved_it[id])->partial_lh);
        delete (*saved_it[id]);
        (*saved_it[id]) = saved_nei[id];
    }

    // restore the length of 4 branches around node1, node2
    FOR_NEIGHBOR(node1, node2, it)
        (*it)->length = (*it)->node->findNeighbor(node1)->length;
    FOR_NEIGHBOR(node2, node1, it)
        (*it)->length = (*it)->node->findNeighbor(node2)->length;
}*/

void PhyloTree::computeNNIPatternLh(double cur_lh, double &lh2, double *pattern_lh2, double &lh3, double *pattern_lh3,
        PhyloNode *node1, PhyloNode *node2) {
    NNIMove nniMoves[2];
    nniMoves[0].ptnlh = pattern_lh2;
    nniMoves[1].ptnlh = pattern_lh3;
    bool nni5 = params->nni5;
    params->nni5 = true; // always optimize 5 branches for accurate SH-aLRT
    //NNIMove constructor now sets node1 and node2 members to nullptr (James B. 06-Aug-2020)
    getBestNNIForBran(node1, node2, nniMoves);
    params->nni5 = nni5;
    lh2 = nniMoves[0].newloglh;
    lh3 = nniMoves[1].newloglh;
    if (max(lh2,lh3) > cur_lh + TOL_LIKELIHOOD)
        cout << "Alternative NNI shows better log-likelihood " << max(lh2,lh3) << " > " << cur_lh << endl;
}

void PhyloTree::resampleLh(double **pat_lh, double *lh_new, int *rstream) {
    intptr_t nptn = getAlnNPattern();
    memset(lh_new, 0, sizeof(double) * 3);
    int *boot_freq = aligned_alloc<int>(getAlnNPattern());
    aln->createBootstrapAlignment(boot_freq, params->bootstrap_spec, rstream);
    for (intptr_t i = 0; i < nptn; i++) {
        lh_new[0] += boot_freq[i] * pat_lh[0][i];
        lh_new[1] += boot_freq[i] * pat_lh[1][i];
        lh_new[2] += boot_freq[i] * pat_lh[2][i];
    }
    aligned_free(boot_freq);
}

/*********************************************************/
/** THIS FUNCTION IS TAKEN FROM PHYML source code alrt.c
* Convert an aLRT statistic to a none parametric support
* param in: the statistic
*/

double Statistics_To_Probabilities(double in)
{
  double rough_value=0.0;
  double a=0.0;
  double b=0.0;
  double fa=0.0;
  double fb=0.0;

  if(in>=0.000000393 && in<0.00000157)
    {
      a=0.000000393;
      b=0.00000157;
      fa=0.0005;
      fb=0.001;
    }
  else if(in>=0.00000157 && in<0.0000393)
    {
      a=0.00000157;
      b=0.0000393;
      fa=0.001;
      fb=0.005;
    }
  else if(in>=0.0000393 && in<0.000157)
    {
      a=0.0000393;
      b=0.000157;
      fa=0.005;
      fb=0.01;
    }
  else if(in>=0.000157 && in<0.000982)
    {
      a=0.000157;
      b=0.000982;
      fa=0.01;
      fb=0.025;
    }
  else if(in>0.000982 && in<0.00393)
    {
      a=0.000982;
      b=0.00393;
      fa=0.025;
      fb=0.05;
    }
  else if(in>=0.00393 && in<0.0158)
    {
      a=0.00393;
      b=0.0158;
      fa=0.05;
      fb=0.1;
    }
  else if(in>=0.0158 && in<0.0642)
    {
      a=0.0158;
      b=0.0642;
      fa=0.1;
      fb=0.2;
    }
  else if(in>=0.0642 && in<0.148)
    {
      a=0.0642;
      b=0.148;
      fa=0.2;
      fb=0.3;
    }
  else if(in>=0.148 && in<0.275)
    {
      a=0.148;
      b=0.275;
      fa=0.3;
      fb=0.4;
    }
  else if(in>=0.275 && in<0.455)
    {
      a=0.275;
      b=0.455;
      fa=0.4;
      fb=0.5;
    }
  else if(in>=0.455 && in<0.708)
    {
      a=0.455;
      b=0.708;
      fa=0.5;
      fb=0.6;
    }
  else if(in>=0.708 && in<1.074)
    {
      a=0.708;
      b=1.074;
      fa=0.6;
      fb=0.7;
    }
  else if(in>=1.074 && in<1.642)
    {
      a=1.074;
      b=1.642;
      fa=0.7;
      fb=0.8;
    }
  else if(in>=1.642 && in<2.706)
    {
      a=1.642;
      b=2.706;
      fa=0.8;
      fb=0.9;
    }
  else if(in>=2.706 && in<3.841)
    {
      a=2.706;
      b=3.841;
      fa=0.9;
      fb=0.95;
    }
  else if(in>=3.841 && in<5.024)
    {
      a=3.841;
      b=5.024;
      fa=0.95;
      fb=0.975;
    }
  else if(in>=5.024 && in<6.635)
    {
      a=5.024;
      b=6.635;
      fa=0.975;
      fb=0.99;
    }
  else if(in>=6.635 && in<7.879)
    {
      a=6.635;
      b=7.879;
      fa=0.99;
      fb=0.995;
    }
  else if(in>=7.879 && in<10.828)
    {
      a=7.879;
      b=10.828;
      fa=0.995;
      fb=0.999;
    }
  else if(in>=10.828 && in<12.116)
    {
      a=10.828;
      b=12.116;
      fa=0.999;
      fb=0.9995;
    }
  if (in>=12.116)
    {
      rough_value=0.9999;
    }
  else if(in<0.000000393)
    {
      rough_value=0.0001;
    }
  else
    {
      rough_value=(b-in)/(b-a)*fa + (in - a)/(b-a)*fb;
    }
  rough_value=rough_value+(1.0-rough_value)/2.0;
  rough_value=rough_value*rough_value*rough_value;
  return rough_value;
}

// Implementation of testBranch follows Guindon et al. (2010)

double PhyloTree::testOneBranch(double best_score, double *pattern_lh, int reps, int lbp_reps,
        PhyloNode *node1, PhyloNode *node2, double &lbp_support, double &aLRT_support, double &aBayes_support) {
    const int NUM_NNI = 3;
    double lh[NUM_NNI];
    double *pat_lh[NUM_NNI];
    lh[0] = best_score;
    pat_lh[0] = pattern_lh;
    intptr_t nptn = getAlnNPattern();
    pat_lh[1] = new double[nptn];
    pat_lh[2] = new double[nptn];
    int tmp = save_all_trees;
    save_all_trees = 0;
    computeNNIPatternLh(best_score, lh[1], pat_lh[1], lh[2], pat_lh[2], node1, node2);
    save_all_trees = tmp;
    double aLRT;
    if (lh[1] > lh[2])
        aLRT = (lh[0] - lh[1]);
    else
        aLRT = (lh[0] - lh[2]);

    // compute parametric aLRT test support
    double aLRT_stat = 2*aLRT;
    aLRT_support = 0.0;
    if (aLRT_stat >= 0) {
        aLRT_support = Statistics_To_Probabilities(aLRT_stat);
    }

    aBayes_support = 1.0 / (1.0 + exp(lh[1]-lh[0]) + exp(lh[2]-lh[0]));

    int SH_aLRT_support = 0;
    int lbp_support_int = 0;

    int times = max(reps, lbp_reps);

    if (max(lh[1],lh[2]) == -DBL_MAX) {
        SH_aLRT_support = times;
        outWarning("Branch where both NNIs violate constraint tree will show 100% SH-aLRT support");
    } else
#ifdef _OPENMP
#pragma omp parallel
    {
        int *rstream;
        init_random(params->ran_seed + omp_get_thread_num(), false, &rstream);
#pragma omp for reduction(+: lbp_support_int, SH_aLRT_support)
#endif
    for (int i = 0; i < times; i++) {
        double lh_new[NUM_NNI];
        // resampling estimated log-likelihood (RELL)
#ifdef _OPENMP
        resampleLh(pat_lh, lh_new, rstream);
#else
        resampleLh(pat_lh, lh_new, randstream);
#endif
        if (lh_new[0] > lh_new[1] && lh_new[0] > lh_new[2])
            lbp_support_int++;
        double cs[NUM_NNI], cs_best, cs_2nd_best;
        cs[0] = lh_new[0] - lh[0];
        cs[1] = lh_new[1] - lh[1];
        cs[2] = lh_new[2] - lh[2];
        if (cs[0] >= cs[1] && cs[0] >= cs[2]) {
            cs_best = cs[0];
            if (cs[1] > cs[2])
                cs_2nd_best = cs[1];
            else
                cs_2nd_best = cs[2];
        } else if (cs[1] >= cs[2]) {
            cs_best = cs[1];
            if (cs[0] > cs[2])
                cs_2nd_best = cs[0];
            else
                cs_2nd_best = cs[2];
        } else {
            cs_best = cs[2];
            if (cs[0] > cs[1])
                cs_2nd_best = cs[0];
            else
                cs_2nd_best = cs[1];
        }
        if (aLRT > (cs_best - cs_2nd_best) + 0.05)
            SH_aLRT_support++;
    }
#ifdef _OPENMP
    finish_random(rstream);
    }
#endif
    delete[] pat_lh[2];
    delete[] pat_lh[1];
    
    lbp_support = 0.0;
    if (times > 0)
        lbp_support = ((double)lbp_support_int) / times;

    if (times > 0)
        return ((double) SH_aLRT_support) / times;
    else
        return 0.0;
}

int PhyloTree::testAllBranches(int threshold, double best_score, double *pattern_lh,
                               int reps, int lbp_reps, bool aLRT_test, bool aBayes_test,
                               PhyloNode *node, PhyloNode *dad) {
    int num_low_support = 0;
    if (!node) {
        node = getRoot();
        node->firstNeighbor()->getNode()->name = "";
        if (isSuperTree()) {
            int tmp = save_all_trees;
            save_all_trees = 2;
            bool nni5 = params->nni5;
            params->nni5 = true; // always optimize 5 branches for accurate SH-aLRT
            initPartitionInfo();
            params->nni5 = nni5;
            save_all_trees = tmp;
        }
    }
    if (dad && !node->isLeaf() && !dad->isLeaf()) {
        double lbp_support, aLRT_support, aBayes_support;
        double SH_aLRT_support = (testOneBranch(best_score, pattern_lh, reps, lbp_reps,
            node, dad, lbp_support, aLRT_support, aBayes_support) * 100);
        ostringstream ss;
        ss.precision(3);
        ss << node->name;
        if (!node->name.empty())
            ss << "/";
        if (reps)
            ss << SH_aLRT_support;
        if (lbp_reps)
            ss << "/" << lbp_support * 100;
        if (aLRT_test)
            ss << "/" << aLRT_support;
        if (aBayes_test)
            ss << "/" << aBayes_support;
        node->name = ss.str();
        if (SH_aLRT_support < threshold)
            num_low_support = 1;
        if (( node->findNeighbor(dad))->partial_pars) {
            ( node->findNeighbor(dad))->partial_pars[0] = static_cast<int>(round(SH_aLRT_support));
            ( dad->findNeighbor(node))->partial_pars[0] = static_cast<int>(round(SH_aLRT_support));
        }
    }
    FOR_EACH_ADJACENT_PHYLO_NODE(node, dad, it, child)
        num_low_support += testAllBranches(threshold, best_score, pattern_lh, reps,
                                           lbp_reps, aLRT_test, aBayes_test, child, node);

    return num_low_support;
}

/****************************************************************************
 Collapse stable (highly supported) clades by one representative
 ****************************************************************************/

void PhyloTree::deleteLeaf(Node *leaf) {

    Node *near_node = leaf->neighbors[0]->node;
    ASSERT(leaf->isLeaf() && near_node->degree() == 3);
    Node *node1 = NULL;
    Node *node2 = NULL;
    double sum_len = 0.0;

    FOR_NEIGHBOR_IT(near_node, leaf, it){
    sum_len += (*it)->length;
    if (!node1)
    node1 = (*it)->node;

    else
    node2 = (*it)->node;
}
// make sure that the returned node1 and node2 are correct
    ASSERT(node1 && node2);
    // update the neighbor
    node1->updateNeighbor(near_node, node2, sum_len);
    node2->updateNeighbor(near_node, node1, sum_len);
}

void PhyloTree::reinsertLeaf(Node *leaf, Node *node, Node *dad) {

    bool first = true;
    Node *adjacent_node = leaf->neighbors[0]->node;
    Neighbor *nei = node->findNeighbor(dad);
    //double len = nei->length;
    double len = max(nei->length, params->min_branch_length * 2);
    // to avoid too small branch length when reinserting leaf

    FOR_NEIGHBOR_IT(adjacent_node, leaf, it){
        if (first) {
            (*it)->node = node;
            (*it)->length = len / 2;
            node->updateNeighbor(dad, adjacent_node, len / 2);
        } else {
            (*it)->node = dad;
            (*it)->length = len / 2;
            dad->updateNeighbor(node, adjacent_node, len / 2);
        }
        first = false;
    }
}

bool PhyloTree::isSupportedNode(PhyloNode* node, int min_support) {
    FOR_EACH_PHYLO_NEIGHBOR(node, nullptr, it, nei) {
        if (!nei->node->isLeaf()) {
            if ( nei->partial_pars[0] < (UINT)min_support) {
                return false;
            }
        }
    }
    return true;
}

int PhyloTree::collapseStableClade(int min_support, NodeVector &pruned_taxa,
                                   StrVector &linked_name, double* &dist_mat) {
    PhyloNodeVector taxa;
    getTaxa(taxa);
    IntVector linked_taxid;
    linked_taxid.resize(leafNum, -1);
    int num_pruned_taxa; // global num of pruned taxa
    int ntaxa = leafNum;
    do {
        num_pruned_taxa = 0;
        for (auto tax_it = taxa.begin(); tax_it != taxa.end(); tax_it++)
            if (linked_taxid[(*tax_it)->id] < 0) {
                PhyloNode *taxon = (*tax_it);
                PhyloNode *near_node = taxon->firstNeighbor()->getNode();
                Node *adj_taxon = NULL;
                FOR_NEIGHBOR_DECLARE(near_node, taxon, it)
                    if ((*it)->node->isLeaf()) {
                        adj_taxon = (*it)->node;
                        break;
                    }
                // if it is not a cherry
                if (!adj_taxon) {
                    continue;
                }
                ASSERT(linked_taxid[adj_taxon->id] < 0);
                PhyloNeighbor * near_nei = NULL;
                FOR_EACH_PHYLO_NEIGHBOR(near_node, taxon, it2, nei)
                    if (nei->node != adj_taxon) {
                        near_nei = nei;
                        break;
                    }
                ASSERT(near_nei);
                // continue if the cherry is not stable, or distance between two taxa is near ZERO
                if (!isSupportedNode(near_nei->getNode(), min_support)
                        && dist_mat[taxon->id * ntaxa + adj_taxon->id] > 2e-6)
                    continue;
                // now do the taxon pruning
                Node * pruned_taxon = taxon, *stayed_taxon = adj_taxon;
                // prune the taxon that is far away
                if (adj_taxon->neighbors[0]->length > taxon->neighbors[0]->length) {
                    pruned_taxon = adj_taxon;
                    stayed_taxon = taxon;
                }
                deleteLeaf(pruned_taxon);
                linked_taxid[pruned_taxon->id] = stayed_taxon->id;
                pruned_taxa.push_back(pruned_taxon);
                linked_name.push_back(stayed_taxon->name);
                num_pruned_taxa++;
                // do not prune more than n-4 taxa
                if (pruned_taxa.size() >= ntaxa - 4)
                    break;
            }
    } while (num_pruned_taxa && pruned_taxa.size() < ntaxa - 4);

    if (pruned_taxa.empty())
        return 0;

    if (verbose_mode >= VB_MED) {
        auto tax_it    = pruned_taxa.begin();
        auto linked_it = linked_name.begin();
        for (; tax_it != pruned_taxa.end(); tax_it++, linked_it++) {
            cout << "Delete " << (*tax_it)->name << " from " << (*linked_it) << endl;
        }
    }

    // set root to the first taxon which was not deleted
    for (auto tax_it = taxa.begin(); tax_it != taxa.end(); tax_it++)
        if (linked_taxid[(*tax_it)->id] < 0) {
            root = (*tax_it);
            break;
        }
    // extract the sub alignment
    IntVector stayed_id;
    int i, j;
    for (i = 0; i < taxa.size(); i++) {
        if (linked_taxid[i] < 0) {
            stayed_id.push_back(i);
        }
    }
    ASSERT(stayed_id.size() + pruned_taxa.size() == leafNum);
    Alignment * pruned_aln = new Alignment();
    pruned_aln->extractSubAlignment(aln, stayed_id, 2); // at least 2 informative characters
    nodeNum = leafNum = static_cast<int>(stayed_id.size());
    initializeTree();
    setAlignment(pruned_aln);

    double *pruned_dist = new double[leafNum * leafNum];
    for (i = 0; i < static_cast<int>(leafNum); i++) {
        for (j = 0; j < static_cast<int>(leafNum); j++) {
            pruned_dist[i * leafNum + j] = dist_mat[stayed_id[i] * ntaxa + stayed_id[j]];
        }
    }
    dist_mat = pruned_dist;
    return static_cast<int>(pruned_taxa.size());
}

int PhyloTree::restoreStableClade(Alignment *original_aln, NodeVector &pruned_taxa, StrVector &linked_name) {
    //int num_inserted_taxa;
    NodeVector::reverse_iterator tax_it;
    StrVector::reverse_iterator linked_it;
    tax_it = pruned_taxa.rbegin();
    linked_it = linked_name.rbegin();
    for (; tax_it != pruned_taxa.rend(); tax_it++, linked_it++) {
        //cout << "Reinsert " << (*tax_it)->name << " to " << (*linked_it) << endl;
        Node *linked_taxon = findNodeName((*linked_it));
        ASSERT(linked_taxon);
        ASSERT(linked_taxon->isLeaf());
        leafNum++;
        reinsertLeaf((*tax_it), linked_taxon, linked_taxon->neighbors[0]->node);
    }
    ASSERT(leafNum == original_aln->getNSeq());
    nodeNum = leafNum;
    initializeTree();
    setAlignment(original_aln);
    setRootNode(params->root);
    //if (verbose_mode >= VB_MED) drawTree(cout);

    return 0;
}

bool PhyloTree::checkEqualScalingFactor(double &sum_scaling, PhyloNode *node, PhyloNode *dad) {
    if (!node) {
        node = getRoot();
    }
    if (dad) {
        double scaling = node->findNeighbor(dad)->lh_scale_factor
                + dad->findNeighbor(node)->lh_scale_factor;
        if (sum_scaling > 0)
            sum_scaling = scaling;
        if (fabs(sum_scaling - scaling) > 1e-6) {
            cout << sum_scaling << " " << scaling << endl;
            return false;
        }
    }
    FOR_EACH_ADJACENT_PHYLO_NODE(node, dad, it, child) {
        if (!checkEqualScalingFactor(sum_scaling, child, node)) {
            return false;
        }
    }

    return true;
}

void PhyloTree::randomizeNeighbors(Node *node, Node *dad) {

    if (!node)
        node = root;
    FOR_NEIGHBOR_IT(node, dad, it)randomizeNeighbors((*it)->node, node);

    my_random_shuffle(node->neighbors.begin(), node->neighbors.end());
}

void PhyloTree::printTransMatrices(Node *node, Node *dad) {
    if (!node)
        node = root;
    int nstates = aln->num_states;

    if (dad) {
        double *trans_cat = new double[nstates * nstates];
        model_factory->computeTransMatrix(dad->findNeighbor(node)->length * site_rate->getRate(0), trans_cat);
        cout << "Transition matrix " << dad->name << " to " << node->name << endl;
        for (int i = 0; i < nstates; i++) {
            for (int j = 0; j < nstates; j++) {
                cout << "\t" << trans_cat[i * nstates + j];
            }
            cout << endl;
        }
        delete[] trans_cat;
    }
    FOR_NEIGHBOR_IT(node, dad, it)printTransMatrices((*it)->node, node);
}

void PhyloTree::removeIdenticalSeqs(Params &params) {
    // commented out because it also works for SuperAlignment now!
    Alignment *new_aln;
    // 2017-03-31: always keep two identical sequences no matter if -bb or not, to avoid conflict between 2 subsequent runs
    if (params.root) {
        new_aln = aln->removeIdenticalSeq((string)params.root, true, removed_seqs, twin_seqs);
    } else {
        new_aln = aln->removeIdenticalSeq("", true, removed_seqs, twin_seqs);
    }
    if (removed_seqs.size() > 0) {
        cout << "NOTE: " << removed_seqs.size() << " identical sequences (see below) will be ignored for subsequent analysis" << endl;
        for (int i = 0; i < removed_seqs.size(); i++) {
            if (!params.suppress_duplicate_sequence_warnings) {
                cout << "NOTE: " << removed_seqs[i] << " (identical to " << twin_seqs[i] << ") is ignored but added at the end" << endl;
            }
        }
        delete aln;
        aln = new_aln;
    }
    if (!constraintTree.empty()) {
        int count = constraintTree.removeTaxa(removed_seqs, true, "");
        if (count) {
            cout << count << " taxa removed from constraint tree" << endl;
        }
    }
}

void PhyloTree::reinsertIdenticalSeqs(Alignment *orig_aln) {
    if (removed_seqs.empty()) return;

    //delete all partial likelihood and partial parsimony 
    //vectors, which will be automatically recreated later
    //James B. 03-Dec-2020.  Better to do this *before* 
    //inserting taxa, rather than *after*.
    deleteAllPartialLhAndParsimony();
    
    insertTaxa(removed_seqs, twin_seqs);
    setAlignment(orig_aln);
}

void PhyloTree::computeSeqIdentityAlongTree(Split &sp, Node *node, Node *dad) {
    ASSERT(node && !node->isLeaf());
    // recursive
    FOR_NEIGHBOR_IT(node, dad, it) {
        if ((*it)->node->isLeaf()) {
            sp.addTaxon((*it)->node->id);
        } else {
            Split newsp(leafNum);
            computeSeqIdentityAlongTree(newsp, (*it)->node, node);
            sp += newsp;
        }
    }
    if (!dad) return;
    // now going along alignment to compute seq identity
    int ident = 0;
    int nseqs = aln->getNSeq32();
    for (Alignment::iterator it = aln->begin(); it != aln->end(); it++) {
        char state = aln->STATE_UNKNOWN;
        bool is_const = true;
        for (int i = 0; i < nseqs; ++i) {
            if (static_cast<int>((*it)[i]) < aln->num_states && sp.containTaxon(i)) {
                if (state < aln->num_states && state != (*it)[i]) {
                    is_const = false;
                    break;
                }
                state = (*it)[i];
            }
        }
        if (is_const) {
            ident += it->frequency;
        }
    }
    ident = static_cast<int>((ident*100)/aln->getNSite());
    if (node->name == "")
        node->name = convertIntToString(ident);
    else
        node->name += "/" + convertIntToString(ident);
}

void PhyloTree::computeSeqIdentityAlongTree() {
    Split sp(leafNum);
    if (root->isLeaf())
        computeSeqIdentityAlongTree(sp, root->neighbors[0]->node);
    else
        computeSeqIdentityAlongTree(sp, root);
}

void PhyloTree::generateRandomTree(TreeGenType tree_type) {
    if (!constraintTree.empty() && tree_type != YULE_HARDING)
        outError("Only Yule-Harding ramdom tree supported with constraint tree");
    ASSERT(aln);
    int orig_size = params->sub_size;
    params->sub_size = aln->getNSeq32();
    MExtTree ext_tree;
    if (constraintTree.empty()) {
        switch (tree_type) {
        case YULE_HARDING: 
            ext_tree.generateYuleHarding(*params);
            break;
        case UNIFORM:
            ext_tree.generateUniform(params->sub_size);
            break;
        case CATERPILLAR:
            ext_tree.generateCaterpillar(params->sub_size);
            break;
        case BALANCED:
            ext_tree.generateBalanced(params->sub_size);
            break;
        case STAR_TREE:
            ext_tree.generateStarTree(*params);
            break;
        default:
            break;
        }
        NodeVector taxa;
        ext_tree.getTaxa(taxa);
        ASSERT(taxa.size() == aln->getNSeq());
        for (NodeVector::iterator it = taxa.begin(); it != taxa.end(); it++)
            (*it)->name = aln->getSeqName((*it)->id);
    } else {
        ext_tree.generateConstrainedYuleHarding(*params, &constraintTree, aln->getSeqNames());
    }
    params->sub_size = orig_size;
    stringstream str;
    ext_tree.printTree(str);
    PhyloTree::readTreeStringSeqName(str.str());
}

void PhyloTree::computeBranchDirection(PhyloNode *node, PhyloNode *dad) {
    if (!node) {
        node = getRoot();
    }
    if (dad) {
        node->findNeighbor(dad)->direction = TOWARD_ROOT;
    }
    FOR_EACH_PHYLO_NEIGHBOR(node, dad, it, nei) {
        // do not update if direction was already computed
        ASSERT(nei->direction != TOWARD_ROOT);
        if (nei->direction != UNDEFINED_DIRECTION) {
            continue;
        }
        // otherwise undefined.
        nei->direction = AWAYFROM_ROOT;
        computeBranchDirection(nei->getNode(), node);
    }
}

void PhyloTree::clearBranchDirection(PhyloNode *node, PhyloNode *dad) {
    if (!node) {
        node = getRoot();
    }
    if (dad) {
        node->findNeighbor(dad)->direction = UNDEFINED_DIRECTION;
    }
    FOR_EACH_PHYLO_NEIGHBOR(node, dad, it, nei) {
        nei->direction = UNDEFINED_DIRECTION;
        clearBranchDirection(nei->getNode(), node);
    }

}

/*
void PhyloTree::sortNeighborBySubtreeSize(PhyloNode *node, PhyloNode *dad) {

    // already sorted, return
    PhyloNeighbor *nei = dad->findNeighbor(node);
    if (nei->size >= 1)
        return;

    if (dad && node->isLeaf()) {
        nei->size = 1;
        return;
    }

    nei->size = 0;
    FOR_NEIGHBOR_DECLARE(node, dad, it) {
        sortNeighborBySubtreeSize((PhyloNode*)(*it)->node, node);
        nei->size += ((PhyloNeighbor*)*it)->size;
    }
    
    // sort neighbors in descending order of sub-tree size
    FOR_NEIGHBOR(node, dad, it)
        for (NeighborVec::iterator it2 = it+1; it2 != node->neighbors.end(); it2++)
            if ((*it2)->node != dad && ((PhyloNeighbor*)*it)->size < ((PhyloNeighbor*)*it2)->size) {
                Neighbor *nei;
                nei = *it;
                *it = *it2;
                *it2 = nei;
            }
}
*/

void PhyloTree::convertToRooted() {
    ASSERT(leafNum == aln->getNSeq());
    Node *node, *dad;
    double node_len, dad_len;
    if (params->root) {
        string name = params->root;
        node = findNodeName(name);
        if (!node)
            outError("Cannot find leaf with name " + name);
        ASSERT(node->isLeaf());
        dad = node->neighbors[0]->node;
        node_len = dad_len = node->neighbors[0]->length*0.5;
    } else {
        //midpoint rooting
        Node *node1, *node2;
        double longest = root->longestPath2(node1, node2);
        longest *= 0.5;
        double curlen = 0.0;
        for (; node1 != node2 && curlen + node1->highestNei->length < longest; node1 = node1->highestNei->node) {
            curlen += node1->highestNei->length;
        }
        // place root on node1->heigestNei
        node = node1;
        dad = node1->highestNei->node;
        node_len = longest - curlen;
        dad_len = node1->highestNei->length - node_len;
        ASSERT(dad_len >= 0.0);
        /*
        // place root to the longest branch
        NodeVector nodes1, nodes2;
        getBranches(nodes1, nodes2);
        double max_length = -1.0;
        for (int i = 0; i < nodes1.size(); i++)
            if (max_length < nodes1[i]->findNeighbor(nodes2[i])->length) {
                max_length = nodes1[i]->findNeighbor(nodes2[i])->length;
                node = nodes1[i];
                dad = nodes2[i];
            }
         */
    }
    rooted = true;
    root = newNode(leafNum, ROOT_NAME);
    Node *root_int = newNode();
    root->addNeighbor(root_int, 0.0);
    root_int->addNeighbor(root, 0.0);
    leafNum++;
    //double newlen = node->findNeighbor(dad)->length/2.0;
    node->updateNeighbor(dad, root_int, node_len);
    root_int->addNeighbor(node, node_len);
    dad->updateNeighbor(node, root_int, dad_len);
    root_int->addNeighbor(dad, dad_len);
    initializeTree();
    computeBranchDirection();
    current_it = current_it_back = NULL;
}

void PhyloTree::convertToUnrooted() {
    ASSERT(rooted);
    if (aln)
        ASSERT(leafNum == aln->getNSeq()+1);
    ASSERT(root);
    ASSERT(root->isLeaf() && root->id == leafNum-1);
    Node *node = root->neighbors[0]->node;
    Node *taxon = findFirstTaxon();

    rooted = false;
    leafNum--;

    // delete root node
    if (node->degree() == 3) {
        // delete and join adjacent branches
        Node *node1 = NULL, *node2 = NULL;
        double len = 0.0;
        FOR_NEIGHBOR_IT(node, root, it) {
            if (!node1) node1 = (*it)->node; else node2 = (*it)->node;
            len += (*it)->length;
        }
        node1->updateNeighbor(node, node2, len);
        node2->updateNeighbor(node, node1, len);
        delete node;
    } else {
        // only delete root node
        auto it = node->findNeighborIt(root);
        delete *it;
        node->neighbors.erase(it);

    }

    delete root;
    // set a temporary taxon so that tree traversal works
    root = taxon;
    
    if (params) {
        setRootNode(params->root);
    }

    initializeTree();
    clearBranchDirection();
//    computeBranchDirection();
}

void PhyloTree::reorientPartialLh(PhyloNeighbor* dad_branch,
                                  PhyloNode *dad) {
    ASSERT(!isSuperTree());
    if ( dad_branch->partial_lh != nullptr ) {
        return;
    }
    PhyloNode* node = dad_branch->getNode();
    FOR_EACH_PHYLO_NEIGHBOR(node, dad, it, nei) {
        PhyloNeighbor *backnei = nei->getNode()->findNeighbor(node);
        if (backnei->partial_lh) {
            mem_slots.takeover(dad_branch, backnei);
            break;
        }
    }
    if ( dad_branch->partial_lh != nullptr ) {
        return;
    }
    if (params->lh_mem_save == LM_PER_NODE) {
        hideProgress();
        ASSERT(dad_branch->partial_lh && "partial_lh is not re-oriented");
        showProgress();
    }
}

/****************************************************************************
        helper functions for computing tree traversal
 ****************************************************************************/

bool PhyloTree::computeTraversalInfo(PhyloNeighbor* dad_branch,
                                     PhyloNode* dad, double* &buffer) {

    size_t     nstates = aln->num_states;
    PhyloNode* node    = dad_branch->getNode();

    if (dad_branch->isLikelihoodComputed() || node->isLeaf()) {
        return mem_slots.lock(dad_branch);
    }
#ifndef _MSC_VER
    bool locked[node->degree()];
#else
    boost::scoped_array<bool> locked(new bool[node->degree()]);
#endif
    size_t num_leaves = 0;
    for (int i=node->degree()-1; 0 <= i; --i) {
        locked[i] = false;
    }

    // sort neighbor in descending size order (with a selection sort!)
    PhyloNeighborVec neivec(node->neighbors);
    for (size_t i = 0; i < neivec.size(); ++i) {
        for (size_t j = i+1; j < neivec.size(); ++j) {
            if (neivec[i]->size < neivec[j]->size) {
                PhyloNeighbor* t = neivec[i];
                neivec[i] = neivec[j];
                neivec[j] = t;
            }
        }
    }

    // recursive
    for (int i = 0; i < static_cast<int>(neivec.size()); ++i) {
        PhyloNode* child = neivec[i]->getNode();
        if (child != dad) {
            locked[i]   = computeTraversalInfo(neivec[i], node, buffer);
            num_leaves += child->isLeaf() ? 1 : 0;
        }
    }
    dad_branch->setLikelihoodComputed(true);

    // prepare information for this branch
    TraversalInfo info(dad_branch, dad);

    // re-orient partial_lh
    reorientPartialLh(dad_branch, dad);

    if (!dad_branch->partial_lh || mem_slots.locked(dad_branch)) {
        // still no free entry found, memory saving technique
        int slot_id = mem_slots.allocate(dad_branch);
        if (slot_id < 0) {
            cout << "traversal order:";
            for (auto it = traversal_info.begin(); it != traversal_info.end(); it++) {
                it->dad_branch->node->name = convertIntToString(it->dad_branch->size);
                cout << "  ";
                if (it->dad->isLeaf())
                    cout << it->dad->name;
                else
                    cout << it->dad->id;
                cout << "->";
                if (it->dad_branch->node->isLeaf())
                    cout << it->dad_branch->node->name;
                else
                    cout << it->dad_branch->node->id;
                if (params->lh_mem_save == LM_MEM_SAVE) {
                    if (it->dad_branch->isLikelihoodComputed())
                        cout << " [";
                    else
                        cout << " (";
                    cout << mem_slots.findNei(it->dad_branch) - mem_slots.begin();
                    if (it->dad_branch->isLikelihoodComputed())
                        cout << "]";
                    else
                        cout << ")";
                }
            }
            cout << endl;
            drawTree(cout);
            ASSERT(0 && "No free/unlocked mem slot found!");
        }
    } else {
        mem_slots.update(dad_branch);
    }

    if (params->lh_mem_save == LM_MEM_SAVE) {
        if (verbose_mode >= VB_MED) {
            int slot_id = static_cast<int>(mem_slots.findNei(dad_branch) - mem_slots.begin());
            node->name = convertIntToString(slot_id);
            //cout << "Branch " << dad->id << "-" << node->id << " assigned slot " << slot_id << endl;
        }
        for (int i = 0; i < static_cast<int>(neivec.size()); ++i) {
            PhyloNode* child = neivec[i]->getNode();
            if (child != dad) {
                if (child->isInterior() && locked[i]) {
                    mem_slots.unlock(neivec[i]);
                }
            }
        }
    }

    if (!model->isSiteSpecificModel() && !Params::getInstance().buffer_mem_save) {
        //------- normal model -----
        info.echildren = buffer;
        size_t block   = nstates * ((model_factory->fused_mix_rate)
                                    ? site_rate->getNRate()
                                    : site_rate->getNRate()*model->getNMixtures());
        buffer += get_safe_upper_limit(block*nstates*(node->degree()-1));
        if (0 < num_leaves) {
            info.partial_lh_leaves = buffer;
            buffer += get_safe_upper_limit((aln->STATE_UNKNOWN+1)*block*num_leaves);
        }
    }
    traversal_info.push_back(info);
    return mem_slots.lock(dad_branch);
}

void PhyloTree::writeSiteLh(ostream &out, SiteLoglType wsl, int partid) {
    // error checking
    if (!getModel()->isMixture()) {
        if (wsl != WSL_RATECAT) {
            outWarning("Switch now to '-wslr' as it is the only option for non-mixture model");
            wsl = WSL_RATECAT;
        }
    } else {
        // mixture model
        if (wsl == WSL_MIXTURE_RATECAT && getModelFactory()->fused_mix_rate) {
            outWarning("-wslmr is not suitable for fused mixture model, switch now to -wslm");
            wsl = WSL_MIXTURE;
        }
    }
    size_t nsites = getAlnNSite();
    size_t ncat = getNumLhCat(wsl);
    double *pattern_lh, *pattern_lh_cat;
    pattern_lh = aligned_alloc<double>(getAlnNPattern());
    pattern_lh_cat = aligned_alloc<double>(getAlnNPattern()*ncat);
    computePatternLikelihood(pattern_lh, NULL, pattern_lh_cat, wsl);
    for (size_t i = 0; i < nsites; ++i) {
        if (partid >= 0) {
            out << partid << "\t";
        }
        intptr_t ptn = aln->getPatternID(i);
        out << i+1 << "\t" << pattern_lh[ptn];
        for (int j = 0; j < ncat; j++) {
            out << "\t" << pattern_lh_cat[ptn*ncat+j];
        }
        out << endl;
    }
    aligned_free(pattern_lh_cat);
    aligned_free(pattern_lh);
}

void PhyloTree::writeSiteRates(ostream &out, bool bayes, int partid) {
    DoubleVector pattern_rates;
    IntVector pattern_cat;
    int ncategory = 1;
    
    if (bayes)
        ncategory = site_rate->computePatternRates(pattern_rates, pattern_cat);
    else
        optimizePatternRates(pattern_rates);
    
    if (pattern_rates.empty()) return;
    size_t nsite = aln->getNSite();
    
    out.setf(ios::fixed,ios::floatfield);
    out.precision(5);
    //cout << __func__ << endl;
    IntVector count;
    count.resize(ncategory, 0);
    for (size_t i = 0; i < nsite; ++i) {
        int ptn = aln->getPatternID(i);
        if (partid >= 0)
            out << partid << "\t";
        out << i+1 << "\t";
        if (pattern_rates[ptn] >= MAX_SITE_RATE) out << "100.0"; else out << pattern_rates[ptn];
        //cout << i << " "<< ptn << " " << pattern_cat[ptn] << endl;
        if (!pattern_cat.empty()) {
            int site_cat;
            double cat_rate;
            if (site_rate->getPInvar() == 0.0) {
                site_cat = pattern_cat[ptn]+1;
                cat_rate = site_rate->getRate(pattern_cat[ptn]);
            } else {
                site_cat = pattern_cat[ptn];
                if (site_cat == 0)
                    cat_rate = 0.0;
                else
                    cat_rate = site_rate->getRate(pattern_cat[ptn]-1);
            }
            out << "\t" << site_cat << "\t" << cat_rate;
            count[pattern_cat[ptn]]++;
        }
        out << endl;
    }
    if (bayes) {
        cout << "Empirical proportions for each category:";
        for (size_t i = 0; i < count.size(); ++i)
            cout << " " << ((double)count[i])/nsite;
        cout << endl;
    }
}

void PhyloTree::writeBranches(ostream &out) {
    outError("Please only use this feature with partition model");
}

const string& PhyloTree::getDistanceFileWritten() const {
    return distanceFileWritten;
}
    
void PhyloTree::initProgress(double size, std::string name, 
                             const char* verb, const char* noun, 
                             bool isUpperBound) {
    ++progressStackDepth;
    if (progressStackDepth==1 && !isShowingProgressDisabled) {
        progress = new progress_display(size, name.c_str(), verb, noun);
        if (isUpperBound) {
            progress->setIsEstimateABound(true);
        }
    }
}
    
void PhyloTree::trackProgress(double amount) {
    if (!isShowingProgressDisabled && progressStackDepth==1) {
        (*progress) += amount;
    }
}

void PhyloTree::hideProgress() const {
    if (!isShowingProgressDisabled && progressStackDepth>0 && progress!=nullptr) {
        progress->hide();
    }
}

void PhyloTree::showProgress() const {
    if (!isShowingProgressDisabled && progressStackDepth>0 && progress!=nullptr) {
        progress->show();
    }
}

void PhyloTree::doneProgress() {
    --progressStackDepth;
    if (progressStackDepth==0) {
        if (progress!=nullptr) {
            progress->done();
        }
        delete progress;
        progress = nullptr;
    }
}
    
void PhyloTree::showNoProgress() {
    if (progress!=nullptr) {
        delete progress;
        progress = nullptr;
    }
    isShowingProgressDisabled = true;
}

    
PhyloNode* PhyloTree::findFarthestLeaf(PhyloNode *node,
                                       PhyloNode *dad) {
    return (PhyloNode*) super::findFarthestLeaf(node, dad);
}

void PhyloTree::computePatternPacketBounds(int v_size, int threads, int packets,
                                           intptr_t elements, vector<intptr_t> &limits) {
    //It is assumed that threads divides packets evenly
    limits.reserve(packets+1);
    elements = roundUpToMultiple(elements, v_size);
    size_t block_start = 0;
    
    for (int wave = packets/threads; wave>=1; --wave) {
        intptr_t elementsThisWave = (elements-block_start);
        if (1<wave) {
            elementsThisWave = (elementsThisWave * 3) / 4;
        }
        elementsThisWave = roundUpToMultiple(elementsThisWave, v_size);
        size_t stopElementThisWave = block_start + elementsThisWave;
        for (int threads_to_go=threads; 1<=threads_to_go; --threads_to_go) {
            limits.push_back(block_start);
            size_t block_size = (stopElementThisWave - block_start)/threads_to_go;
            block_size = roundUpToMultiple(block_size, v_size);
            block_start += block_size;
        }
    }
    limits.push_back(elements);
    
    if (limits.size() != packets+1) {
        if (Params::getInstance().num_threads == 0)
            outError("Too many threads may slow down analysis [-nt option]. Reduce threads");
        else
            outError("Too many threads may slow down analysis [-nt option]. Reduce threads or use -nt AUTO to automatically determine it");
    }
}<|MERGE_RESOLUTION|>--- conflicted
+++ resolved
@@ -3520,14 +3520,6 @@
     ASSERT(current_it);
     ASSERT(current_it_back);
 
-<<<<<<< HEAD
-	// if(params->mpboot2){
-	// 	current_it->partial_lh_computed = 0;
-	// 	current_it_back->partial_lh_computed = 0;
-	// 	curScore = -computeParsimonyBranch((PhyloNeighbor*) current_it, (PhyloNode*) node1);
-	// 	return;
-	// }
-=======
     if(params->mpboot2) maxNRStep = 1;
 //	if(params->mpboot2){
 //		current_it->partial_lh_computed = 0;
@@ -3535,7 +3527,6 @@
 //		curScore = -computeParsimonyBranch((PhyloNeighbor*) current_it, (PhyloNode*) node1);
 //		return;
 //	}
->>>>>>> 7ea78de9
 
     double original_len = current_it->length;
     ASSERT(original_len >= 0.0);
