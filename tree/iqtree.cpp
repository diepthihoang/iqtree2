/***************************************************************************
 *   Copyright (C) 2009-2015 by                                            *
 *   BUI Quang Minh <minh.bui@univie.ac.at>                                *
 *   Lam-Tung Nguyen <nltung@gmail.com>                                    *
 *                                                                         *
 *                                                                         *
 *   This program is free software; you can redistribute it and/or modify  *
 *   it under the terms of the GNU General Public License as published by  *
 *   the Free Software Foundation; either version 2 of the License, or     *
 *   (at your option) any later version.                                   *
 *                                                                         *
 *   This program is distributed in the hope that it will be useful,       *
 *   but WITHOUT ANY WARRANTY; without even the implied warranty of        *
 *   MERCHANTABILITY or FITNESS FOR A PARTICULAR PURPOSE.  See the         *
 *   GNU General Public License for more details.                          *
 *                                                                         *
 *   You should have received a copy of the GNU General Public License     *
 *   along with this program; if not, write to the                         *
 *   Free Software Foundation, Inc.,                                       *
 *   59 Temple Place - Suite 330, Boston, MA  02111-1307, USA.             *
 ***************************************************************************/
#include "iqtree.h"
#include "phylotreemixlen.h"
#include "phylosupertree.h"
#include "phylosupertreeplen.h"
#include "model/partitionmodelplen.h"
#include "model/modelfactorymixlen.h"
#include "mexttree.h"
#include "utils/timeutil.h"
#include "model/modelmarkov.h"
#include "model/rategamma.h"
//#include "phylotreemixlen.h"
//#include "model/modelfactorymixlen.h"
#include <numeric>
#include "utils/tools.h"
#include "utils/MPIHelper.h"
#include "utils/pllnni.h"
#include "utils/timekeeper.h"

Params *globalParams;
Alignment *globalAlignment;
extern StringIntMap pllTreeCounter;

IQTree::IQTree() : PhyloTree() {
    IQTree::init();
}

void IQTree::init() {
//    PhyloTree::init();
    k_represent = 0;
    k_delete = k_delete_min = k_delete_max = k_delete_stay = 0;
    dist_matrix = nullptr;
    dist_matrix_rank = 0;
    var_matrix  = nullptr;
//    curScore = 0.0; // Current score of the tree
    cur_pars_score = -1;
//    enable_parsimony = false;
    estimate_nni_cutoff = false;
    nni_cutoff = -1e6;
    nni_sort = false;
    testNNI = false;
//    print_tree_lh = false;
//    write_intermediate_trees = 0;
//    max_candidate_trees = 0;
    logl_cutoff = 0.0;
    len_scale = 10000;
//    save_all_br_lens = false;
    duplication_counter = 0;
    //boot_splits = new SplitGraph;
    pll2iqtree_pattern_index = NULL;

    treels_name = Params::getInstance().out_prefix;
    treels_name += ".treels";
    out_lh_file = Params::getInstance().out_prefix;
    out_lh_file += ".treelh";
    site_lh_file = Params::getInstance().out_prefix;
    site_lh_file += ".sitelh";

    if (Params::getInstance().print_tree_lh) {
        out_treelh.open(out_lh_file.c_str());
        out_sitelh.open(site_lh_file.c_str());
    }

    if (Params::getInstance().write_intermediate_trees)
        out_treels.open(treels_name.c_str());
    on_refine_btree = false;
    on_ratchet_hclimb1 = false;
    contree_rfdist = -1;
    boot_consense_logl = 0.0;

}

IQTree::IQTree(Alignment *aln) : PhyloTree(aln) {
    IQTree::init();
}

void IQTree::setCheckpoint(Checkpoint *checkpoint) {
    PhyloTree::setCheckpoint(checkpoint);
    stop_rule.setCheckpoint(checkpoint);
    candidateTrees.setCheckpoint(checkpoint);
    for (auto it = boot_splits.begin(); it != boot_splits.end(); it++) {
        (*it)->setCheckpoint(checkpoint);
    }
}

void IQTree::saveUFBoot(Checkpoint *checkpoint) {
    checkpoint->startStruct("UFBoot");
    if (MPIHelper::getInstance().isWorker()) {
        CKP_SAVE(sample_start);
        CKP_SAVE(sample_end);
        checkpoint->startList(static_cast<int>(boot_samples.size()));
        checkpoint->setListElement(sample_start-1);
        for (int id = sample_start; id != sample_end; id++) {
            checkpoint->addListElement();
            stringstream ss;
            ss.precision(10);
            ss << boot_counts[id] << " " << boot_logl[id] << " " << boot_orig_logl[id] << " " << boot_trees[id];
            checkpoint->put("", ss.str());
        }
        checkpoint->endList();
    } else {
        CKP_SAVE(logl_cutoff);
        int boot_splits_size = static_cast<int>(boot_splits.size());
        CKP_SAVE(boot_splits_size);
        checkpoint->startList(static_cast<int>(boot_samples.size()));
        for (int id = 0; id != boot_samples.size(); id++) {
            checkpoint->addListElement();
            stringstream ss;
            ss.precision(10);
            ss << boot_counts[id] << " " << boot_logl[id] << " " << boot_orig_logl[id] << " " << boot_trees[id];
            checkpoint->put("", ss.str());
        }
        checkpoint->endList();
    }
    checkpoint->endStruct();
}

void IQTree::saveCheckpoint() {
    stop_rule.saveCheckpoint();
    candidateTrees.saveCheckpoint();
    
    if (boot_samples.size() > 0 && !boot_trees.front().empty()) {
        saveUFBoot(checkpoint);
        // boot_splits
        int id = 0;
        for (vector<SplitGraph*>::iterator sit = boot_splits.begin(); sit != boot_splits.end(); sit++, id++) {
            checkpoint->startStruct("UFBootSplit" + convertIntToString(id));
            (*sit)->saveCheckpoint();
            checkpoint->endStruct();
        }
    }
    
    PhyloTree::saveCheckpoint();
    CKP_SAVE(boot_consense_logl);
    CKP_SAVE(contree_rfdist);
}

void IQTree::restoreUFBoot(Checkpoint *checkpoint) {
    checkpoint->startStruct("UFBoot");
    // save boot_samples and boot_trees
    int id;
    checkpoint->startList(params->gbo_replicates);
    int sample_start, sample_end;
    CKP_RESTORE(sample_start);
    CKP_RESTORE(sample_end);
    checkpoint->setListElement(sample_start-1);
    for (id = sample_start; id != sample_end; id++) {
        checkpoint->addListElement();
        string str;
        checkpoint->getString("", str);
        ASSERT(!str.empty());
        stringstream ss(str);
        ss >> boot_counts[id] >> boot_logl[id] >> boot_orig_logl[id] >> boot_trees[id];
    }
    checkpoint->endList();
    checkpoint->endStruct();
}

void IQTree::restoreCheckpoint() {
    PhyloTree::restoreCheckpoint();
    stop_rule.restoreCheckpoint();
    candidateTrees.restoreCheckpoint();

    if (params->gbo_replicates > 0 && checkpoint->hasKeyPrefix("UFBoot")) {
        checkpoint->startStruct("UFBoot");
//        CKP_RESTORE(max_candidate_trees);
        CKP_RESTORE(logl_cutoff);
        // save boot_samples and boot_trees
        int id = 0;
        checkpoint->startList(params->gbo_replicates);
        boot_trees.resize(params->gbo_replicates);
        boot_logl.resize(params->gbo_replicates);
        boot_orig_logl.resize(params->gbo_replicates);
        boot_counts.resize(params->gbo_replicates);
        for (id = 0; id < params->gbo_replicates; id++) {
            checkpoint->addListElement();
            string str;
            checkpoint->getString("", str);
            stringstream ss(str);
            ss >> boot_counts[id] >> boot_logl[id] >> boot_orig_logl[id] >> boot_trees[id];
        }
        checkpoint->endList();
        int boot_splits_size = 0;
        CKP_RESTORE(boot_splits_size);
        checkpoint->endStruct();

        // boot_splits
        for (id = 0; id < boot_splits_size; id++) {
            checkpoint->startStruct("UFBootSplit" + convertIntToString(id));
            SplitGraph *sg = new SplitGraph;
            sg->createBlocks();
            StrVector taxname;
            getTaxaName(taxname);
            for (auto its = taxname.begin(); its != taxname.end(); its++)
                sg->getTaxa()->AddTaxonLabel(NxsString(its->c_str()));
            sg->setCheckpoint(checkpoint);
            sg->restoreCheckpoint();
            boot_splits.push_back(sg);
            checkpoint->endStruct();
        }
    }

    CKP_RESTORE(boot_consense_logl);
    CKP_RESTORE(contree_rfdist);
}

void IQTree::initSettings(Params &params) {

    searchinfo.nni_type = params.nni_type;
    optimize_by_newton = params.optimize_by_newton;
    setLikelihoodKernel(params.SSE);
    if (num_threads > 0) {
        setNumThreads(num_threads);
    } else {
        setNumThreads(params.num_threads);
    }
    candidateTrees.init(this->aln, 200);
    intermediateTrees.init(this->aln, 200000);

    if (params.min_iterations == -1) {
        if (!params.gbo_replicates) {
            if (params.stop_condition == SC_UNSUCCESS_ITERATION) {
                params.min_iterations = aln->getNSeq32() * 100;
            } else if (aln->getNSeq() < 100) {
                params.min_iterations = 200;
            } else {
                params.min_iterations = aln->getNSeq32() * 2;
            }
            if (params.iteration_multiple > 1)
                params.min_iterations = aln->getNSeq32() * params.iteration_multiple;
        } else {
            params.min_iterations = 100;
        }
    }
    if (!params.treeset_file.empty() && params.min_iterations == -1) {
        params.min_iterations = 1;
        params.stop_condition = SC_FIXED_ITERATION;
        params.numInitTrees = 1;
    }
    if (params.gbo_replicates)
        params.max_iterations = max(params.max_iterations, max(params.min_iterations, params.step_iterations));

    k_represent = params.k_representative;

    if (params.p_delete == -1.0) {
        if (aln->getNSeq() < 4)
            params.p_delete = 0.0; // delete nothing
        else if (aln->getNSeq() == 4)
            params.p_delete = 0.25; // just delete 1 leaf
        else if (aln->getNSeq() == 5)
            params.p_delete = 0.4; // just delete 2 leaves
        else if (aln->getNSeq() < 51)
            params.p_delete = 0.5;
        else if (aln->getNSeq() < 100)
            params.p_delete = 0.3;
        else if (aln->getNSeq() < 200)
            params.p_delete = 0.2;
        else if (aln->getNSeq() < 400)
            params.p_delete = 0.1;
        else
            params.p_delete = 0.05;
    }
    //tree.setProbDelete(params.p_delete);
    if (params.p_delete != -1.0) {
        k_delete = k_delete_min = k_delete_max = static_cast<int>(ceil(params.p_delete * leafNum));
    } else {
        k_delete = k_delete_min = 10;
        k_delete_max = leafNum / 2;
        if (k_delete_max > 100)
            k_delete_max = 100;
        if (k_delete_max < 20)
            k_delete_max = 20;
        k_delete_stay = static_cast<int>(ceil(leafNum / k_delete));
    }

    //tree.setIQPIterations(params.stop_condition, params.stop_confidence, params.min_iterations, params.max_iterations);

    stop_rule.initialize(params);

    //tree.setIQPAssessQuartet(params.iqp_assess_quartet);
    iqp_assess_quartet = params.iqp_assess_quartet;
    estimate_nni_cutoff = params.estimate_nni_cutoff;
    nni_cutoff = params.nni_cutoff;
    nni_sort = params.nni_sort;
    testNNI = params.testNNI;

    globalParams = &params;
    globalAlignment = aln;

    //write_intermediate_trees = params.write_intermediate_trees;

    if (Params::getInstance().write_intermediate_trees > 2 || params.gbo_replicates > 0) {
        save_all_trees = 1;
    }
    if (params.gbo_replicates > 0) {
        if (params.iqp_assess_quartet != IQP_BOOTSTRAP) {
            save_all_trees = 2;
        }
    }
//    if (params.gbo_replicates > 0 && params.do_compression)
//        save_all_br_lens = true;
//    print_tree_lh = params.print_tree_lh;
//    max_candidate_trees = params.max_candidate_trees;
//    if (max_candidate_trees == 0)
//        max_candidate_trees = aln->getNSeq() * params.step_iterations;
    if (!params.compute_ml_tree_only) {
        setRootNode(params.root);
    }

    if (params.online_bootstrap && params.gbo_replicates > 0 && !isSuperTreeUnlinked()) {
        if (aln->getNSeq() < 4)
            outError("It makes no sense to perform bootstrap with less than 4 sequences.");

        string bootaln_name = params.out_prefix;
        bootaln_name += ".bootaln";
        if (params.print_bootaln) {
            ofstream bootalnout;
            bootalnout.open(bootaln_name.c_str());
            bootalnout.close();
        }

        // 2015-12-17: initialize random stream for creating bootstrap samples
        // mainly so that checkpointing does not need to save bootstrap samples
        int *saved_randstream = randstream;
        init_random(params.ran_seed);
        
//        LOG_LINE(VB_QUIET, "Generating " << params.gbo_replicates << " samples for ultrafast "
//             << RESAMPLE_NAME << " (seed: " << params.ran_seed << ")...");
        // allocate memory for boot_samples
        boot_samples.resize(params.gbo_replicates);
        sample_start = 0;
        sample_end = static_cast<int>(boot_samples.size());

        // compute the sample_start and sample_end
        if (MPIHelper::getInstance().getNumProcesses() > 1) {
            int num_samples = static_cast<int>(boot_samples.size()) / MPIHelper::getInstance().getNumProcesses();
            if (boot_samples.size() % MPIHelper::getInstance().getNumProcesses() != 0)
                num_samples++;
            sample_start = MPIHelper::getInstance().getProcessID() * num_samples;
            sample_end = sample_start + num_samples;
            if (sample_end > boot_samples.size()) {
                sample_end = static_cast<int>(boot_samples.size());
            }
        }

        intptr_t orig_nptn = getAlnNPattern();
#ifdef BOOT_VAL_FLOAT
        intptr_t nptn = get_safe_upper_limit_float(orig_nptn);
#else
        intptr_t nptn = get_safe_upper_limit(orig_nptn);
#endif
        BootValType *mem = aligned_alloc<BootValType>(nptn * (size_t)(params.gbo_replicates));
        memset(mem, 0, nptn * (size_t)(params.gbo_replicates) * sizeof(BootValType));
        for (size_t i = 0; i < params.gbo_replicates; i++) {
            boot_samples[i] = mem + i*nptn;
        }
        if (boot_trees.empty()) {
            boot_logl.resize(params.gbo_replicates, -DBL_MAX);
            boot_orig_logl.resize(params.gbo_replicates, -DBL_MAX);
            boot_trees.resize(params.gbo_replicates, "");
            boot_counts.resize(params.gbo_replicates, 0);
        } else {
            LOG_LINE(VB_QUIET, "CHECKPOINT: " << boot_trees.size() << " UFBoot trees and " << boot_splits.size() << " UFBootSplits restored");
        }
        VerboseMode saved_mode = verbose_mode;
        verbose_mode = VB_QUIET;
        for (size_t i = 0; i < params.gbo_replicates; i++) {
            if (params.print_bootaln) {
                Alignment* bootstrap_alignment;
                if (aln->isSuperAlignment())
                    bootstrap_alignment = new SuperAlignment;
                else
                    bootstrap_alignment = new Alignment;
                IntVector this_sample;
                bootstrap_alignment->createBootstrapAlignment(aln, &this_sample, params.bootstrap_spec);
                for (intptr_t j = 0; j < orig_nptn; j++) {
                    boot_samples[i][j] = static_cast<float>(this_sample[j]);
                }
                bootstrap_alignment->printAlignment(params.aln_output_format, bootaln_name.c_str(), true);
                delete bootstrap_alignment;
            } else {
                IntVector this_sample;
                aln->createBootstrapAlignment(this_sample, params.bootstrap_spec);
                for (intptr_t j = 0; j < orig_nptn; j++) {
                    boot_samples[i][j] = static_cast<float>(this_sample[j]);
                }
            }
        }
        verbose_mode = saved_mode;
        if (params.print_bootaln) {
            LOG_LINE(VB_QUIET, "Bootstrap alignments printed to " << bootaln_name);
        }

        // restore randstream
        finish_random();
        randstream = saved_randstream;

        // Diep: initialize data members to be used in the Refinement Step
        on_refine_btree = false;
        saved_aln_on_refine_btree = NULL;
        if(params.ufboot2corr){
            boot_samples_int.resize(params.gbo_replicates);
            for (size_t i = 0; i < params.gbo_replicates; i++) {
                boot_samples_int[i].resize(nptn, 0);
                for (intptr_t j = 0; j < orig_nptn; j++)
                    boot_samples_int[i][j] = static_cast<int>(boot_samples[i][j]);
               }
        }
    }
    if (params.root_state) {
        if (strlen(params.root_state) != 1) {
            outError("Root state must have exactly 1 character");
        }
        root_state = aln->convertState(params.root_state[0]);
        if (root_state < 0 || root_state >= aln->num_states) {
            outError("Invalid root state");
        }
    }

    if (params.mpboot2) {
        params.unsuccess_iteration = (aln->at(0).size() + 99) / 100 * 100;
    }
}

IQTree::~IQTree() {
    for (auto it2 = boot_splits.rbegin(); it2 != boot_splits.rend(); it2++) {
        delete (*it2);
        *it2 = nullptr;
    }
    boot_splits.clear();

    if (!boot_samples.empty()) {
        aligned_free(boot_samples[0]); // free memory
        boot_samples.clear();
    }
}

extern const char *aa_model_names_rax[];

void IQTree::createPLLPartition(Params &params, ostream &pllPartitionFileHandle) {
    if (isSuperTree()) {
        PhyloSuperTree *siqtree = (PhyloSuperTree*) this;
        // additional check for PLL hard limit
        if (params.pll) {
            if (siqtree->size() > PLL_NUM_BRANCHES)
                outError("Number of partitions exceeds PLL limit, please increase PLL_NUM_BRANCHES constant in pll.h");
            int i = 0;
            int startPos = 1;
            
            // prepare proper partition file 
            for (PhyloSuperTree::iterator it = siqtree->begin(); it != siqtree->end(); it++) {
                i++;
                intptr_t curLen = ((*it)->aln->seq_type == SEQ_CODON) ? (*it)->getAlnNSite()*3 : (*it)->getAlnNSite();
                if ((*it)->aln->seq_type == SEQ_DNA || (*it)->aln->seq_type == SEQ_CODON) {
                    pllPartitionFileHandle << "DNA";
                } else if ((*it)->aln->seq_type == SEQ_PROTEIN) {
                    if ((*it)->aln->model_name != "" && (*it)->aln->model_name.substr(0, 4) != "TEST" && (*it)->aln->model_name.substr(0, 2) != "MF") {
                        string modelStr = (*it)->aln->model_name.
                                substr(0, (*it)->aln->model_name.find_first_of("+{"));
                        if (modelStr == "LG4")
                            modelStr = "LG4M";
                        bool name_ok = false;
                        for (int j = 0; j < 18; j++)
                            if (modelStr == aa_model_names_rax[j]) {
                                name_ok = true;
                                break;
                            }
                        if (name_ok)
                            pllPartitionFileHandle << modelStr;
                        else
                            pllPartitionFileHandle << "WAG";                    
                    } else {
                        pllPartitionFileHandle << "WAG";
                    }
                } else
                    outError("PLL only works with DNA/protein alignments");
                pllPartitionFileHandle << ", p" << i << " = " << startPos << "-" << startPos + curLen - 1 << endl;
                startPos = startPos + static_cast<int>(curLen);
            }
        } else {
            // only prepare partition file for computing parsimony trees
            SeqType datatype[] = {SEQ_DNA, SEQ_CODON, SEQ_PROTEIN};
            PhyloSuperTree::iterator it;
            
            for (int i = 0; i < sizeof(datatype)/sizeof(SeqType); i++) {
                bool first = true;
                intptr_t startPos = 1;
                for (it = siqtree->begin(); it != siqtree->end(); it++) 
                    if ((*it)->aln->seq_type == datatype[i]) {
                        if (first) {
                        if (datatype[i] == SEQ_DNA || datatype[i] == SEQ_CODON)
                            pllPartitionFileHandle << "DNA";
                        else
                            pllPartitionFileHandle << "WAG";
                        }
                        int curLen = static_cast<int>((datatype[i] == SEQ_CODON) ? (*it)->getAlnNSite() * 3 : (*it)->getAlnNSite());
                        if (first)
                            pllPartitionFileHandle << ", p" << i << " = ";
                        else
                            pllPartitionFileHandle << ", ";
                            
                        pllPartitionFileHandle << startPos << "-" << startPos + curLen - 1;
                        startPos = startPos + curLen;
                        first = false;
                    } else {
                        startPos = startPos + (*it)->getAlnNSite();
                    }
                if (!first) pllPartitionFileHandle << endl;
            }
        }
    } else {
        /* create a partition file */
        string model;
        if (aln->seq_type == SEQ_DNA || aln->seq_type == SEQ_CODON) {
            model = "DNA";
        } else if (aln->seq_type == SEQ_PROTEIN) {
            if (params.pll && params.model_name != "" && params.model_name.substr(0, 4) != "TEST" && params.model_name.substr(0, 2) != "MF") {
                model = params.model_name.substr(0, params.model_name.find_first_of("+{"));
            } else {
                model = "WAG";
            }
        } else {
            model = "WAG";
            //outError("PLL currently only supports DNA/protein alignments");
        }
        size_t nsite = (aln->seq_type == SEQ_CODON) ? getAlnNSite()*3 : getAlnNSite();
        pllPartitionFileHandle << model << ", p1 = " << "1-" << nsite << endl;
    }
}

void IQTree::computeInitialTree(LikelihoodKernel kernel) {
    double start = getRealTime();
    string initTree;
    string out_file = params->out_prefix;
    int score;
    if ( params->stop_condition == SC_FIXED_ITERATION
         && params->numNNITrees > params->min_iterations) {
        params->numNNITrees = max(params->min_iterations, 1);
    }
    int fixed_number = 0;
    if (params->sankoff_cost_file && !isUsingSankoffParsimony()) {
        loadCostMatrixFile(params->sankoff_cost_file);
    }
    if (aln->ordered_pattern.empty()) {
        aln->orderPatternByNumChars(PAT_VARIANT);
    }
    setParsimonyKernel(kernel);
    bool noisy = !progress_display::getProgressDisplay();
    if (!params->user_file.empty()) {
        // start the search with user-defined tree
        std::stringstream msg;
        if (noisy) {
            msg << "Reading input tree file "
                << params->user_file << " ...";
        }
        bool myrooted = params->is_rooted;
        readTree(params->user_file.c_str(), myrooted);
        if (myrooted && !isSuperTreeUnlinked() && noisy) {
            msg << " rooted tree";
        }
        if (noisy) {
            logLine(msg.str());
        }
        if (params->incremental) {
            updateToMatchAlignment(aln);
        } else {
            setAlignment(aln);
        }
        if (isSuperTree()) {
            wrapperFixNegativeBranch(params->fixed_branch_length == BRLEN_OPTIMIZE &&
                                     params->partition_type == BRLEN_OPTIMIZE);
        }
        else {
            fixed_number = wrapperFixNegativeBranch(false);
        }
        params->numInitTrees = 1;
        params->numNNITrees = 1;
        if (params->pll) {
            pllReadNewick(getTreeString());
        }
        initTree = getTreeString();
        CKP_SAVE(initTree);
        saveCheckpoint();
    } else if (CKP_RESTORE(initTree)) {
        bool was_restored = true;
        readTreeString(initTree);
        if (params->incremental) {
            was_restored = !updateToMatchAlignment(aln);
        }
        if (noisy && was_restored) {
            logLine("CHECKPOINT: Initial tree restored");
        }
    } else {
        START_TREE_TYPE start_tree = params->start_tree;
        // only own parsimony kernel supports constraint tree
        if (!constraintTree.empty()) {
            start_tree = STT_PARSIMONY;
        }
        switch (start_tree) {
        case STT_PARSIMONY:
            //initCostMatrix(CM_UNIFORM);
            // Create parsimony tree using IQ-Tree kernel
            logLine("Creating fast initial parsimony tree by random order stepwise addition...");
            start = getRealTime();
            if (params->use_compute_parsimony_tree_new) {
                score = computeParsimonyTreeNew(params->out_prefix.c_str(), aln, randstream);
            }
            else {
                score = computeParsimonyTree(params->out_prefix.c_str(), aln, randstream);
            }
            LOG_LINE(VB_QUIET, "Step-wise parsimony addition"
                     << " took " << getRealTime() - start << " seconds"
                     <<", parsimony score: " << score
                     << " (based on " << aln->num_parsimony_sites << " sites)");
            optimizeConstructedTree();
            break;

        case STT_PARSIMONY_JOINING:
            logLine("Creating parsimony tree by parsimony joining...");
            start = getRealTime();
            score = joinParsimonyTree(params->out_prefix.c_str(), aln);
            LOG_LINE(VB_QUIET, "Parsimony joining took " << getRealTime() - start << " seconds"
                << ", parsimony score: " << score
                << " (based on " << aln->num_parsimony_sites << " sites)");
            optimizeConstructedTree();
            break;

        case STT_RANDOM_TREE:
        case STT_PLL_PARSIMONY:
            logLine("\nCreate initial parsimony tree by phylogenetic likelihood library (PLL)... ");
            pllInst->randomNumberSeed = params->ran_seed + MPIHelper::getInstance().getProcessID();
            pllComputeRandomizedStepwiseAdditionParsimonyTree(pllInst, pllPartitions, params->sprDist);
            resetBranches(pllInst);
            pllTreeToNewick(pllInst->tree_string, pllInst, pllPartitions, pllInst->start->back,
                    PLL_FALSE, PLL_TRUE, PLL_FALSE, PLL_FALSE, PLL_FALSE, PLL_SUMMARIZE_LH, PLL_FALSE, PLL_FALSE);
            PhyloTree::readTreeStringSeqName(string(pllInst->tree_string));
            LOG_LINE(VB_QUIET, "Creation of initial parsimony tree"
                     << " took " << getRealTime() - start << " seconds");
            wrapperFixNegativeBranch(true);
            break;

        case STT_BIONJ:
            // This is the old default option: using BIONJ as starting tree
            if (this->dist_matrix == nullptr) {
                //Really, we want to re-use the distance matrix from the tree,
                //two levels higher in the call stack (in runModelFinder)
                //(and this is just an easy workaround to avert a null de-reference).
                //Easier than adding parameters to computeFastMLTree, and to
                //IQTree::computeInitialTree, but not ideal. -James B. 17-Aug-2020
                computeDistanceMatrix(*params, aln);
            }
            computeBioNJ(*params);
            if (verbose_mode >= VB_MED) {
                LOG_LINE(VB_MED, "Computing initial tree took " << getRealTime() - start
                         << " wall-clock seconds");
            }
            params->numInitTrees = 1;
            if (isSuperTree()) {
                wrapperFixNegativeBranch(true);
            } else {
                fixed_number = wrapperFixNegativeBranch(false);
            }
            optimizeConstructedTree();
            break;

        case STT_USER_TREE:
            ASSERT(0 && "User tree should be handled already");
            break;
        }

        initTree = getTreeString();
        CKP_SAVE(initTree);
        saveCheckpoint();
        checkpoint->dump();
    }
    if (!constraintTree.isCompatible(this)) {
        outError("Initial tree is not compatible with constraint tree");
    }
    if (fixed_number) {
        LOG_LINE(VB_QUIET, "WARNING: " << fixed_number << " undefined/negative"
            << " branch lengths are initialized with parsimony");
    }
    if (params->root) {
        StrVector outgroup_names;
        convert_string_vec(params->root, outgroup_names);
        for (auto it = outgroup_names.begin(); it != outgroup_names.end(); it++) {
            if (aln->getSeqID(*it) < 0) {
                outError("Specified outgroup taxon " + *it + " not found");
            }
        }
    }
    if (params->write_init_tree) {
        out_file += ".init_tree";
        printTree(out_file.c_str(), WT_NEWLINE);
    }

}

int IQTree::addTreeToCandidateSet(string treeString, double score, bool updateStopRule, int sourceProcID) {
    double curBestScore = candidateTrees.getBestScore();
    int pos = candidateTrees.update(treeString, score);

    // if (pos == -2) {
    //     pos = candidateRandoms.updateRandom(treeString, score);
    // }

    if (updateStopRule) {
        stop_rule.setCurIt(stop_rule.getCurIt() + 1);
        if (score > curBestScore) {
            if (pos != -1) {
                stop_rule.addImprovedIteration(stop_rule.getCurIt());
                LOG_LINE(VB_QUIET, "BETTER TREE FOUND at iteration " << stop_rule.getCurIt() << ": " << (params->mpboot2 ? (-score) : score));
            } else {
            	if(params->mpboot2)
            		LOG_LINE(VB_QUIET, "UPDATE BEST PARSIMONY SCORE: " << -score);
            	else
            		LOG_LINE(VB_QUIET, "UPDATE BEST LOG-LIKELIHOOD: " << score);
            }
            bestcandidate_changed = true;
            // COMMENT OUT: not safe with MPI version
//            printResultTree();
        }
        curScore = score;
        printIterationInfo(sourceProcID);
    }
    return pos;
}

void IQTree::initCandidateTreeSet(int nParTrees, int nNNITrees) {
    if (nParTrees > 0 && !progress_display::getProgressDisplay()) {
        if (params->start_tree == STT_RANDOM_TREE) {
            LOG_LINE(VB_QUIET, "Generating " << nParTrees  << " random trees... ");
            cout.flush();
        }
        else if (nParTrees > 1) {
            LOG_LINE(VB_QUIET, "Generating " << nParTrees  << " parsimony trees... ");
            cout.flush();
        }
    }
//    int numDupPars = 0;
//    bool orig_rooted = rooted;
//    rooted = false;
    int processID = MPIHelper::getInstance().getProcessID();
    int init_size = static_cast<int>(candidateTrees.size());
    std::string whatAmIDoingHere;
    const char* verb = "loaded";
    switch (params->start_tree) {
        case STT_PLL_PARSIMONY:
            whatAmIDoingHere = "Constructing parsimony trees via PLL";
            verb = "constructed";
            break;
        case STT_RANDOM_TREE:
            whatAmIDoingHere = "Generating Yule-Harding random trees";
            verb = "generated";
            break;
        case STT_PARSIMONY:
            whatAmIDoingHere = "Constructing parsimony trees";
            verb = "constructed";
            break;
        case STT_PARSIMONY_JOINING:
            whatAmIDoingHere = "Constructing parsimony tree via parsimony joining";
            verb = "constructed";
            break;
        case STT_BIONJ:
            whatAmIDoingHere = std::string("Loading ") + params->start_tree_subtype_name + " tree ";
            break;
        case STT_USER_TREE:
            /* fall-through */
        default:
            whatAmIDoingHere = "Loading user tree";
            break;
    }
    double startTime = getRealTime();
    if (0<nParTrees) {
        initProgress(nParTrees, whatAmIDoingHere, verb, "tree");
        for (int treeNr = 1; treeNr <= nParTrees; ++treeNr) {
            int parRandSeed = params->ran_seed + treeNr * 12345;
            string curParsTree;
            
            /********* Create parsimony tree using PLL *********/
            if (params->start_tree == STT_PLL_PARSIMONY) {
                pllInst->randomNumberSeed = parRandSeed;
                pllComputeRandomizedStepwiseAdditionParsimonyTree(pllInst, pllPartitions, params->sprDist);
                resetBranches(pllInst);
                pllTreeToNewick(pllInst->tree_string, pllInst, pllPartitions,
                                pllInst->start->back, PLL_FALSE, PLL_TRUE, PLL_FALSE,
                                PLL_FALSE, PLL_FALSE, PLL_SUMMARIZE_LH, PLL_FALSE, PLL_FALSE);
                curParsTree = string(pllInst->tree_string);
                PhyloTree::readTreeStringSeqName(curParsTree);
                // wrapperFixNegativeBranch(true);
            } else if (params->start_tree == STT_RANDOM_TREE) {
                generateRandomTree(YULE_HARDING);
                wrapperFixNegativeBranch(true);
                if (rooted) {
                    rooted = false;
                    convertToRooted();
                }
            } else if (params->start_tree == STT_PARSIMONY) {
                cout << "YWEQS>" << endl;
                exit(0);
                int *rstream;
                init_random(parRandSeed, false, &rstream);
                PhyloTree tree;
                if (!constraintTree.empty()) {
                    tree.constraintTree.readConstraint(constraintTree);
                }
                tree.showNoProgress();
                tree.setParams(params);
                tree.setParsimonyKernel(params->SSE);
                tree.rooted = rooted;
                tree.computeParsimonyTree(NULL, aln, rstream);
                finish_random(rstream);
                PhyloTree::readTreeString(tree.getTreeString());
            } else if (params->start_tree == STT_PARSIMONY_JOINING) {
                joinParsimonyTree(nullptr, aln);
            } else {
                //Use the tree we've already got!
            }
            curParsTree = getTreeString();

            // Diep: add IF for mpboot2
            double tmpScore;
            if(params->mpboot2){
        		this->initializeAllPartialPars();
        		this->clearAllPartialLH();
        		tmpScore = -this->computeParsimony();
//        		iqtree.candidateTrees.update(curParsTree, iqtree.curScore);
//                if (iqtree.curScore > iqtree.bestScore) {
//                    iqtree.setBestTree(curParsTree, iqtree.curScore);
//                }
            }else
            	tmpScore = -DBL_MAX;

//            int pos = addTreeToCandidateSet(curParsTree, -DBL_MAX, false, MPIHelper::getInstance().getProcessID());
            int pos = addTreeToCandidateSet(curParsTree, tmpScore, false, MPIHelper::getInstance().getProcessID());
            // if a duplicated tree is generated, then randomize the tree
            if (pos == -1) {
//                 readTreeString(curParsTree);
//                 doRandomNNIs();
//                 wrapperFixNegativeBranch(true);
//                 string randTree = getTreeString();
//                 if(params->mpboot2){
// 					this->initializeAllPartialPars();
// 					this->clearAllPartialLH();
// 					tmpScore = -this->computeParsimony();
//                 }else
//                 	tmpScore = -DBL_MAX;

// //                addTreeToCandidateSet(randTree, -DBL_MAX, false, MPIHelper::getInstance().getProcessID());
//                 addTreeToCandidateSet(randTree, tmpScore, false, MPIHelper::getInstance().getProcessID());
            }
            trackProgress(1);
        }
        doneProgress();
    }
    if (!progress_display::getProgressDisplay()) {
        LOG_LINE( VB_QUIET, whatAmIDoingHere
                 << " took " << getRealTime() - startTime << " wall-clock seconds");
    }

    // Diep: add IF for mpboot2
    // Parsimony scores were already optimized
    if(params->mpboot2){
		//---- BLOCKING COMMUNICATION
		syncCandidateTrees(nNNITrees, false);
		return;
    }

    /****************************************************************************************
                          Compute logl of all initial trees
    *****************************************************************************************/

    vector<string> initTreeStrings = candidateTrees.getBestTreeStrings();
    candidateTrees.clear();
    
    size_t candidateCount = initTreeStrings.size();
    bool   sayHowLong     = init_size < initTreeStrings.size()
                            && !progress_display::getProgressDisplay();
    if (sayHowLong) {
        LOG_LINE(VB_QUIET, "Computing log-likelihood of "
                 << initTreeStrings.size() - init_size << " initial trees ... ");
    }
    startTime = getRealTime();

    //(b) Initialize candidate trees
    initProgress(static_cast<double>(candidateCount), "Assessing candidate trees", 
                 "assessed", "tree");
    for (auto it = initTreeStrings.begin(); it != initTreeStrings.end(); ++it) {
        string treeString;
        double score;
        readTreeString(*it);
        if (it-initTreeStrings.begin() >= init_size) {
            treeString = optimizeBranches(params->brlen_num_traversal);
        }
        else {
            computeLogL();
            treeString = getTreeString();
        }
        score = getCurScore();
        candidateTrees.update(treeString,score);
        trackProgress(1.0);
    }
    doneProgress();

    if (Params::getInstance().writeDistImdTrees) {
        intermediateTrees.initTrees(candidateTrees);
    }
    if (sayHowLong) {
        LOG_LINE(VB_QUIET, (getRealTime() - startTime) << " seconds");
    }
    if (nParTrees > 0) {
        LOG_LINE(VB_QUIET, "Current best score: " << candidateTrees.getBestScore());
    }

    //---- BLOCKING COMMUNICATION
    syncCandidateTrees(nNNITrees, false);

    vector<string> bestInitTrees; // Set of best initial trees for doing NNIs
    bestInitTrees = candidateTrees.getBestTreeStringsForProcess(nNNITrees);

    logLine("");

    //(c) Run NNI search on candidate trees
    size_t initialTreeCount = bestInitTrees.size();
    if (!progress_display::getProgressDisplay()) {
        LOG_LINE(VB_QUIET, "Do NNI search on " << initialTreeCount
                 << " best initial trees");
    }
    stop_rule.setCurIt(0);
    if (candidateTrees.size() > Params::getInstance().numSupportTrees) {
        candidateTrees.clear();// TODO why clear here???
    }
    candidateTrees.setMaxSize(Params::getInstance().numSupportTrees);

    candidateCount = bestInitTrees.size();
    size_t candidate = 1;
    for (auto it = bestInitTrees.begin(); it != bestInitTrees.end(); ++it, ++candidate) {
        readTreeString(*it);
        stringstream treeDescription;
        treeDescription << "candidate tree " << candidate << " (of " << candidateCount << ")";
        string context = treeDescription.str();
        doNNISearch(true, context.c_str());
        string treeString = getTreeString();
        addTreeToCandidateSet(treeString, curScore, true, MPIHelper::getInstance().getProcessID());
        if (Params::getInstance().writeDistImdTrees) {
            intermediateTrees.update(treeString, curScore);
        }
    }

    // TODO turning this
    if (isMixlen()) {
        //(d) Optimizing model parameters for the best of the
        //    candidate trees.
        LOG_LINE(VB_MIN, "Optimizing model parameters for top "
            << min((int)candidateTrees.size(), params->popSize)
            << " candidate trees... ");
        
        startTime = getRealTime();
        bestInitTrees = candidateTrees.getBestTreeStrings(params->popSize);
        size_t countBestTrees = bestInitTrees.size();
        initProgress(static_cast<double>(countBestTrees), "Optimizing parameters", 
                     "optimized parameters for", "tree");
        for (auto it = bestInitTrees.begin(); it != bestInitTrees.end(); ++it) {
            string tree;
            readTreeString(*it);
            //tree = optimizeBranches();
            tree = optimizeModelParameters();
            if(params->mpboot2)
                LOG_LINE(VB_QUIET, "Tree " << distance(bestInitTrees.begin(), it)+1
                         << " / Score: " << -getCurScore());
            else
				LOG_LINE(VB_QUIET, "Tree " << distance(bestInitTrees.begin(), it)+1
						 << " / LogL: " << getCurScore());
            candidateTrees.update(tree, getCurScore());
            trackProgress(1.0);
        }
        doneProgress();
        LOG_LINE(VB_MIN, "... " << getRealTime() - startTime << " seconds");
    }
    //---- BLOCKING COMMUNICATION
    syncCandidateTrees(Params::getInstance().numSupportTrees, true);
}

string IQTree::generateParsimonyTree(int randomSeed) {
    if (params->start_tree == STT_PLL_PARSIMONY) {
        pllInst->randomNumberSeed = randomSeed;
        pllComputeRandomizedStepwiseAdditionParsimonyTree(pllInst,
                                                          pllPartitions, params->sprDist);
        resetBranches(pllInst);
        pllTreeToNewick(pllInst->tree_string, pllInst, pllPartitions,
                        pllInst->start->back, PLL_FALSE, PLL_TRUE, PLL_FALSE,
                        PLL_FALSE, PLL_FALSE, PLL_SUMMARIZE_LH, PLL_FALSE, PLL_FALSE);
        string pllTreeString = string(pllInst->tree_string);
        PhyloTree::readTreeString(pllTreeString);
        wrapperFixNegativeBranch(true);
    } else if (params->start_tree == STT_RANDOM_TREE) {
        generateRandomTree(YULE_HARDING);
        wrapperFixNegativeBranch(true);
        optimizeConstructedTree();
    } else {
        computeParsimonyTree(NULL, aln, randstream);
        optimizeConstructedTree();
    }
    string parsimonyTreeString = getTreeString();
    return parsimonyTreeString;
}

void IQTree::initializePLL(Params &params) {
    pllAttr.rateHetModel = PLL_GAMMA;
    pllAttr.fastScaling = PLL_FALSE;
    pllAttr.saveMemory = PLL_FALSE;
    pllAttr.useRecom = PLL_FALSE;
    pllAttr.randomNumberSeed = params.ran_seed;
    pllAttr.numberOfThreads = max(params.num_threads, 1); /* This only affects the pthreads version */
    if (pllInst != NULL) {
        pllDestroyInstance(pllInst);
    }
    /* Create a PLL getInstance */
    pllInst = pllCreateInstance(&pllAttr);

    {
        /* Read in the alignment file */
        stringstream pllAln;
        aln->printAlignment(IN_PHYLIP, pllAln, "");
        string pllAlnStr = pllAln.str();
        pllAlignment = pllParsePHYLIPString(pllAlnStr.c_str(), static_cast<long>(pllAlnStr.length()));
    }
    pllQueue* partitionInfo;
    {
        /* Read in the partition information */
        // BQM: to avoid printing file
        stringstream pllPartitionFileHandle;
        createPLLPartition(params, pllPartitionFileHandle);
        partitionInfo = pllPartitionParseString(pllPartitionFileHandle.str().c_str());
    }

    /* Validate the partitions */
    if (!pllPartitionsValidate(partitionInfo, pllAlignment)) {
        outError("pllPartitionsValidate");
    }

    /* Commit the partitions and build a partitions structure */
    pllPartitions = pllPartitionsCommit(partitionInfo, pllAlignment);

    /* We don't need the the intermediate partition queue structure anymore */
    pllQueuePartitionsDestroy(&partitionInfo);

    /* eliminate duplicate sites from the alignment and update weights vector */
    pllAlignmentRemoveDups(pllAlignment, pllPartitions);

    pllTreeInitTopologyForAlignment(pllInst, pllAlignment);

    /* Connect the alignment and partition structure with the tree structure */
    if (!pllLoadAlignment(pllInst, pllAlignment, pllPartitions)) {
        outError("Incompatible tree/alignment combination");
    }


}

bool IQTree::isInitializedPLL() {
    return pllInst != nullptr;
}

void IQTree::initializeModel(Params &params, string model_name, ModelsBlock *models_block) {
	VerboseMode saved_mode;
	if(params.mpboot2){
        saved_mode = verbose_mode;
        verbose_mode = VB_QUIET;
	}

    try {
        if (!getModelFactory()) {
            if (isSuperTree()) {
                if (params.partition_type == BRLEN_OPTIMIZE || params.partition_type == TOPO_UNLINKED) {
                    setModelFactory(new PartitionModel(params, (PhyloSuperTree*) this, models_block));
                } else
                    setModelFactory(new PartitionModelPlen(params, (PhyloSuperTreePlen*) this, models_block));

                // mapTrees again in case of different rooting
                if (root)
                    ((PhyloSuperTree*)this)->mapTrees();

            } else {
                setModelFactory(new ModelFactory(params, model_name, this, models_block));
            }
        }
    } catch (string & str) {
        outError(str);
    }
    setModel(getModelFactory()->model);
    setRate(getModelFactory()->site_rate);
    getModelFactory()->setCheckpoint(checkpoint);
    /*
     * MDW: I don't understand why/how checkpointing is being used,
     * however I'm having problems because a restoreCheckpoint
     * happens before anything has been saved (in 
     * phyloanalysis.cpp:runTreeReconstruction). This fixes that
     * problem, but as I don't understand what is going on, I am
     * not at all confident this is the correct solution.
     */

     //!!! BQM: Because iqtree restore the checkpoint from the previous run! (not this current run)
     // That's why saveCheckpoint should NOT be called now! I comment this line out.

//    model->saveCheckpoint();

    if (params.pll) {
        if (getRate()->getNDiscreteRate() == 1) {
            outError("Non-Gamma model is not yet supported by PLL.");
            // TODO: change rateHetModel to PLL_CAT in case of non-Gamma model
        }
        if (getRate()->name.substr(0,2) == "+I")
            outError("+Invar model is not yet supported by PLL.");
        if (aln->seq_type == SEQ_DNA && getModel()->name != "GTR")
            outError("non GTR model for DNA is not yet supported by PLL.");
        pllInitModel(pllInst, pllPartitions);
    }

    if (aln->ordered_pattern.empty()) {
        aln->orderPatternByNumChars(PAT_VARIANT);
    }

	if(params.mpboot2){
        verbose_mode = saved_mode;
	}
}
double IQTree::getProbDelete() {
    return (double) k_delete / leafNum;
}

void IQTree::resetKDelete() {
    k_delete = k_delete_min;
    k_delete_stay = static_cast<int>(ceil(leafNum / k_delete));
}

void IQTree::increaseKDelete() {
    if (k_delete >= k_delete_max)
        return;
    k_delete_stay--;
    if (k_delete_stay > 0)
        return;
    k_delete++;
    k_delete_stay = static_cast<int>(ceil(leafNum / k_delete));
    LOG_LINE(VB_MED, "Increase k_delete to " << k_delete);
}

//void IQTree::setIQPIterations(STOP_CONDITION stop_condition, double stop_confidence, int min_iterations,
//        int max_iterations) {
//    stop_rule.setStopCondition(stop_condition);
//    stop_rule.setConfidenceValue(stop_confidence);
//    stop_rule.setIterationNum(min_iterations, max_iterations);
//}

RepresentLeafSet* IQTree::findRepresentLeaves(vector<RepresentLeafSet*> &leaves_vec, int nei_id, PhyloNode *dad) {
    PhyloNode *node = dad->getNeighborByIndex(nei_id)->getNode();
    int set_id = dad->id * 3 + nei_id;
    if (leaves_vec[set_id])
        return leaves_vec[set_id];
    RepresentLeafSet* leaves = new RepresentLeafSet;
    RepresentLeafSet* leaves_it[2] = { NULL, NULL };
    leaves_vec[set_id] = leaves;
    RepresentLeafSet::iterator last;
    RepresentLeafSet::iterator cur_it;
    int i, j;
    //double admit_height = 1000000;

    leaves->clear();
    if (node->isLeaf()) {
        // set the depth to zero
        //node->height = 0.0;
        leaves->insert(new RepLeaf(node, 0));
    } else {
        for (i = 0, j = 0; i < node->neighbors.size(); i++)
            if (node->neighbors[i]->node != dad) {
                leaves_it[j++] = findRepresentLeaves(leaves_vec, i, node);
            }
        ASSERT(j == 2 && leaves_it[0] && leaves_it[1]);
        if ( 2 <= j && leaves_it[0]->empty() && leaves_it[1]->empty()) {
            cout << "wrong";
        }
        if (j < 2) {
            return leaves;
        }
        RepresentLeafSet::iterator lit[2] = { leaves_it[0]->begin(), leaves_it[1]->begin() };
        while (leaves->size() < k_represent) {
            int id = -1;
            if (lit[0] != leaves_it[0]->end() && lit[1] != leaves_it[1]->end()) {
                if ((*lit[0])->height < (*lit[1])->height)
                    id = 0;
                else if ((*lit[0])->height > (*lit[1])->height)
                    id = 1;
                else { // tie, choose at random
                    id = random_int(2);
                }
            } else if (lit[0] != leaves_it[0]->end())
                id = 0;
            else if (lit[1] != leaves_it[1]->end())
                id = 1;
            else
                break;
            ASSERT(id < 2 && id >= 0);
            leaves->insert(new RepLeaf((*lit[id])->leaf, (*lit[id])->height + 1));
            lit[id]++;
        }
    }
    ASSERT(!leaves->empty());
    /*
     if (verbose_mode >= VB_MAX) {
     std::stringstream msg;
     for (cur_it = leaves->begin(); cur_it != leaves->end(); cur_it++)
        msg << (*cur_it)->leaf->name << " ";
     logLine(msg.str());
     }*/
    return leaves;
}

/*
 void IQPTree::clearRepresentLeaves(vector<RepresentLeafSet*> &leaves_vec, Node *node, Node *dad) {
 int nei_id;
 for (nei_id = 0; nei_id < node->neighbors.size(); nei_id++)
 if (node->neighbors[nei_id]->node == dad) break;
 assert(nei_id < node->neighbors.size());
 int set_id = node->id * 3 + nei_id;
 if (leaves_vec[set_id]) {
 for (RepresentLeafSet::iterator rlit = leaves_vec[set_id]->begin(); rlit != leaves_vec[set_id]->end(); rlit++)
 delete (*rlit);
 delete leaves_vec[set_id];
 leaves_vec[set_id] = NULL;
 }
 FOR_NEIGHBOR_IT(node, dad, it) {
 clearRepresentLeaves(leaves_vec, (*it)->node, node);
 }
 }*/

void IQTree::deleteNonCherryLeaves(PhyloNodeVector &del_leaves) {
    PhyloNodeVector cherry_taxa;
    PhyloNodeVector noncherry_taxa;
    // get the vector of non cherry taxa
    getNonCherryLeaves(noncherry_taxa, cherry_taxa);
    root = NULL;
    int num_taxa = aln->getNSeq32();
    int num_delete = k_delete;
    if (num_delete > num_taxa - 4) {
        num_delete = num_taxa - 4;
    }
    LOG_LINE(VB_DEBUG, "Deleting " << num_delete << " leaves");
    vector<unsigned int> indices_noncherry(noncherry_taxa.size());
    //iota(indices_noncherry.begin(), indices_noncherry.end(), 0);
    unsigned int startValue = 0;
    for (vector<unsigned int>::iterator it = indices_noncherry.begin(); it != indices_noncherry.end(); ++it) {
        (*it) = startValue;
        ++startValue;
    }
    my_random_shuffle(indices_noncherry.begin(), indices_noncherry.end());
    int i;
    for (i = 0; i < num_delete && i < noncherry_taxa.size(); i++) {
        PhyloNode *taxon = noncherry_taxa[indices_noncherry[i]];
        del_leaves.push_back(taxon);
        deleteLeaf(taxon);
    }
    int j = 0;
    if (i < num_delete) {
        vector<unsigned int> indices_cherry(cherry_taxa.size());
        //iota(indices_cherry.begin(), indices_cherry.end(), 0);
        startValue = 0;
        for (vector<unsigned int>::iterator it = indices_cherry.begin(); it != indices_cherry.end(); ++it) {
            (*it) = startValue;
            ++startValue;
        }
        my_random_shuffle(indices_cherry.begin(), indices_cherry.end());
        while (i < num_delete) {
            PhyloNode *taxon = cherry_taxa[indices_cherry[j]];
            del_leaves.push_back(taxon);
            deleteLeaf(taxon);
            i++;
            j++;
        }
    }
    root = cherry_taxa[j];
}

void IQTree::deleteLeaves(PhyloNodeVector &del_leaves) {
    PhyloNodeVector taxa;
    // get the vector of taxa
    getTaxa(taxa);
    root = nullptr;
    //int num_delete = floor(p_delete * taxa.size());
    int num_delete = k_delete;
    int i;
    int taxa_count = static_cast<int>(taxa.size());
    if (num_delete > taxa_count - 4) {
        num_delete = taxa_count - 4;
    }
    LOG_LINE(VB_DEBUG, "Deleting " << num_delete << " leaves");
    // now try to randomly delete some taxa of the probability of p_delete
    for (i = 0; i < num_delete;) {
        int id = random_int(taxa_count);
        if (!taxa[id])
            continue;
        else
            i++;
        PhyloNode *taxon = taxa[id];
        del_leaves.push_back(taxon);
        deleteLeaf(taxon);
        taxa[id] = nullptr;
    }
    // set root to the first taxon which was not deleted
    for (i = 0; i < taxa.size(); i++)
        if (taxa[i]) {
            root = taxa[i];
            break;
        }
}

int IQTree::assessQuartet(Node *leaf0, Node *leaf1, Node *leaf2, Node *del_leaf) {
    ASSERT(dist_matrix!=nullptr);
    size_t nseq = aln->getNSeq();
    //int id0 = leaf0->id, id1 = leaf1->id, id2 = leaf2->id;
    double dist0 = dist_matrix[leaf0->id * nseq + del_leaf->id] + dist_matrix[leaf1->id * nseq + leaf2->id];
    double dist1 = dist_matrix[leaf1->id * nseq + del_leaf->id] + dist_matrix[leaf0->id * nseq + leaf2->id];
    double dist2 = dist_matrix[leaf2->id * nseq + del_leaf->id] + dist_matrix[leaf0->id * nseq + leaf1->id];
    if (dist0 < dist1 && dist0 < dist2)
        return 0;
    if (dist1 < dist2)
        return 1;
    return 2;
}

int IQTree::assessQuartetParsimony(Node *leaf0, Node *leaf1, Node *leaf2, Node *del_leaf) {
    int score[3] = { 0, 0, 0 };
    for (Alignment::iterator it = aln->begin(); it != aln->end(); it++) {
        char ch0 = (*it)[leaf0->id];
        char ch1 = (*it)[leaf1->id];
        char ch2 = (*it)[leaf2->id];
        char chd = (*it)[del_leaf->id];
        if (ch0 >= aln->num_states || ch1 >= aln->num_states || ch2 >= aln->num_states || chd >= aln->num_states)
            continue;
        if (chd == ch0 && ch1 == ch2)
            score[0] += (*it).frequency;
        if (chd == ch1 && ch0 == ch2)
            score[1] += (*it).frequency;
        if (chd == ch2 && ch0 == ch1)
            score[2] += (*it).frequency;
    }
    if (score[0] == score[1] && score[0] == score[2]) {
        int id = random_int(3);
        return id;
    }
    if (score[0] > score[1] && score[0] > score[2])
        return 0;
    if (score[1] < score[2])
        return 2;
    return 1;
}

void IQTree::initializeBonus(PhyloNode *node, PhyloNode *dad) {
    if (!node) {
        node = getRoot();
    }
    if (dad!=nullptr) {
        PhyloNeighbor *node_nei = node->findNeighbor(dad);
        PhyloNeighbor *dad_nei  = dad->findNeighbor(node);
        node_nei->lh_scale_factor = 0.0;
        node_nei->clearComputedFlags();
        dad_nei->lh_scale_factor = 0.0;
        node_nei->clearComputedFlags();
    }
    FOR_EACH_ADJACENT_PHYLO_NODE(node, dad, it, child) {
        initializeBonus(child, node);
    }
}

void IQTree::raiseBonus(PhyloNeighbor *nei, PhyloNode *dad, double bonus) {
    nei->lh_scale_factor += bonus;
    LOG_LINE(VB_DEBUG, dad->id << " - " << nei->node->id << " : " << bonus);
}

double IQTree::computePartialBonus(PhyloNode *node, PhyloNode* dad) {
    PhyloNeighbor *node_nei = node->findNeighbor(dad);
    if (node_nei->isLikelihoodComputed()) {
        return node_nei->lh_scale_factor;
    }
    FOR_EACH_ADJACENT_PHYLO_NODE(node, dad, it, child) {
        node_nei->lh_scale_factor += computePartialBonus(child, node);
    }
    //Note: formerly this cleared the parsimony computed flag.
    //Now it only sets the likelihood computed flag (James B. 11-Sep-2020).
    node_nei->setLikelihoodComputed(true);
    return node_nei->lh_scale_factor;
}

void IQTree::findBestBonus(double &best_score, NodeVector &best_nodes, NodeVector &best_dads, PhyloNode *node, PhyloNode *dad) {
    double score;
    if (!node)
        node = getRoot();
    if (!dad) {
        best_score = 0;
    } else {
        score = computePartialBonus(node, dad) + computePartialBonus(dad, node);
        if (score >= best_score) {
            if (score > best_score) {
                best_score = score;
                best_nodes.clear();
                best_dads.clear();
            }
            best_nodes.push_back(node);
            best_dads.push_back(dad);
        }
    }
    FOR_EACH_ADJACENT_PHYLO_NODE(node, dad, it, child) {
        findBestBonus(best_score, best_nodes, best_dads, child, node);
    }
}

void IQTree::assessQuartets(vector<RepresentLeafSet*> &leaves_vec, PhyloNode *cur_root, PhyloNode *del_leaf) {
    const int MAX_DEGREE = 3;
    RepresentLeafSet * leaves[MAX_DEGREE];
    double bonus[MAX_DEGREE];
    memset(bonus, 0, MAX_DEGREE * sizeof(double));
    int cnt = 0;

    // only work for birfucating tree
    ASSERT(cur_root->degree() == MAX_DEGREE);

    // find the representative leaf set for three subtrees

    FOR_NEIGHBOR_IT(cur_root, NULL, it){
    leaves[cnt] = findRepresentLeaves(leaves_vec, cnt, cur_root);
    cnt++;
}
    for (RepresentLeafSet::iterator i0 = leaves[0]->begin(); i0 != leaves[0]->end(); i0++)
        for (RepresentLeafSet::iterator i1 = leaves[1]->begin(); i1 != leaves[1]->end(); i1++)
            for (RepresentLeafSet::iterator i2 = leaves[2]->begin(); i2 != leaves[2]->end(); i2++) {
                int best_id;
                if (iqp_assess_quartet == IQP_DISTANCE)
                    best_id = assessQuartet((*i0)->leaf, (*i1)->leaf, (*i2)->leaf, del_leaf);
                else
                    best_id = assessQuartetParsimony((*i0)->leaf, (*i1)->leaf, (*i2)->leaf, del_leaf);
                bonus[best_id] += 1.0;
            }
    for (cnt = 0; cnt < MAX_DEGREE; cnt++)
        if (bonus[cnt] > 0.0)
            raiseBonus(cur_root->getNeighborByIndex(cnt), cur_root, bonus[cnt]);

}

void IQTree::reinsertLeavesByParsimony(PhyloNodeVector &del_leaves) {
    ASSERT(0 && "this function is obsolete");
    ASSERT(root->isLeaf());
    for (auto it_leaf = del_leaves.begin(); it_leaf != del_leaves.end(); ++it_leaf) {
        LOG_LINE(VB_DEBUG, "Add leaf " << (*it_leaf)->id << " to the tree");
        initializeAllPartialPars();
        clearAllPartialLH();
        clearAllPartialParsimony(false);
        Node *target_node = NULL;
        Node *target_dad = NULL;
        Node *added_node = (*it_leaf)->firstNeighbor()->node;
        Node *node1 = NULL;
        Node *node2 = NULL;
        //Node *leaf;
        for (int i = 0; i < 3; i++) {
            auto nei = added_node->neighbors[i];
            if (nei->node->id == (*it_leaf)->id) {
                //leaf = nei->node;
            } else if (!node1) {
                node1 = nei->node;
            } else {
                node2 = nei->node;
            }
        }

        added_node->updateNeighbor(node1, DUMMY_NODE_1);
        added_node->updateNeighbor(node2, DUMMY_NODE_2);

        best_pars_score = INT_MAX;
        // TODO: this needs to be adapted
//        addTaxonMPFast(added_node, target_node, target_dad, NULL, root->neighbors[0]->node, root);
        target_node->updateNeighbor(target_dad, added_node, -1.0);
        target_dad->updateNeighbor(target_node, added_node, -1.0);
        added_node->updateNeighbor(DUMMY_NODE_1, target_node, -1.0);
        added_node->updateNeighbor(DUMMY_NODE_2, target_dad, -1.0);
    }
}

void IQTree::reinsertLeaves(PhyloNodeVector &del_leaves) {

    //int num_del_leaves = del_leaves.size();
    ASSERT(root!=nullptr && root->isLeaf());

    for (auto it_leaf = del_leaves.begin(); it_leaf != del_leaves.end(); it_leaf++) {
        LOG_LINE(VB_DEBUG, "Reinserting " << (*it_leaf)->name << " (" << (*it_leaf)->id << ")");
        vector<RepresentLeafSet*> leaves_vec;
        leaves_vec.resize(nodeNum * 3, NULL);
        initializeBonus();
        PhyloNodeVector nodes;
        getInternalNodes(nodes);
        if (verbose_mode >= VB_DEBUG) {
            hideProgress();
            drawTree(cout, WT_BR_SCALE | WT_INT_NODE | WT_TAXON_ID | WT_NEWLINE | WT_BR_ID);
            showProgress();
        }
        //printTree(cout, WT_BR_LEN | WT_INT_NODE | WT_TAXON_ID | WT_NEWLINE);
        for (auto it = nodes.begin(); it != nodes.end(); it++) {
            assessQuartets(leaves_vec, *it, *it_leaf);
        }
        NodeVector best_nodes, best_dads;
        double best_bonus;
        findBestBonus(best_bonus, best_nodes, best_dads);
        LOG_LINE(VB_DEBUG, "Best bonus " << best_bonus 
            << " " << best_nodes[0]->id << " " << best_dads[0]->id);
        ASSERT(best_nodes.size() == best_dads.size());
        int best_node_count = static_cast<int>(best_nodes.size());
        int node_id = random_int(best_node_count);
        if (best_nodes.size() > 1) {
            LOG_LINE(VB_DEBUG, best_nodes.size() << " branches show the same best bonus"
                << ", branch nr. " << node_id << " is chosen");
        }
        reinsertLeaf(*it_leaf, best_nodes[node_id], best_dads[node_id]);
        //clearRepresentLeaves(leaves_vec, *it_node, *it_leaf);
        /*if (verbose_mode >= VB_DEBUG) {
         printTree(cout);
         logLine("");
         }*/
        for (vector<RepresentLeafSet*>::iterator rit = leaves_vec.begin(); rit != leaves_vec.end(); rit++)
            if ((*rit)) {
                RepresentLeafSet *tit = (*rit);
                for (RepresentLeafSet::iterator rlit = tit->begin(); rlit != tit->end(); rlit++)
                    delete (*rlit);
                delete (*rit);
            }
    }
    initializeTree(); // BQM: re-index nodes and branches s.t. ping-pong neighbors have the same ID

    if (verbose_mode >= VB_DEBUG) {
        hideProgress();
        drawTree(cout, WT_BR_SCALE | WT_INT_NODE | WT_TAXON_ID | WT_NEWLINE | WT_BR_ID);
        showProgress();
    }
}

void IQTree::doParsimonyReinsertion() {
    PhyloNodeVector del_leaves;

    deleteLeaves(del_leaves);

    reinsertLeavesByParsimony(del_leaves);
    fixNegativeBranch(false);
}

void IQTree::getNonTabuBranches(Branches& allBranches, SplitGraph& tabuSplits, Branches& nonTabuBranches, Branches* tabuBranches) {
    if (tabuSplits.size() == 0) {
        return;
    }
    for (Branches::iterator it = allBranches.begin(); it != allBranches.end(); it++) {
        if (isInnerBranch(it->second.first, it->second.second)) {
            int nodeID1 = it->second.first->id;
            int nodeID2 = it->second.second->id;
            Branch curBranch = it->second;
            Split* sp = getSplit(it->second.first, it->second.second);
            if (!tabuSplits.containSplit(*sp)) {
                nonTabuBranches.insert(pair<int,Branch>(pairInteger(nodeID1, nodeID2), curBranch));
            } else {
                if (tabuBranches != NULL) {
                    tabuBranches->insert(pair<int,Branch>(pairInteger(nodeID1, nodeID2), curBranch));
                }
            }
            delete sp;
        }

    }
}

void IQTree::getSplitBranches(Branches &branches, SplitIntMap &splits, Node *node, Node *dad) {
    if (!node) {
        node = root;
    }
    FOR_NEIGHBOR_IT(node, dad, it) {
            if (isInnerBranch((*it)->node, node)) {
                Branch curBranch;
                curBranch.first = (*it)->node;
                curBranch.second = node;
                Split* curSplit;
                Split *sp = (*it)->split;
                ASSERT(sp != NULL);
                curSplit = new Split(*sp);
                if (curSplit->shouldInvert())
                    curSplit->invert();
                if (splits.findSplit(curSplit) != NULL) {
                    //curSplit->report(cout);
                    branches.insert(pair<int,Branch>(pairInteger(curBranch.first->id, curBranch.second->id), curBranch));
                }
                delete curSplit;
            }
            getSplitBranches(branches, splits, (*it)->node, node);
        }
}

bool IQTree::shouldEvaluate(Split *curSplit, SplitIntMap &tabuSplits, SplitIntMap &candSplits) {
    bool answer = true;
    /******************** CHECK TABU SPLIT **************************/
    if (tabuSplits.findSplit(curSplit) != NULL) {
        answer = false;
    } else if (!candSplits.empty()) {
        Split *_curSplit;
        /******************** CHECK STABLE SPLIT **************************/
        int value;
        _curSplit = candSplits.findSplit(curSplit, value);
        if (_curSplit == NULL || _curSplit->getWeight() <= params->stableSplitThreshold) {
            answer = true;
        } else { // add a stable branch with a certain probability
            double rndDbl = random_double();
            if (rndDbl > params->stableSplitThreshold) {
                answer = true;
            } else {
                answer = false;
            }
        }
    } else {
        answer = true;
    }
    return answer;
}


void IQTree::getNNIBranches(SplitIntMap &tabuSplits, SplitIntMap &candSplits,Branches &nonNNIBranches, Branches &nniBranches, Node *node, Node *dad) {
    if (!node) {
        node = root;
    }
    FOR_NEIGHBOR_IT(node, dad, it) {
            if (isInnerBranch((*it)->node, node)) {
                Branch curBranch;
                curBranch.first = (*it)->node;
                curBranch.second = node;
                int branchID = pairInteger(curBranch.first->id, curBranch.second->id);

                if (params->fixStableSplits) {
                    Split *curSplit;
                    Split *sp = (*it)->split;
                    ASSERT(sp != NULL);
                    curSplit = new Split(*sp);
                    if (curSplit->shouldInvert())
                        curSplit->invert();
                    if (shouldEvaluate(curSplit, tabuSplits, candSplits)) {
                        nniBranches.insert(pair<int, Branch>(branchID, curBranch));
                    } else {
                        nonNNIBranches.insert(pair<int, Branch>(branchID, curBranch));
                    }
                    delete curSplit;
                } else {
                    nniBranches.insert(pair<int, Branch>(branchID, curBranch));
                }
            }
            getNNIBranches(tabuSplits, candSplits, nonNNIBranches, nniBranches, (*it)->node, node);
        }
}

void IQTree::getStableBranches(SplitIntMap &candSplits, double supportValue, Branches &stableBranches, Node *node, Node *dad) {
    if (!node) {
        node = root;
    }

    FOR_NEIGHBOR_IT(node, dad, it) {
            if (isInnerBranch((*it)->node, node)) {
                Branch curBranch;
                curBranch.first = (*it)->node;
                curBranch.second = node;
                Split *curSplit;
                Split *sp = (*it)->split;
                ASSERT(sp != NULL);
                curSplit = new Split(*sp);
                if (curSplit->shouldInvert())
                    curSplit->invert();
                int occurences;
                sp = candSplits.findSplit(curSplit, occurences);
                if (sp != NULL) {
                    if ( sp->getWeight() >= supportValue) {
                        stableBranches.insert(
                                pair<int, Branch>(pairInteger(curBranch.first->id, curBranch.second->id), curBranch));
                    }
                }
                delete curSplit;
            }
            getStableBranches(candSplits, supportValue, stableBranches, (*it)->node, node);
        }
}

string IQTree::perturbStableSplits(double suppValue) {
    int numRandNNI = 0;
    Branches stableBranches;
//    initTabuSplits.clear();
//    stableBranches = getStableBranches(candidateTrees.getCandSplits(), suppValue);
//    int maxRandNNI = stableBranches.size() / 2;
    do {
        getStableBranches(candidateTrees.getCandSplits(), suppValue, stableBranches);
        vector<NNIMove> randomNNIs;
        vector<NNIMove> compatibleNNIs;
        for (map<int, Branch>::iterator it = stableBranches.begin(); it != stableBranches.end(); it++) {
            NNIMove randNNI = getRandomNNI(it->second);
            if (constraintTree.isCompatible(randNNI))
                randomNNIs.push_back(randNNI);
        }
        getCompatibleNNIs(randomNNIs, compatibleNNIs);
        for (vector<NNIMove>::iterator it = compatibleNNIs.begin(); it != compatibleNNIs.end(); it++) {
            doNNI(*it);
            numRandNNI++;
//            Split *sp = getSplit(it->node1, it->node2);
//            Split *tabuSplit = new Split(*sp);
//            if (tabuSplit->shouldInvert()) {
//                tabuSplit->invert();
//            }
//            initTabuSplits.insertSplit(tabuSplit, 1);
        }
    } while (stableBranches.size() > 0);

    LOG_LINE(VB_MAX, "Tree perturbation: number of random NNI performed = " << numRandNNI);
    setAlignment(aln);
    setRootNode(params->root);

    clearAllPartialLH();

    if (isSuperTree()) {
        ((PhyloSuperTree*) this)->mapTrees();
    }
    if (params->pll) {
        pllReadNewick(getTreeString());
    }

    resetCurScore();
    return getTreeString();
}

string IQTree::doRandomNNIs(bool storeTabu) {
    int cntNNI = 0;
    int numRandomNNI;
    Branches nniBranches;
    Branches nonNNIBranches;
    if (storeTabu) {
        Branches stableBranches;
        getStableBranches(candidateTrees.getCandSplits(), Params::getInstance().stableSplitThreshold, stableBranches);
        int numNonStableBranches = static_cast<int>(leafNum) - 3 - static_cast<int>(stableBranches.size());
        numRandomNNI = numNonStableBranches;
    } else {
        numRandomNNI = static_cast<int>(floor((static_cast<int>(leafNum) - 3) * Params::getInstance().initPS));
        if (leafNum >= 4 && numRandomNNI == 0)
            numRandomNNI = 1;
    }

    initTabuSplits.clear();
    while (cntNNI < numRandomNNI) {
        nniBranches.clear();
        nonNNIBranches.clear();
        getNNIBranches(initTabuSplits, candidateTrees.getCandSplits(), nonNNIBranches, nniBranches);
        if (nniBranches.size() == 0) break;
        // Convert the map data structure Branches to vector of Branch
        vector<Branch> vectorNNIBranches;
        for (Branches::iterator it = nniBranches.begin(); it != nniBranches.end(); ++it) {
            vectorNNIBranches.push_back(it->second);
        }
        int randInt = random_int((int) vectorNNIBranches.size());
        NNIMove randNNI = getRandomNNI(vectorNNIBranches[randInt]);
        if (constraintTree.isCompatible(randNNI)) {
            // only if random NNI satisfies constraintTree
            doNNI(randNNI);
            if (storeTabu) {
                Split *sp = getSplit(randNNI.node1, randNNI.node2);
                Split *tabuSplit = new Split(*sp);
                if (tabuSplit->shouldInvert()) {
                    tabuSplit->invert();
                }
                initTabuSplits.insertSplit(tabuSplit, 1);
            }
        }
        cntNNI++;
    }
    LOG_LINE(VB_MAX, "Tree perturbation: number of random NNI performed = " << cntNNI);
    setAlignment(aln);
    setRootNode(params->root);

    if (isSuperTree()) {
        ((PhyloSuperTree*) this)->mapTrees();
    }
    if (params->pll) {
        pllReadNewick(getTreeString());
    }

    clearAllPartialLH();
    resetCurScore();
    return getTreeString();
}


void IQTree::doIQP() {
    if (verbose_mode >= VB_DEBUG) {
        hideProgress();
        drawTree(cout, WT_BR_SCALE | WT_INT_NODE | WT_TAXON_ID | WT_NEWLINE | WT_BR_ID);
        showProgress();
    }
    PhyloNodeVector del_leaves;
    deleteLeaves(del_leaves);
    reinsertLeaves(del_leaves);

    // just to make sure IQP does it right
    setAlignment(aln);
    if (params->pll) {
        pllReadNewick(getTreeString());
    }

    resetCurScore();

    if (isSuperTree()) {
        ((PhyloSuperTree*) this)->mapTrees();
    }
}

double IQTree::inputTree2PLL(string treestring, bool computeLH) {
    double res = 0.0;
    // read in the tree string from IQTree kernel
    pllNewickTree *newick = pllNewickParseString(treestring.c_str());
    pllTreeInitTopologyNewick(pllInst, newick, PLL_FALSE);
    pllNewickParseDestroy(&newick);
    if (computeLH) {
        pllEvaluateLikelihood(pllInst, pllPartitions, pllInst->start, PLL_TRUE, PLL_FALSE);
        res = pllInst->likelihood;
    }
    return res;
}

double* IQTree::getModelRatesFromPLL() {
    ASSERT(aln->num_states == 4);
    int numberOfRates = (pllPartitions->partitionData[0]->states * pllPartitions->partitionData[0]->states
            - pllPartitions->partitionData[0]->states) / 2;
    double* rate_params = new double[numberOfRates];
    for (int i = 0; i < numberOfRates; i++) {
        rate_params[i] = pllPartitions->partitionData[0]->substRates[i];
    }
    return rate_params;
}

void IQTree::pllPrintModelParams() {
    std::stringstream out;
    out.precision(6);
    out << fixed;
    for (int part = 0; part < pllPartitions->numberOfPartitions; part++) {
        out << "Alpha[" << part << "]" << ": " << pllPartitions->partitionData[part]->alpha << "\n";
        if (aln->num_states == 4) {
            int states, rates;
            states = pllPartitions->partitionData[part]->states;
            rates = ((states * states - states) / 2);
            out << "Rates[" << part << "]: " << " ac ag at cg ct gt: ";
            for (int i = 0; i < rates; i++) {
                out << pllPartitions->partitionData[part]->substRates[i] << " ";
            }
            out << "\nFrequencies: ";
            for (int i = 0; i < 4; i++) {
                out << pllPartitions->partitionData[part]->empiricalFrequencies[i] << " ";
            }
            out << "\n";
        }
    }
    out << fixed;
    logLine(out.str());
}

double IQTree::getAlphaFromPLL() {
    return pllPartitions->partitionData[0]->alpha;
}

void IQTree::inputModelPLL2IQTree() {
    // TODO add support for partitioned model
    getRate()->setGammaShape(pllPartitions->partitionData[0]->alpha);
    if (aln->num_states == 4) {
        ((ModelMarkov*) getModel())->setRateMatrix(pllPartitions->partitionData[0]->substRates);
        getModel()->decomposeRateMatrix();
    }
    ((ModelMarkov*) getModel())->setStateFrequency(pllPartitions->partitionData[0]->empiricalFrequencies);
}

void IQTree::inputModelIQTree2PLL() {
    // get the alpha parameter
    double alpha = getRate()->getGammaShape();
    if (alpha == 0.0)
        alpha = PLL_ALPHA_MAX;
    if (aln->num_states == 4) {
        // get the rate parameters
        double *rate_param = new double[6];
        getModel()->getRateMatrix(rate_param);
        // get the state frequencies
        double *state_freqs = new double[aln->num_states];
        getModel()->getStateFrequency(state_freqs);

        /* put them into PLL */
        stringstream linkagePattern;
        int partNr;
        for (partNr = 0; partNr < pllPartitions->numberOfPartitions - 1; partNr++) {
            linkagePattern << partNr << ",";
        }
        linkagePattern << partNr;
        auto pattern_len = linkagePattern.str().length();
        char *pattern = new char[pattern_len + 1];
#ifdef _MSC_VER
        strcpy_s(pattern, pattern_len+1, linkagePattern.str().c_str());
#else
        strcpy(pattern, linkagePattern.str().c_str());
#endif
        pllLinkAlphaParameters(pattern, pllPartitions);
        pllLinkFrequencies(pattern, pllPartitions);
        pllLinkRates(pattern, pllPartitions);
        delete[] pattern;

        for (partNr = 0; partNr < pllPartitions->numberOfPartitions; partNr++) {
            pllSetFixedAlpha(alpha, partNr, pllPartitions, pllInst);
            pllSetFixedBaseFrequencies(state_freqs, 4, partNr, pllPartitions, pllInst);
            pllSetFixedSubstitutionMatrix(rate_param, 6, partNr, pllPartitions, pllInst);
        }
        delete[] rate_param;
        delete[] state_freqs;
    } else if (aln->num_states == 20) {
        double *state_freqs = new double[aln->num_states];
        getModel()->getStateFrequency(state_freqs);
        int partNr;
        for (partNr = 0; partNr < pllPartitions->numberOfPartitions; partNr++) {
            pllSetFixedAlpha(alpha, partNr, pllPartitions, pllInst);
            pllSetFixedBaseFrequencies(state_freqs, 20, partNr, pllPartitions, pllInst);
        }
        delete[] state_freqs;
    } else {
        if (params->pll) {
            outError("Phylogenetic likelihood library current does not support data type other than DNA or Protein");
        }
    }
}

void IQTree::pllBuildIQTreePatternIndex(){
    pll2iqtree_pattern_index = new int[pllAlignment->sequenceLength];
    char ** pll_aln = new char *[pllAlignment->sequenceCount];
    for(int i = 0; i < pllAlignment->sequenceCount; i++)
        pll_aln[i] = new char[pllAlignment->sequenceLength];

    int pos;
    for(int i = 0; i < pllAlignment->sequenceCount; i++){
        pos = 0;
        for(int model = 0; model < pllPartitions->numberOfPartitions; model++){
            memcpy(&pll_aln[i][pos],
                    &pllAlignment->sequenceData[i + 1][pllPartitions->partitionData[model]->lower],
                    pllPartitions->partitionData[model]->width);
            pos += pllPartitions->partitionData[model]->width;
        }
    }

    char * pll_site = new char[pllAlignment->sequenceCount + 1];
    char * site = new char[pllAlignment->sequenceCount + 1];
    for(int i = 0; i < pllAlignment->sequenceLength; i++){
        for(int j = 0; j < pllAlignment->sequenceCount; j++)
            pll_site[j]= pll_aln[j][i];
        pll_site[pllAlignment->sequenceCount] = '\0';

        site[pllAlignment->sequenceCount] = '\0';
        for(int k = 0; k < aln->size(); k++){
            for(int p = 0; p < pllAlignment->sequenceCount; p++)
                site[p] = aln->convertStateBack(aln->at(k)[p]);
            pllBaseSubstitute(site, pllPartitions->partitionData[0]->dataType);
            if(memcmp(pll_site,site, pllAlignment->sequenceCount) == 0){
                pll2iqtree_pattern_index[i] = k;
            }
        }
    }

    delete [] pll_site;
    delete [] site;
    for(int i = 0; i < pllAlignment->sequenceCount; i++)
        delete [] pll_aln[i];
    delete [] pll_aln;
}


/**
 * DTH:
 * Substitute bases in seq according to PLL's rules
 * This function should be updated if PLL's rules change.
 * @param seq: data of some sequence to be substituted
 * @param dataType: PLL_DNA_DATA or PLL_AA_DATA
 */
void IQTree::pllBaseSubstitute (char *seq, int dataType)
{
    char meaningDNA[256];
    char  meaningAA[256];
    char * d;

    for (int i = 0; i < 256; ++ i)
    {
        meaningDNA[i] = -1;
        meaningAA[i]  = -1;
    }

    /* DNA data */

    meaningDNA[(int)'A'] =  1;
    meaningDNA[(int)'B'] = 14;
    meaningDNA[(int)'C'] =  2;
    meaningDNA[(int)'D'] = 13;
    meaningDNA[(int)'G'] =  4;
    meaningDNA[(int)'H'] = 11;
    meaningDNA[(int)'K'] = 12;
    meaningDNA[(int)'M'] =  3;
    meaningDNA[(int)'R'] =  5;
    meaningDNA[(int)'S'] =  6;
    meaningDNA[(int)'T'] =  8;
    meaningDNA[(int)'U'] =  8;
    meaningDNA[(int)'V'] =  7;
    meaningDNA[(int)'W'] =  9;
    meaningDNA[(int)'Y'] = 10;
    meaningDNA[(int)'a'] =  1;
    meaningDNA[(int)'b'] = 14;
    meaningDNA[(int)'c'] =  2;
    meaningDNA[(int)'d'] = 13;
    meaningDNA[(int)'g'] =  4;
    meaningDNA[(int)'h'] = 11;
    meaningDNA[(int)'k'] = 12;
    meaningDNA[(int)'m'] =  3;
    meaningDNA[(int)'r'] =  5;
    meaningDNA[(int)'s'] =  6;
    meaningDNA[(int)'t'] =  8;
    meaningDNA[(int)'u'] =  8;
    meaningDNA[(int)'v'] =  7;
    meaningDNA[(int)'w'] =  9;
    meaningDNA[(int)'y'] = 10;

    meaningDNA[(int)'N'] =
    meaningDNA[(int)'n'] =
    meaningDNA[(int)'O'] =
    meaningDNA[(int)'o'] =
    meaningDNA[(int)'X'] =
    meaningDNA[(int)'x'] =
    meaningDNA[(int)'-'] =
    meaningDNA[(int)'?'] = 15;

    /* AA data */

    meaningAA[(int)'A'] =  0;  /* alanine */
    meaningAA[(int)'R'] =  1;  /* arginine */
    meaningAA[(int)'N'] =  2;  /*  asparagine*/
    meaningAA[(int)'D'] =  3;  /* aspartic */
    meaningAA[(int)'C'] =  4;  /* cysteine */
    meaningAA[(int)'Q'] =  5;  /* glutamine */
    meaningAA[(int)'E'] =  6;  /* glutamic */
    meaningAA[(int)'G'] =  7;  /* glycine */
    meaningAA[(int)'H'] =  8;  /* histidine */
    meaningAA[(int)'I'] =  9;  /* isoleucine */
    meaningAA[(int)'L'] =  10; /* leucine */
    meaningAA[(int)'K'] =  11; /* lysine */
    meaningAA[(int)'M'] =  12; /* methionine */
    meaningAA[(int)'F'] =  13; /* phenylalanine */
    meaningAA[(int)'P'] =  14; /* proline */
    meaningAA[(int)'S'] =  15; /* serine */
    meaningAA[(int)'T'] =  16; /* threonine */
    meaningAA[(int)'W'] =  17; /* tryptophan */
    meaningAA[(int)'Y'] =  18; /* tyrosine */
    meaningAA[(int)'V'] =  19; /* valine */
    meaningAA[(int)'B'] =  20; /* asparagine, aspartic 2 and 3*/
    meaningAA[(int)'Z'] =  21; /*21 glutamine glutamic 5 and 6*/
    meaningAA[(int)'a'] =  0;  /* alanine */
    meaningAA[(int)'r'] =  1;  /* arginine */
    meaningAA[(int)'n'] =  2;  /*  asparagine*/
    meaningAA[(int)'d'] =  3;  /* aspartic */
    meaningAA[(int)'c'] =  4;  /* cysteine */
    meaningAA[(int)'q'] =  5;  /* glutamine */
    meaningAA[(int)'e'] =  6;  /* glutamic */
    meaningAA[(int)'g'] =  7;  /* glycine */
    meaningAA[(int)'h'] =  8;  /* histidine */
    meaningAA[(int)'i'] =  9;  /* isoleucine */
    meaningAA[(int)'l'] =  10; /* leucine */
    meaningAA[(int)'k'] =  11; /* lysine */
    meaningAA[(int)'m'] =  12; /* methionine */
    meaningAA[(int)'f'] =  13; /* phenylalanine */
    meaningAA[(int)'p'] =  14; /* proline */
    meaningAA[(int)'s'] =  15; /* serine */
    meaningAA[(int)'t'] =  16; /* threonine */
    meaningAA[(int)'w'] =  17; /* tryptophan */
    meaningAA[(int)'y'] =  18; /* tyrosine */
    meaningAA[(int)'v'] =  19; /* valine */
    meaningAA[(int)'b'] =  20; /* asparagine, aspartic 2 and 3*/
    meaningAA[(int)'z'] =  21; /*21 glutamine glutamic 5 and 6*/

    meaningAA[(int)'X'] =
    meaningAA[(int)'x'] =
    meaningAA[(int)'?'] =
    meaningAA[(int)'*'] =
    meaningAA[(int)'-'] = 22;

    d = (dataType == PLL_DNA_DATA) ? meaningDNA : meaningAA;
    int seq_len = static_cast<int>(strlen(seq));
    for (int i = 0; i < seq_len; ++ i)
    {
        seq[i] = d[(int)seq[i]];
    }
}

double IQTree::swapTaxa(PhyloNode *node1, PhyloNode *node2) {
    ASSERT(node1->isLeaf());
    ASSERT(node2->isLeaf());

    PhyloNeighbor *node1nei = node1->firstNeighbor();
    PhyloNeighbor *node2nei = node2->firstNeighbor();

    node2nei->node->updateNeighbor(node2, node1);
    node1nei->node->updateNeighbor(node1, node2);

    // Update the new neightbors of the 2 nodes
    node1->updateNeighbor(node1->neighbors.begin(), node2nei);
    node2->updateNeighbor(node2->neighbors.begin(), node1nei);

    PhyloNeighbor *node1NewNei = node1->firstNeighbor();
    PhyloNeighbor *node2NewNei = node2->firstNeighbor();

    // Reoptimize the branch lengths
    optimizeOneBranch(node1, node1NewNei->getNode());
    //this->curScore = optimizeOneBranch(node2, node2NewNei->getNode());
    optimizeOneBranch(node2, node2NewNei->getNode());
    //drawTree(cout, WT_BR_SCALE | WT_INT_NODE | WT_TAXON_ID | WT_NEWLINE);
    this->curScore = computeLikelihoodFromBuffer();
    return this->curScore;
}

double IQTree::perturb(int times) {
    while (times > 0) {
        PhyloNodeVector taxa;
        // get the vector of taxa
        getTaxa(taxa);
        int taxa_count = static_cast<int>(taxa.size());
        int taxonid1 = random_int(taxa_count);
        PhyloNode *taxon1 = taxa[taxonid1];
        PhyloNode *taxon2;
        int *dists = new int[taxa.size()];
        int minDist = 1000000;
        for (int i = 0; i < taxa.size(); i++) {
            if (i == taxonid1) {
                continue;
            }
            taxon2 = taxa[i];
            int dist = taxon1->calDist(taxon2);
            dists[i] = dist;
            if (dist >= 7 && dist < minDist)
                minDist = dist;
        }

        int taxonid2 = -1;
        for (int i = 0; i < taxa.size(); i++) {
            if (dists[i] == minDist)
                taxonid2 = i;
        }

        taxon2 =  taxa[taxonid2];

        LOG_LINE(VB_QUIET, "Swapping node " << taxon1->id << " and node " << taxon2->id);
        LOG_LINE(VB_QUIET, "Distance " << minDist);
        curScore = swapTaxa(taxon1, taxon2);
        //taxa.erase( taxa.begin() + taxaID1 );
        //taxa.erase( taxa.begin() + taxaID2 -1 );

        times--;
        delete[] dists;
    }
    curScore = optimizeAllBranches(1);
    return curScore;
}

//extern "C" pllUFBootData * pllUFBootDataPtr;
extern pllUFBootData * pllUFBootDataPtr;

string IQTree::optimizeModelParameters(bool printInfo, double logl_epsilon) {
	if(params->mpboot2){
		return getTreeString();
	}

    prepareToComputeDistances();
    if (logl_epsilon == -1) {
        logl_epsilon = params->modelEps;
    }
    LOG_LINE(VB_QUIET, "Estimate model parameters (epsilon = " << logl_epsilon << ")");
    double stime = getRealTime();
    string newTree;
    if (params->pll) {
        if (curScore == -DBL_MAX) {
            pllEvaluateLikelihood(pllInst, pllPartitions, pllInst->start, PLL_TRUE, PLL_FALSE);
        } else {
            pllEvaluateLikelihood(pllInst, pllPartitions, pllInst->start, PLL_FALSE, PLL_FALSE);
        }
        pllOptimizeModelParameters(pllInst, pllPartitions, logl_epsilon);
        curScore = pllInst->likelihood;
        pllTreeToNewick(pllInst->tree_string, pllInst, pllPartitions,
                pllInst->start->back, PLL_TRUE,
                PLL_TRUE, PLL_FALSE, PLL_FALSE, PLL_FALSE, PLL_SUMMARIZE_LH,
                PLL_FALSE, PLL_FALSE);
        if (printInfo) {
            pllPrintModelParams();
        }
        newTree = string(pllInst->tree_string);
        double etime = getRealTime();
        if (printInfo) {
            LOG_LINE(VB_QUIET, (etime - stime) << " seconds (logl: " << curScore << ")");
        }
    } else {
        double modOptScore;
        if (params->opt_gammai) { // DO RESTART ON ALPHA AND P_INVAR
            modOptScore = getModelFactory()->optimizeParametersGammaInvar(params->fixed_branch_length, printInfo, logl_epsilon);
            params->opt_gammai = false;
        } else {
            modOptScore = getModelFactory()->optimizeParameters(params->fixed_branch_length, printInfo, logl_epsilon);
        }
        if (isSuperTree()) {
            ((PhyloSuperTree*) this)->computeBranchLengths();
        }
        if (getModelFactory()->isUnstableParameters() && aln->seq_type != SEQ_CODON) {
            logLine("");
            outWarning("Estimated model parameters are at boundary that can cause numerical instability!");
            logLine("");
        }
        if (modOptScore < curScore - 1.0 && params->partition_type != TOPO_UNLINKED) {
            logLine("  BUG: Tree logl gets worse after model optimization!");
            LOG_LINE(VB_QUIET, "  Old logl: " << curScore << " / " << "new logl: " << modOptScore);
            printTree("debug.tree");
            abort();
        } else {
            curScore = modOptScore;
            newTree = getTreeString();
        }
        if (params->print_trees_site_posterior)
            computePatternCategories();
    }
    doneComputingDistances(); //DISABLED
    return newTree;
}

string IQTree::ensureModelParametersAreSet(double initEpsilon) {
    string initTree;
    getModelFactory()->restoreCheckpoint();
    if (getCheckpoint()->getBool("finishedModelInit")) {
        // model optimization already done: ignore this step
        if (!candidateTrees.empty()) {
            readTreeString(getBestTrees()[0]);
        }
        setCurScore(computeLikelihood());
        initTree = getTreeString();
        LOG_LINE(VB_QUIET, "CHECKPOINT: Model parameters restored, LogL: " << getCurScore());
    } else {
        initTree = optimizeModelParameters(true, initEpsilon);
        if (isMixlen()) {
            ModelFactoryMixlen* factory = (ModelFactoryMixlen*)getModelFactory();
            initTree = factory->sortClassesByTreeLength();
        }
        saveCheckpoint();
        getModelFactory()->saveCheckpoint();
        getCheckpoint()->putBool("finishedModelInit", true);
        getCheckpoint()->dump();
    }
    return initTree;
}

void IQTree::printBestScores() {
    vector<double> bestScores = candidateTrees.getBestScores(params->popSize);
    std::stringstream msg;
    for (vector<double>::iterator it = bestScores.begin(); it != bestScores.end(); it++) {
        msg << (params->mpboot2 ? -(*it) : (*it)) << " ";
    }
    logLine(msg.str());
}

double IQTree::computeLogL() {
    if (params->pll && !params->mpboot2) {
        if (curScore == -DBL_MAX) {
            pllEvaluateLikelihood(pllInst, pllPartitions, pllInst->start, PLL_TRUE, PLL_FALSE);
        } else {
            pllEvaluateLikelihood(pllInst, pllPartitions, pllInst->start, PLL_FALSE, PLL_FALSE);
        }
        curScore = pllInst->likelihood;
    } else {
        curScore = computeLikelihood();
    }
    return curScore;
}

string IQTree::optimizeBranches(int maxTraversal) {
    string tree;
    if (params->pll) {
        if (curScore == -DBL_MAX) {
            pllEvaluateLikelihood(pllInst, pllPartitions, pllInst->start, PLL_TRUE, PLL_FALSE);
        }
        pllOptimizeBranchLengths(pllInst, pllPartitions, maxTraversal);
        curScore = pllInst->likelihood;
        pllTreeToNewick(pllInst->tree_string, pllInst, pllPartitions, pllInst->start->back, PLL_TRUE, PLL_TRUE, PLL_FALSE, PLL_FALSE, PLL_FALSE,
                PLL_SUMMARIZE_LH, PLL_FALSE, PLL_FALSE);
        tree = string(pllInst->tree_string);
    } else {
        curScore = optimizeAllBranches(maxTraversal, params->loglh_epsilon, PLL_NEWZPERCYCLE);
        tree = getTreeString();
    }
    return tree;
}

#include "phylotreethreadingcontext.h"
#include <placement/targetbranch.h>            //for TargetBranchRange
#include <placement/placementcostcalculator.h> //for ParsimonyCostCalculator
#include "phylotreethreadingcontext.h"
#include "parsimonysearchparameters.h"
#include "parsimonyspr.cpp"

#define Move ParsimonySPRMove

void IQTree::doSPRSearch() {

    ParsimonySearchParameters s;
    s.name                      = "SPR";
    s.iterations                = params->parsimony_spr_iterations;
    s.lazy_mode                 = params->use_lazy_parsimony_spr;
    s.radius                    = params->sprDist;

    intptr_t branch_count    = leafNum * 2 - 3; //assumed > 3
    int      index_parsimony = 0;

    PhyloTreeThreadingContext context(*this, params->parsimony_uses_max_threads);
    std::vector< std::vector<UINT*> > per_thread_path_parsimony;
    intptr_t pv_per_thread = Move::getParsimonyVectorSize(s.radius);
    intptr_t path_overhead = num_threads * pv_per_thread;
        
    deleteAllPartialLhAndParsimony();
    initializeTree(); //to ensure all branches are properly numbered
    ensureCentralPartialParsimonyIsAllocated(branch_count + path_overhead);
    initializeAllPartialPars(index_parsimony);
    BlockAllocator          block_allocator(*this, index_parsimony);
    ParsimonyCostCalculator calculator(isUsingSankoffParsimony());
    TargetBranchRange       targets(*this, &block_allocator, &calculator, true);
        
    //Allocate per-thread parsimony vector work areas used to calculate
    //modified parsimony scores along the path between the
    //pruning and regrafting points.
    per_thread_path_parsimony.resize(num_threads);
    for (int thread=0; thread<num_threads; ++thread) {
        block_allocator.allocateVectorOfParsimonyBlocks
        (pv_per_thread, per_thread_path_parsimony[thread]);
    }


    int parsimony_score = computeParsimony("Determining two-way parsimony", true, true );
    int start_score = parsimony_score;

    int iteration = 0, moves_applied = 0, moves_considered = 0;
    cout << "Staring at: " << parsimony_score << endl;
    do{


        // if (iteration++ == 1) {
        //     LOG_LINE(VB_DEBUG, "Parsimony score before parsimony " << s.name
        //                 << " iteration " << iteration
        //                 << " was " << parsimony_score);
        // } else {
        //     LOG_LINE(VB_MIN, "Applied " << moves_applied << " move"
        //              << ((1==moves_applied) ? "" : "s")
        //              << " (out of " << moves_considered << ")"
        //              << " in iteration " << (iteration-1)
        //              << " (parsimony now " << parsimony_score << ")");
        // }
        start_score = parsimony_score = computeParsimony("Determining two-way parsimony", true, true );
        
        size_t  moves_applied    = 0;
        size_t  moves_considered = 0;
        int64_t positions_considered = 0;
        LikelihoodBlockPairs dummyBlocks;
        
#ifdef _OPENMP
#pragma omp parallel for
#endif
        for (intptr_t i=0; i<branch_count; ++i) {
            TargetBranch&     tb   = targets[i];
            tb.computeState(*this, i, dummyBlocks);
            tb.getBranchCost();
            tb.getConnectionCost();
        }

        LOG_LINE(VB_DEBUG, "finding best " << s.name << " move for each branch");
        std::vector<Move> moves;

        
        
        int step = branch_count;
            
        for(int from = 0; from<branch_count; from += step ) {
            int to = min((int)branch_count, from + step);
            moves.resize(to - from);

#ifdef _OPENMP
#pragma omp parallel for num_threads(num_threads) reduction(+:positions_considered)
#endif
            for (intptr_t i=from; i<to; ++i) {
                TargetBranch& source = targets[i];
                Move&         move   = moves[i - from];
                BenefitPair   benefit = source.getPartialDisconnectionBenefit(*this, targets);
                //LOG_LINE(VB_MIN, "for s=" << i << " bf=" << benefit.forwardBenefit
                //         << ", bb=" << benefit.backwardBenefit);
                int thread = context.getThreadNumber();
                move.initialize(i, s.lazy_mode);
                move.findMove(*this, targets, s.radius,
                            benefit.forwardBenefit,
                            per_thread_path_parsimony[thread],
                            parsimony_score);
                
                move.finalize(*this, targets);
                if (i%100 == 99) {
                    trackProgress(100.0);
                }
                positions_considered += move.positions_considered;
            }
            // auto first         = moves.begin();
            // auto firstNegative = std::partition(first, moves.end(),
            //                                     [](const Move& move) { return 0 < move.benefit; } );
            // std::sort(first, firstNegative);
            // moves_considered=firstNegative-first;
            // moves_applied=0;
            
            // size_t i=moves_considered;

            random_shuffle(moves.begin(), moves.end());
            // while(i>0){
            //     --i;
            for(int i = 0; i < moves.size(); ++i) {
                Move& move = moves[i];
        
                PhyloBranchVector path;
                if ( move.isNoLongerPossible(targets, path) ) {
                    //The tree topology has changed and this move
                    //is no longer legal (source doesn't exist, target
                    //branch doesn't exist, or target branch is now on
                    //"the wrong side"of the source branch (so connecting
                    //to it would create a disconnected subtree and introduce
                    //a cycle containing the source branch).
                    continue;
                }
                double benefit = move.getBenefit();
                if (s.lazy_mode) {
                    benefit = move.recalculateBenefit(*this, targets, dummyBlocks) ;
                    if ( benefit <= 0) {
                        if (benefit < -1) {
                            continue;
                        }
                        if (rand() % (abs((int) benefit) + 2) != 0) continue; 
                    }
                }
                else {
                    //If we're not running in lazy mode, we'll just apply the move
                    //(since figuring out what the benefit would really be takes
                    //so long we might as well do it and see what is after we've
                    //done it!). If it were re-evaluated properly, and then done,
                    //that'd mean calculating new parsimony views twice (and we'd
                    //never back out).
                    //But if it is *not* re-evaluated properly, but just done, parsimony
                    //views are calculated ONCE unless the move is not an improvement
                    //(in which case it gets re-evaluated when backing out).
                    //Admittedly more parsimony views get marked as out of date,
                    //for moves that turned out not to be beneficial, this
                    //way, but after the first iteration, almost all moves we
                    //try here turn out to be beneficial.
                    //So: not only is not re-evaluating the move simpler, it's more
                    //efficient (in terms of CPU cost), on average.
                }
                double revised_score = move.apply(*this, targets, dummyBlocks);
                if (parsimony_score <= revised_score) {
                    const char* same_or_worse = (parsimony_score < revised_score)
                    ? " a worse " : " the same ";
                    //ParsimonyMove::apply() is its own inverse.  Calling it again
                    //with the same parameters, reverses what it did.
                    revised_score = move.apply(*this, targets, dummyBlocks);
                    ASSERT( revised_score == parsimony_score );
                } else {
                    parsimony_score = revised_score;
                    ++moves_applied;
                }
            }
        }
    } while (parsimony_score < start_score);

    deleteAllPartialParsimony();
    initializeAllPartialLh();
    double final_parsimony_score = computeParsimony();
    cout << "SPR Applied: " << final_parsimony_score << endl;

}

#undef Move

double IQTree::doTreeSearch() {
    // ngfam: Added pattern score here. Currently the function returns the score sum (technically the score for the whole tree)
    // The pattern score is stored in pattern_pars
    // @TODO: 
    // 1. Create template for pattern score
    // 2. Scores for binary and protein
     
    // initializeAllScorePars();
    
    // cout << endl;
    // cout << "Pattern score check: " << computeParsimonyPatternScore() << endl;
    // cout << "Parsimony score computed by core-iqtree2: " << -int(this->getCurScore()) << endl;
    // cout << endl;



    if (params->numInitTrees > 1) {
        logLine( "--------------------------------------------------------------------");
        logLine( "|             INITIALIZING CANDIDATE TREE SET                      |");
        logLine( "--------------------------------------------------------------------");
    }

    double initCPUTime = getRealTime();
    int treesPerProc = (params->numInitTrees) / MPIHelper::getInstance().getNumProcesses() 
                     - static_cast<int>(candidateTrees.size());
    if (params->numInitTrees % MPIHelper::getInstance().getNumProcesses() != 0) {
        treesPerProc++;
    }
    if (treesPerProc < 0) {
        treesPerProc = 0;
    }
    // Master node does one tree less because it already created the BIONJ tree
//    if (MPIHelper::getInstance().isMaster()) {
//        treesPerProc--;
//    }

    // Make sure to get at least 1 tree
    if (treesPerProc < 1 && params->numInitTrees > candidateTrees.size()) {
        treesPerProc = 1;
    }

    /* Initialize candidate tree set */
    if (!getCheckpoint()->getBool("finishedCandidateSet")) {
        initCandidateTreeSet(treesPerProc, params->numNNITrees);
        // write best tree to disk
        printBestCandidateTree();
        saveCheckpoint();
        getCheckpoint()->putBool("finishedCandidateSet", true);
        getCheckpoint()->dump();
    } else {
        LOG_LINE(VB_QUIET, "CHECKPOINT: Candidate tree set restored"
                 << ", best LogL: " << candidateTrees.getBestScore());
    }
    ASSERT(candidateTrees.size() != 0);
    LOG_LINE(VB_QUIET,"Finish initializing candidate tree set"
             << " (" << candidateTrees.size() << ")");

    auto best_tree_score = candidateTrees.getBestScore();
    auto cpu_time_spent  = getRealTime() - initCPUTime;
    LOG_LINE(VB_QUIET,"Current best tree score: "
    			<< (params->mpboot2 ? -best_tree_score : best_tree_score)
				<< " / CPU time: " << cpu_time_spent);
    LOG_LINE(VB_QUIET,"Number of iterations: " << stop_rule.getCurIt());

//    string treels_name = params->out_prefix;
//    treels_name += ".treels";
//    string out_lh_file = params->out_prefix;
//    out_lh_file += ".treelh";
//    string site_lh_file = params->out_prefix;
//    site_lh_file += ".sitelh";
//
//    if (params->print_tree_lh) {
//        out_treelh.open(out_lh_file.c_str());
//        out_sitelh.open(site_lh_file.c_str());
//    }

//    if (params->write_intermediate_trees)
//        out_treels.open(treels_name.c_str());

//    if (params->write_intermediate_trees && save_all_trees != 2) {
//        printIntermediateTree(WT_NEWLINE | WT_APPEND | WT_SORT_TAXA | WT_BR_LEN);
//    }

    setRootNode(params->root);

    if (!getCheckpoint()->getBool("finishedCandidateSet")) {
        LOG_LINE(VB_QUIET, "CHECKPOINT: " << stop_rule.getCurIt()
                 << " search iterations restored");
    }
    searchinfo.curPerStrength = params->initPS;
    double cur_correlation = 0.0;

    if ((Params::getInstance().fixStableSplits || Params::getInstance().adaptPertubation) && candidateTrees.size() > 1) {
        candidateTrees.computeSplitOccurences(Params::getInstance().stableSplitThreshold);
    }

    // tracking of worker candidate set is changed from master candidate set
    candidateset_changed.resize(MPIHelper::getInstance().getNumProcesses(), false);
    bestcandidate_changed = false;

    /*==============================================================================================================
                                           MAIN LOOP OF THE IQ-TREE ALGORITHM
     *=============================================================================================================*/

    bool early_stop = stop_rule.meetStopCondition(stop_rule.getCurIt(), cur_correlation);
    if (!early_stop) {
        logLine( "--------------------------------------------------------------------" );
        logLine( "|               OPTIMIZING CANDIDATE TREE SET                      |" );
        logLine( "--------------------------------------------------------------------" );
    }

    // count threshold for computing bootstrap correlation
    int ufboot_count, ufboot_count_check;
    stop_rule.getUFBootCountCheck(ufboot_count, ufboot_count_check);
    showNoProgress();
    
    int search_iterations = 0;

    while (!stop_rule.meetStopCondition(stop_rule.getCurIt(), cur_correlation)) {
        ++search_iterations;


        searchinfo.curIter = stop_rule.getCurIt();
        // estimate logl_cutoff for bootstrap
        if (!boot_orig_logl.empty())
            logl_cutoff = *min_element(boot_orig_logl.begin(), boot_orig_logl.end());

        if (estimate_nni_cutoff && nni_info.size() >= 500) {
            estimate_nni_cutoff = false;
            estimateNNICutoff(params);
        }

        Alignment *saved_aln = aln;

        string curTree;
        /*----------------------------------------
         * Perturb the tree
         *---------------------------------------*/
        
        if (params->mpboot2 && params->ratchet_iter > 0 && search_iterations % params->ratchet_iter == 0) {
            string candidateTree = candidateTrees.getNextCandTree();
            readTreeString(candidateTree);

            /// do fix this
            Alignment* perturb_alignment = new Alignment();
            perturb_alignment->createPerturbAlignment(aln, params->ratchet_percent, params->ratchet_wgt, params->sort_alignment, params->probability_ratchet);
            saved_aln_on_ratchet_iter = aln;


            setAlignment(perturb_alignment, true);
            setRootNode(params->root);


            on_ratchet_hclimb1 = true;
            initializeAllPartialLh();
            clearAllPartialLH();
            curScore = optimizeAllBranches();
        }
        else doTreePerturbation();

        /*----------------------------------------
         * Optimize tree with SPR && NNI
         *----------------------------------------*/

        // if (rand()%2 < 1) doSPRSearch();
        // else doParsimonySPR();

<<<<<<< HEAD
        if (params->mpboot2 && params->hclimb_spr > 0) {
            if(params->random_spr_iter > 0 && search_iterations % params->random_spr_iter == 0) doSPRSearch();
            else doParsimonySPR();
=======
        //if(params->mpboot2 && params->random_spr_iter > 0 && search_iterations % params->random_spr_iter == 0) doSPRSearch();
        //else doParsimonySPR();
>>>>>>> db59683f

        }
        
        curScore = -computeParsimony("Determining two-way parsimony", true, true );

        // initializeAllPartialLh();

         pair<int, int> nniInfos; // <num_NNIs, num_steps>
         nniInfos = doNNISearch(true, "");

        // TODO: cannot check yet, need to somehow return treechanged
//        if (nni_count == 0 && params->snni && numPerturb > 0 && treechanged) {
//            assert(0 && "BUG: NNI could not improved perturbed tree");
//        }


        /*--------------------------------------------------------------------------
         * PARSIMONY RATCHET-LIKE IDEA
         * -------------------------------------------------------------------------*/
        

        if (params->mpboot2 && on_ratchet_hclimb1) {
            // cout << "cham hoi??" << endl;

            // cout << aln << endl;
            // assert(aln);
            
            delete aln;
            setAlignment(saved_aln_on_ratchet_iter, true);
            on_ratchet_hclimb1 = false;

            initializeAllPartialLh();
            clearAllPartialLH();
            curScore = optimizeAllBranches();

            /*----------------------------------------
			 * Optimize tree with NNI & SPR
			 *---------------------------------------*/
            if (rand()%2 < 1) doSPRSearch();
            else doParsimonySPR();
            curScore = -computeParsimony("Determining two-way parsimony", true, true );
        }

        curTree = getTreeString();
        int pos = addTreeToCandidateSet(curTree, curScore, true, MPIHelper::getInstance().getProcessID());
        if (pos != -2 && pos != -1 && (Params::getInstance().fixStableSplits || Params::getInstance().adaptPertubation)) {
            candidateTrees.computeSplitOccurences(Params::getInstance().stableSplitThreshold);
        }
        if (MPIHelper::getInstance().isWorker() || MPIHelper::getInstance().gotMessage()) {
            syncCurrentTree();
        }

        if (iqp_assess_quartet == IQP_BOOTSTRAP) {
            // restore alignment
            delete aln;
            setAlignment(saved_aln);
            initializeAllPartialLh();
            clearAllPartialLH();
        }
        if (isSuperTree()) {
            ((PhyloSuperTree *) this)->computeBranchLengths();
        }
        
        /*----------------------------------------
         * Print information
         *---------------------------------------*/
        //printInterationInfo();

//        if (params->write_intermediate_trees && save_all_trees != 2) {
//            printIntermediateTree(WT_NEWLINE | WT_APPEND | WT_SORT_TAXA | WT_BR_LEN);
//        }

        if (params->snni && verbose_mode >= VB_DEBUG) {
            hideProgress();
            printBestScores();
            showProgress();
        }
        // DTH: make pllUFBootData usable in summarizeBootstrap
        if (params->pll && params->online_bootstrap && (params->gbo_replicates > 0))
            pllConvertUFBootData2IQTree();
        // DTH: Carefully watch the -pll case here

        /*----------------------------------------
         * convergence criterion for ultrafast bootstrap
         *---------------------------------------*/
         
        // MASTER receives bootstrap trees and perform stop convergence test
        if ((stop_rule.getCurIt()) >= ufboot_count &&
            params->stop_condition == SC_BOOTSTRAP_CORRELATION && MPIHelper::getInstance().isMaster()) {
            ufboot_count += params->step_iterations/2;
            // compute split support every half step
            SplitGraph *sg = new SplitGraph;
            summarizeBootstrap(*sg);
            sg->removeTrivialSplits();
            sg->setCheckpoint(checkpoint);
            boot_splits.push_back(sg);
            LOG_LINE(VB_QUIET, "Log-likelihood cutoff on original alignment: " << logl_cutoff);
//            MPIHelper::getInstance().sendMsg(LOGL_CUTOFF_TAG, convertDoubleToString(logl_cutoff));

            // check convergence every full step
            if (stop_rule.getCurIt() >= ufboot_count_check) {
                ufboot_count_check += params->step_iterations;
                cur_correlation = computeBootstrapCorrelation();
                LOG_LINE(VB_QUIET, "NOTE: Bootstrap correlation coefficient"
                         << " of split occurrence frequencies: " << cur_correlation);
                if (!stop_rule.meetCorrelation(cur_correlation)) {
                    LOG_LINE(VB_QUIET, "NOTE: UFBoot does not converge, continue"
                             << " at least " << params->step_iterations << " more iterations");
                }
            }
            if (params->gbo_replicates && params->online_bootstrap && params->print_ufboot_trees) {
                writeUFBootTrees(*params);
            }
        } // end of bootstrap convergence test

        // print UFBoot trees every 10 iterations

        saveCheckpoint();
        checkpoint->dump();

        if (bestcandidate_changed) {
            printBestCandidateTree();
            bestcandidate_changed = false;
        }
        //if (params->partition_type)
        //     ((PhyloSuperTreePlen*)this)->printNNIcasesNUM();
    }

    // 2019-06-03: check convergence here to avoid effect of refineBootTrees
    if (boot_splits.size() >= 2 && MPIHelper::getInstance().isMaster()) {
        // check the stopping criterion for ultra-fast bootstrap
        if (computeBootstrapCorrelation() < params->min_correlation) {
            logLine( "WARNING: bootstrap analysis did not converge."
                     " You should rerun with higher number of iterations (-nm option)" );
        }
    }
    if(params->ufboot2corr) {
        refineBootTrees();
    }
    if (!early_stop) {
        sendStopMessage();
    }
    readTreeString(candidateTrees.getBestTreeStrings()[0]);

    if (testNNI) {
        outNNI.close();
    }
    if (params->write_intermediate_trees) {
        out_treels.close();
    }
    if (params->print_tree_lh) {
        out_treelh.close();
        out_sitelh.close();
    }
    // DTH: pllUFBoot deallocation
    if (params->pll) {
        pllDestroyUFBootData();
    }

#ifdef _IQTREE_MPI
    auto trees_received    = MPIHelper::getInstance().getNumTreeReceived();
    auto trees_sent        = MPIHelper::getInstance().getNumTreeSent();
    auto nni_searches_done = MPIHelper::getInstance().getNumNNISearch();
    LOG_LINE(VB_QUIET, "Total number of trees received: " << trees_received);
    LOG_LINE(VB_QUIET, "Total number of trees sent: " << trees_sent);
    LOG_LINE(VB_QUIET, "Total number of NNI searches done by myself: " << nni_searches_done);
    MPIHelper::getInstance().resetNumbers();
#endif
    auto iteration_count = stop_rule.getCurIt();
    auto elapsed_time    = convert_time(getRealTime() - params->start_real_time);
    LOG_LINE(VB_QUIET, "TREE SEARCH COMPLETED AFTER " << iteration_count
             << " ITERATIONS / Time: " << elapsed_time << "\n");
    return candidateTrees.getBestScore();
}


/*
void IQTree::refineBootTrees(){
    on_refine_btree = true;
    int num_boot_rep = params->gbo_replicates;
    params->gbo_replicates = 0;
    save_all_trees = 0;

    NNI_Type saved_nni_type = params->nni_type;
    if(params->u2c_nni5 == false){
        params->nni5 = false;
        params->nni_type = NNI1;
    }else{
        params->nni5 = true;
        params->nni_type = NNI5;
    }

    string saved_tree = getTreeString();
    saved_aln_on_refine_btree = aln;

    int nptn = getAlnNPattern();
    LOG_LINE(VB_QUIET, "npn = " << nptn);

    string tree;
    Alignment * bootstrap_aln;

    int *saved_randstream = randstream;
    init_random(params->ran_seed);

    string file_name = params->out_prefix;
    file_name += ".binfo";
    ofstream binfo(file_name.c_str());

    file_name = params->out_prefix;
    file_name += ".btree.pre";
    ofstream btreep(file_name.c_str(), ios::app);

    file_name = params->out_prefix;
    file_name += ".btree.aft";
    ofstream btreea(file_name.c_str(), ios::app);

    file_name = params->out_prefix;
    file_name += ".btree.pre.brlen";
    ofstream btreep_brlen(file_name.c_str(), ios::app);

    file_name = params->out_prefix;
    file_name += ".btree.aft.brlen";
    ofstream btreea_brlen(file_name.c_str(), ios::app);

    file_name = params->out_prefix;
    file_name += ".refine.aln";
    ofstream refine_aln(file_name.c_str(), ios::app);


    if(!isSuperTree()){
        getModelFactory()->model->writeInfo(binfo);
        getModelFactory()->site_rate->writeInfo(binfo);
    }else{
        ((PhyloSuperTree *)this)->at(0)->getModelFactory()->model->writeInfo(binfo);
        ((PhyloSuperTree *)this)->at(0)->getModelFactory()->site_rate->writeInfo(binfo);
    }

    PhyloSuperTree *stree = (isSuperTree()) ? (PhyloSuperTree*)this : NULL;

    for(int sample = 0; sample < num_boot_rep; sample++){
        if ((sample+1) % 100 == 0)
            LOG_LINE(VB_QUIET, sample+1 << " replicates done");

        if (saved_aln_on_refine_btree->isSuperAlignment())
            bootstrap_aln = new SuperAlignment;
        else
            bootstrap_aln = new Alignment;

//        bootstrap_aln->buildFromPatternFreq(*saved_aln_on_refine_btree, boot_samples_int[sample]);
        IntVector this_sample;
        bootstrap_aln->createBootstrapAlignment(saved_aln_on_refine_btree, &this_sample, params->bootstrap_spec);

        if (isSuperTree())
            stree->setSuperAlignment(bootstrap_aln);
        else
            setAlignment(bootstrap_aln);

        for(int k = 0; k < nptn; k++){
            if(boot_samples_int[sample][k] != this_sample[k]){
                assert(0 && "Not identical");
            }
        }

//        bootstrap_aln->createBootstrapAlignment(saved_aln_on_refine_btree, NULL, params->bootstrap_spec);
        ptn_freq_computed = false;
        computePtnFreq();
        if (isSuperTree()) {
            for (auto it = stree->begin(); it != stree->end(); it++) {
                (*it)->ptn_freq_computed = false;
                (*it)->computePtnFreq();
            }
        }


        tree = boot_trees[sample];
        // Read the bootstrap tree
//        logLine( tree );

        readTreeString(tree);


        if(!isSuperTree())
            aln->printPhylip(refine_aln, true);
        else
            ((SuperAlignment *) aln)->printCombinedAlignment(refine_aln, true);

        setRootNode(params->root);

        if (isSuperTree()){
            wrapperFixNegativeBranch(true);
            ((PhyloSuperTree*) this)->mapTrees();
        }
        else{
            initializeAllPartialLh();
            clearAllPartialLH();
            wrapperFixNegativeBranch(false);
        }


//        printTree(cout);
//        logLine("");
        optimizeBranches();
//        printTree(cout);
//        logLine("");

        curScore = computeLogL();
        binfo << sample << "\t" << curScore;

        printTree(btreep, WT_NEWLINE | WT_SORT_TAXA);
        printTree(btreep_brlen, WT_NEWLINE | WT_SORT_TAXA | WT_BR_LEN);

        pair<int, int> nniInfos; // <num_NNIs, num_steps>
        nniInfos = doNNISearch(true, "");
        curScore = computeLogL();
        binfo << "\t" << curScore << endl;

        stringstream ostr;
        printTree(ostr, WT_TAXON_ID | WT_SORT_TAXA);
        tree = ostr.str();
        boot_trees[sample] = getTreeString();
        boot_logl[sample] = curScore;

        printTree(btreea, WT_NEWLINE | WT_SORT_TAXA);
        printTree(btreea_brlen, WT_NEWLINE | WT_SORT_TAXA | WT_BR_LEN);
        delete aln;
    }

    binfo.close();
    btreep.close();
    btreea.close();

    // restore randstream
    finish_random();
    randstream = saved_randstream;

    // Recover the last status of IQTREE

    params->gbo_replicates = num_boot_rep;

    if (isSuperTree())
        stree->setSuperAlignment(saved_aln_on_refine_btree);
    else
        setAlignment(saved_aln_on_refine_btree);

    readTreeString(saved_tree);

    ptn_freq_computed = false;
    computePtnFreq();
    if (isSuperTree()) {
        for (auto it = stree->begin(); it != stree->end(); it++) {
            (*it)->ptn_freq_computed = false;
            (*it)->computePtnFreq();
        }
    }

    if(params->u2c_nni5 == false){
        params->nni_type = saved_nni_type;
        if(params->nni_type == NNI5)
            params->nni5 = true;
    }

    initializeAllPartialLh();
    clearAllPartialLH();
    curScore = optimizeAllBranches();

    save_all_trees = 2;
    on_refine_btree = false;
}
*/

/**********************************************************
 * STANDARD NON-PARAMETRIC BOOTSTRAP
 ***********************************************************/
void IQTree::refineBootTrees() {

    int *saved_randstream = randstream;
    init_random(params->ran_seed);

    params->gbo_replicates = 0;

    NNI_Type saved_nni_type = params->nni_type;
    // TODO: A bug in PhyloSuperTreePlen::swapNNIBranch by nni1
    // Thus always turn on -nni5 by PhyloSuperTreePlen
    if(params->u2c_nni5 == false && (!isSuperTree() || params->partition_type == BRLEN_OPTIMIZE)) {
        params->nni5 = false;
        params->nni_type = NNI1;
    }else{
        params->nni5 = true;
        params->nni_type = NNI5;
    }

    const char* refining = "Refining ufboot trees with NNI ";
    if (params->nni5)
        LOG_LINE(VB_QUIET, refining << "5 branches...");
    else
        LOG_LINE(VB_QUIET, refining << "1 branch...");

    int refined_trees = 0;

    int refined_samples = 0;

    checkpoint->startStruct("UFBoot");
    if (CKP_RESTORE(refined_samples)) {
        LOG_LINE(VB_QUIET, "CHECKPOINT: " << refined_samples
                 << " refined samples restored");
    }
    checkpoint->endStruct();
    
    // 2018-08-17: delete duplicated memory
    deleteAllPartialLhAndParsimony();

    ModelsBlock *models_block = readModelsDefinition(*params);
    
	// do bootstrap analysis
	for (int sample = refined_samples; sample < boot_trees.size(); sample++) {
        // create bootstrap alignment
        Alignment* bootstrap_alignment;
        if (aln->isSuperAlignment())
            bootstrap_alignment = new SuperAlignment;
        else
            bootstrap_alignment = new Alignment;
        bootstrap_alignment->createBootstrapAlignment(aln, NULL, params->bootstrap_spec);

        // create bootstrap tree
        IQTree *boot_tree;
        if (aln->isSuperAlignment()){
            if(params->partition_type != BRLEN_OPTIMIZE){
                boot_tree = new PhyloSuperTreePlen((SuperAlignment*) bootstrap_alignment, (PhyloSuperTree*) this);
            } else {
                boot_tree = new PhyloSuperTree((SuperAlignment*) bootstrap_alignment, (PhyloSuperTree*) this);
            }
        } else {
            // allocate heterotachy tree if neccessary
            auto pos = posRateHeterotachy(aln->model_name);            
            if (params->num_mixlen > 1) {
                boot_tree = new PhyloTreeMixlen(bootstrap_alignment, params->num_mixlen);
            } else if (pos != string::npos) {
                boot_tree = new PhyloTreeMixlen(bootstrap_alignment, 0);
            } else
                boot_tree = new IQTree(bootstrap_alignment);
        }

        boot_tree->on_refine_btree = true;
        boot_tree->save_all_trees = 0;

        // initialize constraint tree
        if (!constraintTree.empty()) {
            boot_tree->constraintTree.readConstraint(constraintTree);
        }

        boot_tree->setParams(params);

        // 2019-06-03: bug fix setting part_info properly
        if (boot_tree->isSuperTree())
            ((PhyloSuperTree*)boot_tree)->setPartInfo((PhyloSuperTree*)this);

        // copy model
        // BQM 2019-05-31: bug fix with -bsam option
        boot_tree->initializeModel(*params, aln->model_name, models_block);
        boot_tree->getModelFactory()->setCheckpoint(getCheckpoint());
        if (isSuperTree())
            ((PartitionModel*)boot_tree->getModelFactory())->PartitionModel::restoreCheckpoint();
        else
            boot_tree->getModelFactory()->restoreCheckpoint();

        // set likelihood kernel
        boot_tree->setParams(params);
        boot_tree->setLikelihoodKernel(sse);
        boot_tree->setNumThreads(num_threads);

        // load the current ufboot tree
        // 2019-02-06: fix crash with -sp and -bnni
        if (isSuperTree())
            boot_tree->PhyloTree::readTreeString(boot_trees[sample]);
        else
            boot_tree->readTreeString(boot_trees[sample]);
        
        if (boot_tree->isSuperTree() && params->partition_type == BRLEN_OPTIMIZE) {
            if (((PhyloSuperTree*)boot_tree)->size() > 1) {
                // re-initialize branch lengths for unlinked model
                boot_tree->wrapperFixNegativeBranch(true);
            }
        }
        
        // TODO: check if this resolves the crash in reorientPartialLh()
        boot_tree->initializeAllPartialLh();

        // just in case some branch lengths are negative
        if (int num_neg = boot_tree->wrapperFixNegativeBranch(false))
            outWarning("Bootstrap tree " + convertIntToString(sample+1) + " has " +
                convertIntToString(num_neg) + "non-positive branch lengths");

        // REMARK: branch lengths were estimated from original alignments
        // for bootstrap_alignment, they still thus need to be reoptimized a bit
        boot_tree->optimizeBranches(2);

        stringstream sampleDescription;
        sampleDescription << "bootstrap tree " << sample
            << "( of " << boot_trees.size() << ")";
        string context = sampleDescription.str();
        auto num_nnis = boot_tree->doNNISearch(true, context.c_str());
        if (num_nnis.second != 0) {
            refined_trees++;
        }
        LOG_LINE(VB_MED, "UFBoot tree " << sample+1 << ": " << boot_logl[sample]
                 << " -> " << boot_tree->getCurScore());

        stringstream ostr;
        if (params->print_ufboot_trees == 2)
            boot_tree->printTree(ostr, WT_TAXON_ID | WT_SORT_TAXA | WT_BR_LEN | WT_BR_LEN_SHORT);
        else
            boot_tree->printTree(ostr, WT_TAXON_ID | WT_SORT_TAXA);
        boot_trees[sample] = ostr.str();
        boot_logl[sample] = boot_tree->curScore;


        // delete memory
        //boot_tree->setModelFactory(NULL);
        boot_tree->save_all_trees = 2;

        bootstrap_alignment = boot_tree->aln;
        delete boot_tree;
        // fix bug: bootstrap_alignment might be changed
        delete bootstrap_alignment;


        if ((sample+1) % 100 == 0) {
            LOG_LINE(VB_QUIET, sample+1 << " samples done");
        }

        saveCheckpoint();
        checkpoint->startStruct("UFBoot");
        refined_samples = sample;
        CKP_SAVE(refined_samples);
        checkpoint->endStruct();

        checkpoint->dump();

	}
    
    delete models_block;

    LOG_LINE(VB_QUIET, "Total " << refined_trees << " ufboot trees refined");

    // restore randstream
    finish_random();
    randstream = saved_randstream;

    SplitGraph *sg = new SplitGraph;
    summarizeBootstrap(*sg);
    sg->removeTrivialSplits();
    sg->setCheckpoint(checkpoint);
    boot_splits.push_back(sg);

    saveCheckpoint();
    checkpoint->dump();
    
    // restore
    params->gbo_replicates = static_cast<int>(boot_trees.size());
    params->nni_type = saved_nni_type;
    if(params->nni_type == NNI5) {
        params->nni5 = true;
    } else
        params->nni5 = false;

    // 2018-08-17: recover memory
    initializeAllPartialLh();

}


void IQTree::printIterationInfo(int sourceProcID) {
    double realtime_remaining = stop_rule.getRemainingTime(stop_rule.getCurIt());
    cout.setf(ios_base::fixed, ios_base::floatfield);

    // only print every 10th iteration or high verbose mode
    if (stop_rule.getCurIt() % 10 == 0 || verbose_mode >= VB_MED) {
        std::stringstream msg;
        msg << ((iqp_assess_quartet == IQP_BOOTSTRAP) ? "Bootstrap " : "Iteration ")
            << stop_rule.getCurIt()
            << (params->mpboot2 ? " / Score: " : " / LogL: ")
            << (params->mpboot2 ? -curScore : curScore)
            << " / Time: " << convert_time(getRealTime() - params->start_real_time);
        if (stop_rule.getCurIt() > 20) {
            msg << " (" << convert_time(realtime_remaining) << " left)";
        }
        if (MPIHelper::getInstance().getNumProcesses() > 1) {
            msg << " / Process: " << sourceProcID;
        }
        logLine(msg.str());
    }
}

#if (0)
void IQTree::estimateLoglCutoffBS() {
    if (params->avoid_duplicated_trees && max_candidate_trees > 0 && treels_logl.size() > 1000) {
        int predicted_iteration;
        predicted_iteration = ((stop_rule.getCurIt() + params->step_iterations - 1) / params->step_iterations)
                              * params->step_iterations;
        int num_entries = (int) floor(max_candidate_trees * ((double) stop_rule.getCurIt() / predicted_iteration));//        if (num_entries < treels_logl.size() * 0.9) {
            DoubleVector logl = treels_logl;
            nth_element(logl.begin(), logl.begin() + (treels_logl.size() - num_entries), logl.end());
            logl_cutoff = logl[treels_logl.size() - num_entries] - 1.0;
        } else
            logl_cutoff = 0.0;
        if (verbose_mode >= VB_MED) {
            if (stop_rule.getCurIt() % 10 == 0) {
                std::stringstream msg;
                msg << treels.size() << " trees, " << treels_logl.size()
                    << " logls, logl_cutoff= " << logl_cutoff;
                if (params->store_candidate_trees) {
                    msg << " duplicates= " << duplication_counter << " ("
                    << (int) round(100 * ((double) duplication_counter / treels_logl.size())) << "%)";
                }
                logLine(msg.str());
            }
        }
    }
}
#endif

double IQTree::doTreePerturbation() {
    if (iqp_assess_quartet == IQP_BOOTSTRAP) {
        // create bootstrap sample
        Alignment *bootstrap_alignment;
        if (aln->isSuperAlignment())
            bootstrap_alignment = new SuperAlignment;
        else
            bootstrap_alignment = new Alignment;
        bootstrap_alignment->createBootstrapAlignment(aln, NULL, params->bootstrap_spec);
        setAlignment(bootstrap_alignment);
        initializeAllPartialLh();
        clearAllPartialLH();
        curScore = optimizeAllBranches();
    } else {
        if (params->snni) {
            if (Params::getInstance().five_plus_five) {
                readTreeString(candidateTrees.getNextCandTree());
            } else {
                if (rand() % 1000000 != 0 || candidateRandoms.empty()) readTreeString(candidateTrees.getRandTopTree(Params::getInstance().popSize));
                else {
                    readTreeString(candidateRandoms.getRandTopTree(Params::getInstance().popSize));
                }
            }
            if (Params::getInstance().iqp) {
                doIQP();
            } else if (Params::getInstance().adaptPertubation) {
                perturbStableSplits(Params::getInstance().stableSplitThreshold);
            } else {
                doRandomNNIs(Params::getInstance().tabu);
            }
        } else {
            // Using the IQPNNI algorithm (best tree is selected)
            readTreeString(getBestTrees()[0]);
            doIQP();
        }
        if (params->count_trees) {
            string perturb_tree_topo = getTopologyString(false);
            if (pllTreeCounter.find(perturb_tree_topo) == pllTreeCounter.end()) {
                // not found in hash_map
                pllTreeCounter[perturb_tree_topo] = 1;
            } else {
                // found in hash_map
                pllTreeCounter[perturb_tree_topo]++;
            }
        }
        //optimizeBranches(1);
        curScore = computeLogL();
    }
    return curScore;
}

/****************************************************************************
 Fast Nearest Neighbor Interchange by maximum likelihood
 ****************************************************************************/
pair<int, int> IQTree::doNNISearch(bool write_info, const char* context) {

    computeLogL();
    double curBestScore = getBestScore();

    if (Params::getInstance().write_intermediate_trees && save_all_trees != 2) {
        printIntermediateTree(WT_NEWLINE | WT_APPEND | WT_SORT_TAXA | WT_BR_LEN);
    }

    pair<int, int> nniInfos; // Number of NNIs and number of steps
    if (params->pll) {
        if (params->partition_file)
            outError("Unsupported -pll -sp combination!");
        curScore = pllOptimizeNNI(nniInfos.first, nniInfos.second, searchinfo);
        pllTreeToNewick(pllInst->tree_string, pllInst, pllPartitions, pllInst->start->back, PLL_TRUE,
                PLL_TRUE, 0, 0, 0, PLL_SUMMARIZE_LH, 0, 0);
        readTreeString(string(pllInst->tree_string));
    } else {
        nniInfos = optimizeNNI(Params::getInstance().speednni, context);
        if (isSuperTree()) {
            ((PhyloSuperTree*) this)->computeBranchLengths();
        }
        if (params->print_trees_site_posterior)
            computePatternCategories();
    }


    if((!params->mpboot2) && (!on_refine_btree)){ // Diep add (IF in Refinement Step, do not optimize model parameters)
        // Better tree or score is found
        if (getCurScore() > curBestScore + params->modelEps) {
            // Re-optimize model parameters (the sNNI algorithm)
            optimizeModelParameters(write_info, params->modelEps * 10);
            getModelFactory()->saveCheckpoint();

            // 2018-01-09: additional optimize root position
            // TODO: does not work with SuperTree yet
            if (rooted && !isSuperTree() && params->root_move_dist > 0)
            {
                optimizeRootPosition(params->root_move_dist, true, params->modelEps * 10);
            }
        }
    }
    MPIHelper::getInstance().setNumNNISearch(MPIHelper::getInstance().getNumNNISearch() + 1);
    return nniInfos;
}

pair<int, int> IQTree::optimizeNNI(bool speedNNI, const char* context) {
    intptr_t  totalNNIApplied = 0;
    int       numSteps        = 0;
    const int MAXSTEPS        = leafNum;
    double    curBestScore    = candidateTrees.getBestScore();

//    if (isMixlen())
//        optimizeBranches();

    Branches nniBranches;
    Branches nonNNIBranches;
    vector<NNIMove> positiveNNIs;
    vector<NNIMove> appliedNNIs;
    SplitIntMap tabuSplits;
    if (!initTabuSplits.empty()) {
        tabuSplits = initTabuSplits;
    }
    std::string task = "Optimizing NNI";
    if (0<strlen(context)) {
        task += " for ";
        task += context;
    }
    
    TimeKeeper identifying("identifying NNI moves");
    TimeKeeper evaluating ("evaluating NNI moves");
    TimeKeeper sorting    ("sorting NNI moves");
    TimeKeeper applying   ("applying NNI moves");
    TimeKeeper reverting  ("reverting NNI moves");
    
    initProgress(MAXSTEPS, task, "done", "step", true);
    double originalScore = curScore;
    for (numSteps = 1; numSteps <= MAXSTEPS; numSteps++) {
        initializeTree(); //make sure branch numbering is consistent
        //LOG_LINE(VB_DEBUG, "numSteps = " << numSteps);
        double oldScore = curScore;
        if (save_all_trees == 2) {
            saveCurrentTree(curScore); // BQM: for new bootstrap
        }
        if (verbose_mode >= VB_DEBUG && !progress_display::getProgressDisplay()) {
            LOG_LINE(VB_DEBUG, "Doing NNI round " << numSteps);
            if (isSuperTree()) {
                ((PhyloSuperTree*) this)->printMapInfo();
            }
        }

        // save all current branch lengths
        DoubleVector lenvec;
        saveBranchLengths(lenvec);

        // for super tree
        initPartitionInfo();

        identifying.start();
        nniBranches.clear();
        nonNNIBranches.clear();

        bool startSpeedNNI;
        // When tabu and speednni are combined, speednni is only start from third steps
        if (!initTabuSplits.empty() && numSteps < 3) {
            startSpeedNNI = false;
        } else if (speedNNI && !appliedNNIs.empty()) {
            startSpeedNNI = true;
        } else {
            startSpeedNNI = false;
        }

        if (startSpeedNNI) {
            // speedNNI option: only evaluate NNIs that are 2 branches away from the previously applied NNI
            Branches filteredNNIBranches;
            filterNNIBranches(appliedNNIs, filteredNNIBranches);
            for (auto it = filteredNNIBranches.begin(); it != filteredNNIBranches.end(); ++it) {
                Branch         curBranch = it->second;
                PhyloNeighbor* nei       = (PhyloNeighbor*) curBranch.first->findNeighbor(curBranch.second);
                Split*         curSplit  = nei->split;
                bool           tabu      = false;
                bool           stable    = false;
                if (!tabuSplits.empty()) {
                    int value;
                    if (tabuSplits.findSplit(curSplit, value) != NULL)
                        tabu = true;
                }
                if (!candidateTrees.getCandSplits().empty()) {
                    int value;
                    if (candidateTrees.getCandSplits().findSplit(curSplit, value) != NULL) {
                        stable = true;
                    }
                }
                if (!tabu && !stable) {
                    int branchID =  pairInteger(curBranch.first->id, curBranch.second->id);
                    nniBranches.insert(pair<int, Branch>(branchID, curBranch));
                }
            }
        } else {
            getNNIBranches(tabuSplits, candidateTrees.getCandSplits(), nonNNIBranches, nniBranches);
        }

        if (!tabuSplits.empty()) {
            tabuSplits.clear();
        }
        identifying.stop();

        evaluating.start();
        positiveNNIs.clear();
        evaluateNNIs(nniBranches, positiveNNIs);
        evaluating.stop();

        if (positiveNNIs.size() == 0) {
            if (!nonNNIBranches.empty() && totalNNIApplied == 0) {
                evaluateNNIs(nonNNIBranches, positiveNNIs);
                if (positiveNNIs.size() == 0) {
                    break;
                }
            } else {
                break;
            }
        }

        sorting.start();
        /* sort all positive NNI moves (ASCENDING) */
        sort(positiveNNIs.begin(), positiveNNIs.end());

        /* remove conflicting NNIs */
        appliedNNIs.clear();
        getCompatibleNNIs(positiveNNIs, appliedNNIs);
        sorting.stop();

        applying.start();
        double previous_score = curScore;
        LOG_LINE(VB_MAX, "Applying " << appliedNNIs.size()
            << " non-conflicting positive NNIs"
                 << " (out of " << positiveNNIs.size() << " positive NNIs)");
        doNNIs(appliedNNIs, true);
        curScore = optimizeAllBranches(1, params->loglh_epsilon, NNI_MAX_NR_STEP, false);
        const double loglh_tolerance = 0.1;
        auto expected_score = appliedNNIs.at(0).newloglh;
        applying.stop();

        if (curScore < expected_score - params->loglh_epsilon) {
            std::stringstream details;
            details <<  "Tree getting worse. curScore = " << curScore
                    << " / best score = " << expected_score
                    << " / previous score = " << previous_score << ".";
            LOG_LINE( VB_MAX, details.str());
            if (VB_MAX <= verbose_mode) {
                details.clear();
            }
            //tree cannot be worse if only 1 NNI is applied
            double dodgy_score = curScore;
            if (appliedNNIs.size() > 1) {
                reverting.start();
                LOG_LINE(VB_MAX, "Reverting " << appliedNNIs.size() << " NNIs.");
                std::reverse(appliedNNIs.begin(), appliedNNIs.end());
                doNNIs(appliedNNIs, true);
                std::reverse(appliedNNIs.begin(), appliedNNIs.end());
                // only do the best NNI
                restoreBranchLengths(lenvec);
                details << "\nReverted all but one of the " << appliedNNIs.size() << " NNIs.";
                LOG_LINE(VB_MAX, "Reapplying " << appliedNNIs.size() << " NNIs.");
                appliedNNIs.resize(1);
                doNNIs(appliedNNIs, true);
                clearAllPartialLH();
                curScore = optimizeAllBranches(1, params->loglh_epsilon, NNI_MAX_NR_STEP, false);
                reverting.stop();
            }
            int branch_id = appliedNNIs[0].central_branch_id;
            if (curScore < expected_score - loglh_tolerance
                && curScore < previous_score ) {
                //In large trees this is possible, because optimizeAllBranches
                //might not have behaved as expected.
                LOG_LINE(VB_MIN, details.str() );
                LOG_LINE(VB_MIN, "Current likelihood (" << curScore << ")"
                        << " after one NNI (for branch " << branch_id << ")"
                        << " was less than expected (" << expected_score << ")"
                        << " by more (" << (expected_score - curScore) << ")"
                        << " than " << loglh_tolerance << ".");
            } else {
                LOG_LINE(VB_MED, details.str() );
                LOG_LINE(VB_MED, "Post-NNI Likelihood score (" << dodgy_score << ")"
                    << " was less than expected (" << expected_score << ")"
                    << " by more (" << (expected_score - dodgy_score) << ")"
                    << " than epsilon (" << params->loglh_epsilon << ").");
                LOG_LINE(VB_MED, " After applying only the 1st NNI"
                    << " (around branch " << branch_id << ")."
                    << " Likelihood score is now: " << curScore << "."
                    << " Previously it was: " << previous_score);
            }
            //There used to be an assertion here...
            //ASSERT(curScore >= expected_score - loglh_tolerance);
        }
        else if (previous_score < curScore) {
            LOG_LINE(VB_DEBUG, "Improved score"
                     << " from " << previous_score << " to " << curScore
                     << " (versus expected " << expected_score <<")"
                     << " with " << appliedNNIs.size() << " NNIs");
        }
        totalNNIApplied += appliedNNIs.size();

        if (curScore - oldScore <  params->loglh_epsilon)
        {
            break;
        }
        if (params->snni && (curScore > curBestScore + 0.1)) {
            curBestScore = curScore;
        }
        if (Params::getInstance().write_intermediate_trees && save_all_trees != 2) {
            printIntermediateTree(WT_NEWLINE | WT_APPEND | WT_SORT_TAXA | WT_BR_LEN);
        }
        if (Params::getInstance().writeDistImdTrees) {
            intermediateTrees.update(getTreeString(), curScore);
        }
        trackProgress(1);
    }
    doneProgress();
    
    if (VB_MAX <= verbose_mode) {
        hideProgress();
        std::cout.precision(4);
        identifying.report();
        evaluating.report(); //About 90%
        sorting.report();
        applying.report(); //About 10%
        reverting.report();
        showProgress();
    }

    if (totalNNIApplied == 0) {
        LOG_LINE(VB_MED, "NOTE: Input tree is already NNI-optimal");
    }
    if (numSteps == MAXSTEPS) {
        LOG_LINE(VB_QUIET, "WARNING: NNI search needs unusual large number of steps"
                 << " (" << numSteps << ") to converge!");
    }
    if(curScore < originalScore - params->loglh_epsilon){
        LOG_LINE(VB_QUIET, "AAAAAAAAAAAAAAAAAAA: " << curScore
                 << "\t" << originalScore << "\t" << curScore - originalScore);
    }
    return make_pair(numSteps, static_cast<int>(totalNNIApplied));
}

void IQTree::filterNNIBranches(vector<NNIMove> &appliedNNIs, Branches &nniBranches) {
    for (vector<NNIMove>::iterator it = appliedNNIs.begin(); it != appliedNNIs.end(); it++) {
        Branch curBranch;
        curBranch.first = it->node1;
        curBranch.second = it->node2;
        int branchID = pairInteger(it->node1->id, it->node2->id);
        if (nniBranches.find(branchID) == nniBranches.end())
            nniBranches.insert(pair<int,Branch>(branchID, curBranch));
        getSurroundingInnerBranches(it->node1, it->node2, 2, nniBranches);
        getSurroundingInnerBranches(it->node2, it->node1, 2, nniBranches);
    }
}

double IQTree::pllOptimizeNNI(int &totalNNICount, int &nniSteps,
                              SearchInfo &searchinfo) {
    if((globalParams->online_bootstrap == PLL_TRUE)
       && (globalParams->gbo_replicates > 0)) {
        pllInitUFBootData();
    }
    searchinfo.numAppliedNNIs = 0;
    searchinfo.curLogl = curScore;
    const int MAX_NNI_STEPS = static_cast<int>(aln->getNSeq());
    totalNNICount = 0;
    for (nniSteps = 1; nniSteps <= MAX_NNI_STEPS; nniSteps++) {
        searchinfo.curNumNNISteps = nniSteps;
        searchinfo.posNNIList.clear();
        double newLH = pllDoNNISearch(pllInst, pllPartitions, searchinfo);
        if (searchinfo.curNumAppliedNNIs == 0) { // no positive NNI was found
            searchinfo.curLogl = newLH;
            break;
        } else {
            searchinfo.curLogl = newLH;
            searchinfo.numAppliedNNIs += searchinfo.curNumAppliedNNIs;
        }
    }
    if (nniSteps == (MAX_NNI_STEPS + 1)) {
        LOG_LINE(VB_QUIET, "WARNING: NNI search needs unusual large number of steps"
                 << " (" << MAX_NNI_STEPS << ") to converge!");
    }
    if (searchinfo.numAppliedNNIs == 0) {
        LOG_LINE(VB_QUIET, "NOTE: Tree is already NNI-optimized");
    }

    totalNNICount = searchinfo.numAppliedNNIs;
    pllInst->likelihood = searchinfo.curLogl;
    return searchinfo.curLogl;
}

void IQTree::pllLogBootSamples(int** pll_boot_samples, int nsamples, int npatterns){
    ofstream bfile("boot_samples.log");
    bfile << "Original freq:" << endl;
    int sum = 0;
    for(int i = 0; i < pllAlignment->sequenceLength; i++){
        bfile << setw(4) << pllInst->aliaswgt[i];
        sum += pllInst->aliaswgt[i];
    }
    bfile << endl << "sum = " << sum << endl;

    bfile << "Bootstrap freq:" << endl;

    for(int i = 0; i < nsamples; i++){
        sum = 0;
        for(int j = 0; j < npatterns; j++){
            bfile << setw(4) << pll_boot_samples[i][j];
            sum += pll_boot_samples[i][j];
        }
        bfile << endl << "sum = "  << sum << endl;
    }
    bfile.close();
}

void IQTree::pllInitUFBootData(){
    if(pllUFBootDataPtr == NULL){
        pllUFBootDataPtr = (pllUFBootData *) malloc(sizeof(pllUFBootData));
        pllUFBootDataPtr->boot_samples = NULL;
        pllUFBootDataPtr->candidate_trees_count = 0;

        if(params->online_bootstrap && params->gbo_replicates > 0){
            if(!pll2iqtree_pattern_index) pllBuildIQTreePatternIndex();

//            pllUFBootDataPtr->treels = pllHashInit(max_candidate_trees);
//            pllUFBootDataPtr->treels_size = max_candidate_trees; // track size of treels_logl, treels_newick, treels_ptnlh

//            pllUFBootDataPtr->treels_logl =
//                (double *) malloc(max_candidate_trees * (sizeof(double)));
//            if(!pllUFBootDataPtr->treels_logl) outError("Not enough dynamic memory!");



//            pllUFBootDataPtr->treels_ptnlh =
//                (double **) malloc(max_candidate_trees * (sizeof(double *)));
//            if(!pllUFBootDataPtr->treels_ptnlh) outError("Not enough dynamic memory!");
//            memset(pllUFBootDataPtr->treels_ptnlh, 0, max_candidate_trees * (sizeof(double *)));

            // aln->createBootstrapAlignment() must be called before this fragment
            pllUFBootDataPtr->boot_samples =
                (int **) malloc(params->gbo_replicates * sizeof(int *));
            if(!pllUFBootDataPtr->boot_samples) outError("Not enough dynamic memory!");
            for(int i = 0; i < params->gbo_replicates; i++){
                pllUFBootDataPtr->boot_samples[i] =
                    (int *) malloc(pllAlignment->sequenceLength * sizeof(int));
                if(!pllUFBootDataPtr->boot_samples[i]) outError("Not enough dynamic memory!");
                for(int j = 0; j < pllAlignment->sequenceLength; j++){
                    pllUFBootDataPtr->boot_samples[i][j] =
                        static_cast<int>(boot_samples[i][pll2iqtree_pattern_index[j]]);
                }
            }


            pllUFBootDataPtr->boot_logl =
                (double *) malloc(params->gbo_replicates * (sizeof(double)));
            if(!pllUFBootDataPtr->boot_logl) outError("Not enough dynamic memory!");
            for(int i = 0; i < params->gbo_replicates; i++)
                pllUFBootDataPtr->boot_logl[i] = -DBL_MAX;

            pllUFBootDataPtr->boot_counts =
                (int *) malloc(params->gbo_replicates * (sizeof(int)));
            if(!pllUFBootDataPtr->boot_counts) outError("Not enough dynamic memory!");
            memset(pllUFBootDataPtr->boot_counts, 0, params->gbo_replicates * (sizeof(int)));

            pllUFBootDataPtr->boot_trees.resize(params->gbo_replicates, "");
            pllUFBootDataPtr->duplication_counter = 0;
        }
    }
//    pllUFBootDataPtr->max_candidate_trees = max_candidate_trees;
    pllUFBootDataPtr->save_all_trees = save_all_trees;
    pllUFBootDataPtr->logl_cutoff = logl_cutoff;
    pllUFBootDataPtr->n_patterns = pllAlignment->sequenceLength;
}

void IQTree::pllDestroyUFBootData(){
    if(pll2iqtree_pattern_index){
        delete [] pll2iqtree_pattern_index;
        pll2iqtree_pattern_index = NULL;
    }

    if(params->online_bootstrap && params->gbo_replicates > 0){
        pllHashDestroy(&(pllUFBootDataPtr->treels), rax_free);

        free(pllUFBootDataPtr->treels_logl);


        for(int i = 0; i < pllUFBootDataPtr->treels_size; i++)
            if(pllUFBootDataPtr->treels_ptnlh[i])
                free(pllUFBootDataPtr->treels_ptnlh[i]);
        free(pllUFBootDataPtr->treels_ptnlh);

        for(int i = 0; i < params->gbo_replicates; i++)
            free(pllUFBootDataPtr->boot_samples[i]);
        free(pllUFBootDataPtr->boot_samples);

        free(pllUFBootDataPtr->boot_logl);

        free(pllUFBootDataPtr->boot_counts);

    }
    free(pllUFBootDataPtr);
    pllUFBootDataPtr = NULL;
}

void IQTree::doNNIs(const vector<NNIMove> &compatibleNNIs, bool changeBran) {
    for (auto it = compatibleNNIs.begin(); it != compatibleNNIs.end(); it++) {
        doNNI(*it);
        if (!params->leastSquareNNI && changeBran) {
            // apply new branch lengths
            changeNNIBrans(*it);
        }
    }
    // 2015-10-14: has to reset this pointer when read in
    current_it = current_it_back = NULL;
}

void IQTree::getCompatibleNNIs(vector<NNIMove> &nniMoves,
                               vector<NNIMove> &compatibleNNIs) {
    compatibleNNIs.clear();
    for (auto it1 = nniMoves.begin(); it1 != nniMoves.end(); it1++) {
        bool select = true;
        for (auto it2 = compatibleNNIs.begin(); it2 != compatibleNNIs.end(); it2++) {
            if ((*it1).node1 == (*(it2)).node1
                    || (*it1).node2 == (*(it2)).node1
                    || (*it1).node1 == (*(it2)).node2
                    || (*it1).node2 == (*(it2)).node2) {
                select = false;
                break;
            }
        }
        if (select) {
            compatibleNNIs.push_back(*it1);
        }
    }
}

//double IQTree::estN95() {
//    if (vecNumNNI.size() == 0) {
//        return 0;
//    } else {
//        sort(vecNumNNI.begin(), vecNumNNI.end());
//        int index = floor(vecNumNNI.size() * speed_conf);
//        return vecNumNNI[index];
//    }
//}

double IQTree::getAvgNumNNI() {
    if (vecNumNNI.size() == 0) {
        return 0;
    } else {
        double median;
        size_t size = vecNumNNI.size();
        sort(vecNumNNI.begin(), vecNumNNI.end());
        if (size % 2 == 0) {
            median = (vecNumNNI[size / 2 + 1] + vecNumNNI[size / 2]) / 2;
        } else {
            median = vecNumNNI[size / 2];
        }
        return median;
    }
}

double IQTree::estDeltaMedian() {
    if (vecImpProNNI.size() == 0) {
        return 0;
    } else {
        double median;
        size_t size = vecImpProNNI.size();
        sort(vecImpProNNI.begin(), vecImpProNNI.end());
        if (size % 2 == 0) {
            median = (vecImpProNNI[size / 2 + 1] + vecImpProNNI[size / 2]) / 2;
        } else {
            median = vecImpProNNI[size / 2];
        }
        return median;
    }
}

//inline double IQTree::estDelta95() {
//    if (vecImpProNNI.size() == 0) {
//        return 0;
//    } else {
//        sort(vecImpProNNI.begin(), vecImpProNNI.end());
//        int index = floor(vecImpProNNI.size() * speed_conf);
//        return vecImpProNNI[index];
//    }
//}

int IQTree::getDelete() const {
    return k_delete;
}

void IQTree::setDelete(int _delete) {
    k_delete = _delete;
}

void IQTree::evaluateNNIs(Branches &nniBranches, vector<NNIMove>  &positiveNNIs) {
    double previous_score = curScore;
    for (auto it = nniBranches.begin(); it != nniBranches.end(); it++) {
        PhyloNode* node1 = (PhyloNode*)it->second.first;
        PhyloNode* node2 = (PhyloNode*)it->second.second;
        NNIMove    nni   = getBestNNIForBran(node1, node2, nullptr);
        if (nni.newloglh > previous_score) {
            positiveNNIs.push_back(nni);
            LOG_LINE(VB_DEBUG, positiveNNIs.size() << "."
                     << " Branch " <<nni.central_branch_id
                     << " improvement " << (nni.newloglh - previous_score));
        }
        // synchronize tree during optimization step
        if (MPIHelper::getInstance().isMaster()
            && candidateset_changed.size() > 0
            && MPIHelper::getInstance().gotMessage()) {
            syncCurrentTree();
        }
    }
}

//Branches IQTree::getReducedListOfNNIBranches(Branches &previousNNIBranches) {
//    Branches resBranches;
//    for (Branches::iterator it = previousNNIBranches.begin(); it != previousNNIBranches.end(); it++) {
//        getSurroundingInnerBranches(it->second.first, it->second.second, 2, resBranches);
//        getSurroundingInnerBranches(it->second.second, it->second.first, 2, resBranches);
//    }
//}

/**
 *  Currently not used, commented out to simplify the interface of getBestNNIForBran
void IQTree::evalNNIsSort(bool approx_nni) {
        if (myMove.newloglh > curScore + params->loglh_epsilon) {
        if (myMove.newloglh > curScore + params->loglh_epsilon) {
            addPositiveNNIMove(myMove);
        }
            addPositiveNNIMove(myMove);
        }
    PhyloNodeVector nodes1, nodes2;
    int i;
    double cur_lh = curScore;
    vector<IntBranchInfo> int_branches;

    getInternalBranches(nodes1, nodes2);
    assert(nodes1.size() == leafNum - 3 && nodes2.size() == leafNum - 3);

    for (i = 0; i < leafNum - 3; i++) {
        IntBranchInfo int_branch;
        PhyloNeighbor *node12_it = nodes1[i]->findNeighbor(nodes2[i]);
        //PhyloNeighbor *node21_it = nodes2[i]->findNeighbor(nodes1[i]);
        int_branch.lh_contribution = cur_lh - computeLikelihoodZeroBranch(node12_it, nodes1[i]);
        if (int_branch.lh_contribution < 0.0)
            int_branch.lh_contribution = 0.0;
        if (int_branch.lh_contribution < fabs(nni_cutoff)) {
            int_branch.node1 =  nodes1[i];
            int_branch.node2 =  nodes2[i];
            int_branches.push_back(int_branch);
        }
    }
    std::sort(int_branches.begin(), int_branches.end(), int_branch_cmp);
    for (vector<IntBranchInfo>::iterator it = int_branches.begin(); it != int_branches.end(); it++)
        if (it->lh_contribution >= 0.0) // evaluate NNI if branch contribution is big enough
                {
            NNIMove myMove = getBestNNIForBran(it->node1, it->node2, NULL, approx_nni, it->lh_contribution);
            if (myMove.newloglh > curScore) {
                addPositiveNNIMove(myMove);
                if (!estimate_nni_cutoff)
                    for (vector<IntBranchInfo>::iterator it2 = it + 1; it2 != int_branches.end(); it2++) {
                        if (it2->node1 == it->node1 || it2->node2 == it->node1 || it2->node1 == it->node2
                                || it2->node2 == it->node2)
                            it2->lh_contribution = -1.0; // do not evaluate this branch later on
                    }
            }
        } else { // otherwise, only optimize the branch length
            PhyloNode *node1 = it->node1;
            PhyloNode *node2 = it->node2;
            PhyloNeighbor *node12_it = node1->findNeighbor(node2);
            PhyloNeighbor *node21_it = node2->findNeighbor(node1);
            double stored_len = node12_it->length;
            curScore = optimizeOneBranch(node1, node2, false);
            string key("");
            if (node1->id < node2->id) {
                key += convertIntToString(node1->id) + "->" + convertIntToString(node2->id);
            } else {
                key += convertIntToString(node2->id) + "->" + convertIntToString(node1->id);
            }

            optBrans.insert(mapString2Double::value_type(key, node12_it->length));
            node12_it->length = stored_len;
            node21_it->length = stored_len;
        }
}
*/

void IQTree::estimateNNICutoff(Params* params) {
    double *delta = new double[nni_info.size()];
    int i;
    for (i = 0; i < nni_info.size(); i++) {
        double lh_score[4];
        memmove(lh_score, nni_info[i].lh_score, 4 * sizeof(double));
        std::sort(lh_score + 1, lh_score + 4); // sort in ascending order
        delta[i] = lh_score[0] - lh_score[2];
        LOG_LINE(VB_MED,  i << ": " << lh_score[0] << " " << lh_score[1]
                 << " " << lh_score[2] << " " << lh_score[3]);
    }
    std::sort(delta, delta + nni_info.size());
    nni_cutoff = delta[nni_info.size() / 20];
    LOG_LINE(VB_QUIET, "\nEstimated NNI cutoff: " << nni_cutoff);
    string file_name = params->out_prefix;
    file_name += ".nnidelta";
    try {
        ofstream out;
        out.exceptions(ios::failbit | ios::badbit);
        out.open(file_name.c_str());
        for (i = 0; i < nni_info.size(); i++) {
            out << delta[i] << endl;
        }
        out.close();
        LOG_LINE(VB_QUIET, "NNI delta printed to " << file_name);
    } catch (ios::failure) {
        outError(ERR_WRITE_OUTPUT, file_name);
    }
    delete[] delta;
}

void IQTree::saveCurrentTree(double cur_logl) {

    if (logl_cutoff != 0.0 && cur_logl < logl_cutoff - 1.0)
        return;
//    treels_logl.push_back(cur_logl);
//    num_trees_for_rell++;

    if (Params::getInstance().write_intermediate_trees) {
        printTree(out_treels, WT_NEWLINE | WT_BR_LEN);
    }
    intptr_t nptn = getAlnNPattern();

#ifdef BOOT_VAL_FLOAT
    intptr_t maxnptn = get_safe_upper_limit_float(nptn);
    BootValType *pattern_lh = aligned_alloc<BootValType>(maxnptn);
    memset(pattern_lh, 0, maxnptn*sizeof(BootValType));
    double *pattern_lh_orig = aligned_alloc<double>(nptn);
    computePatternLikelihood(pattern_lh_orig, &cur_logl);
    for (int i = 0; i < nptn; i++)
        pattern_lh[i] = (float)pattern_lh_orig[i];
#else
    int maxnptn = get_safe_upper_limit(nptn);
    BootValType *pattern_lh = aligned_alloc<BootValType>(maxnptn);
    memset(pattern_lh, 0, maxnptn*sizeof(BootValType));
    computePatternLikelihood(pattern_lh, &cur_logl);
#endif


    if (boot_samples.empty()) {
        // for runGuidedBootstrap
    } else {
        // online bootstrap
//        int ptn;
//        int updated = 0;
//        int nsamples = boot_samples.size();
        ostringstream ostr;
        string tree_str;
        setRootNode(params->root);
        if (params->print_ufboot_trees == 2)
            printTree(ostr, WT_TAXON_ID + WT_SORT_TAXA + WT_BR_LEN + WT_BR_LEN_SHORT);
        else
            printTree(ostr, WT_TAXON_ID + WT_SORT_TAXA);
        tree_str = ostr.str();

    #ifdef _OPENMP
        int rand_seed = random_int(1000);
        #pragma omp parallel
        {
        int *rstream;
        init_random(rand_seed + omp_get_thread_num(), false, &rstream);
        #pragma omp for
    #else
        int *rstream = randstream;
    #endif
        for (int sample = sample_start; sample < sample_end; sample++) {
            double rell = 0.0;

            {
                // SSE optimized version of the above loop
                BootValType *boot_sample = boot_samples[sample];

                BootValType res = (this->*dotProduct)(pattern_lh, boot_sample, static_cast<int>(nptn));

                rell = res;
            }

            bool better = rell > boot_logl[sample] + params->ufboot_epsilon;
            if (!better && rell > boot_logl[sample] - params->ufboot_epsilon) {
                better = (random_double(rstream) <= 1.0 / (boot_counts[sample] + 1));
            }
            if (better) {
                if (rell <= boot_logl[sample] + params->ufboot_epsilon) {
                    boot_counts[sample]++;
                } else {
                    boot_counts[sample] = 1;
                }
                boot_logl[sample] = max(boot_logl[sample], rell);
                boot_orig_logl[sample] = cur_logl;
                boot_trees[sample] = tree_str;
            }
        }
    #ifdef _OPENMP
        finish_random(rstream);
        }
    #endif
    }
    if (Params::getInstance().print_tree_lh) {
        out_treelh << cur_logl;
        double prob;
#ifdef BOOT_VAL_FLOAT
        aln->multinomialProb(pattern_lh_orig, prob);
#else
        aln->multinomialProb(pattern_lh, prob);
#endif
        out_treelh << "\t" << prob << endl;

        IntVector pattern_index;
        aln->getSitePatternIndex(pattern_index);
        out_sitelh << "Site_Lh   ";
        for (size_t i = 0; i < getAlnNSite(); ++i)
            out_sitelh << " " << pattern_lh[pattern_index[i]];
        out_sitelh << endl;
    }

    if (!boot_samples.empty()) {
#ifdef BOOT_VAL_FLOAT
        aligned_free(pattern_lh_orig);
#endif
        aligned_free(pattern_lh);
    } else {
#ifdef BOOT_VAL_FLOAT
        aligned_free(pattern_lh);
#endif
    }

}

void IQTree::saveNNITrees(PhyloNode *node, PhyloNode *dad) {
    if (!node) {
        node = getRoot();
    }
    if (dad && !node->isLeaf() && !dad->isLeaf()) {
        double *pat_lh1 = new double[aln->getNPattern()];
        double *pat_lh2 = new double[aln->getNPattern()];
        double lh1, lh2;
        computeNNIPatternLh(curScore, lh1, pat_lh1, lh2, pat_lh2, node, dad);
        delete[] pat_lh2;
        delete[] pat_lh1;
    }
    FOR_EACH_ADJACENT_PHYLO_NODE(node, dad, it, child) {
        saveNNITrees(child, node);
    }
}

void IQTree::summarizeBootstrap(Params &params, MTreeSet &trees) {
    int sum_weights = trees.sumTreeWeights();
    int i;
    if (verbose_mode >= VB_MAX) {
        for (i = 0; i < trees.size(); i++) {
            if (trees.tree_weights[i] > 0) {
                LOG_LINE(VB_QUIET, "Tree " << i + 1
                         << " weight= " << (double) trees.tree_weights[i] * 100 / sum_weights);
            }
        }
    }
    intptr_t max_tree_id = max_element(trees.tree_weights.begin(), trees.tree_weights.end()) - trees.tree_weights.begin();
    LOG_LINE(VB_MED,  "max_tree_id = " << max_tree_id + 1
             << "   max_weight = " << trees.tree_weights[max_tree_id]
             << " (" << (double) trees.tree_weights[max_tree_id] * 100 / sum_weights << "%)");
    // assign bootstrap support
    SplitGraph sg;
    SplitIntMap hash_ss;
    // make the taxa name
    vector<string> taxname;
    taxname.resize(leafNum);
    if (boot_splits.empty()) {
        getTaxaName(taxname);
    } else {
        boot_splits.back()->getTaxaName(taxname);
    }
    /*if (!tree.save_all_trees)
     trees.convertSplits(taxname, sg, hash_ss, SW_COUNT, -1);
     else
     trees.convertSplits(taxname, sg, hash_ss, SW_COUNT, -1, false);
     */
    trees.convertSplits(taxname, sg, hash_ss, SW_COUNT, -1, NULL, false); // do not sort taxa

    LOG_LINE(VB_MED, sg.size() << " splits found");

    sg.scaleWeight(1.0 / trees.sumTreeWeights(), false, 4);
    string out_file;
    out_file = params.out_prefix;
    out_file += ".splits";
    if (params.print_splits_file) {
        sg.saveFile(out_file.c_str(), IN_OTHER, true);
        LOG_LINE(VB_QUIET, "Split supports printed to star-dot file " << out_file);
    }
    // compute the percentage of appearance
    sg.scaleWeight(100.0, true);
    //    printSplitSet(sg, hash_ss);
    //sg.report(cout);
    //LOG_LINE(VB_QUIET, "Creating " << RESAMPLE_NAME << " support values...");
//    stringstream tree_stream;
//    printTree(tree_stream, WT_TAXON_ID | WT_BR_LEN);
//    MExtTree mytree;
//    mytree.readTree(tree_stream, rooted);
//    mytree.assignLeafID();
    assignLeafNameByID();
    createBootstrapSupport(taxname, trees, hash_ss, NULL);

    // now write resulting tree with supports
//    tree_stream.seekp(0, ios::beg);
//    mytree.printTree(tree_stream);
//
//    // now read resulting tree
//    tree_stream.seekg(0, ios::beg);
//    freeNode();
//    // RARE BUG FIX: to avoid cases that identical seqs were removed and leaf name happens to be IDs
//    MTree::readTree(tree_stream, rooted);

    assignLeafNames();

    if (!save_all_trees) {
        out_file = params.out_prefix;
        out_file += ".suptree";
        printTree(out_file.c_str());
        LOG_LINE(VB_QUIET, "Tree with assigned support written to " << out_file);
    }
    if (params.print_splits_nex_file) {
        out_file = params.out_prefix;
        out_file += ".splits.nex";
        sg.saveFile(out_file.c_str(), IN_NEXUS, false);
        LOG_LINE(VB_QUIET,"Split supports printed to NEXUS file " << out_file);
    }
}

void IQTree::writeUFBootTrees(Params &params) {
    MTreeSet trees;
//    IntVector tree_weights;
    int i, j;
    string filename = params.out_prefix;
    filename += ".ufboot";
    ofstream out(filename.c_str());

    trees.init(boot_trees, rooted);
    for (i = 0; i < trees.size(); i++) {
        NodeVector taxa;
        // change the taxa name from ID to real name
        trees[i]->getOrderedTaxa(taxa);
        for (j = 0; j < taxa.size() - (int)rooted; j++)
            taxa[j]->name = aln->getSeqName(taxa[j]->id);
        if (removed_seqs.size() > 0) {
            // reinsert removed seqs into each tree
            trees[i]->insertTaxa(removed_seqs, twin_seqs);
        }
        // now print to file
        for (j = 0; j < trees.tree_weights[i]; j++)
            if (params.print_ufboot_trees == 1)
                trees[i]->printTree(out, WT_NEWLINE);
            else
                trees[i]->printTree(out, WT_NEWLINE + WT_BR_LEN);
    }
    LOG_LINE(VB_QUIET, "UFBoot trees printed to " << filename);
    out.close();
}

void IQTree::summarizeBootstrap(Params &params) {
    setRootNode(params.root);
    MTreeSet trees;
    trees.init(boot_trees, rooted);
    summarizeBootstrap(params, trees);
}

void IQTree::summarizeBootstrap(SplitGraph &sg) {
    MTreeSet trees;
    //SplitGraph sg;
    trees.init(boot_trees, rooted);
    SplitIntMap hash_ss;
    // make the taxa name
    vector<string> taxname;
    taxname.resize(leafNum);
    getTaxaName(taxname);

    /*if (!tree.save_all_trees)
     trees.convertSplits(taxname, sg, hash_ss, SW_COUNT, -1);
     else
     trees.convertSplits(taxname, sg, hash_ss, SW_COUNT, -1, false);
     */
    trees.convertSplits(taxname, sg, hash_ss, SW_COUNT, -1, NULL, false); // do not sort taxa
}

void IQTree::pllConvertUFBootData2IQTree(){
    // duplication_counter
    duplication_counter = pllUFBootDataPtr->duplication_counter;
    //treels_logl
//    treels_logl.clear();
//    for(int i = 0; i < pllUFBootDataPtr->candidate_trees_count; i++)
//        treels_logl.push_back(pllUFBootDataPtr->treels_logl[i]);

    //boot_trees
    boot_trees.clear();
    for(int i = 0; i < params->gbo_replicates; i++)
        boot_trees.push_back(pllUFBootDataPtr->boot_trees[i]);

}

double computeCorrelation(IntVector &ix, IntVector &iy) {

    ASSERT(ix.size() == iy.size());
    DoubleVector x;
    DoubleVector y;

    double mx = 0.0, my = 0.0; // mean value
    int i;
    x.resize(ix.size());
    y.resize(iy.size());
    for (i = 0; i < x.size(); i++) {
        x[i] = ix[i];
        y[i] = iy[i];
        mx += x[i];
        my += y[i];
    }
    mx /= x.size();
    my /= y.size();
    for (i = 0; i < x.size(); i++) {
        x[i] = x[i] / mx - 1.0;
        y[i] = y[i] / my - 1.0;
    }

    double f1 = 0.0, f2 = 0.0, f3 = 0.0;
    for (i = 0; i < x.size(); i++) {
        f1 += (x[i]) * (y[i]);
        f2 += (x[i]) * (x[i]);
        f3 += (y[i]) * (y[i]);
    }
    if (f2 == 0.0 || f3 == 0.0)
        return 1.0;
    return f1 / (sqrt(f2) * sqrt(f3));
}

double IQTree::computeBootstrapCorrelation() {
    if (boot_splits.size() < 2)
        return 0.0;
    IntVector split_supports;
    SplitIntMap split_map;
    int i;
    // collect split supports
    SplitGraph *sg = boot_splits.back();
    SplitGraph *half = boot_splits[(boot_splits.size() - 1) / 2];
    for (i = 0; i < half->size(); i++)
        if (half->at(i)->trivial() == -1) {
            split_map.insertSplit(half->at(i), static_cast<int>(split_supports.size()));
            split_supports.push_back((int) (half->at(i)->getWeight()));
        }

    // collect split supports for new tree collection
    IntVector split_supports_new;
    split_supports_new.resize(split_supports.size(), 0);
    for (i = 0; i < sg->size(); i++)
        if ((*sg)[i]->trivial() == -1) {
            int index;
            Split *sp = split_map.findSplit((*sg)[i], index);
            if (sp) {
                // split found
                split_supports_new[index] = (int) ((*sg)[i]->getWeight());
            } else {
                // new split
                split_supports_new.push_back((int) ((*sg)[i]->getWeight()));
            }
        }
    LOG_LINE(VB_MED, split_supports_new.size() - split_supports.size()
             << " new splits compared to old boot_splits");
    if (split_supports_new.size() > split_supports.size()) {
        split_supports.resize(split_supports_new.size(), 0);
    }
    // now compute correlation coefficient
    double corr = computeCorrelation(split_supports, split_supports_new);

    return corr;
}

//void IQTree::addPositiveNNIMove(NNIMove myMove) {
//    plusNNIs.push_back(myMove);
//}

void IQTree::printResultTree(string suffix) {
    if (MPIHelper::getInstance().isWorker()) {
        return;
//        stringstream processTreeFile;
//        processTreeFile << tree_file_name << "." << MPIHelper::getInstance().getProcessID();
//        tree_file_name = processTreeFile.str();
    }
    if (params->suppress_output_flags & OUT_TREEFILE)
        return;
    setRootNode(params->root, true);
    string tree_file_name = params->out_prefix;
    tree_file_name += ".treefile";
    if (suffix.compare("") != 0) {
        tree_file_name += "." + suffix;
    }
    printTree(tree_file_name.c_str(), WT_BR_LEN | WT_BR_LEN_FIXED_WIDTH | WT_SORT_TAXA | WT_NEWLINE);
    LOG_LINE(VB_MED, "Best tree printed to " << tree_file_name);
    setRootNode(params->root, false);
}

void IQTree::printResultTree(ostream &out) {
    setRootNode(params->root);
    printTree(out, WT_BR_LEN | WT_BR_LEN_FIXED_WIDTH | WT_SORT_TAXA | WT_NEWLINE);
}

void IQTree::printBestCandidateTree() {
    if (MPIHelper::getInstance().isWorker())
        return;
    if (params->suppress_output_flags & OUT_TREEFILE)
        return;
    string tree_file_name = params->out_prefix;
    tree_file_name += ".treefile";
    readTreeString(candidateTrees.getBestTreeStrings(1)[0]);
    setRootNode(params->root);
    printTree(tree_file_name.c_str(), WT_BR_LEN | WT_BR_LEN_FIXED_WIDTH | WT_SORT_TAXA | WT_NEWLINE);
    LOG_LINE(VB_MED, "Best tree printed to " << tree_file_name);
}


void IQTree::printPhylolibTree(const char* suffix) {
    pllTreeToNewick(pllInst->tree_string, pllInst, pllPartitions, pllInst->start->back, PLL_TRUE, 1, 0, 0, 0,
            PLL_SUMMARIZE_LH, 0, 0);
    char phylolibTreePath[1024];
#ifdef _MSC_VER
    strcpy_s(phylolibTreePath, sizeof(phylolibTreePath), params->out_prefix.c_str());
    strcat_s(phylolibTreePath, sizeof(phylolibTreePath), suffix);
    FILE* phylolib_tree = nullptr;
    fopen_s(&phylolib_tree, phylolibTreePath, "w");
#else
    strcpy(phylolibTreePath, params->out_prefix.c_str());
    strcat(phylolibTreePath, suffix);
    FILE* phylolib_tree = fopen(phylolibTreePath, "w");
#endif
    fprintf(phylolib_tree, "%s", pllInst->tree_string);
    LOG_LINE(VB_QUIET,"Tree optimized by Phylolib was written to " << phylolibTreePath);
}

void IQTree::printIntermediateTree(int brtype) {
    setRootNode(params->root);
    double *pattern_lh = NULL;
    double logl = curScore;

    if (params->print_tree_lh) {
        pattern_lh = new double[getAlnNPattern()];
        computePatternLikelihood(pattern_lh, &logl);
    }

    if (Params::getInstance().write_intermediate_trees)
        printTree(out_treels, brtype);

    if (params->print_tree_lh) {
        out_treelh.precision(10);
        out_treelh << logl;
        double prob;
        aln->multinomialProb(pattern_lh, prob);
        out_treelh << "\t" << prob << endl;
        if (!(brtype & WT_APPEND))
            out_sitelh << aln->getNSite() << endl;
        out_sitelh << "Site_Lh   ";
        for (size_t i = 0; i < aln->getNSite(); ++i)
            out_sitelh << "\t" << pattern_lh[aln->getPatternID(i)];
        out_sitelh << endl;
        delete[] pattern_lh;
    }
    if (params->write_intermediate_trees == 1 && save_all_trees != 1) {
        return;
    }
    int x = save_all_trees;
    save_all_trees = 2;
    // TODO Why is evalNNI() is called in this function?
    //evalNNIs();
    Branches innerBranches;
    vector<NNIMove> positiveNNIs;
    getInnerBranches(innerBranches);
    evaluateNNIs(innerBranches, positiveNNIs);
    save_all_trees = x;
}


void IQTree::convertNNI2Splits(SplitIntMap &nniSplits, int numNNIs, vector<NNIMove> &compatibleNNIs) {
    for (int i = 0; i < numNNIs; i++) {
        Split *sp = new Split(*getSplit(compatibleNNIs[i].node1, compatibleNNIs[i].node2));
        if (sp->shouldInvert()) {
            sp->invert();
        }
        nniSplits.insertSplit(sp, 1);
    }
}

double IQTree::getBestScore() {
    return candidateTrees.getBestScore();
}

vector<string> IQTree::getBestTrees(int numTrees) {
    return candidateTrees.getBestTreeStrings(numTrees);
}


/*******************************************
    MPI stuffs
*******************************************/

void IQTree::syncCandidateTrees(int nTrees, bool updateStopRule) {
    if (MPIHelper::getInstance().getNumProcesses() == 1) {
        return;
    }

#ifdef _IQTREE_MPI
    // gather trees to Master

    Checkpoint *ckp = new Checkpoint;
    if (MPIHelper::getInstance().isMaster()) {
        // update candidate set at master
        int trees = 0;
        for (int w = 1; w < MPIHelper::getInstance().getNumProcesses(); w++) {
            int worker = MPIHelper::getInstance().recvCheckpoint(ckp);
            CandidateSet cset;
            cset.setCheckpoint(ckp);
            cset.restoreCheckpoint();
            for (CandidateSet::iterator it = cset.begin(); it != cset.end(); it++)
                addTreeToCandidateSet(it->second.tree, it->second.score, updateStopRule, worker);
            trees += ckp->size();
            ckp->clear();
        }
        LOG_LINE(VB_QUIET, "Master: " << trees << " candidate trees gathered from workers");
        // get the best candidate trees
        int          numTrees          = max(nTrees, MPIHelper::getInstance().getNumProcesses());
        CandidateSet bestCandidates    = candidateTrees.getBestCandidateTrees(numTrees);
        int          saved_numNNITrees = params->numNNITrees;
        params->numNNITrees            = numTrees;
        bestCandidates.setCheckpoint(ckp);
        bestCandidates.saveCheckpoint();
        params->numNNITrees           = saved_numNNITrees;
    } else {
        // send candidate set to master
        CandidateSet cset             = candidateTrees.getBestCandidateTrees();
        cset.setCheckpoint(ckp);
        cset.saveCheckpoint();
        MPIHelper::getInstance().sendCheckpoint(ckp, PROC_MASTER);
        LOG_LINE(VB_QUIET, "Worker " << MPIHelper::getInstance().getProcessID() << ": "
                 << ckp->size() << " candidate trees sent to master");
        ckp->clear();
    }

    if (updateStopRule && stop_rule.meetStopCondition(stop_rule.getCurIt(), 0.0)) {
        // 2020-04-30: send stop signal
        ckp->putBool("stop", true);
    }
    
    // broadcast candidate trees from master to worker
    MPIHelper::getInstance().broadcastCheckpoint(ckp);
    LOG_LINE(VB_QUIET, ckp->size() << " trees broadcasted to workers");

    if (MPIHelper::getInstance().isWorker()) {
        // update candidate set at worker
        CandidateSet cset;
        cset.setCheckpoint(ckp);
        cset.restoreCheckpoint();
        for (CandidateSet::iterator it = cset.begin(); it != cset.end(); it++)
            addTreeToCandidateSet(it->second.tree, it->second.score, false, PROC_MASTER);
        
        // 2020-04-40: check stop signal
        if (ckp->getBool("stop")) {
            LOG_LINE(VB_QUIET, "Worker " << MPIHelper::getInstance().getProcessID()
                     << " gets STOP message!");
            stop_rule.shouldStop();
        }
    }

    delete ckp;
#endif
}

void IQTree::syncCurrentTree() {
    if (MPIHelper::getInstance().getNumProcesses() == 1)
        return;
#ifdef _IQTREE_MPI
    //------ BLOCKING COMMUNICATION ------//
    Checkpoint *checkpoint = new Checkpoint;
    string tree;
    double score;

    if (MPIHelper::getInstance().isMaster()) {
        // master: receive tree from WORKERS
        int worker = MPIHelper::getInstance().recvCheckpoint(checkpoint);
        MPIHelper::getInstance().increaseTreeReceived();
        CKP_RESTORE(tree);
        CKP_RESTORE(score);
        int pos = addTreeToCandidateSet(tree, score, true, worker);
        if (pos >= 0 && pos < params->popSize) {
            // candidate set is changed, update for other workers
            for (int w = 0; w < candidateset_changed.size(); w++)
                if (w != worker)
                    candidateset_changed[w] = true;
        }

        if (boot_samples.size() > 0) {
            restoreUFBoot(checkpoint);
        }

        // send candidate trees to worker
        checkpoint->clear();
        if (boot_samples.size() > 0)
            CKP_SAVE(logl_cutoff);
        if (candidateset_changed[worker]) {
            CandidateSet cset = candidateTrees.getBestCandidateTrees(Params::getInstance().popSize);
            cset.setCheckpoint(checkpoint);
            cset.saveCheckpoint();
            candidateset_changed[worker] = false;
            MPIHelper::getInstance().increaseTreeSent(Params::getInstance().popSize);
        }
        MPIHelper::getInstance().sendCheckpoint(checkpoint, worker);
    } else {
        // worker: always send tree to MASTER
        tree = getTreeString();
        score = curScore;
        CKP_SAVE(tree);
        CKP_SAVE(score);
        if (boot_samples.size() > 0) {
            saveUFBoot(checkpoint);
        }
        MPIHelper::getInstance().sendCheckpoint(checkpoint, PROC_MASTER);
        MPIHelper::getInstance().increaseTreeSent();

        // now receive the candidate set
        MPIHelper::getInstance().recvCheckpoint(checkpoint, PROC_MASTER);
        if (checkpoint->getBool("stop")) {
            LOG_LINE(VB_QUIET, "Worker " << MPIHelper::getInstance().getProcessID()
                     << " gets STOP message!");
            stop_rule.shouldStop();
        } else {
            CandidateSet cset;
            cset.setCheckpoint(checkpoint);
            cset.restoreCheckpoint();
            for (CandidateSet::iterator it = cset.begin(); it != cset.end(); it++)
                addTreeToCandidateSet(it->second.tree, it->second.score, false, MPIHelper::getInstance().getProcessID());
            MPIHelper::getInstance().increaseTreeReceived(cset.size());
            if (boot_samples.size() > 0)
                CKP_RESTORE(logl_cutoff);
        }
    }

    delete checkpoint;

#endif
}

void IQTree::sendStopMessage() {
    if (MPIHelper::getInstance().getNumProcesses() == 1)
        return;
#ifdef _IQTREE_MPI

    Checkpoint *checkpoint = new Checkpoint;
    checkpoint->putBool("stop", true);
    stringstream ss;
    checkpoint->dump(ss);
    string str = ss.str();
    string tree;
    double score;

    LOG_LINE(VB_QUIET, "Sending STOP message to workers");

    // send STOP message to all processes
    if (MPIHelper::getInstance().isMaster()) {
        // repeatedly send stop message to all workers
        for (int w = 1; w < MPIHelper::getInstance().getNumProcesses(); w++) {
//            string buf;
//            int worker = MPIHelper::getInstance().recvString(buf);
            checkpoint->clear();
            int worker = MPIHelper::getInstance().recvCheckpoint(checkpoint);
            MPIHelper::getInstance().increaseTreeReceived();
            CKP_RESTORE(tree);
            CKP_RESTORE(score);
            addTreeToCandidateSet(tree, score, true, worker);
            MPIHelper::getInstance().sendString(str, worker, TREE_TAG);
        }
    }

    delete checkpoint;

    MPI_Barrier(MPI_COMM_WORLD);
#endif
}

void PhyloTree::warnNumThreads() const {
    if (num_threads <= 1)
        return;
    // return if -nt AUTO
    if (params->num_threads == 0)
        return;
    intptr_t nptn = getAlnNPattern();
    if (nptn < static_cast<intptr_t>(num_threads*vector_size)) {
        outError("Too many threads for short alignments, please reduce number of threads or use -T AUTO to determine it.");
    }
    if (nptn < num_threads*400/aln->num_states) {
        outWarning("Number of threads seems too high for short alignments. Use -T AUTO to determine best number of threads.");
    }
}

int PhyloTree::ensureNumberOfThreadsIsSet(Params *params, bool suppressAnyThreadCountWarnings) {
    #ifdef _OPENMP
        if (num_threads <= 0 ) {
            int bestThreads = testNumThreads();
            omp_set_num_threads(bestThreads);
            if (params!=nullptr) {
                params->num_threads = bestThreads;
            }
        } else if (!suppressAnyThreadCountWarnings) {
            warnNumThreads();
        }
        return num_threads;
    #else
        return 1;
    #endif
}

void IQTree::initializePLLIfNecessary() {
    if (isInitializedPLL()) {
        return;
    }
    if (params->start_tree == STT_PLL_PARSIMONY 
        || params->start_tree == STT_RANDOM_TREE || params->pll) {
        initializePLL(*params);
    }
}

void IQTree::optimizeConstructedTree() {
    //Note: this should not be called if start_tree is STT_PLL_PARSIMONY
    //(as parsimony spr iterations will already have been done).
    if (params->parsimony_tbr_iterations != 0) {
        initializeAllPartialPars();
        auto initial_parsimony = computeParsimony("Computing initial parsimony");
        LOG_LINE(VB_MIN, "Before doing (up to) "
            << params->parsimony_spr_iterations << " rounds of parsimony TBR,"
            << " parsimony score was " << initial_parsimony);
        doParsimonyTBR();
    }    
    if (params->parsimony_spr_iterations != 0) {
        initializeAllPartialPars();
        auto initial_parsimony = computeParsimony("Computing initial parsimony");
        LOG_LINE(VB_MIN, "Before doing (up to) "
            << params->parsimony_spr_iterations << " rounds of parsimony SPR,"
            << " parsimony score was " << initial_parsimony);
        if (params->parsimony_pll_spr) {
            doPLLParsimonySPR();
        } else {
            doParsimonySPR();
        }
    }
    if (0<params->parsimony_nni_iterations) {
        doParsimonyNNI();
    }
}

int PhyloTree::testNumThreads() {
#ifndef _OPENMP
    return 1;
#else
	int max_procs = min(countPhysicalCPUCores()/MPIHelper::getInstance().countSameHost(), params->num_threads_max);
    LOG_LINE(VB_QUIET,"Measuring multi-threading efficiency up to " << max_procs << " CPU cores");
    DoubleVector runTimes;
    int bestProc = 0;
    double saved_curScore = curScore;
    int num_iter = 1;

    // generate different trees
    int tree;
    double min_time = max_procs; // minimum time in seconds
    StrVector trees;
    trees.push_back(getTreeString());
    setLikelihoodKernel(sse);

    initProgress(max_procs, "Determining AUTO threadcount", "tried", "threadcount", true);
    for (int proc = 1; proc <= max_procs; ++proc) {
        omp_set_num_threads(proc);
        setNumThreads(proc);
        initializeAllPartialLh();

        double beginTime = getRealTime();
        double runTime, logl;

        for (tree = 0; tree < trees.size(); tree++) {
            readTreeString(trees[tree]);
            logl = optimizeAllBranches(num_iter);
            runTime = getRealTime() - beginTime;

            // too fast, increase number of iterations
            if (runTime*10 < min_time && proc == 1 && tree == 0) {
                int new_num_iter = 10;
                hideProgress();
                LOG_LINE(VB_QUIET, "Increase to " << new_num_iter << " rounds for branch lengths");
                showProgress();
                logl = optimizeAllBranches(new_num_iter - num_iter);
                num_iter = new_num_iter;
                runTime = getRealTime() - beginTime;
            }

            // considering at least 2 trees
            if ((runTime < min_time && proc == 1) || trees.size() == 1) {
                // time not reached, add more tree
//                readTreeString(trees[0]);
//                doRandomNNIs();
                generateRandomTree(YULE_HARDING);
                wrapperFixNegativeBranch(true);
                trees.push_back(getTreeString());
            }
            curScore = saved_curScore;
        }

        if (proc == 1) {
            LOG_LINE(VB_QUIET,trees.size() << " trees examined");
        }

        deleteAllPartialLhAndParsimony();

        runTimes.push_back(runTime);
        double speedup = runTimes[0] / runTime;

        LOG_LINE(VB_QUIET, "Threads: " << proc
                 << " / Time: " << runTime << " sec"
                 << " / Speedup: " << speedup
                 << " / Efficiency: " << (int)round(speedup*100/proc) << "%"
                 << (params->mpboot2 ? " / Score: " : " / LogL: ")
                 <<  (params->mpboot2 ? (int)-logl : (int)logl));

        // break if too bad efficiency ( < 50%) or worse than than 10% of the best run time
        if (speedup*2 <= proc || (runTime > runTimes[bestProc]*1.1 && proc>1)) {
            break;
        }

        // update best threads if sufficient
        if (runTime <= runTimes[bestProc]*0.95) {
            bestProc = proc-1;
        }
        trackProgress(1.0);
    }
    doneProgress();
    readTreeString(trees[0]);

    LOG_LINE(VB_QUIET, "BEST NUMBER OF THREADS: " << bestProc+1 << "\n");
    setNumThreads(bestProc+1);

    return bestProc+1;
#endif
}<|MERGE_RESOLUTION|>--- conflicted
+++ resolved
@@ -2674,14 +2674,9 @@
         // if (rand()%2 < 1) doSPRSearch();
         // else doParsimonySPR();
 
-<<<<<<< HEAD
         if (params->mpboot2 && params->hclimb_spr > 0) {
             if(params->random_spr_iter > 0 && search_iterations % params->random_spr_iter == 0) doSPRSearch();
             else doParsimonySPR();
-=======
-        //if(params->mpboot2 && params->random_spr_iter > 0 && search_iterations % params->random_spr_iter == 0) doSPRSearch();
-        //else doParsimonySPR();
->>>>>>> db59683f
 
         }
         
