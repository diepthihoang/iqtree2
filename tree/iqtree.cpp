--- conflicted
+++ resolved
@@ -2637,15 +2637,10 @@
     // 2018-08-17: delete duplicated memory
     deleteAllPartialLh();
 
-<<<<<<< HEAD
-    // do bootstrap analysis
-    for (int sample = refined_samples; sample < boot_trees.size(); sample++) {
-=======
     ModelsBlock *models_block = readModelsDefinition(*params);
     
 	// do bootstrap analysis
 	for (int sample = refined_samples; sample < boot_trees.size(); sample++) {
->>>>>>> 3d31981f
         // create bootstrap alignment
         Alignment* bootstrap_alignment;
         if (aln->isSuperAlignment())
@@ -2764,13 +2759,9 @@
 
         checkpoint->dump();
 
-<<<<<<< HEAD
-    }
-=======
 	}
     
     delete models_block;
->>>>>>> 3d31981f
 
     cout << "Total " << refined_trees << " ufboot trees refined" << endl;
 
@@ -3659,7 +3650,7 @@
     trees.convertSplits(taxname, sg, hash_ss, SW_COUNT, -1, NULL, false); // do not sort taxa
 
     if (verbose_mode >= VB_MED)
-        cout << sg.size() << " splits found" << endl;
+    	cout << sg.size() << " splits found" << endl;
 
     sg.scaleWeight(1.0 / trees.sumTreeWeights(), false, 4);
     string out_file;
