--- conflicted
+++ resolved
@@ -2149,7 +2149,6 @@
     return tree;
 }
 
-<<<<<<< HEAD
 void IQTree::collectBootTrees() {
 #ifdef _IQTREE_MPI
     if (boot_trees.size() == 0)
@@ -2187,8 +2186,6 @@
     }
 #endif
 }
-=======
->>>>>>> 7a72f3bd
 
 double IQTree::doTreeSearch() {
     cout << "--------------------------------------------------------------------" << endl;
@@ -2424,15 +2421,11 @@
     cout << "Total number of trees received: " << MPIHelper::getInstance().getNumTreeReceived() << endl;
     cout << "Total number of trees sent: " << MPIHelper::getInstance().getNumTreeSent() << endl;
     cout << "Total number of NNI searches done by myself: " << MPIHelper::getInstance().getNumNNISearch() << endl;
-<<<<<<< HEAD
     //MPIHelper::getInstance().resetNumbers();
 //    MPI_Finalize();
 //    if (MPIHelper::getInstance().getProcessID() != MASTER) {
 //        exit(0);
 //    }
-=======
-    MPIHelper::getInstance().resetNumbers();
->>>>>>> 7a72f3bd
 #endif
 
     cout << "TREE SEARCH COMPLETED AFTER " << stop_rule.getCurIt() << " ITERATIONS"
@@ -2865,7 +2858,6 @@
 //    }
 //}
 
-<<<<<<< HEAD
 #ifdef _IQTREE_MPI
 bool IQTree::MPI_CollectTrees(bool allTrees, int maxNumTrees, bool updateStopRule) {
     if (MPIHelper::getInstance().getNumProcesses() == 1)
@@ -2908,8 +2900,6 @@
     return candidateset_changed;
 }
 #endif
-=======
->>>>>>> 7a72f3bd
 
 double IQTree::doTreePerturbation() {
     if (iqp_assess_quartet == IQP_BOOTSTRAP) {
@@ -4250,11 +4240,7 @@
 #ifndef _OPENMP
     return 1;
 #else
-<<<<<<< HEAD
     int max_procs = min(countPhysicalCPUCores(), params->num_threads_max);
-=======
-	int max_procs = min(countPhysicalCPUCores()/MPIHelper::getInstance().countSameHost(), params->num_threads_max);
->>>>>>> 7a72f3bd
     cout << "Measuring multi-threading efficiency up to " << max_procs << " CPU cores" << endl;
     DoubleVector runTimes;
     int bestProc = 0;
