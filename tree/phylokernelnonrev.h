/*
 * phylokernelnonrev.h
 * Kernel based on vectorizing over alignment patterns for non-reversible models
 *
 *  Created on: Nov 4, 2016
 *      Author: minh
 */


#if !defined(PHYLOKERNELNONREV_H_) || !defined(PHYLOKERNELNONREV_STATE_H_)

#ifdef KERNEL_FIX_STATES
    #define PHYLOKERNELNONREV_STATE_H_
#else
    #define PHYLOKERNELNONREV_H_
#endif

#include "phylotree.h"

#ifdef _OPENMP
#include <omp.h>
#endif

//#include <thread>

using namespace std;



#ifdef KERNEL_FIX_STATES
template <class VectorClass, const bool SAFE_NUMERIC, const int nstates, const bool FMA>
void PhyloTree::computeNonrevPartialLikelihoodSIMD(TraversalInfo &info, size_t ptn_lower, size_t ptn_upper, int thread_id) {
#else
template <class VectorClass, const bool SAFE_NUMERIC, const bool FMA>
void PhyloTree::computeNonrevPartialLikelihoodGenericSIMD(TraversalInfo &info, size_t ptn_lower, size_t ptn_upper, int thread_id) {
#endif

    PhyloNeighbor *dad_branch = info.dad_branch;
    PhyloNode *dad = info.dad;

	ASSERT(dad);
    PhyloNode *node = (PhyloNode*)(dad_branch->node);

//    assert(dad_branch->direction != UNDEFINED_DIRECTION);

#ifndef KERNEL_FIX_STATES
    size_t nstates = aln->num_states;
#endif

	if (node->isLeaf()) {
		return;
	}
    
    ASSERT(node->degree() >= 3);
    
    size_t ptn, c;
    size_t orig_nptn = aln->size();
    size_t max_orig_nptn = ((orig_nptn+VectorClass::size()-1)/VectorClass::size())*VectorClass::size();
    size_t nptn = max_orig_nptn+model_factory->unobserved_ptns.size();
    size_t ncat = site_rate->getNRate();
    size_t ncat_mix = (model_factory->fused_mix_rate) ? ncat : ncat*model->getNMixtures();
    size_t i, x;
    size_t block = nstates * ncat_mix;
    size_t num_leaves = 0;
    size_t scale_size = SAFE_NUMERIC ? (ptn_upper-ptn_lower) * ncat_mix : (ptn_upper-ptn_lower);

	// internal node
	PhyloNeighbor *left = NULL, *right = NULL; // left & right are two neighbors leading to 2 subtrees
	FOR_NEIGHBOR_IT(node, dad, it) {
		if (!left) left = (PhyloNeighbor*)(*it); else right = (PhyloNeighbor*)(*it);
        if ((*it)->node->isLeaf())
            num_leaves++;
	}

    // precomputed buffer to save times
    double *buffer_partial_lh_ptr = buffer_partial_lh + (getBufferPartialLhSize() - 2*block*VectorClass::size()*num_threads);
    double *echildren = info.echildren;
    double *partial_lh_leaves = info.partial_lh_leaves;
    
    if (Params::getInstance().buffer_mem_save) {
        info.echildren = echildren = aligned_alloc<double>(get_safe_upper_limit(block*nstates*(node->degree()-1)));
        if (num_leaves > 0)
            info.partial_lh_leaves = partial_lh_leaves = aligned_alloc<double>(get_safe_upper_limit((aln->STATE_UNKNOWN+1)*block*num_leaves));
        double *buffer_tmp = aligned_alloc<double>(nstates);
#ifdef KERNEL_FIX_STATES
        computePartialInfo<VectorClass, nstates>(info, (VectorClass*)buffer_tmp);
#else
        computePartialInfo<VectorClass>(info, (VectorClass*)buffer_tmp);
#endif
        aligned_free(buffer_tmp);
    }

    double *eleft = echildren, *eright = echildren + block*nstates;
    
	if ((!left->node->isLeaf() && right->node->isLeaf())) {
		PhyloNeighbor *tmp = left;
		left = right;
		right = tmp;
        double *etmp = eleft;
        eleft = eright;
        eright = etmp;
    }

    if (node->degree() > 3) {

        /*--------------------- multifurcating node ------------------*/
        double *vec_tip = buffer_partial_lh_ptr + (block*2)*VectorClass::size()*thread_id;
        VectorClass *vtip = (VectorClass*)vec_tip;

        // now for-loop computing partial_lh over all site-patterns
        for (ptn = ptn_lower; ptn < ptn_upper; ptn+=VectorClass::size()) {
            VectorClass *partial_lh_all = (VectorClass*)(dad_branch->partial_lh + ptn*block);
            for (i = 0; i < block; i++)
                partial_lh_all[i] = 1.0;
            UBYTE *scale_dad = NULL;
            if (SAFE_NUMERIC) {
                scale_dad = dad_branch->scale_num + ptn*ncat_mix;
                memset(scale_dad, 0, sizeof(UBYTE)*ncat_mix*VectorClass::size());
            } else
                memset(&dad_branch->scale_num[ptn], 0, sizeof(UBYTE)*VectorClass::size());
            
            double *partial_lh_leaf = partial_lh_leaves;
            double *echild = echildren;

            FOR_NEIGHBOR_IT(node, dad, it) {
                PhyloNeighbor *child = (PhyloNeighbor*)*it;
                UBYTE *scale_child = SAFE_NUMERIC ? child->scale_num + ptn*ncat_mix : NULL;
                if (child->node->isLeaf()) {
                    // external node
                    // load data for tip
                    for (x = 0; x < VectorClass::size(); x++) {
                        double *tip_child;
                        if (isRootLeaf(child->node))
                            tip_child = partial_lh_leaf;
                        else if (ptn+x < orig_nptn)
                            tip_child = partial_lh_leaf + block * (aln->at(ptn+x))[child->node->id];
                        else if (ptn+x < max_orig_nptn)
                            tip_child = partial_lh_leaf + block * aln->STATE_UNKNOWN;
                        else if (ptn+x < nptn)
                            tip_child = partial_lh_leaf + block * model_factory->unobserved_ptns[ptn+x-max_orig_nptn];
                        else
                            tip_child = partial_lh_leaf + block * aln->STATE_UNKNOWN;
                        double *this_vec_tip = vec_tip+x;
                        for (i = 0; i < block; i++) {
                            *this_vec_tip = tip_child[i];
                            this_vec_tip += VectorClass::size();
                        }
                    }
                    for (c = 0; c < block; c++) {
                        // compute real partial likelihood vector
                        partial_lh_all[c] *= vtip[c];
                    }
                    partial_lh_leaf += (aln->STATE_UNKNOWN+1)*block;
                } else {
                    // internal node
                    VectorClass *partial_lh = partial_lh_all;
                    VectorClass *partial_lh_child = (VectorClass*)(child->partial_lh + ptn*block);
                    if (!SAFE_NUMERIC) {
                        for (i = 0; i < VectorClass::size(); i++)
                            dad_branch->scale_num[ptn+i] += child->scale_num[ptn+i];
                    }

                    double *echild_ptr = echild;
                    for (c = 0; c < ncat_mix; c++) {
                        if (SAFE_NUMERIC) {
                            for (x = 0; x < VectorClass::size(); x++)
                                scale_dad[x*ncat_mix+c] += scale_child[x*ncat_mix+c];
                        }
                        // compute real partial likelihood vector
                        for (x = 0; x < nstates; x++) {
                            VectorClass vchild;
//                            for (i = 0; i < nstates; i++) {
//                                vchild += echild_ptr[i] * partial_lh_child[i];
//                            }
#ifdef KERNEL_FIX_STATES
                            dotProductVec<VectorClass, double, nstates, FMA>(echild_ptr, partial_lh_child, vchild);
#else
                            dotProductVec<VectorClass, double, FMA>(echild_ptr, partial_lh_child, vchild, nstates);
#endif
                            echild_ptr += nstates;
                            partial_lh[x] *= vchild;
                        }
                        partial_lh += nstates;
                        partial_lh_child += nstates;
                    }
                } // if

<<<<<<< HEAD
                /***** now do likelihood rescaling ******/
                if (SAFE_NUMERIC) {
                    VectorClass *partial_lh_tmp = partial_lh_all;
                    for (c = 0; c < ncat_mix; c++) {
                        VectorClass lh_max = partial_lh_tmp[0];
                        for (x = 1; x < nstates; x++)
                            lh_max = max(lh_max,partial_lh_tmp[x]);
                        // check if one should scale partial likelihoods
                        auto underflown = ((lh_max < SCALING_THRESHOLD) & (VectorClass().load_a(&ptn_invar[ptn]) == 0.0));
                        if (horizontal_or(underflown)) { // at least one site has numerical underflown
                            for (x = 0; x < VectorClass::size(); x++)
                                if (underflown[x]) {
                                    // BQM 2016-05-03: only scale for non-constant sites
                                    // now do the likelihood scaling
                                    double *partial_lh = (double*)partial_lh_tmp + (x);
                                    for (i = 0; i < nstates; i++)
                                        partial_lh[i*VectorClass::size()] *= SCALING_THRESHOLD_INVER;
                                    dad_branch->scale_num[(ptn+x)*ncat_mix+c] += 1;
                                }
                        }
                        partial_lh_tmp += nstates;
                    }
                } else {
                    // not -safe numeric
                    VectorClass lh_max = partial_lh_all[0];
                    for (i = 1; i < block; i++)
                        lh_max = max(lh_max, partial_lh_all[i]);
                    
                    // check if one should scale partial likelihoods
                    auto underflown = ((lh_max < SCALING_THRESHOLD) & (VectorClass().load_a(&ptn_invar[ptn]) == 0.0));
                    if (horizontal_or(underflown)) {
                        // now do the likelihood scaling
                        for (x = 0; x < VectorClass::size(); x++)
                            if (underflown[x]) {
                                double *partial_lh = (double*)partial_lh_all + x;
                                // now do the likelihood scaling
                                for (i = 0; i < block; i++) {
                                    partial_lh[i*VectorClass::size()] *= SCALING_THRESHOLD_INVER;
                                }
                                dad_branch->scale_num[ptn+x] += 1;
                            }
=======
            // check if one should scale partial likelihoods
            auto underflown = (lh_max < SCALING_THRESHOLD);
            if (horizontal_or(underflown)) {
                // now do the likelihood scaling
                for (x = 0; x < VectorClass::size(); x++)
                if (underflown[x]) {
                    double *partial_lh = dad_branch->partial_lh + (ptn*block + x);
                    // now do the likelihood scaling
                    for (i = 0; i < block; i++) {
                        partial_lh[i*VectorClass::size()] = ldexp(partial_lh[i*VectorClass::size()], SCALING_THRESHOLD_EXP);
>>>>>>> 520be624
                    }
                }

                echild += block*nstates;
            } // FOR_NEIGHBOR
            

        } // for ptn

        // end multifurcating treatment
    } else if (left->node->isLeaf() && right->node->isLeaf()) {

        /*--------------------- TIP-TIP (cherry) case ------------------*/

        double *partial_lh_left = partial_lh_leaves;
        double *partial_lh_right = partial_lh_leaves + (aln->STATE_UNKNOWN+1)*block;
        double *vec_left = buffer_partial_lh_ptr + (block*2)*VectorClass::size()*thread_id;
        double *vec_right =  &vec_left[block*VectorClass::size()];

        if (isRootLeaf(right->node)) {
            // swap so that left node is the root
            PhyloNeighbor *tmp = left;
            left = right;
            right = tmp;
            double *etmp = eleft;
            eleft = eright;
            eright = etmp;
            etmp = partial_lh_left;
            partial_lh_left = partial_lh_right;
            partial_lh_right = etmp;
        }
    
		// scale number must be ZERO
        memset(dad_branch->scale_num + (SAFE_NUMERIC ? ptn_lower*ncat_mix : ptn_lower), 0, scale_size * sizeof(UBYTE));

        if (isRootLeaf(left->node)) {
            for (ptn = ptn_lower; ptn < ptn_upper; ptn+=VectorClass::size()) {
                double *vright = dad_branch->partial_lh + ptn*block;
                VectorClass *partial_lh = (VectorClass*)vright;
                // load data for tip
                for (x = 0; x < VectorClass::size(); x++) {
                    double *tip_right;
                    if (ptn+x < orig_nptn)
                        tip_right = partial_lh_right + block * (aln->at(ptn+x))[right->node->id];
                    else if (ptn+x < max_orig_nptn)
                        tip_right = partial_lh_right + block * aln->STATE_UNKNOWN;
                    else if (ptn+x < nptn)
                        tip_right = partial_lh_right + block * model_factory->unobserved_ptns[ptn+x-max_orig_nptn];
                    else
                        tip_right = partial_lh_right + block * aln->STATE_UNKNOWN;
                    double *this_vec_right = vright+x;
                    for (i = 0; i < block; i++) {
                        *this_vec_right = tip_right[i];
                        this_vec_right += VectorClass::size();
                    }
                }
                for (i = 0; i < block; i++)
                    partial_lh[i] *= partial_lh_left[i];
            }
        } else
		for (ptn = ptn_lower; ptn < ptn_upper; ptn+=VectorClass::size()) {
			VectorClass *partial_lh = (VectorClass*)(dad_branch->partial_lh + ptn*block);
            VectorClass *vleft = (VectorClass*)vec_left;
            VectorClass *vright = (VectorClass*)vec_right;
            // load data for tip
            for (x = 0; x < VectorClass::size(); x++) {
                double *tip_left, *tip_right;
                if (ptn+x < orig_nptn) {
                    tip_left  = partial_lh_left  + block * (aln->at(ptn+x))[left->node->id];
                    tip_right = partial_lh_right + block * (aln->at(ptn+x))[right->node->id];
                } else if (ptn+x < max_orig_nptn) {
                    tip_left  = partial_lh_left  + block * aln->STATE_UNKNOWN;
                    tip_right = partial_lh_right + block * aln->STATE_UNKNOWN;
                } else if (ptn+x < nptn) {
                    tip_left  = partial_lh_left  + block * model_factory->unobserved_ptns[ptn+x-max_orig_nptn];
                    tip_right = partial_lh_right + block * model_factory->unobserved_ptns[ptn+x-max_orig_nptn];
                } else {
                    tip_left  = partial_lh_left  + block * aln->STATE_UNKNOWN;
                    tip_right = partial_lh_right + block * aln->STATE_UNKNOWN;
                }
                double *this_vec_left = vec_left+x;
                double *this_vec_right = vec_right+x;
                for (i = 0; i < block; i++) {
                    *this_vec_left = tip_left[i];
                    *this_vec_right = tip_right[i];
                    this_vec_left += VectorClass::size();
                    this_vec_right += VectorClass::size();
                }
            }


            for (i = 0; i < block; i++)
                partial_lh[i] = vleft[i] * vright[i];
		}
	} else if (isRootLeaf(left->node) && !right->node->isLeaf()) {
        // left is root node
        /*--------------------- ROOT-INTERNAL NODE case ------------------*/

		// only take scale_num from the right subtree
        memcpy(
               dad_branch->scale_num + (SAFE_NUMERIC ? ptn_lower*ncat_mix : ptn_lower),
               right->scale_num + (SAFE_NUMERIC ? ptn_lower*ncat_mix : ptn_lower),
               scale_size * sizeof(UBYTE));

        double *partial_lh_left = partial_lh_leaves;

		for (ptn = ptn_lower; ptn < ptn_upper; ptn+=VectorClass::size()) {
			VectorClass *partial_lh = (VectorClass*)(dad_branch->partial_lh + ptn*block);
			VectorClass *partial_lh_right = (VectorClass*)(right->partial_lh + ptn*block);
            double *eright_ptr = eright;
            double *lh_left = partial_lh_left;

			for (c = 0; c < ncat_mix; c++) {
				// compute real partial likelihood vector
				for (x = 0; x < nstates; x++) {
					VectorClass vright;
#ifdef KERNEL_FIX_STATES
                    dotProductVec<VectorClass, double, nstates, FMA>(eright_ptr, partial_lh_right, vright);
#else
                    dotProductVec<VectorClass, double, FMA>(eright_ptr, partial_lh_right, vright, nstates);
#endif
                    eright_ptr += nstates;
                    partial_lh[x] = lh_left[x]*vright;
				}
                partial_lh_right += nstates;
                lh_left += nstates;
                partial_lh += nstates;
			}
		}

	} else if (left->node->isLeaf() && !right->node->isLeaf()) {

        /*--------------------- TIP-INTERNAL NODE case ------------------*/

		// only take scale_num from the right subtree
        memcpy(
               dad_branch->scale_num + (SAFE_NUMERIC ? ptn_lower*ncat_mix : ptn_lower),
               right->scale_num + (SAFE_NUMERIC ? ptn_lower*ncat_mix : ptn_lower),
               scale_size * sizeof(UBYTE));


        double *partial_lh_left = partial_lh_leaves;
        double *vec_left = buffer_partial_lh_ptr + (block*2)*VectorClass::size()*thread_id;

		for (ptn = ptn_lower; ptn < ptn_upper; ptn+=VectorClass::size()) {
			VectorClass *partial_lh = (VectorClass*)(dad_branch->partial_lh + ptn*block);
			VectorClass *partial_lh_right = (VectorClass*)(right->partial_lh + ptn*block);
            VectorClass *vleft = (VectorClass*)vec_left;
            // load data for tip
            for (x = 0; x < VectorClass::size(); x++) {
                double *tip;
                if (ptn+x < orig_nptn)
                    tip = partial_lh_left + block*(aln->at(ptn+x))[left->node->id];
                else if (ptn+x < max_orig_nptn)
                    tip = partial_lh_left + block*aln->STATE_UNKNOWN;
                else if (ptn+x < nptn)
                    tip = partial_lh_left + block*model_factory->unobserved_ptns[ptn+x-max_orig_nptn];
                else
                    tip = partial_lh_left + block*aln->STATE_UNKNOWN;
                double *this_vec_left = vec_left+x;
                for (i = 0; i < block; i++) {
                    *this_vec_left = tip[i];
                    this_vec_left += VectorClass::size();
                }
            }

            VectorClass lh_max = 0.0;
            
            double *eright_ptr = eright;

			for (c = 0; c < ncat_mix; c++) {
                if (SAFE_NUMERIC)
                    lh_max = 0.0;
				// compute real partial likelihood vector
				for (x = 0; x < nstates; x++) {
					VectorClass vright;
#ifdef KERNEL_FIX_STATES
                    dotProductVec<VectorClass, double, nstates, FMA>(eright_ptr, partial_lh_right, vright);
#else
                    dotProductVec<VectorClass, double, FMA>(eright_ptr, partial_lh_right, vright, nstates);
#endif
                    eright_ptr += nstates;
                    lh_max = max(lh_max, (partial_lh[x] = vleft[x]*vright));
				}

                // check if one should scale partial likelihoods
                if (SAFE_NUMERIC) {
                    auto underflown = ((lh_max < SCALING_THRESHOLD) & (VectorClass().load_a(&ptn_invar[ptn]) == 0.0));
                    if (horizontal_or(underflown)) {
                        // now do the likelihood scaling
                        for (x = 0; x < VectorClass::size(); x++)
                            if (underflown[x]) {
                                double *partial_lh = dad_branch->partial_lh + (ptn*block + c*nstates*VectorClass::size() + x);
                                // now do the likelihood scaling
                                for (i = 0; i < nstates; i++) {
                                    partial_lh[i*VectorClass::size()] *= SCALING_THRESHOLD_INVER;
                                }
                                dad_branch->scale_num[(ptn+x)*ncat_mix+c] += 1;
                            }
                    }
                }

                vleft += nstates;
                partial_lh_right += nstates;
                partial_lh += nstates;
			}
            // check if one should scale partial likelihoods
            if (!SAFE_NUMERIC) {
                auto underflown = ((lh_max < SCALING_THRESHOLD) & (VectorClass().load_a(&ptn_invar[ptn]) == 0.0));
                if (horizontal_or(underflown)) {
                    // now do the likelihood scaling
<<<<<<< HEAD
                    for (x = 0; x < VectorClass::size(); x++)
                    if (underflown[x]) {
                        double *partial_lh = dad_branch->partial_lh + (ptn*block + x);
                        // now do the likelihood scaling
                        for (i = 0; i < block; i++) {
                            partial_lh[i*VectorClass::size()] *= SCALING_THRESHOLD_INVER;
                        }
                        dad_branch->scale_num[ptn+x] += 1;
=======
                    for (i = 0; i < block; i++) {
                        partial_lh[i*VectorClass::size()] = ldexp(partial_lh[i*VectorClass::size()], SCALING_THRESHOLD_EXP);
>>>>>>> 520be624
                    }
                }
            }
		}

	} else {

        /*--------------------- INTERNAL-INTERNAL NODE case ------------------*/

		for (ptn = ptn_lower; ptn < ptn_upper; ptn+=VectorClass::size()) {
			VectorClass *partial_lh = (VectorClass*)(dad_branch->partial_lh + ptn*block);
			VectorClass *partial_lh_left = (VectorClass*)(left->partial_lh + ptn*block);
			VectorClass *partial_lh_right = (VectorClass*)(right->partial_lh + ptn*block);
            VectorClass lh_max = 0.0;
            UBYTE *scale_dad, *scale_left, *scale_right;
            
            if (SAFE_NUMERIC) {
                size_t addr = ptn*ncat_mix;
                scale_dad = dad_branch->scale_num + addr;
                scale_left = left->scale_num + addr;
                scale_right = right->scale_num + addr;
            } else {
                scale_dad = dad_branch->scale_num + ptn;
                scale_left = left->scale_num + ptn;
                scale_right = right->scale_num + ptn;
                for (i = 0; i < VectorClass::size(); i++)
                    scale_dad[i] = scale_left[i] + scale_right[i];
            }

            double *eleft_ptr = eleft;
            double *eright_ptr = eright;

			for (c = 0; c < ncat_mix; c++) {
                if (SAFE_NUMERIC) {
                    lh_max = 0.0;
                    for (x = 0; x < VectorClass::size(); x++)
                        scale_dad[x*ncat_mix] = scale_left[x*ncat_mix] + scale_right[x*ncat_mix];
                }
				// compute real partial likelihood vector
				for (x = 0; x < nstates; x++) {
#ifdef KERNEL_FIX_STATES
                    dotProductDualVec<VectorClass, double, nstates, FMA>(eleft_ptr, partial_lh_left, eright_ptr, partial_lh_right, partial_lh[x]);
#else
                    dotProductDualVec<VectorClass, double, FMA>(eleft_ptr, partial_lh_left, eright_ptr, partial_lh_right, partial_lh[x], nstates);
#endif
                    eleft_ptr += nstates;
                    eright_ptr += nstates;
					lh_max=max(lh_max, partial_lh[x]);
				}
                // check if one should scale partial likelihoods
                if (SAFE_NUMERIC) {
                    auto underflown = ((lh_max < SCALING_THRESHOLD) & (VectorClass().load_a(&ptn_invar[ptn]) == 0.0));
                    if (horizontal_or(underflown))
                        for (x = 0; x < VectorClass::size(); x++)
                            if (underflown[x]) {
                                // BQM 2016-05-03: only scale for non-constant sites
                                // now do the likelihood scaling
                                double *partial_lh = dad_branch->partial_lh + (ptn*block + c*nstates*VectorClass::size() + x);
                                for (i = 0; i < nstates; i++)
                                    partial_lh[i*VectorClass::size()] *= SCALING_THRESHOLD_INVER;
                                scale_dad[x*ncat_mix] += 1;
                            }
                    scale_dad++;
                    scale_left++;
                    scale_right++;
                }
                partial_lh_left += nstates;
                partial_lh_right += nstates;
                partial_lh += nstates;
            }

            // check if one should scale partial likelihoods
            if (!SAFE_NUMERIC) {
                auto underflown = (lh_max < SCALING_THRESHOLD) & (VectorClass().load_a(&ptn_invar[ptn]) == 0.0);
                if (horizontal_or(underflown)) {
                    // now do the likelihood scaling
<<<<<<< HEAD
                    for (x = 0; x < VectorClass::size(); x++)
                    if (underflown[x]) {
                        double *partial_lh = dad_branch->partial_lh + (ptn*block + x);
                        // now do the likelihood scaling
                        for (i = 0; i < block; i++) {
                            partial_lh[i*VectorClass::size()] *= SCALING_THRESHOLD_INVER;
                        }
                        dad_branch->scale_num[ptn+x] += 1;
=======
                    for (i = 0; i < block; i++) {
                        partial_lh[i*VectorClass::size()] = ldexp(partial_lh[i*VectorClass::size()], SCALING_THRESHOLD_EXP);
>>>>>>> 520be624
                    }
                }
            }

		}

	}

    if (Params::getInstance().buffer_mem_save) {
        if (partial_lh_leaves)
            aligned_free(partial_lh_leaves);
        aligned_free(echildren);
        info.echildren = info.partial_lh_leaves = NULL;
    }
}

#ifdef KERNEL_FIX_STATES
template <class VectorClass, const bool SAFE_NUMERIC, const int nstates, const bool FMA>
void PhyloTree::computeNonrevLikelihoodDervSIMD(PhyloNeighbor *dad_branch, PhyloNode *dad, double *df, double *ddf) {
#else
template <class VectorClass, const bool SAFE_NUMERIC, const bool FMA>
void PhyloTree::computeNonrevLikelihoodDervGenericSIMD(PhyloNeighbor *dad_branch, PhyloNode *dad, double *df, double *ddf) {
#endif

//    assert(rooted);

    PhyloNode *node = (PhyloNode*) dad_branch->node;
    PhyloNeighbor *node_branch = (PhyloNeighbor*) node->findNeighbor(dad);
    if (!central_partial_lh)
        initializeAllPartialLh();
    if (node->isLeaf() || (dad_branch->direction == AWAYFROM_ROOT && !isRootLeaf(dad))) {
    	PhyloNode *tmp_node = dad;
    	dad = node;
    	node = tmp_node;
    	PhyloNeighbor *tmp_nei = dad_branch;
    	dad_branch = node_branch;
    	node_branch = tmp_nei;
    }

#ifdef KERNEL_FIX_STATES
    computeTraversalInfo<VectorClass, nstates>(node, dad, false);
#else
    computeTraversalInfo<VectorClass>(node, dad, false);
#endif

#ifndef KERNEL_FIX_STATES
    size_t nstates = aln->num_states;
#endif
    size_t nstatesqr = nstates*nstates;
    size_t ncat = site_rate->getNRate();
    size_t ncat_mix = (model_factory->fused_mix_rate) ? ncat : ncat*model->getNMixtures();
    size_t denom = (model_factory->fused_mix_rate) ? 1 : ncat;

    size_t block = ncat_mix * nstates;
    size_t ptn; // for big data size > 4GB memory required
    size_t c, i;
    size_t orig_nptn = aln->size();
    size_t max_orig_nptn = ((orig_nptn+VectorClass::size()-1)/VectorClass::size())*VectorClass::size();
    size_t nptn = max_orig_nptn+model_factory->unobserved_ptns.size();
    bool isASC = model_factory->unobserved_ptns.size() > 0;

//    double *trans_mat = new double[block*nstates*3];
    double *trans_mat = buffer_partial_lh;
    double *trans_derv1 = buffer_partial_lh + block*nstates;
    double *trans_derv2 = trans_derv1 + block*nstates;
    double *buffer_partial_lh_ptr = buffer_partial_lh + get_safe_upper_limit(3*block*nstates);

	for (c = 0; c < ncat_mix; c++) {
        size_t mycat = c%ncat;
        size_t m = c/denom;
        double cat_rate = site_rate->getRate(mycat);
		double len = cat_rate * dad_branch->length;
		double prop = site_rate->getProp(mycat) * model->getMixtureWeight(m);
        double *this_trans_mat = &trans_mat[c*nstatesqr];
        double *this_trans_derv1 = &trans_derv1[c*nstatesqr];
        double *this_trans_derv2 = &trans_derv2[c*nstatesqr];
        model->computeTransDerv(len, this_trans_mat, this_trans_derv1, this_trans_derv2, m);
        double prop_rate = prop * cat_rate;
        double prop_rate_2 = prop_rate * cat_rate;
		for (i = 0; i < nstatesqr; i++) {
			this_trans_mat[i] *= prop;
            this_trans_derv1[i] *= prop_rate;
            this_trans_derv2[i] *= prop_rate_2;
        }
        if (!rooted) {
            // for unrooted tree, multiply with state_freq
            double state_freq[nstates];
            model->getStateFrequency(state_freq, m);
            for (i = 0; i < nstates; i++) {
                for (size_t x = 0; x < nstates; x++) {
                    this_trans_mat[x] *= state_freq[i];
                    this_trans_derv1[x] *= state_freq[i];
                    this_trans_derv2[x] *= state_freq[i];
                }
                this_trans_mat += nstates;
                this_trans_derv1 += nstates;
                this_trans_derv2 += nstates;
            }
        }
	}

    VectorClass all_df(0.0), all_ddf(0.0);
    VectorClass all_prob_const(0.0), all_df_const(0.0), all_ddf_const(0.0);

    vector<size_t> limits;
    computeBounds<VectorClass>(num_threads, nptn, limits);
//    double *buffer_partial_lh_ptr = buffer_partial_lh;

    if (dad->isLeaf()) {
         // make sure that we do not estimate the virtual branch length from the root
        // 2019-05-06: assertion removed as it can happen for partition model with missing data
        //ASSERT(!isRootLeaf(dad));
    	// special treatment for TIP-INTERNAL NODE case
//    	double *partial_lh_node = new double[(aln->STATE_UNKNOWN+1)*block*3];
        double *partial_lh_node = buffer_partial_lh_ptr;
        double *partial_lh_derv1 = partial_lh_node + (aln->STATE_UNKNOWN+1)*block;
        double *partial_lh_derv2 = partial_lh_derv1 + (aln->STATE_UNKNOWN+1)*block;
        buffer_partial_lh_ptr += get_safe_upper_limit((aln->STATE_UNKNOWN+1)*block*3);
        if (isRootLeaf(dad)) {
            for (c = 0; c < ncat_mix; c++) {
                double *lh_node = partial_lh_node + c*nstates;
                double *lh_derv1 = partial_lh_derv1 + c*nstates;
                double *lh_derv2 = partial_lh_derv2 + c*nstates;
                size_t m = c/denom;
                model->getStateFrequency(lh_node, m);
                double prop = site_rate->getProp(c%ncat) * model->getMixtureWeight(m);
                for (i = 0; i < nstates; i++) {
                    lh_node[i] *= prop;
                    lh_derv1[i] *= prop;
                    lh_derv2[i] *= prop;
                }
            }
        } else {
            IntVector states_dad = aln->seq_states[dad->id];
            states_dad.push_back(aln->STATE_UNKNOWN);
            // precompute information from one tip
            for (IntVector::iterator it = states_dad.begin(); it != states_dad.end(); it++) {
                double *lh_node = partial_lh_node +(*it)*block;
                double *lh_derv1 = partial_lh_derv1 +(*it)*block;
                double *lh_derv2 = partial_lh_derv2 +(*it)*block;
                double *lh_tip = tip_partial_lh + (*it)*nstates;
                double *trans_mat_tmp = trans_mat;
                double *trans_derv1_tmp = trans_derv1;
                double *trans_derv2_tmp = trans_derv2;
                for (c = 0; c < ncat_mix; c++) {
                    for (i = 0; i < nstates; i++) {
                        lh_node[i] = 0.0;
                        lh_derv1[i] = 0.0;
                        lh_derv2[i] = 0.0;
                        for (size_t x = 0; x < nstates; x++) {
                            lh_node[i] += trans_mat_tmp[x] * lh_tip[x];
                            lh_derv1[i] += trans_derv1_tmp[x] * lh_tip[x];
                            lh_derv2[i] += trans_derv2_tmp[x] * lh_tip[x];
                        }
                        trans_mat_tmp += nstates;
                        trans_derv1_tmp += nstates;
                        trans_derv2_tmp += nstates;
                    }
                    lh_node += nstates;
                    lh_derv1 += nstates;
                    lh_derv2 += nstates;
                }
            }
        }

    	// now do the real computation
#ifdef _OPENMP
#pragma omp parallel for private(ptn, i, c) schedule(static,1) num_threads(num_threads)
#endif
        for (int thread_id = 0; thread_id < num_threads; thread_id++) {
            VectorClass my_df(0.0), my_ddf(0.0), vc_prob_const(0.0), vc_df_const(0.0), vc_ddf_const(0.0);
            size_t ptn_lower = limits[thread_id];
            size_t ptn_upper = limits[thread_id+1];
            // first compute partial_lh
            for (vector<TraversalInfo>::iterator it = traversal_info.begin(); it != traversal_info.end(); it++)
                computePartialLikelihood(*it, ptn_lower, ptn_upper, thread_id);

            double *vec_tip = buffer_partial_lh_ptr + block*3*VectorClass::size()*thread_id;

            for (ptn = ptn_lower; ptn < ptn_upper; ptn+=VectorClass::size()) {
                VectorClass lh_ptn, df_ptn, ddf_ptn;
                VectorClass *partial_lh_dad = (VectorClass*)(dad_branch->partial_lh + ptn*block);
                // compute scaling factor per pattern
                UBYTE min_scale_vec[VectorClass::size()];
                if (SAFE_NUMERIC) {
                    // numerical scaling per category
                    UBYTE *scale_dad;
                    UBYTE min_scale;
                    double *partial_lh_scaled = theta_all + ptn*block;
                    memcpy(partial_lh_scaled, partial_lh_dad, sizeof(VectorClass)*block);
                    for (i = 0; i < VectorClass::size(); i++) {
                        scale_dad = dad_branch->scale_num+(ptn+i)*ncat_mix;
                        min_scale = scale_dad[0];
                        for (c = 1; c < ncat_mix; c++)
                            min_scale = min(min_scale, scale_dad[c]);

                        min_scale_vec[i] = min_scale;

                        for (c = 0; c < ncat_mix; c++) {
                            if (scale_dad[c] == min_scale+1) {
                                double *this_lh = partial_lh_scaled + (c*nstates*VectorClass::size() + i);
                                for (size_t x = 0; x < nstates; x++) {
                                    this_lh[x*VectorClass::size()] *= SCALING_THRESHOLD;
                                }
                            } else if (scale_dad[c] > min_scale+1) {
                                double *this_lh = partial_lh_scaled + (c*nstates*VectorClass::size() + i);
                                for (size_t x = 0; x < nstates; x++) {
                                    this_lh[x*VectorClass::size()] = 0.0;
                                }
                            }
                        }
                    }
                    partial_lh_dad = (VectorClass*)partial_lh_scaled;
                } else {
                    // normal scaling
                    for (i = 0; i < VectorClass::size(); i++)
                        min_scale_vec[i] = dad_branch->scale_num[ptn+i];

                }

                //load tip vector
                for (i = 0; i < VectorClass::size(); i++) {
                    size_t state_dad;
                    if (isRootLeaf(dad))
                        state_dad = 0;
                    else if (ptn+i < orig_nptn)
                        state_dad = block * (aln->at(ptn+i))[dad->id];
                    else if (ptn+i < max_orig_nptn)
                        state_dad = block * aln->STATE_UNKNOWN;
                    else if (ptn+i < nptn)
                        state_dad = block * model_factory->unobserved_ptns[ptn+i-max_orig_nptn];
                    else
                        state_dad = block * aln->STATE_UNKNOWN;

                    double *lh_tip = partial_lh_node + state_dad;
                    double *lh_derv1 = partial_lh_derv1 + state_dad;
                    double *lh_derv2 = partial_lh_derv2 + state_dad;

                    double *this_vec_tip = vec_tip+i;
                    double *this_derv1 = this_vec_tip + block*VectorClass::size();
                    double *this_derv2 = this_derv1 + block*VectorClass::size();
                    for (c = 0; c < block; c++) {
                        *this_vec_tip = lh_tip[c];
                        *this_derv1 = lh_derv1[c];
                        *this_derv2 = lh_derv2[c];
                        this_vec_tip += VectorClass::size();
                        this_derv1 += VectorClass::size();
                        this_derv2 += VectorClass::size();
                    }

                }

                VectorClass *lh_node = (VectorClass*)vec_tip;
                VectorClass *lh_derv1 = (VectorClass*)vec_tip + block;
                VectorClass *lh_derv2 = (VectorClass*)lh_derv1 + block;
                
#ifdef KERNEL_FIX_STATES
                dotProductTriple<VectorClass, VectorClass, nstates, FMA, false>(lh_node, lh_derv1, lh_derv2, partial_lh_dad, lh_ptn, df_ptn, ddf_ptn, block);
#else
                dotProductTriple<VectorClass, VectorClass, FMA, false>(lh_node, lh_derv1, lh_derv2, partial_lh_dad, lh_ptn, df_ptn, ddf_ptn, block, nstates);
#endif
                lh_ptn = (lh_ptn + VectorClass().load_a(&ptn_invar[ptn]));

                if (ptn < orig_nptn) {
                    lh_ptn = 1.0 / lh_ptn;
                    VectorClass df_frac = df_ptn * lh_ptn;
                    VectorClass ddf_frac = ddf_ptn * lh_ptn;
                    VectorClass freq;
                    freq.load_a(&ptn_freq[ptn]);
                    VectorClass tmp1 = df_frac * freq;
                    VectorClass tmp2 = ddf_frac * freq;
                    my_df += tmp1;
                    my_ddf += nmul_add(tmp1, df_frac, tmp2);
                } else {
                    if (ptn+VectorClass::size() > nptn) {
                        // cutoff the last entries if going beyond
                        lh_ptn.cutoff(nptn-ptn);
                        df_ptn.cutoff(nptn-ptn);
                        ddf_ptn.cutoff(nptn-ptn);
                    }
                    // bugfix 2016-01-21, prob_const can be rescaled
                    double *lh_ptn_ptr = (double*)&lh_ptn;
                    double *df_ptn_dbl = (double*)&df_ptn;
                    double *ddf_ptn_dbl = (double*)&ddf_ptn;
                    for (i = 0; i < VectorClass::size(); i++)
                        if (min_scale_vec[i] != 0) {
                            lh_ptn_ptr[i] *= SCALING_THRESHOLD;
                            df_ptn_dbl[i] *= SCALING_THRESHOLD;
                            ddf_ptn_dbl[i] *= SCALING_THRESHOLD;
                        }
                    vc_prob_const += lh_ptn;
                    vc_df_const += df_ptn;
                    vc_ddf_const += ddf_ptn;
                }
            } // FOR ptn
        #ifdef _OPENMP
        #pragma omp critical
        #endif
            {
                all_df += my_df;
                all_ddf += my_ddf;
                if (isASC) {
                    all_prob_const += vc_prob_const;
                    all_df_const += vc_df_const;
                    all_ddf_const += vc_ddf_const;
                }
            }
        } // FOR thread_id

//		delete [] partial_lh_node;
    } else {

        double *buffer_lh = NULL;
        
        if (SAFE_NUMERIC)
            buffer_lh = aligned_alloc<double>(sizeof(VectorClass)*block*num_threads);
        
    	// both dad and node are internal nodes
#ifdef _OPENMP
#pragma omp parallel for private(ptn, i, c) schedule(static,1) num_threads(num_threads)
#endif
        for (int thread_id = 0; thread_id < num_threads; thread_id++) {
            VectorClass my_df(0.0), my_ddf(0.0), vc_prob_const(0.0), vc_df_const(0.0), vc_ddf_const(0.0);
            size_t ptn_lower = limits[thread_id];
            size_t ptn_upper = limits[thread_id+1];
            // first compute partial_lh
            for (vector<TraversalInfo>::iterator it = traversal_info.begin(); it != traversal_info.end(); it++)
                computePartialLikelihood(*it, ptn_lower, ptn_upper, thread_id);

            for (ptn = ptn_lower; ptn < ptn_upper; ptn+=VectorClass::size()) {
                VectorClass lh_ptn(0.0), df_ptn(0.0), ddf_ptn(0.0);
                VectorClass *partial_lh_dad = (VectorClass*)(dad_branch->partial_lh + ptn*block);
                VectorClass *partial_lh_node = (VectorClass*)(node_branch->partial_lh + ptn*block);
                // compute scaling factor per pattern
                UBYTE min_scale_vec[VectorClass::size()];
                if (SAFE_NUMERIC) {
                    // numerical scaling per category
                    UBYTE *scale_vec;
                    UBYTE min_scale;
                    double *partial_lh_scaled = theta_all + ptn*block;
                    double *partial_lh_node_scaled = buffer_lh + sizeof(VectorClass)*block*thread_id;
                    memcpy(partial_lh_scaled, partial_lh_dad, sizeof(VectorClass)*block);
                    memcpy(partial_lh_node_scaled, partial_lh_node, sizeof(VectorClass)*block);
                    
                    for (i = 0; i < VectorClass::size(); i++) {
                        scale_vec = dad_branch->scale_num+(ptn+i)*ncat_mix;
                        min_scale = scale_vec[0];
                        for (c = 1; c < ncat_mix; c++)
                            min_scale = min(min_scale, scale_vec[c]);
                       
                        min_scale_vec[i] = min_scale;
                        
                        for (c = 0; c < ncat_mix; c++) {
                            if (scale_vec[c] == min_scale+1) {
                                double *this_lh = partial_lh_scaled + (c*nstates*VectorClass::size() + i);
                                for (size_t x = 0; x < nstates; x++) {
                                    this_lh[x*VectorClass::size()] *= SCALING_THRESHOLD;
                                }
                            } else if (scale_vec[c] > min_scale+1) {
                                double *this_lh = partial_lh_scaled + (c*nstates*VectorClass::size() + i);
                                for (size_t x = 0; x < nstates; x++) {
                                    this_lh[x*VectorClass::size()] = 0.0;
                                }
                            }
                        }
                    }
                    partial_lh_dad = (VectorClass*)partial_lh_scaled;

                    for (i = 0; i < VectorClass::size(); i++) {
                        scale_vec = node_branch->scale_num+(ptn+i)*ncat_mix;
                        min_scale = scale_vec[0];
                        for (c = 1; c < ncat_mix; c++)
                            min_scale = min(min_scale, scale_vec[c]);
                        
                        min_scale_vec[i] += min_scale;
                        
                        for (c = 0; c < ncat_mix; c++) {
                            if (scale_vec[c] == min_scale+1) {
                                double *this_lh = partial_lh_node_scaled + (c*nstates*VectorClass::size() + i);
                                for (size_t x = 0; x < nstates; x++) {
                                    this_lh[x*VectorClass::size()] *= SCALING_THRESHOLD;
                                }
                            } else if (scale_vec[c] > min_scale+1) {
                                double *this_lh = partial_lh_node_scaled + (c*nstates*VectorClass::size() + i);
                                for (size_t x = 0; x < nstates; x++) {
                                    this_lh[x*VectorClass::size()] = 0.0;
                                }
                            }
                        }
                    }
                    partial_lh_node = (VectorClass*)partial_lh_node_scaled;
                } else {
                    // normal scaling
                    for (i = 0; i < VectorClass::size(); i++)
                        min_scale_vec[i] = dad_branch->scale_num[ptn+i] + node_branch->scale_num[ptn+i];
                }
                double *trans_mat_tmp = trans_mat;
                double *trans_derv1_tmp = trans_derv1;
                double *trans_derv2_tmp = trans_derv2;
                for (c = 0; c < ncat_mix; c++) {
                    for (i = 0; i < nstates; i++) {
                        VectorClass lh_state;
                        VectorClass lh_derv1;
                        VectorClass lh_derv2;
#ifdef KERNEL_FIX_STATES
                        dotProductTriple<VectorClass, double, nstates, FMA, false>(trans_mat_tmp, trans_derv1_tmp, trans_derv2_tmp, partial_lh_node, lh_state, lh_derv1, lh_derv2, nstates);
#else
                        dotProductTriple<VectorClass, double, FMA, false>(trans_mat_tmp, trans_derv1_tmp, trans_derv2_tmp, partial_lh_node, lh_state, lh_derv1, lh_derv2, nstates, nstates);
#endif
                        lh_ptn = mul_add(partial_lh_dad[i], lh_state, lh_ptn);
                        df_ptn = mul_add(partial_lh_dad[i], lh_derv1, df_ptn);
                        ddf_ptn = mul_add(partial_lh_dad[i], lh_derv2, ddf_ptn);
                        trans_mat_tmp += nstates;
                        trans_derv1_tmp += nstates;
                        trans_derv2_tmp += nstates;
                    }
                    partial_lh_node += nstates;
                    partial_lh_dad += nstates;
                }
                lh_ptn = (lh_ptn + VectorClass().load_a(&ptn_invar[ptn]));

                if (ptn < orig_nptn) {
                    lh_ptn = 1.0 / lh_ptn;
                    VectorClass df_frac = df_ptn * lh_ptn;
                    VectorClass ddf_frac = ddf_ptn * lh_ptn;
                    VectorClass freq;
                    freq.load_a(&ptn_freq[ptn]);
                    VectorClass tmp1 = df_frac * freq;
                    VectorClass tmp2 = ddf_frac * freq;
                    my_df += tmp1;
                    my_ddf += nmul_add(tmp1, df_frac, tmp2);
                } else {
                    if (ptn+VectorClass::size() > nptn) {
                        // cutoff the last entries if going beyond
                        lh_ptn.cutoff(nptn-ptn);
                        df_ptn.cutoff(nptn-ptn);
                        ddf_ptn.cutoff(nptn-ptn);
                    }
                    // bugfix 2016-01-21, prob_const can be rescaled
                    // some entries are rescaled
                    double *lh_ptn_dbl = (double*)&lh_ptn;
                    double *df_ptn_dbl = (double*)&df_ptn;
                    double *ddf_ptn_dbl = (double*)&ddf_ptn;
                    for (i = 0; i < VectorClass::size(); i++)
                        if (min_scale_vec[i] != 0) {
                            lh_ptn_dbl[i] *= SCALING_THRESHOLD;
                            df_ptn_dbl[i] *= SCALING_THRESHOLD;
                            ddf_ptn_dbl[i] *= SCALING_THRESHOLD;
                        }
                    vc_prob_const += lh_ptn;
                    vc_df_const += df_ptn;
                    vc_ddf_const += ddf_ptn;
                }
            } // FOR ptn
        #ifdef _OPENMP
        #pragma omp critical
        #endif
            {
                all_df += my_df;
                all_ddf += my_ddf;
                if (isASC) {
                    all_prob_const += vc_prob_const;
                    all_df_const += vc_df_const;
                    all_ddf_const += vc_ddf_const;
                }
            }
        } // FOR thread
        if (buffer_lh)
            aligned_free(buffer_lh);
    }

	*df = horizontal_add(all_df);
	*ddf = horizontal_add(all_ddf);
    ASSERT(std::isfinite(*df) && "Numerical underflow for non-rev lh-derivative");

	if (isASC) {
        double prob_const = 0.0, df_const = 0.0, ddf_const = 0.0;
        prob_const = horizontal_add(all_prob_const);
        df_const = horizontal_add(all_df_const);
        ddf_const = horizontal_add(all_ddf_const);
    	// ascertainment bias correction
    	prob_const = 1.0 - prob_const;
    	double df_frac = df_const / prob_const;
    	double ddf_frac = ddf_const / prob_const;
    	int nsites = aln->getNSite();
    	*df += nsites * df_frac;
    	*ddf += nsites *(ddf_frac + df_frac*df_frac);
    }
}

#ifdef KERNEL_FIX_STATES
template <class VectorClass, const bool SAFE_NUMERIC, const int nstates, const bool FMA>
double PhyloTree::computeNonrevLikelihoodBranchSIMD(PhyloNeighbor *dad_branch, PhyloNode *dad) {
#else
template <class VectorClass, const bool SAFE_NUMERIC, const bool FMA>
double PhyloTree::computeNonrevLikelihoodBranchGenericSIMD(PhyloNeighbor *dad_branch, PhyloNode *dad) {
#endif

//    assert(rooted);

    PhyloNode *node = (PhyloNode*) dad_branch->node;
    PhyloNeighbor *node_branch = (PhyloNeighbor*) node->findNeighbor(dad);
    if (!central_partial_lh)
        initializeAllPartialLh();
    if (node->isLeaf() || (dad_branch->direction == AWAYFROM_ROOT && !isRootLeaf(dad))) {
    	PhyloNode *tmp_node = dad;
    	dad = node;
    	node = tmp_node;
    	PhyloNeighbor *tmp_nei = dad_branch;
    	dad_branch = node_branch;
    	node_branch = tmp_nei;
    }

#ifdef KERNEL_FIX_STATES
    computeTraversalInfo<VectorClass, nstates>(node, dad, false);
#else
    computeTraversalInfo<VectorClass>(node, dad, false);
#endif

    double tree_lh = 0.0;
#ifndef KERNEL_FIX_STATES
    size_t nstates = aln->num_states;
#endif
    size_t nstatesqr = nstates*nstates;
    size_t ncat = site_rate->getNRate();
    size_t ncat_mix = (model_factory->fused_mix_rate) ? ncat : ncat*model->getNMixtures();
    size_t denom = (model_factory->fused_mix_rate) ? 1 : ncat;

    size_t block = ncat_mix * nstates;
    size_t ptn; // for big data size > 4GB memory required
    size_t c, i;
    size_t orig_nptn = aln->size();
    size_t max_orig_nptn = ((orig_nptn+VectorClass::size()-1)/VectorClass::size())*VectorClass::size();
    size_t nptn = max_orig_nptn+model_factory->unobserved_ptns.size();
    bool isASC = model_factory->unobserved_ptns.size() > 0;

    vector<size_t> limits;
    computeBounds<VectorClass>(num_threads, nptn, limits);

//    double *trans_mat = new double[block*nstates];
    double *trans_mat = buffer_partial_lh;
    double *buffer_partial_lh_ptr = buffer_partial_lh + block*nstates;
	for (c = 0; c < ncat_mix; c++) {
        size_t mycat = c%ncat;
        size_t m = c/denom;
		double len = site_rate->getRate(mycat) * dad_branch->length;
		double prop = site_rate->getProp(mycat) * model->getMixtureWeight(m);
        double *this_trans_mat = &trans_mat[c*nstatesqr];
        model->computeTransMatrix(len, this_trans_mat, m);
		for (i = 0; i < nstatesqr; i++)
			this_trans_mat[i] *= prop;
        if (!rooted) {
            // if unrooted tree, multiply with frequency
            double state_freq[nstates];
            model->getStateFrequency(state_freq, m);
            for (i = 0; i < nstates; i++) {
                for (size_t x = 0; x < nstates; x++)
                    this_trans_mat[x] *= state_freq[i];
                this_trans_mat += nstates;
            }
        }
	}

    VectorClass all_tree_lh(0.0);
    VectorClass all_prob_const(0.0);

    if (dad->isLeaf()) {
    	// special treatment for TIP-INTERNAL NODE case
//    	double *partial_lh_node = new double[(aln->STATE_UNKNOWN+1)*block];
        double *partial_lh_node = buffer_partial_lh_ptr;
        buffer_partial_lh_ptr += get_safe_upper_limit((aln->STATE_UNKNOWN+1)*block);

        if (isRootLeaf(dad)) {
            for (c = 0; c < ncat_mix; c++) {
                double *lh_node = partial_lh_node + c*nstates;
                size_t m = c/denom;
                model->getStateFrequency(lh_node, m);
                double prop = site_rate->getProp(c%ncat) * model->getMixtureWeight(m);
                for (i = 0; i < nstates; i++)
                    lh_node[i] *= prop;
            }
        } else {
            IntVector states_dad = aln->seq_states[dad->id];
            states_dad.push_back(aln->STATE_UNKNOWN);
            // precompute information from one tip
            for (IntVector::iterator it = states_dad.begin(); it != states_dad.end(); it++) {
                double *lh_node = partial_lh_node +(*it)*block;
                double *lh_tip = tip_partial_lh + (*it)*nstates;
                double *trans_mat_tmp = trans_mat;
                for (c = 0; c < ncat_mix; c++) {
                    for (i = 0; i < nstates; i++) {
                        lh_node[i] = 0.0;
                        for (size_t x = 0; x < nstates; x++)
                            lh_node[i] += trans_mat_tmp[x] * lh_tip[x];
                        trans_mat_tmp += nstates;
                    }
                    lh_node += nstates;
                }
            }
        }

    	// now do the real computation
#ifdef _OPENMP
#pragma omp parallel for private(ptn, i, c) schedule(static,1) num_threads(num_threads)
#endif
        for (int thread_id = 0; thread_id < num_threads; thread_id++) {
            VectorClass vc_tree_lh(0.0), vc_prob_const(0.0);
            size_t ptn_lower = limits[thread_id];
            size_t ptn_upper = limits[thread_id+1];
            // first compute partial_lh
            for (vector<TraversalInfo>::iterator it = traversal_info.begin(); it != traversal_info.end(); it++)
                computePartialLikelihood(*it, ptn_lower, ptn_upper, thread_id);

            // reset memory for _pattern_lh_cat
            memset(_pattern_lh_cat+ptn_lower*ncat_mix, 0, sizeof(double)*(ptn_upper-ptn_lower)*ncat_mix);

            double *vec_tip = buffer_partial_lh_ptr + block*VectorClass::size()*thread_id;

            for (ptn = ptn_lower; ptn < ptn_upper; ptn+=VectorClass::size()) {
                VectorClass lh_ptn(0.0);
//                lh_ptn.load_a(&ptn_invar[ptn]);
                VectorClass *lh_cat = (VectorClass*)(_pattern_lh_cat + ptn*ncat_mix);
                VectorClass *partial_lh_dad = (VectorClass*)(dad_branch->partial_lh + ptn*block);
                VectorClass *lh_node = (VectorClass*)vec_tip;

                //load tip vector
                for (i = 0; i < VectorClass::size(); i++) {
                    double *lh_tip;
                    if (isRootLeaf(dad))
                        lh_tip = partial_lh_node;
                    else if (ptn+i < orig_nptn)
                        lh_tip = partial_lh_node + block*(aln->at(ptn+i))[dad->id];
                    else if (ptn+i < max_orig_nptn)
                        lh_tip = partial_lh_node + block*aln->STATE_UNKNOWN;
                    else if (ptn+i < nptn)
                        lh_tip = partial_lh_node + block*model_factory->unobserved_ptns[ptn+i-max_orig_nptn];
                    else
                        lh_tip = partial_lh_node + block*aln->STATE_UNKNOWN;

                    double *this_vec_tip = vec_tip+i;
                    for (c = 0; c < block; c++) {
                        *this_vec_tip = lh_tip[c];
                        this_vec_tip += VectorClass::size();
                    }

                }

                if (_pattern_lh_cat_state) {
                    // naively compute pattern_lh per category per state
                    VectorClass *lh_state = (VectorClass*)(_pattern_lh_cat_state + ptn*block);
                    for (c = 0; c < ncat_mix; c++) {
                        for (i=0; i < nstates; i++) {
                            lh_cat[c] += (lh_state[i] = lh_node[i]*partial_lh_dad[i]);
                        }
                        lh_node += nstates;
                        partial_lh_dad += nstates;
                        lh_state += nstates;
                        if (!SAFE_NUMERIC)
                            lh_ptn += lh_cat[c];
                    }
                } else {
                    for (c = 0; c < ncat_mix; c++) {
    #ifdef KERNEL_FIX_STATES
                        dotProductVec<VectorClass, VectorClass, nstates, FMA>(lh_node, partial_lh_dad, lh_cat[c]);
    #else
                        dotProductVec<VectorClass, VectorClass, FMA>(lh_node, partial_lh_dad, lh_cat[c], nstates);
    #endif
                        lh_node += nstates;
                        partial_lh_dad += nstates;
                        if (!SAFE_NUMERIC)
                            lh_ptn += lh_cat[c];
                    }
                }
                VectorClass vc_min_scale(0.0);
                double* vc_min_scale_ptr = (double*)&vc_min_scale;
                if (SAFE_NUMERIC) {
                    // numerical scaling per category
                    UBYTE *scale_dad = dad_branch->scale_num + ptn*ncat_mix;
                    UBYTE min_scale;
                    for (i = 0; i < VectorClass::size(); i++) {
                        min_scale = scale_dad[0];
                        for (c = 1; c < ncat_mix; c++)
                            min_scale = min(min_scale, scale_dad[c]);
                        
                        vc_min_scale_ptr[i] = min_scale;
                        
                        double *this_lh_cat = &_pattern_lh_cat[ptn*ncat_mix + i];
                        for (c = 0; c < ncat_mix; c++) {
                            // rescale lh_cat if neccessary
                            if (scale_dad[c] == min_scale+1) {
                                this_lh_cat[c*VectorClass::size()] *= SCALING_THRESHOLD;
                            } else if (scale_dad[c] > min_scale+1) {
                                this_lh_cat[c*VectorClass::size()] = 0.0;
                            }
                        }
                        scale_dad += ncat_mix;
                    }
                    // now take the sum of (rescaled) lh_cat
                    sumVec<VectorClass, true>(lh_cat, lh_ptn, ncat_mix);
                    
                } else {
                    for (i = 0; i < VectorClass::size(); i++) {
                        vc_min_scale_ptr[i] = dad_branch->scale_num[ptn+i];
                    }
                }
                vc_min_scale *= LOG_SCALING_THRESHOLD;
                // Sum later to avoid underflow of invariant sites
                lh_ptn = lh_ptn + VectorClass().load_a(&ptn_invar[ptn]);

//                lh_ptn = abs(lh_ptn);
//                assert(horizontal_and(lh_ptn > 0));
                if (ptn < orig_nptn) {
                    lh_ptn = log(lh_ptn) + vc_min_scale;
                    lh_ptn.store_a(&_pattern_lh[ptn]);
                    vc_tree_lh = mul_add(lh_ptn, VectorClass().load_a(&ptn_freq[ptn]), vc_tree_lh);
                } else {
                    // ascertainment bias correction
                    if (ptn+VectorClass::size() > nptn) {
                        // cutoff the last entries if going beyond
                        lh_ptn.cutoff(nptn-ptn);
                    }
                    // bugfix 2016-01-21, prob_const can be rescaled
                    if (horizontal_or(vc_min_scale != 0.0)) {
                        // some entries are rescaled
                        double *lh_ptn_dbl = (double*)&lh_ptn;
                        for (i = 0; i < VectorClass::size(); i++)
                            if (vc_min_scale_ptr[i] != 0.0)
                                lh_ptn_dbl[i] *= SCALING_THRESHOLD;
                    }
                    vc_prob_const += lh_ptn;
                }
            } // FOR ptn
            #ifdef _OPENMP
            #pragma omp critical
            #endif
            {
                all_tree_lh += vc_tree_lh;
                if (isASC)
                    all_prob_const += vc_prob_const;
            }
        } // FOR thread_id
    } else {

    	// both dad and node are internal nodes
#ifdef _OPENMP
#pragma omp parallel for private(ptn, i, c) schedule(static,1) num_threads(num_threads)
#endif
        for (int thread_id = 0; thread_id < num_threads; thread_id++) {
            VectorClass vc_tree_lh(0.0), vc_prob_const(0.0);
            size_t ptn_lower = limits[thread_id];
            size_t ptn_upper = limits[thread_id+1];
            // first compute partial_lh
            for (vector<TraversalInfo>::iterator it = traversal_info.begin(); it != traversal_info.end(); it++)
                computePartialLikelihood(*it, ptn_lower, ptn_upper, thread_id);

            // reset memory for _pattern_lh_cat
            memset(_pattern_lh_cat+ptn_lower*ncat_mix, 0, (ptn_upper-ptn_lower)*ncat_mix*sizeof(double));

            for (ptn = ptn_lower; ptn < ptn_upper; ptn+=VectorClass::size()) {
                VectorClass lh_ptn(0.0);
//                lh_ptn.load_a(&ptn_invar[ptn]);
                VectorClass *lh_cat = (VectorClass*)(_pattern_lh_cat + ptn*ncat_mix);
                VectorClass *partial_lh_dad = (VectorClass*)(dad_branch->partial_lh + ptn*block);
                VectorClass *partial_lh_node = (VectorClass*)(node_branch->partial_lh + ptn*block);
                double *trans_mat_tmp = trans_mat;
                if (_pattern_lh_cat_state) {
                    VectorClass *lh_state = (VectorClass*)(_pattern_lh_cat_state + ptn*block);
                    for (c = 0; c < ncat_mix; c++) {
                        for (i = 0; i < nstates; i++) {
    #ifdef KERNEL_FIX_STATES
                            dotProductVec<VectorClass, double, nstates, FMA>(trans_mat_tmp, partial_lh_node, lh_state[i]);
    #else
                            dotProductVec<VectorClass, double, FMA>(trans_mat_tmp, partial_lh_node, lh_state[i], nstates);
    #endif
                            lh_cat[c] += (lh_state[i] *= partial_lh_dad[i]);
                            trans_mat_tmp += nstates;
                        }
                        if (!SAFE_NUMERIC)
                            lh_ptn += lh_cat[c];
                        partial_lh_node += nstates;
                        partial_lh_dad += nstates;
                        lh_state += nstates;
                    }
                } else {
                    for (c = 0; c < ncat_mix; c++) {
                        for (i = 0; i < nstates; i++) {
                            VectorClass lh_state;
    #ifdef KERNEL_FIX_STATES
                            dotProductVec<VectorClass, double, nstates, FMA>(trans_mat_tmp, partial_lh_node, lh_state);
    #else
                            dotProductVec<VectorClass, double, FMA>(trans_mat_tmp, partial_lh_node, lh_state, nstates);
    #endif
                            lh_cat[c] = mul_add(partial_lh_dad[i], lh_state, lh_cat[c]);
                            trans_mat_tmp += nstates;
                        }
                        if (!SAFE_NUMERIC)
                            lh_ptn += lh_cat[c];
                        partial_lh_node += nstates;
                        partial_lh_dad += nstates;
                    }
                }
                VectorClass vc_min_scale(0.0);
                double* vc_min_scale_ptr = (double*)&vc_min_scale;
                if (SAFE_NUMERIC) {
                    UBYTE *scale_dad = dad_branch->scale_num + ptn*ncat_mix;
                    UBYTE *scale_node = node_branch->scale_num + ptn*ncat_mix;
                    UBYTE sum_scale[ncat_mix];
                    UBYTE min_scale;
                    
                    for (i = 0; i < VectorClass::size(); i++) {
                        min_scale = sum_scale[0] = scale_dad[0] + scale_node[0];
                        for (c = 1; c < ncat_mix; c++) {
                            sum_scale[c] = scale_dad[c] + scale_node[c];
                            min_scale = min(min_scale, sum_scale[c]);
                        }
                        vc_min_scale_ptr[i] = min_scale;
                        double *this_lh_cat = &_pattern_lh_cat[ptn*ncat_mix + i];
                        for (c = 0; c < ncat_mix; c++) {
                            if (sum_scale[c] == min_scale+1) {
                                this_lh_cat[c*VectorClass::size()] *= SCALING_THRESHOLD;
                            } else if (sum_scale[c] > min_scale+1) {
                                // reset if category is scaled a lot
                                this_lh_cat[c*VectorClass::size()] = 0.0;
                            }
                        }
                        scale_dad += ncat_mix;
                        scale_node += ncat_mix;
                    }
                    sumVec<VectorClass, true>(lh_cat, lh_ptn, ncat_mix);
                } else {
                    for (i = 0; i < VectorClass::size(); i++) {
                        vc_min_scale_ptr[i] = dad_branch->scale_num[ptn+i] + node_branch->scale_num[ptn+i];
                    }
                }
                vc_min_scale *= LOG_SCALING_THRESHOLD;
                // Sum later to avoid underflow of invariant sites
                lh_ptn = lh_ptn + VectorClass().load_a(&ptn_invar[ptn]);
//                lh_ptn = abs(lh_ptn);
//                ASSERT(horizontal_and(lh_ptn > 0));
                if (ptn < orig_nptn) {
                    lh_ptn = log(lh_ptn) + vc_min_scale;
                    lh_ptn.store_a(&_pattern_lh[ptn]);
                    vc_tree_lh = mul_add(lh_ptn, VectorClass().load_a(&ptn_freq[ptn]), vc_tree_lh);
                } else {
                    // ascertainment bias correction
                    if (ptn+VectorClass::size() > nptn) {
                        // cutoff the last entries if going beyond
                        lh_ptn.cutoff(nptn-ptn);
                    }
                    // bugfix 2016-01-21, prob_const can be rescaled
                    if (horizontal_or(vc_min_scale != 0.0)) {
                        // some entries are rescaled
                        double *lh_ptn_dbl = (double*)&lh_ptn;
                        for (i = 0; i < VectorClass::size(); i++)
                            if (vc_min_scale_ptr[i] != 0.0)
                                lh_ptn_dbl[i] *= SCALING_THRESHOLD;
                    }
                    vc_prob_const += lh_ptn;
                }
            } // FOR ptn
            #ifdef _OPENMP
            #pragma omp critical
            #endif
            {
                all_tree_lh += vc_tree_lh;
                if (isASC)
                    all_prob_const += vc_prob_const;
            }
        } // FOR thread_id
    }

    tree_lh = horizontal_add(all_tree_lh);

<<<<<<< HEAD
    if (std::isnan(tree_lh) || std::isinf(tree_lh)) {
        outWarning("Numerical underflow for non-rev lh-branch " + aln->name);
        if (verbose_mode >= VB_MED) {
            getRate()->writeInfo(cout);
            getModel()->writeInfo(cout);
        }
    }

    // arbitrarily fix tree_lh if underflown for some sites
    if (std::isnan(tree_lh)) {
        tree_lh = 0.0;
        for (ptn = 0; ptn < orig_nptn; ptn++) {
            if (std::isnan(_pattern_lh[ptn])) {
                _pattern_lh[ptn] = LOG_SCALING_THRESHOLD*4; // log(2^(-1024))
            }
            tree_lh += _pattern_lh[ptn] * ptn_freq[ptn];
        }
=======
    if (!std::isfinite(tree_lh)) {
        model->writeInfo(cout);
        site_rate->writeInfo(cout);
        ASSERT(0 && "Numerical underflow for non-rev lh-branch");
>>>>>>> 520be624
    }

    if (isASC) {
    	// ascertainment bias correction
        double prob_const = horizontal_add(all_prob_const);
        if (prob_const >= 1.0 || prob_const < 0.0) {
            printTree(cout, WT_TAXON_ID + WT_BR_LEN + WT_NEWLINE);
            model->writeInfo(cout);
        }
        ASSERT(prob_const < 1.0 && prob_const >= 0.0);

    	prob_const = log(1.0 - prob_const);
    	for (ptn = 0; ptn < orig_nptn; ptn+=VectorClass::size())
            (VectorClass().load_a(&_pattern_lh[ptn])-prob_const).store_a(&_pattern_lh[ptn]);
    	tree_lh -= aln->getNSite()*prob_const;
		ASSERT(std::isfinite(tree_lh));
    }

    return tree_lh;
}


#endif<|MERGE_RESOLUTION|>--- conflicted
+++ resolved
@@ -185,7 +185,6 @@
                     }
                 } // if
 
-<<<<<<< HEAD
                 /***** now do likelihood rescaling ******/
                 if (SAFE_NUMERIC) {
                     VectorClass *partial_lh_tmp = partial_lh_all;
@@ -202,7 +201,7 @@
                                     // now do the likelihood scaling
                                     double *partial_lh = (double*)partial_lh_tmp + (x);
                                     for (i = 0; i < nstates; i++)
-                                        partial_lh[i*VectorClass::size()] *= SCALING_THRESHOLD_INVER;
+                                        partial_lh[i*VectorClass::size()] = ldexp(partial_lh[i*VectorClass::size()], SCALING_THRESHOLD_EXP);
                                     dad_branch->scale_num[(ptn+x)*ncat_mix+c] += 1;
                                 }
                         }
@@ -223,22 +222,10 @@
                                 double *partial_lh = (double*)partial_lh_all + x;
                                 // now do the likelihood scaling
                                 for (i = 0; i < block; i++) {
-                                    partial_lh[i*VectorClass::size()] *= SCALING_THRESHOLD_INVER;
+                                    partial_lh[i*VectorClass::size()] = ldexp(partial_lh[i*VectorClass::size()], SCALING_THRESHOLD_EXP);
                                 }
                                 dad_branch->scale_num[ptn+x] += 1;
                             }
-=======
-            // check if one should scale partial likelihoods
-            auto underflown = (lh_max < SCALING_THRESHOLD);
-            if (horizontal_or(underflown)) {
-                // now do the likelihood scaling
-                for (x = 0; x < VectorClass::size(); x++)
-                if (underflown[x]) {
-                    double *partial_lh = dad_branch->partial_lh + (ptn*block + x);
-                    // now do the likelihood scaling
-                    for (i = 0; i < block; i++) {
-                        partial_lh[i*VectorClass::size()] = ldexp(partial_lh[i*VectorClass::size()], SCALING_THRESHOLD_EXP);
->>>>>>> 520be624
                     }
                 }
 
@@ -434,7 +421,7 @@
                                 double *partial_lh = dad_branch->partial_lh + (ptn*block + c*nstates*VectorClass::size() + x);
                                 // now do the likelihood scaling
                                 for (i = 0; i < nstates; i++) {
-                                    partial_lh[i*VectorClass::size()] *= SCALING_THRESHOLD_INVER;
+                                    partial_lh[i*VectorClass::size()] = ldexp(partial_lh[i*VectorClass::size()], SCALING_THRESHOLD_EXP);
                                 }
                                 dad_branch->scale_num[(ptn+x)*ncat_mix+c] += 1;
                             }
@@ -450,19 +437,14 @@
                 auto underflown = ((lh_max < SCALING_THRESHOLD) & (VectorClass().load_a(&ptn_invar[ptn]) == 0.0));
                 if (horizontal_or(underflown)) {
                     // now do the likelihood scaling
-<<<<<<< HEAD
                     for (x = 0; x < VectorClass::size(); x++)
                     if (underflown[x]) {
                         double *partial_lh = dad_branch->partial_lh + (ptn*block + x);
                         // now do the likelihood scaling
                         for (i = 0; i < block; i++) {
-                            partial_lh[i*VectorClass::size()] *= SCALING_THRESHOLD_INVER;
+                            partial_lh[i*VectorClass::size()] = ldexp(partial_lh[i*VectorClass::size()], SCALING_THRESHOLD_EXP);
                         }
                         dad_branch->scale_num[ptn+x] += 1;
-=======
-                    for (i = 0; i < block; i++) {
-                        partial_lh[i*VectorClass::size()] = ldexp(partial_lh[i*VectorClass::size()], SCALING_THRESHOLD_EXP);
->>>>>>> 520be624
                     }
                 }
             }
@@ -522,7 +504,7 @@
                                 // now do the likelihood scaling
                                 double *partial_lh = dad_branch->partial_lh + (ptn*block + c*nstates*VectorClass::size() + x);
                                 for (i = 0; i < nstates; i++)
-                                    partial_lh[i*VectorClass::size()] *= SCALING_THRESHOLD_INVER;
+                                    partial_lh[i*VectorClass::size()] = ldexp(partial_lh[i*VectorClass::size()], SCALING_THRESHOLD_EXP);
                                 scale_dad[x*ncat_mix] += 1;
                             }
                     scale_dad++;
@@ -539,19 +521,14 @@
                 auto underflown = (lh_max < SCALING_THRESHOLD) & (VectorClass().load_a(&ptn_invar[ptn]) == 0.0);
                 if (horizontal_or(underflown)) {
                     // now do the likelihood scaling
-<<<<<<< HEAD
                     for (x = 0; x < VectorClass::size(); x++)
                     if (underflown[x]) {
                         double *partial_lh = dad_branch->partial_lh + (ptn*block + x);
                         // now do the likelihood scaling
                         for (i = 0; i < block; i++) {
-                            partial_lh[i*VectorClass::size()] *= SCALING_THRESHOLD_INVER;
+                            partial_lh[i*VectorClass::size()] = ldexp(partial_lh[i*VectorClass::size()], SCALING_THRESHOLD_EXP);
                         }
                         dad_branch->scale_num[ptn+x] += 1;
-=======
-                    for (i = 0; i < block; i++) {
-                        partial_lh[i*VectorClass::size()] = ldexp(partial_lh[i*VectorClass::size()], SCALING_THRESHOLD_EXP);
->>>>>>> 520be624
                     }
                 }
             }
@@ -1425,8 +1402,7 @@
 
     tree_lh = horizontal_add(all_tree_lh);
 
-<<<<<<< HEAD
-    if (std::isnan(tree_lh) || std::isinf(tree_lh)) {
+    if (!std::isfinite(tree_lh)) {
         outWarning("Numerical underflow for non-rev lh-branch " + aln->name);
         if (verbose_mode >= VB_MED) {
             getRate()->writeInfo(cout);
@@ -1435,20 +1411,14 @@
     }
 
     // arbitrarily fix tree_lh if underflown for some sites
-    if (std::isnan(tree_lh)) {
+    if (!std::isfinite(tree_lh)) {
         tree_lh = 0.0;
         for (ptn = 0; ptn < orig_nptn; ptn++) {
-            if (std::isnan(_pattern_lh[ptn])) {
+            if (!std::isfinite(_pattern_lh[ptn])) {
                 _pattern_lh[ptn] = LOG_SCALING_THRESHOLD*4; // log(2^(-1024))
             }
             tree_lh += _pattern_lh[ptn] * ptn_freq[ptn];
         }
-=======
-    if (!std::isfinite(tree_lh)) {
-        model->writeInfo(cout);
-        site_rate->writeInfo(cout);
-        ASSERT(0 && "Numerical underflow for non-rev lh-branch");
->>>>>>> 520be624
     }
 
     if (isASC) {
