--- conflicted
+++ resolved
@@ -281,7 +281,6 @@
             @param  node    evaluate all NNIs of the subtree rooted at node
             @param  dad     a neighbor of \p node which does not belong to the subtree
                             being considered (used for traverse direction)
-<<<<<<< HEAD
 
      */
     void evalNNIs(PhyloNode *node = NULL, PhyloNode *dad = NULL);
@@ -291,12 +290,6 @@
      * @param[in] brans contains branches whose NNIs need to be evaluated
      */
     void evalNNIs(map<string, Branch> brans);
-=======
-            @param  approx_nni (TEST_ONLY) enabled approximated NNI
-
-     */
-    void evalNNIs(PhyloNode *node = NULL, PhyloNode *dad = NULL, bool approx_nni = false);
->>>>>>> f0ef529a
 
     /**
             search all positive NNI move on the current tree and save them
@@ -564,7 +557,6 @@
 
     /**
         List of positive NNI for the current tree;
-<<<<<<< HEAD
      */
     vector<NNIMove> plusNNIs;
 
@@ -603,31 +595,6 @@
             Original branch lengths
      */
     mapString2Double orgBrans;
-=======
-     */
-    vector<NNIMove> plusNNIs;
-
-    /**
-        List of non-conflicting NNIs for the current tree;
-     */
-    vector<NNIMove> nonConfNNIs;
-
-    /**
-            Optimal branch lengths
-     */
-    mapString2Double optBrans;
-
-    /**
-            Original branch lengths
-     */
-    mapString2Double orgBrans;
-
-    /**
-     *      Data structure to store how many times a leaf has been removed.
-     *      LeafFreq is a struct that contains leaf_id and leaf_frequency
-     */
-    vector<LeafFreq> leaf_freqs;
->>>>>>> f0ef529a
 
     int k_delete, k_delete_min, k_delete_max, k_delete_stay;
 
