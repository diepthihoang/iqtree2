/***************************************************************************
 *   Copyright (C) 2009 by BUI Quang Minh   *
 *   minh.bui@univie.ac.at   *
 *                                                                         *
 *   This program is free software; you can redistribute it and/or modify  *
 *   it under the terms of the GNU General Public License as published by  *
 *   the Free Software Foundation; either version 2 of the License, or     *
 *   (at your option) any later version.                                   *
 *                                                                         *
 *   This program is distributed in the hope that it will be useful,       *
 *   but WITHOUT ANY WARRANTY; without even the implied warranty of        *
 *   MERCHANTABILITY or FITNESS FOR A PARTICULAR PURPOSE.  See the         *
 *   GNU General Public License for more details.                          *
 *                                                                         *
 *   You should have received a copy of the GNU General Public License     *
 *   along with this program; if not, write to the                         *
 *   Free Software Foundation, Inc.,                                       *
 *   59 Temple Place - Suite 330, Boston, MA  02111-1307, USA.             *
 ***************************************************************************/
#ifndef IQPTREE_H
#define IQPTREE_H

#include <set>
#include <map>
#include <stack>
#include <vector>
#include "phylotree.h"
#include "phylonode.h"
#include "stoprule.h"
#include "mtreeset.h"
#include "nnisearch.h"


typedef std::map< string, double > BranLenMap;
typedef std::multiset< double, std::less< double > > multiSetDB;
typedef std::multiset< int, std::less< int > > MultiSetInt;

/**
        nodeheightcmp, for building k-representative leaf set
 */


class RepLeaf {
public:
    Node *leaf;
    int height;

    RepLeaf(Node *aleaf, int aheight = 0) {
        leaf = aleaf;
        height = aheight;
    }
};

struct nodeheightcmp {

    bool operator()(const RepLeaf* s1, const RepLeaf * s2) const {
        return (s1->height) < (s2->height);
    }
};

struct IntBranchInfo {
    PhyloNode *node1;
    PhyloNode *node2;
    double lh_contribution; // log-likelihood contribution of this branch: L(T)-L(T|e=0)
};

inline int int_branch_cmp(const IntBranchInfo a, const IntBranchInfo b) {
    return (a.lh_contribution < b.lh_contribution);
}

/**
        Representative Leaf Set, stored as a multiset template of STL,
        sorted in ascending order of leaf's height
 */
typedef multiset<RepLeaf*, nodeheightcmp> RepresentLeafSet;

/**
Important Quartet Puzzling

        @author BUI Quang Minh <minh.bui@univie.ac.at>
 */
class IQTree : public PhyloTree {
public:
    /**
            default constructor
     */
    IQTree();

    IQTree(Alignment *aln);

    EIGEN_MAKE_ALIGNED_OPERATOR_NEW

    /**
            destructor
     */
    virtual ~IQTree();

    void init();

    /**
     * setup all necessary parameters  (declared as virtual needed for phylosupertree)
     */
    virtual void setParams(Params& params);

    /**
            print tree to .treefile
            @param params program parameters, field root is taken
     */
    void printResultTree(string suffix = "");
    /**
            print tree to out
            @param params program parameters, field root is taken
            @param out (OUT) output stream
     */
    void printResultTree(ostream &out);

    /**
     * print phylolib tree to a file.
     * @param suffix suffix string for the tree file
     */
    void printPhylolibTree(const char* suffix);


    /**
     *  print model parameters of Phylolib(rates, base frequencies, alpha) to stdout and
     *  to file
     */
    //void printPhylolibModelParams(const char* suffix);

    /**
        print intermediate tree
     */
    void printIntermediateTree(int brtype);

    void setRootNode(char *my_root);

    /**
            set k-representative parameter
            @param k_rep k-representative
     */
    // void setRepresentNum(int k_rep);

    /**
            set the probability of deleteing sequences for IQP algorithm
            @param p_del probability of deleting sequences
     */
    //void setProbDelete(double p_del);

    double getProbDelete();

    void resetKDelete();
    void increaseKDelete();

    /**
            set the number of iterations for the IQPNNI algorithm
            @param stop_condition stop condition (SC_FIXED_ITERATION, SC_STOP_PREDICT)
            @param min_iterations the min number of iterations
            @param max_iterations the maximum number of iterations
     */
    void setIQPIterations(STOP_CONDITION stop_condition, double stop_confidence, int min_iterations, int max_iterations);

    /**
            @param assess_quartet the quartet assessment, either IQP_DISTANCE or IQP_PARSIMONY
     */
    //void setIQPAssessQuartet(IQP_ASSESS_QUARTET assess_quartet);

    /**
            find the k-representative leaves under the node
            @param node the node at which the subtree is rooted
            @param dad the dad node of the considered subtree, to direct the search
            @param leaves (OUT) the k-representative leaf set
     */
    RepresentLeafSet* findRepresentLeaves(vector<RepresentLeafSet*> &leaves, int nei_id,
            PhyloNode *dad);

    /**
            clear representative leave sets iteratively, called once a leaf is re-inserted into the tree
            @param node the node at which the subtree is rooted
            @param dad the dad node of the considered subtree, to direct the search
            @param leaves (OUT) the k-representative leaf set
     */
    void clearRepresentLeaves(vector<RepresentLeafSet*> &leaves_vec, Node *node, Node *dad);

    /**
            remove a portion of leaves and reinsert them using the IQP algorithm
     */
    void doIQP();

    /**
     *         Perform a series of random NNI moves
     *         @param numNNI number of random NNIs
     */
    void doRandomNNIs(int numNNI);

    /**
     *  If the tree in question has higher logl than the worst tree in the reference set,
     *  replace the worst tree with that one
     *
     *  @param treeString the tree to be considered
     *  @param treeLolg log-likelihood of the tree
     *  @return whether or not the reference set was updated
     */
    bool updateRefTreeSet(string treeString, double treeLogl);

    /**
     *   get model parameters from IQTree and input them into PLL
     */
    void inputModelParam2PLL();

    /**
     *  get the rate parameters from PLL
     *  @return double array containing the 6 rates
     */
    double* getModelRatesFromPLL();

    /**
     *  get the alpha parameter from PLL for the GAMMA distribution of rate heterogenity
     *  @return alpha parameter
     */
    double getAlphaFromPLL();

    /**
     *  print model parameters from PLL
     */
    void printPLLModParams();

    /**
     *  print logl of trees in population (for debugging purpose only)
     */
    void printLoglInTreePop();

    /**
     *  print reference tree strings to file
     */
    void printRefTrees();

    /**
     * input the tree string from IQTree kernel to PLL kernel
     * @return
     */
    double inputTree2PLL(string treestring, bool computeLH = true);

    //bool containPosNNI(vector<NNIMove> posNNIs);

    /**
     * Perturb the tree for the next round of local search by swaping position of 2 random leaves
     * @param nbDist The minimum distance between the 2 nodes that are swapped
     * @param nbTimes Number of times that the swap operations are carried out
     * @return The new loglikelihood of the tree
     */
    double perturb(int times);

    /**
     * TODO
     * @param node1
     * @param node2
     * @return
     */
    double swapTaxa(PhyloNode *node1, PhyloNode *node2);

    /**
            perform tree search
            @return best likelihood found
     */
    double doTreeSearch();

    /****************************************************************************
            Fast Nearest Neighbor Interchange by maximum likelihood
     ****************************************************************************/


    /**
            This implement the fastNNI algorithm proposed in PHYML paper
            TUNG: this is a virtual function, so it will be called automatically by optimizeNNIBranches()
            @return best likelihood found
            @param skipped (OUT) 1 if current iteration is skipped, otherwise 0
            @param nni_count (OUT) the number of single NNI moves proceeded so far
     */
    double optimizeNNI(int &nni_count, int &nni_steps);

    /**
     *         Do fastNNI using PLL
     *
     *      @param nniCount (OUT) number of NNIs applied
     *         @param nniSteps (OUT) number of NNI steps done
     */
    double pllOptimizeNNI(int &nniCount, int &nniSteps, SearchInfo &searchinfo);

    /**
            search all positive NNI move on the current tree and save them on the possilbleNNIMoves list
     */
    void genNNIMoves(bool approx_nni, PhyloNode *node = NULL, PhyloNode *dad = NULL);

    /**
            search all positive NNI move on the current tree and save them
            on the possilbleNNIMoves list
     */
    void genNNIMovesSort(bool approx_nni);

    /**
            apply nni2apply NNIs from the non-conflicting NNI list
            @param nni2apply number of NNIs to apply from the list
            @param changeBran whether or not the computed branch lengths should be applied
     */
    virtual void applyNNIs(int nni2apply, bool changeBran = true);

    /**
     *  Restore the old 5 branch lengths stored in the NNI move.
     *  This is called after an NNI is reverted.
     *  @param nnimove the NNI move currently in consideration
     */
    //void restoreNNIBranches(NNIMove nnimove);

    /**
            generate non conflicting NNI moves.
            moves are saved in vec_nonconf_nni
     */
    void genNonconfNNIs();

    /**
            add a NNI move to the list of possible NNI moves;
     */
    void addPositiveNNIMove(NNIMove myMove);

    /**
     *     Save all the current branch lengths
     */
    void saveBranLens(PhyloNode *node = NULL, PhyloNode *dad = NULL);

    /**
     *      Restore the branch lengths from the saved values
     */
    virtual void restoreAllBranLen(PhyloNode *node = NULL, PhyloNode *dad = NULL);

    /**
     * Get the branch length of the branch node1-node2
     * @param node1
     * @param node2
     * @return the branch length
     */
    double getBranLen(PhyloNode *node1, PhyloNode *node2);


    /**
            Described in PhyML paper: apply change to branch that does not
            correspond to a swap with the following formula l = l + lamda(la - l)
            @param node1 the first node of the branch
            @param node2 the second node of the branch
     */
    void changeBranLen(PhyloNode *node1, PhyloNode *node2, double branLen);

    /**
            Change all branch length according to the computed values during
     *         NNI evaluation. There might be branches that are not be affected
     *         since tree topology is changed after doing NNI
     */
    void changeAllBranches(PhyloNode *node = NULL, PhyloNode *dad = NULL);


    /**
     * Estimate the 95% quantile of the distribution of N (see paper for more d
                                                           details)
     * @return the estimated value
     */
    inline double estN95(void);

    /**
     * Estimate the median of the distribution of N (see paper for more d
                                                           details)
     * @return the estimated value
     */
    double getAvgNumNNI(void);

    /**
     * Estimate the median of the distribution of N (see paper for more d
                                                          details)
     * @return the estimated value
     */
    double estDeltaMedian(void);

    /**
     * Estimate the 95% quantile of the distribution of DELTA (see paper for
                                                               more detail)
     * @return the estimated value
     */
    inline double estDelta95(void);

    /**
     *
     * @return
     */
    double getCurScore(void);

    /**
     *
     * @return
     */
    double getBestScore(void) {
        return bestScore;
    }

    /**
     *
     */
    void setBestScore(double score) {
        bestScore = score;
    }

    /**
     *  set the current tree as the best tree
     */
    void setBestTree(string tree, double logl);

    /**
            current parsimony score of the tree
     */
    int cur_pars_score;

    bool enable_parsimony;
    /**
            stopping rule
     */
    StopRule stop_rule;

    /**
     *      Parsimony scores, used for linear regression
     */
    double* pars_scores;

    /**
        Log-likelihood variastring IQPTree::bran2string(PhyloNode* node1, PhyloNode* node2)nce
     */
    double logl_variance;

    /**
     *      The coressponding log-likelihood score from computed indendently from the parsimony
     *      scores
     */
    double* lh_scores;

    Linear* linRegModel;


    inline void setStartLambda(double startLambda) {
        this->startLambda = startLambda;
    }

    inline double getStartLambda() const {
        return startLambda;
    }

    inline double getNNICutoff() {
        return nni_cutoff;
    }

    /*
     *  Contains a sorted list of all NNIs (2n-6) evaluated for the current best tree
     *  The last element (nni_for_pertub.end()) is the best NNI
     */
    vector<pllNNIMove> nniListOfBestTree;


    /**
     *  Instance of the phylogenetic likelihood library. This is basically the tree data strucutre in RAxML
     */
    pllInstance *pllInst;

    /**
     *    PLL data structure for alignment
     */
    pllAlignmentData *pllAlignment;

    /**
     *  PLL data structure for storing phylognetic analysis options
     */
    pllInstanceAttr pllAttr;

    /**
     *  PLL partition list
     */
    partitionList * pllPartitions;

    /**
     *  information and parameters for the tree search procedure
     */
    SearchInfo searchinfo;

    /**
     *  Vector contains number of NNIs used at each iterations
     */
    vector<int> vecNumNNI;

<<<<<<< HEAD


    /**
     * Do memory allocation and initialize parameter for UFBoot to run with PLL
     */
    void pllInitUFBootData();

    /**
     * Do memory deallocation for UFBoot data (PLL mode)
     */
    void pllDestroyUFBootData();

    /**
     * DTH:
     * Substitute bases in seq according to PLL's rules
     * This function should be updated if PLL's rules change.
     * @param seq: data of some sequence to be substituted
     * @param dataType: PLL_DNA_DATA or PLL_AA_DATA
     */
   void pllBaseSubstitute (char *str, int dataType);

   /*
    * An array to map site index in pllAlignment into IQTree pattern index
    * Born due to the order difference of these two
    * Will be deallocated in pllDestroyUFBootData()
    */
   int * pll2iqtree_pattern_index;

   /*
    * Build pll2iqtree_pattern_index
    * Must be called AFTER initializing PLL model
    */
   void pllBuildIQTreePatternIndex();

   /**
    * FOR TESTING:
    * Write to log file the freq of pllAlignment sites, and
    * freq of bootstrap site stored in pllUFBootDataPtr->boot_samples
    */
   void pllLogBootSamples(int** pll_boot_samples, int nsamples, int npatterns);

   /**
    * Convert certain arrays in pllUFBootDataPtr
    * into IQTree data structures
    * to be usable in IQTree::summarizeBootstrap()
    */
   void pllConvertUFBootData2IQTree();
=======
    int getCurIteration() { return curIteration; }
>>>>>>> c4d8a95e

protected:

    /**
     *  Determine whether during tree search whether the diversification process should start
     */
    bool diversification;

    /**
     *  Current IQPNNI iteration number
     */
    int curIteration;
    /**
            criterion to assess important quartet
     */
    IQP_ASSESS_QUARTET iqp_assess_quartet;

    /**
       The lambda number for NNI search (described in PhyML Paper)
     */
    double startLambda;

    /**
     * current lambda value in use
     */
    double curLambda;

    /**
     * Array that stores the frequency that each taxa has been choosen to be swapped
     */
    map<int, int> freqList;

    /**
     * Taxa set
     */
    NodeVector taxaSet;

    //int nbNNI;

    /**
     * confidence value for number of NNIs found in one iteration
     */
    int nni_count_est;

    /**
     * confidence value for likelihood improvement made by one NNI
     */
    double nni_delta_est;


    /**
     *  Vector contains approximated improvement pro NNI at each iterations
     */
    vector<double> vecImpProNNI;

    /**
            The list of positive NNI moves for the current tree;
     */
    vector<NNIMove> posNNIs;


    /**
            List contains non-conflicting NNI moves for the current tree;
     */
    vector<NNIMove> vec_nonconf_nni;

    /**
     *      Data structure to store how many times a leaf has been removed.
     *      LeafFreq is a struct that contains leaf_id and leaf_frequency
     */
    vector<LeafFreq> leaf_freqs;

    /**
            Data structure (of type Map) which stores all the optimal
            branch lengths for all branches in the tree
     */
    BranLenMap mapOptBranLens;

    /**
     *     Data structure (of type Map) used to store the original branch
        lengths of the tree
     */
    BranLenMap savedBranLens;


    int k_delete, k_delete_min, k_delete_max, k_delete_stay;

    /**
            number of representative leaves for IQP step
     */
    int k_represent;

    /**
     *  Initialize the node frequency list (node_freqs)
     */
    void initLeafFrequency(PhyloNode* node = NULL, PhyloNode* dad = NULL);

    void clearLeafFrequency();

public:

    /**
     *  variable storing the current best tree topology
     */
    topol* pllBestTree;


    /**
     * The current best score found
     */
    double bestScore;

    /**
     *  the current best tree
     */
    string bestTreeString;

    /**
     *  A set of reference trees which are for the evolutionary tree search
     *  This set only contains tree topologies (without branch length)
     */
    unordered_map<string, double> refTreeSet;

    /**
     *  Set of unique initial parsimony trees
     */
    set<string> uniqParsTrees;

	/**
	 *  A set of reference trees which are sorted according to their logl
	 *  This set contains complete tree strings (with branch length)
	 */
	map<double, string> refTreeSetSorted;


    /****** following variables are for ultra-fast bootstrap *******/

    /** TRUE to save also branch lengths into treels_newick */
    bool save_all_br_lens;

    /**
        this keeps the list of intermediate trees.
        it will be activated if params.avoid_duplicated_trees is TRUE.
     */
    StringIntMap treels;

    /** pattern log-likelihood vector for each treels */
    vector<double* > treels_ptnlh;

    /** tree log-likelihood for each treels */
    DoubleVector treels_logl;

    /** NEWICK string for each treels */
    StrVector treels_newick;

    /** maximum number of distinct candidate trees (tau parameter) */
    int max_candidate_trees;

    /** log-likelihood threshold (l_min) */
    double logl_cutoff;

    /** vector of bootstrap alignments generated */
    vector<IntVector> boot_samples;

    /** newick string of corresponding bootstrap trees */
    IntVector boot_trees;

    /** number of multiple optimal trees per replicate */
    IntVector boot_counts;

    /** corresponding RELL log-likelihood */
    DoubleVector boot_logl;

    /** Set of splits occuring in bootstrap trees */
    vector<SplitGraph*> boot_splits;

    /** Corresponding map for set of splits occuring in bootstrap trees */
    //SplitIntMap boot_splits_map;

    /** summarize all bootstrap trees */
    void summarizeBootstrap(Params &params, MTreeSet &trees);

    void summarizeBootstrap(Params &params);

    /** summarize bootstrap trees into split set */
    void summarizeBootstrap(SplitGraph &sg);

    /** @return TRUE if stopping criterion is met */
    bool checkBootstrapStopping();
    int getDelete() const;
    void setDelete(int _delete);

protected:
    /**** NNI cutoff heuristic *****/
    /**
     */
    vector<NNIInfo> nni_info;


    bool estimate_nni_cutoff;

    double nni_cutoff;

    bool nni_sort;

    bool testNNI;

    ofstream outNNI;
protected:


    bool print_tree_lh;

    int write_intermediate_trees;

    ofstream out_treels, out_treelh, out_sitelh, out_treebetter;

    void estimateNNICutoff(Params* params);

    virtual void saveCurrentTree(double logl); // save current tree

    void saveNNITrees(PhyloNode *node = NULL, PhyloNode *dad = NULL);

    int duplication_counter;

    /**
            number of IQPNNI iterations
     */
    //int iqpnni_iterations;

    /**
            bonus values of all branches, used for IQP algorithm
     */
    //double *bonus_values;

    /**
            delete a set of leaves from tree (with the probability p_delete), assume tree is birfucating
            @param del_leaves (OUT) the list of deleted leaves
     */
    void deleteLeaves(PhyloNodeVector &del_leaves);

    void deleteNonTabuLeaves(PhyloNodeVector &del_leaves);

    /**
     *         delete a set of leaves from tree
     *         non-cherry leaves are selected first
     *         @param del_leaves (OUT) the list of deleted leaves
     */
    void deleteNonCherryLeaves(PhyloNodeVector &del_leaves);

    /**
            reinsert the whole list of leaves back into the tree
            @param del_leaves the list of deleted leaves, returned by deleteLeaves() function
     */
    virtual void reinsertLeaves(PhyloNodeVector &del_leaves);

    void reinsertLeavesByParsimony(PhyloNodeVector &del_leaves);

    void doParsimonyReinsertion();


    /**
            assess a quartet with four taxa. Current implementation uses the four-point condition
            based on distance matrix for quick evaluation.
            @param leaf0 one of the leaf in the existing sub-tree
            @param leaf1 one of the leaf in the existing sub-tree
            @param leaf2 one of the leaf in the existing sub-tree
            @param del_leaf a leaf that was deleted (not in the existing sub-tree)
            @return 0, 1, or 2 depending on del_leaf should be in subtree containing leaf0, leaf1, or leaf2, respectively
     */
    int assessQuartet(Node *leaf0, Node *leaf1, Node *leaf2, Node *del_leaf);

    /**
            assess a quartet with four taxa using parsimony
            @param leaf0 one of the leaf in the existing sub-tree
            @param leaf1 one of the leaf in the existing sub-tree
            @param leaf2 one of the leaf in the existing sub-tree
            @param del_leaf a leaf that was deleted (not in the existing sub-tree)
            @return 0, 1, or 2 depending on del_leaf should be in subtree containing leaf0, leaf1, or leaf2, respectively
     */
    int assessQuartetParsimony(Node *leaf0, Node *leaf1, Node *leaf2,
            Node *del_leaf);

    /**
            assess the important quartets around a virtual root of the tree.
            This function will assign bonus points to branches by updating the variable 'bonus_values'
            @param cur_root the current virtual root
            @param del_leaf a leaf that was deleted (not in the existing sub-tree)
     */
    void assessQuartets(vector<RepresentLeafSet*> &leaves_vec, PhyloNode *cur_root, PhyloNode *del_leaf);

    /**
            initialize the bonus points to ZERO
            @param node the root of the sub-tree
            @param dad dad of 'node', used to direct the recursion
     */
    void initializeBonus(PhyloNode *node = NULL, PhyloNode *dad = NULL);

    /**
            raise the bonus points for all branches in the subtree rooted at a node
            @param node the root of the sub-tree
            @param dad dad of 'node', used to direct the recursion
     */
    void raiseBonus(Neighbor *nei, Node *dad, double bonus);

    /**
            Bonuses are stored in a partial fashion. This function will propagate the bonus at every branch
            into the subtree at this branch.
            @param node the root of the sub-tree
            @param dad dad of 'node', used to direct the recursion
            @return the partial bonus of the branch (node -> dad)
     */
    double computePartialBonus(Node *node, Node* dad);

    /**
            determine the list of branches with the same best bonus point
            @param best_bonus the best bonus determined by findBestBonus()
            @param best_nodes (OUT) vector of one ends of the branches with highest bonus point
            @param best_dads (OUT) vector of the other ends of the branches with highest bonus point
            @param node the root of the sub-tree
            @param dad dad of 'node', used to direct the recursion
     */
    void findBestBonus(double &best_score, NodeVector &best_nodes, NodeVector &best_dads, Node *node = NULL, Node *dad = NULL);

    void estDeltaMin();

};

void estimateNNICutoff(Params &params);


#endif<|MERGE_RESOLUTION|>--- conflicted
+++ resolved
@@ -28,6 +28,8 @@
 #include "phylonode.h"
 #include "stoprule.h"
 #include "mtreeset.h"
+
+#include "pll/pll.h"
 #include "nnisearch.h"
 
 
@@ -187,8 +189,8 @@
     void doIQP();
 
     /**
-     *         Perform a series of random NNI moves
-     *         @param numNNI number of random NNIs
+     * 		Perform a series of random NNI moves
+     * 		@param numNNI number of random NNIs
      */
     void doRandomNNIs(int numNNI);
 
@@ -279,10 +281,10 @@
     double optimizeNNI(int &nni_count, int &nni_steps);
 
     /**
-     *         Do fastNNI using PLL
+     * 		Do fastNNI using PLL
      *
      *      @param nniCount (OUT) number of NNIs applied
-     *         @param nniSteps (OUT) number of NNI steps done
+     * 		@param nniSteps (OUT) number of NNI steps done
      */
     double pllOptimizeNNI(int &nniCount, int &nniSteps, SearchInfo &searchinfo);
 
@@ -323,12 +325,12 @@
     void addPositiveNNIMove(NNIMove myMove);
 
     /**
-     *     Save all the current branch lengths
+     * 	Save all the current branch lengths
      */
     void saveBranLens(PhyloNode *node = NULL, PhyloNode *dad = NULL);
 
     /**
-     *      Restore the branch lengths from the saved values
+     * 	 Restore the branch lengths from the saved values
      */
     virtual void restoreAllBranLen(PhyloNode *node = NULL, PhyloNode *dad = NULL);
 
@@ -351,8 +353,8 @@
 
     /**
             Change all branch length according to the computed values during
-     *         NNI evaluation. There might be branches that are not be affected
-     *         since tree topology is changed after doing NNI
+     * 		NNI evaluation. There might be branches that are not be affected
+     * 		since tree topology is changed after doing NNI
      */
     void changeAllBranches(PhyloNode *node = NULL, PhyloNode *dad = NULL);
 
@@ -466,7 +468,7 @@
     pllInstance *pllInst;
 
     /**
-     *    PLL data structure for alignment
+     *	PLL data structure for alignment
      */
     pllAlignmentData *pllAlignment;
 
@@ -490,8 +492,7 @@
      */
     vector<int> vecNumNNI;
 
-<<<<<<< HEAD
-
+    int getCurIteration() { return curIteration; }
 
     /**
      * Do memory allocation and initialize parameter for UFBoot to run with PLL
@@ -538,9 +539,6 @@
     * to be usable in IQTree::summarizeBootstrap()
     */
    void pllConvertUFBootData2IQTree();
-=======
-    int getCurIteration() { return curIteration; }
->>>>>>> c4d8a95e
 
 protected:
 
@@ -620,7 +618,7 @@
     BranLenMap mapOptBranLens;
 
     /**
-     *     Data structure (of type Map) used to store the original branch
+     * 	Data structure (of type Map) used to store the original branch
         lengths of the tree
      */
     BranLenMap savedBranLens;
@@ -708,8 +706,8 @@
     /** newick string of corresponding bootstrap trees */
     IntVector boot_trees;
 
-    /** number of multiple optimal trees per replicate */
-    IntVector boot_counts;
+	/** number of multiple optimal trees per replicate */
+	IntVector boot_counts;
 
     /** corresponding RELL log-likelihood */
     DoubleVector boot_logl;
@@ -730,8 +728,8 @@
 
     /** @return TRUE if stopping criterion is met */
     bool checkBootstrapStopping();
-    int getDelete() const;
-    void setDelete(int _delete);
+	int getDelete() const;
+	void setDelete(int _delete);
 
 protected:
     /**** NNI cutoff heuristic *****/
@@ -785,9 +783,9 @@
     void deleteNonTabuLeaves(PhyloNodeVector &del_leaves);
 
     /**
-     *         delete a set of leaves from tree
-     *         non-cherry leaves are selected first
-     *         @param del_leaves (OUT) the list of deleted leaves
+     * 		delete a set of leaves from tree
+     * 		non-cherry leaves are selected first
+     * 		@param del_leaves (OUT) the list of deleted leaves
      */
     void deleteNonCherryLeaves(PhyloNodeVector &del_leaves);
 
