--- conflicted
+++ resolved
@@ -1,661 +1,642 @@
-/***************************************************************************
- *   Copyright (C) 2009 by BUI Quang Minh   *
- *   minh.bui@univie.ac.at   *
- *                                                                         *
- *   This program is free software; you can redistribute it and/or modify  *
- *   it under the terms of the GNU General Public License as published by  *
- *   the Free Software Foundation; either version 2 of the License, or     *
- *   (at your option) any later version.                                   *
- *                                                                         *
- *   This program is distributed in the hope that it will be useful,       *
- *   but WITHOUT ANY WARRANTY; without even the implied warranty of        *
- *   MERCHANTABILITY or FITNESS FOR A PARTICULAR PURPOSE.  See the         *
- *   GNU General Public License for more details.                          *
- *                                                                         *
- *   You should have received a copy of the GNU General Public License     *
- *   along with this program; if not, write to the                         *
- *   Free Software Foundation, Inc.,                                       *
- *   59 Temple Place - Suite 330, Boston, MA  02111-1307, USA.             *
- ***************************************************************************/
-#include "rateinvar.h"
-#include "modelfactory.h"
-#include "rategamma.h"
-#include "rategammainvar.h"
-#include "gtrmodel.h"
-#include "modelnonrev.h"
-#include "modeldna.h"
-#include "modelprotein.h"
-#include "modelbin.h"
-#include "modelcodon.h"
-#include "modelmorphology.h"
-#include "modelset.h"
-#include "ratemeyerhaeseler.h"
-#include "ratemeyerdiscrete.h"
-#include "ratekategory.h"
-#include "ngs.h"
-#include <string>
-#include "timeutil.h"
-
-const char OPEN_BRACKET = '{';
-const char CLOSE_BRACKET = '}';
-
-ModelFactory::ModelFactory() {
-	model = NULL;
-	site_rate = NULL;
-	store_trans_matrix = false;
-	is_storing = false;
-	joint_optimize = false;
-}
-
-ModelSubst* ModelFactory::createModel(string model_str, StateFreqType freq_type, string freq_params,
-		PhyloTree* tree, bool count_rates)
-{
-	ModelSubst *model = NULL;
-	//cout << "Numstates: " << tree->aln->num_states << endl;
-	string model_params;
-	size_t pos = model_str.find(OPEN_BRACKET);
-	if (pos != string::npos) {
-		if (model_str.find(CLOSE_BRACKET) != model_str.length()-1)
-			outError("Close bracket not found at the end of ", model_str);
-		model_params = model_str.substr(pos+1, model_str.length()-pos-2);
-		model_str = model_str.substr(0, pos);
-	}
-
-<<<<<<< HEAD
-	if ((model_str == "JC" && tree->aln->num_states == 4) ||
-		(model_str == "POISSON" && tree->aln->num_states == 20) ||
-		(model_str == "JC2" && tree->aln->num_states == 2) ||
-		(model_str == "JCC" && tree->aln->codon_table))
-	{
-		model = new ModelSubst(tree->aln->num_states);
-	} else
-	if ((model_str == "GTR" && tree->aln->num_states == 4) ||
-		(model_str == "GTR2" && tree->aln->num_states == 2) ||
-		(model_str == "GTR20" && tree->aln->num_states == 20)) {
-=======
-	if ((model_str == "JC" && tree->aln->seq_type == SEQ_DNA) ||
-		(model_str == "POISSON" && tree->aln->seq_type == SEQ_PROTEIN) ||
-		(model_str == "JC2" && tree->aln->seq_type == SEQ_BINARY) ||
-		(model_str == "JCC" && tree->aln->seq_type == SEQ_CODON) ||
-		(model_str == "MK" && tree->aln->seq_type == SEQ_MORPH))
-	{
-		model = new ModelSubst(tree->aln->num_states);
-	} else 
-	if ((model_str == "GTR" && tree->aln->seq_type == SEQ_DNA) ||
-		(model_str == "GTR2" && tree->aln->seq_type == SEQ_BINARY) ||
-		(model_str == "GTR20" && tree->aln->seq_type == SEQ_PROTEIN)) {
->>>>>>> 16a05db6
-		model = new GTRModel(tree, count_rates);
-		if (freq_params != "")
-			((GTRModel*)model)->readStateFreq(freq_params);
-		if (model_params != "")
-			((GTRModel*)model)->readRates(model_params);
-		((GTRModel*)model)->init(freq_type);
-	} else if (model_str == "UNREST") {
-		freq_type = FREQ_EQUAL;
-		//params.optimize_by_newton = false;
-		tree->optimize_by_newton = false;
-		model = new ModelNonRev(tree, count_rates);
-		((ModelNonRev*)model)->init(freq_type);
-	} else if (tree->aln->seq_type == SEQ_BINARY) {
-		model = new ModelBIN(model_str.c_str(), model_params, freq_type, freq_params, tree, count_rates);
-	} else if (tree->aln->seq_type == SEQ_DNA) {
-		model = new ModelDNA(model_str.c_str(), model_params, freq_type, freq_params, tree, count_rates);
-	} else if (tree->aln->seq_type == SEQ_PROTEIN) {
-		model = new ModelProtein(model_str.c_str(), model_params, freq_type, freq_params, tree, count_rates);
-	} else if (tree->aln->seq_type == SEQ_CODON) {
-		model = new ModelCodon(model_str.c_str(), model_params, freq_type, freq_params, tree, count_rates);
-	} else if (tree->aln->seq_type == SEQ_MORPH) {
-		model = new ModelMorphology(model_str.c_str(), model_params, freq_type, freq_params, tree);
-	} else {
-		outError("Unsupported model type");
-	}
-
-	return model;
-}
-
-
-ModelFactory::ModelFactory(Params &params, PhyloTree *tree) {
-	store_trans_matrix = params.store_trans_matrix;
-	is_storing = false;
-	joint_optimize = params.optimize_model_rate_joint;
-
-	string model_str = params.model_name;
-	if (model_str == "") {
-		if (tree->aln->seq_type == SEQ_DNA) model_str = "HKY";
-		else if (tree->aln->seq_type == SEQ_PROTEIN) model_str = "WAG";
-		else if (tree->aln->seq_type == SEQ_BINARY) model_str = "JC2";
-		else if (tree->aln->seq_type == SEQ_CODON) model_str = "JCC";
-		else if (tree->aln->seq_type == SEQ_MORPH) model_str = "MK";
-		else model_str = "JC";
-	}
-	string::size_type posfreq;
-	StateFreqType freq_type = params.freq_type;
-
-	if (freq_type == FREQ_UNKNOWN) {
-		switch (tree->aln->seq_type) {
-		case SEQ_BINARY: freq_type = FREQ_ESTIMATE; break; // default for binary: optimized frequencies
-		case SEQ_PROTEIN: freq_type = FREQ_USER_DEFINED; break; // default for protein: frequencies of the empirical AA matrix
-		case SEQ_MORPH: freq_type = FREQ_EQUAL; break;
-		default: freq_type = FREQ_EMPIRICAL; break; // default for DNA and others: counted frequencies from alignment
-		}
-	}
-
-	size_t close_bracket;
-	string freq_params;
-	if ((posfreq = model_str.find("+F")) != string::npos) {
-		if (model_str.length() > posfreq+2 && model_str[posfreq+2] == OPEN_BRACKET) {
-			close_bracket = model_str.find(CLOSE_BRACKET, posfreq);
-			if (close_bracket == string::npos)
-				outError("Close bracket not found in ", model_str);
-			if (close_bracket != model_str.length()-1)
-				outError("Wrong close bracket position ", model_str);
-			freq_type = FREQ_USER_DEFINED;
-			freq_params = model_str.substr(posfreq+3, close_bracket-posfreq-3);
-		} else if (model_str.substr(posfreq) == "+FC" || model_str.substr(posfreq) == "+Fc" || model_str.substr(posfreq) == "+F")
-			freq_type = FREQ_EMPIRICAL;
-		else if (model_str.substr(posfreq) == "+FU" || model_str.substr(posfreq) == "+Fu")
-			freq_type = FREQ_USER_DEFINED;
-		else if (model_str.substr(posfreq) == "+FQ" || model_str.substr(posfreq) == "+Fq")
-			freq_type = FREQ_EQUAL;
-		else if (model_str.substr(posfreq) == "+FO" || model_str.substr(posfreq) == "+Fo")
-			freq_type = FREQ_ESTIMATE;
-		else if (model_str.substr(posfreq) == "+F1x4")
-			freq_type = FREQ_CODON_1x4;
-		else if (model_str.substr(posfreq) == "+F3x4")
-			freq_type = FREQ_CODON_3x4;
-		else if (model_str.substr(posfreq) == "+F3x4C" || model_str.substr(posfreq) == "+F3x4c")
-			freq_type = FREQ_CODON_3x4C;
-		else outError("Unknown state frequency type ",model_str.substr(posfreq));
-		model_str = model_str.substr(0, posfreq);
-	}
-	string::size_type posI = model_str.find("+I");
-	string::size_type posG = model_str.find("+G");
-	string::size_type posX;
-	/* create site-rate heterogeneity */
-	int num_rate_cats = params.num_rate_cats;
-	double gamma_shape = params.gamma_shape;
-	double p_invar_sites = params.p_invar_sites;
-	if (posI != string::npos) {
-		if (model_str.length() > posI+2 && model_str[posI+2] == OPEN_BRACKET) {
-			close_bracket = model_str.find(CLOSE_BRACKET, posI);
-			if (close_bracket == string::npos)
-				outError("Close bracket not found in ", model_str);
-			p_invar_sites = convert_double(model_str.substr(posI+3, close_bracket-posI-3).c_str());
-			if (p_invar_sites <= 0 || p_invar_sites >= 1)
-				outError("p_invar must be in (0,1)");
-		} else if (model_str.length() > posI+2 && model_str[posI+2] != '+')
-			outError("Wrong model name ", model_str);
-	}
-	if (posG != string::npos) {
-		int end_pos = 0;
-		if (model_str.length() > posG+2 && isdigit(model_str[posG+2])) {
-			num_rate_cats = convert_int(model_str.substr(posG+2).c_str(), end_pos);
-				if (num_rate_cats < 1) outError("Wrong number of rate categories");
-			}
-		if (model_str.length() > posG+2+end_pos && model_str[posG+2+end_pos] == OPEN_BRACKET) {
-			close_bracket = model_str.find(CLOSE_BRACKET, posG);
-			if (close_bracket == string::npos)
-				outError("Close bracket not found in ", model_str);
-			gamma_shape = convert_double(model_str.substr(posG+3+end_pos, close_bracket-posG-3-end_pos).c_str());
-			if (gamma_shape < MIN_GAMMA_SHAPE || gamma_shape > MAX_GAMMA_SHAPE) {
-				stringstream str;
-				str << "Gamma shape parameter " << gamma_shape << "out of range ["
-						<< MIN_GAMMA_SHAPE << ',' << MAX_GAMMA_SHAPE << "]" << endl;
-				outError(str.str());
-			}
-		} else if (model_str.length() > posG+2+end_pos && model_str[posG+2+end_pos] != '+')
-			outError("Wrong model name ", model_str);
-	}
-	if (model_str.find('+') != string::npos) {
-		//string rate_str = model_str.substr(pos);
-		if (posI != string::npos && posG != string::npos) {
-			site_rate = new RateGammaInvar(num_rate_cats, gamma_shape, params.gamma_median,
-					p_invar_sites, params.optimize_model_rate_joint, tree);
-		} else if (posI != string::npos) {
-			site_rate = new RateInvar(p_invar_sites, tree);
-		} else if (posG != string::npos) {
-			site_rate = new RateGamma(num_rate_cats, gamma_shape, params.gamma_median, tree);
-		} else if ((posX = model_str.find("+M")) != string::npos) {
-			tree->sse = false;
-			params.rate_mh_type = true;
-			if (model_str.length() > posX+2 && isdigit(model_str[posX+2])) {
-				num_rate_cats = convert_int(model_str.substr(posX+2).c_str());
-				if (num_rate_cats < 0) outError("Wrong number of rate categories");
-			} else num_rate_cats = -1;
-			if (num_rate_cats >= 0)
-				site_rate = new RateMeyerDiscrete(num_rate_cats, params.mcat_type,
-					params.rate_file, tree, params.rate_mh_type);
-			else
-				site_rate = new RateMeyerHaeseler(params.rate_file, tree, params.rate_mh_type);
-			site_rate->setTree(tree);
-		} else if ((posX = model_str.find("+D")) != string::npos) {
-			tree->sse = false;
-			params.rate_mh_type = false;
-			if (model_str.length() > posX+2 && isdigit(model_str[posX+2])) {
-				num_rate_cats = convert_int(model_str.substr(posX+2).c_str());
-				if (num_rate_cats < 0) outError("Wrong number of rate categories");
-			} else num_rate_cats = -1;
-			if (num_rate_cats >= 0)
-				site_rate = new RateMeyerDiscrete(num_rate_cats, params.mcat_type,
-					params.rate_file, tree, params.rate_mh_type);
-			else
-				site_rate = new RateMeyerHaeseler(params.rate_file, tree, params.rate_mh_type);
-			site_rate->setTree(tree);
-		} else if ((posX = model_str.find("+NGS")) != string::npos) {
-			tree->sse = false;
-			if (model_str.length() > posX+4 && isdigit(model_str[posX+4])) {
-				num_rate_cats = convert_int(model_str.substr(posX+4).c_str());
-				if (num_rate_cats < 0) outError("Wrong number of rate categories");
-			} else num_rate_cats = -1;
-			site_rate = new NGSRateCat(tree, num_rate_cats);
-			site_rate->setTree(tree);
-		} else if ((posX = model_str.find("+NGS")) != string::npos) {
-			tree->sse = false;
-			if (model_str.length() > posX+4 && isdigit(model_str[posX+4])) {
-				num_rate_cats = convert_int(model_str.substr(posX+4).c_str());
-				if (num_rate_cats < 0) outError("Wrong number of rate categories");
-			} else num_rate_cats = -1;
-			site_rate = new NGSRate(tree);
-			site_rate->setTree(tree);
-		} else if ((posX = model_str.find("+K")) != string::npos) {
-			if (model_str.length() > posX+2 && isdigit(model_str[posX+2])) {
-				num_rate_cats = convert_int(model_str.substr(posX+2).c_str());
-				if (num_rate_cats < 1) outError("Wrong number of rate categories");
-			}
-			site_rate = new RateKategory(num_rate_cats, tree);
-		} else
-			outError("Invalid rate heterogeneity type");
-		model_str = model_str.substr(0, model_str.find('+'));
-	} else {
-		site_rate = new RateHeterogeneity();
-		site_rate->setTree(tree);
-	}
-
-	/* create substitution model */
-
-	if (!params.site_freq_file) {
-		model = createModel(model_str, freq_type, freq_params, tree);
-	} else {
-		// site-specific model
-		if (model_str == "JC" || model_str == "POSSION")
-			outError("JC is not suitable for site-specific model");
-		model = new ModelSet(model_str.c_str(), tree);
-		ModelSet *models = (ModelSet*)model; // assign pointer for convenience
-		models->init(params.freq_type);
-		IntVector site_model;
-		vector<double*> freq_vec;
-		readSiteFreq(tree->aln, params.site_freq_file, site_model, freq_vec);
-		tree->aln->regroupSitePattern(freq_vec.size(), site_model);
-		//tree->aln->ungroupSitePattern();
-		tree->setAlignment(tree->aln);
-		int i;
-		models->pattern_model_map.resize(tree->aln->getNPattern(), -1);
-		for (i = 0; i < tree->aln->getNSite(); i++) {
-			models->pattern_model_map[tree->aln->getPatternID(i)] = site_model[i];
-			//cout << "site " << i << " ptn " << tree->aln->getPatternID(i) << " -> model " << site_model[i] << endl;
-		}
-		double *state_freq = new double[model->num_states];
-		double *rates = new double[model->getNumRateEntries()];
-		for (i = 0; i < freq_vec.size(); i++) {
-			GTRModel *modeli;
-			if (i == 0) {
-				modeli = (GTRModel*)createModel(model_str, params.freq_type, "", tree, true);
-				modeli->getStateFrequency(state_freq);
-				modeli->getRateMatrix(rates);
-			} else {
-				modeli = (GTRModel*)createModel(model_str, FREQ_EQUAL, "", tree, false);
-				modeli->setStateFrequency(state_freq);
-				modeli->setRateMatrix(rates);
-			}
-			if (freq_vec[i])
-				modeli->setStateFrequency (freq_vec[i]);
-
-			modeli->init(FREQ_USER_DEFINED);
-			models->push_back(modeli);
-		}
-		delete [] rates;
-		delete [] state_freq;
-		cout << "Alignment is divided into " << models->size() << " partitions with " << tree->aln->getNPattern() << " patterns" << endl;
-		for (vector<double*>::reverse_iterator it = freq_vec.rbegin(); it != freq_vec.rend(); it++)
-			if (*it) delete [] (*it);
-	}
-	tree->discardSaturatedSite(params.discard_saturated_site);
-
-}
-
+/***************************************************************************
+ *   Copyright (C) 2009 by BUI Quang Minh   *
+ *   minh.bui@univie.ac.at   *
+ *                                                                         *
+ *   This program is free software; you can redistribute it and/or modify  *
+ *   it under the terms of the GNU General Public License as published by  *
+ *   the Free Software Foundation; either version 2 of the License, or     *
+ *   (at your option) any later version.                                   *
+ *                                                                         *
+ *   This program is distributed in the hope that it will be useful,       *
+ *   but WITHOUT ANY WARRANTY; without even the implied warranty of        *
+ *   MERCHANTABILITY or FITNESS FOR A PARTICULAR PURPOSE.  See the         *
+ *   GNU General Public License for more details.                          *
+ *                                                                         *
+ *   You should have received a copy of the GNU General Public License     *
+ *   along with this program; if not, write to the                         *
+ *   Free Software Foundation, Inc.,                                       *
+ *   59 Temple Place - Suite 330, Boston, MA  02111-1307, USA.             *
+ ***************************************************************************/
+#include "rateinvar.h"
+#include "modelfactory.h"
+#include "rategamma.h"
+#include "rategammainvar.h"
+#include "gtrmodel.h"
+#include "modelnonrev.h"
+#include "modeldna.h"
+#include "modelprotein.h"
+#include "modelbin.h"
+#include "modelcodon.h"
+#include "modelmorphology.h"
+#include "modelset.h"
+#include "ratemeyerhaeseler.h"
+#include "ratemeyerdiscrete.h"
+#include "ratekategory.h"
+#include "ngs.h"
+#include <string>
+#include "timeutil.h"
+
+const char OPEN_BRACKET = '{';
+const char CLOSE_BRACKET = '}';
+
+ModelFactory::ModelFactory() { 
+	model = NULL; 
+	site_rate = NULL;
+	store_trans_matrix = false;
+	is_storing = false;
+	joint_optimize = false;
+}
+
+ModelSubst* ModelFactory::createModel(string model_str, StateFreqType freq_type, string freq_params,
+		PhyloTree* tree, bool count_rates)
+{
+	ModelSubst *model = NULL;
+	//cout << "Numstates: " << tree->aln->num_states << endl;
+	string model_params;
+	size_t pos = model_str.find(OPEN_BRACKET);
+	if (pos != string::npos) {
+		if (model_str.find(CLOSE_BRACKET) != model_str.length()-1)
+			outError("Close bracket not found at the end of ", model_str);
+		model_params = model_str.substr(pos+1, model_str.length()-pos-2);
+		model_str = model_str.substr(0, pos);
+	}
+
+	if ((model_str == "JC" && tree->aln->seq_type == SEQ_DNA) ||
+		(model_str == "POISSON" && tree->aln->seq_type == SEQ_PROTEIN) ||
+		(model_str == "JC2" && tree->aln->seq_type == SEQ_BINARY) ||
+		(model_str == "JCC" && tree->aln->seq_type == SEQ_CODON) ||
+		(model_str == "MK" && tree->aln->seq_type == SEQ_MORPH))
+	{
+		model = new ModelSubst(tree->aln->num_states);
+	} else 
+	if ((model_str == "GTR" && tree->aln->seq_type == SEQ_DNA) ||
+		(model_str == "GTR2" && tree->aln->seq_type == SEQ_BINARY) ||
+		(model_str == "GTR20" && tree->aln->seq_type == SEQ_PROTEIN)) {
+		model = new GTRModel(tree, count_rates);
+		if (freq_params != "")
+			((GTRModel*)model)->readStateFreq(freq_params);
+		if (model_params != "")
+			((GTRModel*)model)->readRates(model_params);
+		((GTRModel*)model)->init(freq_type);
+	} else if (model_str == "UNREST") {
+		freq_type = FREQ_EQUAL;
+		//params.optimize_by_newton = false;
+		tree->optimize_by_newton = false;
+		model = new ModelNonRev(tree, count_rates);
+		((ModelNonRev*)model)->init(freq_type);
+	} else if (tree->aln->seq_type == SEQ_BINARY) {
+		model = new ModelBIN(model_str.c_str(), model_params, freq_type, freq_params, tree, count_rates);
+	} else if (tree->aln->seq_type == SEQ_DNA) {
+
+		model = new ModelDNA(model_str.c_str(), model_params, freq_type, freq_params, tree, count_rates);
+	} else if (tree->aln->seq_type == SEQ_PROTEIN) {
+
+		model = new ModelProtein(model_str.c_str(), model_params, freq_type, freq_params, tree, count_rates);
+	} else if (tree->aln->seq_type == SEQ_CODON) {
+		model = new ModelCodon(model_str.c_str(), model_params, freq_type, freq_params, tree, count_rates);
+	} else if (tree->aln->seq_type == SEQ_MORPH) {
+		model = new ModelMorphology(model_str.c_str(), model_params, freq_type, freq_params, tree);
+	} else {
+		outError("Unsupported model type");
+	}
+
+	return model;
+}
+
+
+ModelFactory::ModelFactory(Params &params, PhyloTree *tree) { 
+	store_trans_matrix = params.store_trans_matrix;
+	is_storing = false;
+	joint_optimize = params.optimize_model_rate_joint;
+
+	string model_str = params.model_name;
+	if (model_str == "") {
+		if (tree->aln->seq_type == SEQ_DNA) model_str = "HKY";
+		else if (tree->aln->seq_type == SEQ_PROTEIN) model_str = "WAG";
+		else if (tree->aln->seq_type == SEQ_BINARY) model_str = "JC2";
+		else if (tree->aln->seq_type == SEQ_CODON) model_str = "JCC";
+		else if (tree->aln->seq_type == SEQ_MORPH) model_str = "MK";
+		else model_str = "JC";
+	}
+	string::size_type posfreq;
+	StateFreqType freq_type = params.freq_type;
+
+	if (freq_type == FREQ_UNKNOWN) {
+		switch (tree->aln->seq_type) {
+		case SEQ_BINARY: freq_type = FREQ_ESTIMATE; break; // default for binary: optimized frequencies
+		case SEQ_PROTEIN: freq_type = FREQ_USER_DEFINED; break; // default for protein: frequencies of the empirical AA matrix
+		case SEQ_MORPH: freq_type = FREQ_EQUAL; break;
+		default: freq_type = FREQ_EMPIRICAL; break; // default for DNA and others: counted frequencies from alignment
+		}
+	}
+
+	size_t close_bracket;
+	string freq_params;
+	if ((posfreq = model_str.find("+F")) != string::npos) {
+		if (model_str.length() > posfreq+2 && model_str[posfreq+2] == OPEN_BRACKET) {
+			close_bracket = model_str.find(CLOSE_BRACKET, posfreq);
+			if (close_bracket == string::npos)
+				outError("Close bracket not found in ", model_str);
+			if (close_bracket != model_str.length()-1)
+				outError("Wrong close bracket position ", model_str);
+			freq_type = FREQ_USER_DEFINED;
+			freq_params = model_str.substr(posfreq+3, close_bracket-posfreq-3);
+		} else if (model_str.substr(posfreq) == "+FC" || model_str.substr(posfreq) == "+Fc" || model_str.substr(posfreq) == "+F")
+			freq_type = FREQ_EMPIRICAL;
+		else if (model_str.substr(posfreq) == "+FU" || model_str.substr(posfreq) == "+Fu")
+			freq_type = FREQ_USER_DEFINED;
+		else if (model_str.substr(posfreq) == "+FQ" || model_str.substr(posfreq) == "+Fq")
+			freq_type = FREQ_EQUAL;
+		else if (model_str.substr(posfreq) == "+FO" || model_str.substr(posfreq) == "+Fo")
+			freq_type = FREQ_ESTIMATE;
+		else if (model_str.substr(posfreq) == "+F1x4")
+			freq_type = FREQ_CODON_1x4;
+		else if (model_str.substr(posfreq) == "+F3x4")
+			freq_type = FREQ_CODON_3x4;
+		else if (model_str.substr(posfreq) == "+F3x4C" || model_str.substr(posfreq) == "+F3x4c")
+			freq_type = FREQ_CODON_3x4C;
+		else outError("Unknown state frequency type ",model_str.substr(posfreq));
+		model_str = model_str.substr(0, posfreq);
+	}
+	string::size_type posI = model_str.find("+I");
+	string::size_type posG = model_str.find("+G");
+	string::size_type posX;
+	/* create site-rate heterogeneity */
+	int num_rate_cats = params.num_rate_cats;
+	double gamma_shape = params.gamma_shape;
+	double p_invar_sites = params.p_invar_sites;
+	if (posI != string::npos) {
+		if (model_str.length() > posI+2 && model_str[posI+2] == OPEN_BRACKET) {
+			close_bracket = model_str.find(CLOSE_BRACKET, posI);
+			if (close_bracket == string::npos)
+				outError("Close bracket not found in ", model_str);
+			p_invar_sites = convert_double(model_str.substr(posI+3, close_bracket-posI-3).c_str());
+			if (p_invar_sites <= 0 || p_invar_sites >= 1)
+				outError("p_invar must be in (0,1)");
+		} else if (model_str.length() > posI+2 && model_str[posI+2] != '+')
+			outError("Wrong model name ", model_str);
+	}
+	if (posG != string::npos) {
+		int end_pos = 0;
+		if (model_str.length() > posG+2 && isdigit(model_str[posG+2])) {
+			num_rate_cats = convert_int(model_str.substr(posG+2).c_str(), end_pos);
+				if (num_rate_cats < 1) outError("Wrong number of rate categories");
+			}
+		if (model_str.length() > posG+2+end_pos && model_str[posG+2+end_pos] == OPEN_BRACKET) {
+			close_bracket = model_str.find(CLOSE_BRACKET, posG);
+			if (close_bracket == string::npos)
+				outError("Close bracket not found in ", model_str);
+			gamma_shape = convert_double(model_str.substr(posG+3+end_pos, close_bracket-posG-3-end_pos).c_str());
+			if (gamma_shape < MIN_GAMMA_SHAPE || gamma_shape > MAX_GAMMA_SHAPE) {
+				stringstream str;
+				str << "Gamma shape parameter " << gamma_shape << "out of range ["
+						<< MIN_GAMMA_SHAPE << ',' << MAX_GAMMA_SHAPE << "]" << endl;
+				outError(str.str());
+			}
+		} else if (model_str.length() > posG+2+end_pos && model_str[posG+2+end_pos] != '+')
+			outError("Wrong model name ", model_str);
+	}
+	if (model_str.find('+') != string::npos) {
+		//string rate_str = model_str.substr(pos);
+		if (posI != string::npos && posG != string::npos) {
+			site_rate = new RateGammaInvar(num_rate_cats, gamma_shape, params.gamma_median,
+					p_invar_sites, params.optimize_model_rate_joint, tree);
+		} else if (posI != string::npos) {
+			site_rate = new RateInvar(p_invar_sites, tree);
+		} else if (posG != string::npos) {
+			site_rate = new RateGamma(num_rate_cats, gamma_shape, params.gamma_median, tree);
+		} else if ((posX = model_str.find("+M")) != string::npos) {
+			tree->sse = false;
+			params.rate_mh_type = true;
+			if (model_str.length() > posX+2 && isdigit(model_str[posX+2])) {
+				num_rate_cats = convert_int(model_str.substr(posX+2).c_str());
+				if (num_rate_cats < 0) outError("Wrong number of rate categories");
+			} else num_rate_cats = -1;
+			if (num_rate_cats >= 0)
+				site_rate = new RateMeyerDiscrete(num_rate_cats, params.mcat_type, 
+					params.rate_file, tree, params.rate_mh_type);
+			else
+				site_rate = new RateMeyerHaeseler(params.rate_file, tree, params.rate_mh_type);
+			site_rate->setTree(tree);
+		} else if ((posX = model_str.find("+D")) != string::npos) {
+			tree->sse = false;
+			params.rate_mh_type = false;
+			if (model_str.length() > posX+2 && isdigit(model_str[posX+2])) {
+				num_rate_cats = convert_int(model_str.substr(posX+2).c_str());
+				if (num_rate_cats < 0) outError("Wrong number of rate categories");
+			} else num_rate_cats = -1;
+			if (num_rate_cats >= 0)
+				site_rate = new RateMeyerDiscrete(num_rate_cats, params.mcat_type, 
+					params.rate_file, tree, params.rate_mh_type);
+			else
+				site_rate = new RateMeyerHaeseler(params.rate_file, tree, params.rate_mh_type);
+			site_rate->setTree(tree);
+		} else if ((posX = model_str.find("+NGS")) != string::npos) {
+			tree->sse = false;
+			if (model_str.length() > posX+4 && isdigit(model_str[posX+4])) {
+				num_rate_cats = convert_int(model_str.substr(posX+4).c_str());
+				if (num_rate_cats < 0) outError("Wrong number of rate categories");
+			} else num_rate_cats = -1;
+			site_rate = new NGSRateCat(tree, num_rate_cats);
+			site_rate->setTree(tree);
+		} else if ((posX = model_str.find("+NGS")) != string::npos) {
+			tree->sse = false;
+			if (model_str.length() > posX+4 && isdigit(model_str[posX+4])) {
+				num_rate_cats = convert_int(model_str.substr(posX+4).c_str());
+				if (num_rate_cats < 0) outError("Wrong number of rate categories");
+			} else num_rate_cats = -1;
+			site_rate = new NGSRate(tree);
+			site_rate->setTree(tree);
+		} else if ((posX = model_str.find("+K")) != string::npos) {
+			if (model_str.length() > posX+2 && isdigit(model_str[posX+2])) {
+				num_rate_cats = convert_int(model_str.substr(posX+2).c_str());
+				if (num_rate_cats < 1) outError("Wrong number of rate categories");
+			}
+			site_rate = new RateKategory(num_rate_cats, tree);
+		} else
+			outError("Invalid rate heterogeneity type");
+		model_str = model_str.substr(0, model_str.find('+'));
+	} else {
+		site_rate = new RateHeterogeneity();
+		site_rate->setTree(tree);
+	} 	
+
+	/* create substitution model */
+
+	if (!params.site_freq_file) {
+		model = createModel(model_str, freq_type, freq_params, tree);
+	} else { 
+		// site-specific model
+		if (model_str == "JC" || model_str == "POSSION") 
+			outError("JC is not suitable for site-specific model");
+		model = new ModelSet(model_str.c_str(), tree);
+		ModelSet *models = (ModelSet*)model; // assign pointer for convenience
+		models->init(params.freq_type);
+		IntVector site_model;
+		vector<double*> freq_vec;
+		readSiteFreq(tree->aln, params.site_freq_file, site_model, freq_vec);
+		tree->aln->regroupSitePattern(freq_vec.size(), site_model);
+		//tree->aln->ungroupSitePattern();
+		tree->setAlignment(tree->aln);
+		int i;
+		models->pattern_model_map.resize(tree->aln->getNPattern(), -1);
+		for (i = 0; i < tree->aln->getNSite(); i++) {
+			models->pattern_model_map[tree->aln->getPatternID(i)] = site_model[i];
+			//cout << "site " << i << " ptn " << tree->aln->getPatternID(i) << " -> model " << site_model[i] << endl;
+		}
+		double *state_freq = new double[model->num_states];
+		double *rates = new double[model->getNumRateEntries()];
+		for (i = 0; i < freq_vec.size(); i++) {
+			GTRModel *modeli;
+			if (i == 0) {
+				modeli = (GTRModel*)createModel(model_str, params.freq_type, "", tree, true);
+				modeli->getStateFrequency(state_freq);
+				modeli->getRateMatrix(rates);
+			} else {
+				modeli = (GTRModel*)createModel(model_str, FREQ_EQUAL, "", tree, false);
+				modeli->setStateFrequency(state_freq);
+				modeli->setRateMatrix(rates);
+			}
+			if (freq_vec[i])
+				modeli->setStateFrequency (freq_vec[i]);
+
+			modeli->init(FREQ_USER_DEFINED);
+			models->push_back(modeli);
+		}
+		delete [] rates;
+		delete [] state_freq;
+		cout << "Alignment is divided into " << models->size() << " partitions with " << tree->aln->getNPattern() << " patterns" << endl;
+		for (vector<double*>::reverse_iterator it = freq_vec.rbegin(); it != freq_vec.rend(); it++)
+			if (*it) delete [] (*it);
+	} 
+	tree->discardSaturatedSite(params.discard_saturated_site);
+
+}
+
 int ModelFactory::getNParameters() {
 	int df = model->getNDim() + site_rate->getNDim() + site_rate->phylo_tree->branchNum;
 	if (model->freq_type == FREQ_EMPIRICAL) df += model->num_states-1;
 	return df;
 }
-void ModelFactory::readSiteFreq(Alignment *aln, char* site_freq_file, IntVector &site_model, vector<double*> &freq_vec)
-{
-	cout << "Reading site-specific state frequency file " << site_freq_file << " ..." << endl;
-	site_model.resize(aln->getNSite(), -1);
-	try {
-		ifstream in;
-		in.exceptions(ios::failbit | ios::badbit);
-		in.open(site_freq_file);
-		double freq;
-		string site_spec;
-		int specified_sites = 0;
-		in.exceptions(ios::badbit);
-		for (int model_id = 0; !in.eof(); model_id++) {
-			// remove the failbit
-			in >> site_spec;
-			if (in.eof()) break;
-			IntVector site_id;
-			extractSiteID(aln, site_spec.c_str(), site_id);
-			specified_sites += site_id.size();
-			if (site_id.size() == 0) throw "No site ID specified";
-			for (IntVector::iterator it = site_id.begin(); it != site_id.end(); it++) {
-				if (site_model[*it] != -1) throw "Duplicated site ID";
-				site_model[*it] = model_id;
-			}
-			double *site_freq_entry = new double[aln->num_states];
-			double sum = 0;
-			for (int i = 0; i < aln->num_states; i++) {
-				in >> freq;
-				if (freq <= 0.0 || freq >= 1.0) throw "Invalid frequency entry";
-				site_freq_entry[i] = freq;
-				sum += freq;
-			}
-			if (fabs(sum-1.0) > 1e-4) throw "Frequencies do not sum up to 1";
-			aln->convfreq(site_freq_entry); // regularize frequencies (eg if some freq = 0)
-			freq_vec.push_back(site_freq_entry);
-		}
-		if (specified_sites < site_model.size()) {
-			// there are some unspecified sites
-			cout << site_model.size() - specified_sites << " unspecified sites will get default frequencies" << endl;
-			for (int i = 0; i < site_model.size(); i++)
-				if (site_model[i] == -1)
-					site_model[i] = freq_vec.size();
-			freq_vec.push_back(NULL);
-		}
-		in.clear();
-		// set the failbit again
-		in.exceptions(ios::failbit | ios::badbit);
-		in.close();
-	} catch (const char* str) {
-		outError(str);
-	} catch (string str) {
-		outError(str);
-	} catch(ios::failure) {
-		outError(ERR_READ_INPUT);
-	}
-}
-
-double ModelFactory::optimizeParametersOnly(double epsilon) {
-	if (!joint_optimize) {
-		double model_lh = model->optimizeParameters(epsilon);
-		double rate_lh = site_rate->optimizeParameters(epsilon);
-		if (rate_lh == 0.0) return model_lh;
-		return rate_lh;
-	}
-
-	int ndim = getNDim();
-
-	// return if nothing to be optimized
-	if (ndim == 0) return 0.0;
-
-	double *variables = new double[ndim+1];
-	double *upper_bound = new double[ndim+1];
-	double *lower_bound = new double[ndim+1];
-	bool *bound_check = new bool[ndim+1];
-	int i;
-	double score;
-
-	// setup the bounds for model
-	setVariables(variables);
-	int model_ndim = model->getNDim();
-	for (i = 1; i <= model_ndim; i++) {
-		//cout << variables[i] << endl;
-		lower_bound[i] = MIN_RATE;
-		upper_bound[i] = MAX_RATE;
-		bound_check[i] = false;
-	}
-
-	if (model->freq_type == FREQ_ESTIMATE) {
-		for (i = model_ndim-model->num_states+2; i <= model_ndim; i++)
-			upper_bound[i] = 1.0;
-	}
-
-	// setup the bounds for site_rate
-	site_rate->setBounds(lower_bound+model_ndim, upper_bound+model_ndim, bound_check+model_ndim);
-
-	score = -minimizeMultiDimen(variables, ndim, lower_bound, upper_bound, bound_check, max(epsilon, TOL_RATE));
-
-	getVariables(variables);
-	//if (freq_type == FREQ_ESTIMATE) scaleStateFreq(true);
-	model->decomposeRateMatrix();
-	site_rate->phylo_tree->clearAllPartialLH();
-
-	delete [] bound_check;
-	delete [] lower_bound;
-	delete [] upper_bound;
-	delete [] variables;
-
-	return score;
-}
-
-
-
-double ModelFactory::optimizeParameters(bool fixed_len, bool write_info, double logl_epsilon) {
-	assert(model);
-	assert(site_rate);
-
-	//time_t begin_time, cur_time;
-	//time(&begin_time);
-	double begin_time = getCPUTime();
-	double cur_lh;
-	PhyloTree *tree = site_rate->getTree();
-	assert(tree);
-
-	stopStoringTransMatrix();
-	if (fixed_len)
-		cur_lh = tree->computeLikelihood();
-	else {
-		cur_lh = tree->optimizeAllBranches(1);
-	}
-	tree->curScore = cur_lh;
-	if (verbose_mode >= VB_MED || write_info)
-		cout << "1. Initial log-likelihood: " << cur_lh << endl;
-	int i;
-	//bool optimize_rate = true;
-	double param_epsilon = logl_epsilon; // epsilon for parameters starts at epsilon for logl
-	for (i = 2; i < 100; i++, param_epsilon/=4.0) {
-		/*
-		double model_lh = model->optimizeParameters(param_epsilon);
-		double rate_lh = 0.0;
-		if (optimize_rate) {
-			rate_lh = site_rate->optimizeParameters(param_epsilon);
-			if (rate_lh < model_lh+1e-6 && model_lh != 0.0) optimize_rate = false;
-		}
-		if (model_lh == 0.0 && rate_lh == 0.0) {
-			if (!fixed_len) cur_lh = tree->optimizeAllBranches(100, logl_epsilon);
-			break;
-		}
-		double new_lh = (rate_lh != 0.0) ? rate_lh : model_lh;
-		*/
-		double new_lh = optimizeParametersOnly(param_epsilon);
-//		if (verbose_mode >= VB_MED || write_info)
-//			cout << i << ". Model optimization log-likelihood: " << new_lh << endl;
-		if (new_lh == 0.0) {
-			if (!fixed_len) cur_lh = tree->optimizeAllBranches(100, logl_epsilon);
-			break;
-		}
-		if (verbose_mode >= VB_MED) {
-			model->writeInfo(cout);
-			site_rate->writeInfo(cout);
-		}
-		if (!fixed_len)
-			new_lh = tree->optimizeAllBranches(min(i,3), logl_epsilon);  // loop only 3 times in total (previously in v0.9.6 5 times)
-		if (new_lh > cur_lh + logl_epsilon) {
-			if (param_epsilon > (new_lh - cur_lh) * logl_epsilon)
-				param_epsilon = (new_lh - cur_lh) * logl_epsilon;
-			cur_lh = new_lh;
-			if (verbose_mode >= VB_MED || write_info)
-				cout << i << ". Current log-likelihood: " << cur_lh << endl;
-		} else {
-			site_rate->classifyRates(new_lh);
-			if (!fixed_len) {
-				cur_lh = tree->optimizeAllBranches(100, logl_epsilon);
-			}
-			//cout << i << ". Convergence point log-likelihood: " << cur_lh << endl;
-			//cout << "   Convergence point log-likelihood: " << cur_lh << endl;
-				break;
-		}
-	}
-	if (verbose_mode >= VB_MED || write_info)
-		cout << "Optimal log-likelihood: " << cur_lh << endl;
-	if (verbose_mode <= VB_MIN && write_info) {
-		model->writeInfo(cout);
-		site_rate->writeInfo(cout);
-	}
-	//time(&cur_time);
-	//double elapsed_secs = difftime(cur_time,begin_time);
-	double elapsed_secs = getCPUTime() - begin_time;
-//	if (write_info)
-//		cout << "Parameters optimization took " << i-1 << " rounds (" << elapsed_secs << " sec)" << endl << endl;
-	cout << "Parameters optimization took " << i-1 << " rounds (" << elapsed_secs << " sec)" << endl;
-	startStoringTransMatrix();
-	return cur_lh;
-}
-
-void ModelFactory::startStoringTransMatrix() {
-	if (!store_trans_matrix) return;
-	is_storing = true;
-}
-
-void ModelFactory::stopStoringTransMatrix() {
-	if (!store_trans_matrix) return;
-	is_storing = false;
-	if (!empty()) {
-		for (iterator it = begin(); it != end(); it++)
-			delete it->second;
-		clear();
-	}
-}
-
-
-double ModelFactory::computeTrans(double time, int state1, int state2) {
-	return model->computeTrans(time, state1, state2);
-}
-
-double ModelFactory::computeTrans(double time, int state1, int state2, double &derv1, double &derv2) {
-	return model->computeTrans(time, state1, state2, derv1, derv2);
-}
-
-void ModelFactory::computeTransMatrix(double time, double *trans_matrix) {
-	if (!store_trans_matrix || !is_storing || model->isSiteSpecificModel()) {
-		model->computeTransMatrix(time, trans_matrix);
-		return;
-	}
-	int mat_size = model->num_states * model->num_states;
-	iterator ass_it = find(round(time * 1e6));
-	if (ass_it == end()) {
-		// allocate memory for 3 matricies
-		double *trans_entry = new double[mat_size * 3];
-		trans_entry[mat_size] = trans_entry[mat_size+1] = 0.0;
-		model->computeTransMatrix(time, trans_entry);
-		ass_it = insert(value_type(round(time * 1e6), trans_entry)).first;
-	} else {
-		//if (verbose_mode >= VB_MAX)
-			//cout << "ModelFactory bingo" << endl;
-	}
-
-	memcpy(trans_matrix, ass_it->second, mat_size * sizeof(double));
-}
-
-void ModelFactory::computeTransMatrixFreq(double time, double *state_freq, double *trans_matrix) {
-	if (model->isSiteSpecificModel()) {
-		model->computeTransMatrixFreq(time, trans_matrix);
-		return;
-	}
-	int nstates = model->num_states;
-	computeTransMatrix(time, trans_matrix);
-	for (int state1 = 0; state1 < nstates; state1++) {
-		double *trans_mat_state = trans_matrix + (state1 * nstates);
-		for (int state2 = 0; state2 < nstates; state2++)
-			trans_mat_state[state2] *= state_freq[state1];
-	}
-}
-
-void ModelFactory::computeTransDerv(double time, double *trans_matrix,
-	double *trans_derv1, double *trans_derv2) {
-	if (!store_trans_matrix || !is_storing || model->isSiteSpecificModel()) {
-		model->computeTransDerv(time, trans_matrix, trans_derv1, trans_derv2);
-		return;
-	}
-	int mat_size = model->num_states * model->num_states;
-	iterator ass_it = find(round(time * 1e6));
-	if (ass_it == end()) {
-		// allocate memory for 3 matricies
-		double *trans_entry = new double[mat_size * 3];
-		trans_entry[mat_size] = trans_entry[mat_size+1] = 0.0;
-		model->computeTransDerv(time, trans_entry, trans_entry+mat_size, trans_entry+(mat_size*2));
-		ass_it = insert(value_type(round(time * 1e6), trans_entry)).first;
-	} else if (ass_it->second[mat_size] == 0.0 && ass_it->second[mat_size+1] == 0.0) {
-		double *trans_entry = ass_it->second;
-		model->computeTransDerv(time, trans_entry, trans_entry+mat_size, trans_entry+(mat_size*2));
-	}
-	memcpy(trans_matrix, ass_it->second, mat_size * sizeof(double));
-	memcpy(trans_derv1, ass_it->second + mat_size, mat_size * sizeof(double));
-	memcpy(trans_derv2, ass_it->second + (mat_size*2), mat_size * sizeof(double));
-}
-
-void ModelFactory::computeTransDervFreq(double time, double rate_val, double *state_freq, double *trans_matrix,
-		double *trans_derv1, double *trans_derv2)
-{
-	if (model->isSiteSpecificModel()) {
-		model->computeTransDervFreq(time, rate_val, trans_matrix, trans_derv1, trans_derv2);
-		return;
-	}
-	int nstates = model->num_states;
-	double rate_sqr = rate_val*rate_val;
-	computeTransDerv(time * rate_val, trans_matrix, trans_derv1, trans_derv2);
-	for (int state1 = 0; state1 < nstates; state1++) {
-		double *trans_mat_state = trans_matrix + (state1 * nstates);
-		double *trans_derv1_state = trans_derv1 + (state1 * nstates);
-		double *trans_derv2_state = trans_derv2 + (state1 * nstates);
-		for (int state2 = 0; state2 < nstates; state2++) {
-			trans_mat_state[state2] *= state_freq[state1];
-			trans_derv1_state[state2] *= (state_freq[state1] * rate_val);
-			trans_derv2_state[state2] *= (state_freq[state1] * rate_sqr);
-		}
-	}
-}
-
-ModelFactory::~ModelFactory()
-{
-	for (iterator it = begin(); it != end(); it++)
-		delete it->second;
-	clear();
-}
-
-/************* FOLLOWING SERVE FOR JOINT OPTIMIZATION OF MODEL AND RATE PARAMETERS *******/
-int ModelFactory::getNDim()
-{
-	return model->getNDim() + site_rate->getNDim();
-}
-
-double ModelFactory::targetFunk(double x[]) {
-	model->getVariables(x);
-	// need to compute rates again if p_inv or Gamma shape changes!
-	if (model->state_freq[model->num_states-1] < MIN_RATE) return 1.0e+12;
-	model->decomposeRateMatrix();
-	site_rate->phylo_tree->clearAllPartialLH();
-	return site_rate->targetFunk(x + model->getNDim());
-}
-
-void ModelFactory::setVariables(double *variables) {
-	model->setVariables(variables);
-	site_rate->setVariables(variables + model->getNDim());
-}
-
-void ModelFactory::getVariables(double *variables) {
-	model->getVariables(variables);
-	site_rate->getVariables(variables + model->getNDim());
-}
-
+void ModelFactory::readSiteFreq(Alignment *aln, char* site_freq_file, IntVector &site_model, vector<double*> &freq_vec)
+{
+	cout << "Reading site-specific state frequency file " << site_freq_file << " ..." << endl;
+	site_model.resize(aln->getNSite(), -1);
+	try {
+		ifstream in;
+		in.exceptions(ios::failbit | ios::badbit);
+		in.open(site_freq_file);
+		double freq;
+		string site_spec;
+		int specified_sites = 0;
+		in.exceptions(ios::badbit);
+		for (int model_id = 0; !in.eof(); model_id++) {
+			// remove the failbit
+			in >> site_spec;
+			if (in.eof()) break;
+			IntVector site_id;
+			extractSiteID(aln, site_spec.c_str(), site_id);
+			specified_sites += site_id.size();
+			if (site_id.size() == 0) throw "No site ID specified";
+			for (IntVector::iterator it = site_id.begin(); it != site_id.end(); it++) {
+				if (site_model[*it] != -1) throw "Duplicated site ID";
+				site_model[*it] = model_id;
+			}
+			double *site_freq_entry = new double[aln->num_states];
+			double sum = 0;
+			for (int i = 0; i < aln->num_states; i++) {
+				in >> freq;
+				if (freq <= 0.0 || freq >= 1.0) throw "Invalid frequency entry";
+				site_freq_entry[i] = freq;
+				sum += freq;
+			}
+			if (fabs(sum-1.0) > 1e-4) throw "Frequencies do not sum up to 1";
+			aln->convfreq(site_freq_entry); // regularize frequencies (eg if some freq = 0)
+			freq_vec.push_back(site_freq_entry);
+		}
+		if (specified_sites < site_model.size()) {
+			// there are some unspecified sites
+			cout << site_model.size() - specified_sites << " unspecified sites will get default frequencies" << endl;
+			for (int i = 0; i < site_model.size(); i++)
+				if (site_model[i] == -1) 
+					site_model[i] = freq_vec.size();
+			freq_vec.push_back(NULL);
+		}
+		in.clear();
+		// set the failbit again
+		in.exceptions(ios::failbit | ios::badbit);
+		in.close();
+	} catch (const char* str) {
+		outError(str);
+	} catch (string str) {
+		outError(str);
+	} catch(ios::failure) {
+		outError(ERR_READ_INPUT);
+	}
+}
+
+double ModelFactory::optimizeParametersOnly(double epsilon) {
+	if (!joint_optimize) {
+		double model_lh = model->optimizeParameters(epsilon);
+		double rate_lh = site_rate->optimizeParameters(epsilon);
+		if (rate_lh == 0.0) return model_lh;
+		return rate_lh;
+	}
+
+	int ndim = getNDim();
+
+	// return if nothing to be optimized
+	if (ndim == 0) return 0.0;
+
+	double *variables = new double[ndim+1];
+	double *upper_bound = new double[ndim+1];
+	double *lower_bound = new double[ndim+1];
+	bool *bound_check = new bool[ndim+1];
+	int i;
+	double score;
+
+	// setup the bounds for model
+	setVariables(variables);
+	int model_ndim = model->getNDim();
+	for (i = 1; i <= model_ndim; i++) {
+		//cout << variables[i] << endl;
+		lower_bound[i] = MIN_RATE;
+		upper_bound[i] = MAX_RATE;
+		bound_check[i] = false;
+	}
+
+	if (model->freq_type == FREQ_ESTIMATE) {
+		for (i = model_ndim-model->num_states+2; i <= model_ndim; i++)
+			upper_bound[i] = 1.0;
+	}
+
+	// setup the bounds for site_rate
+	site_rate->setBounds(lower_bound+model_ndim, upper_bound+model_ndim, bound_check+model_ndim);
+
+	score = -minimizeMultiDimen(variables, ndim, lower_bound, upper_bound, bound_check, max(epsilon, TOL_RATE));
+
+	getVariables(variables);
+	//if (freq_type == FREQ_ESTIMATE) scaleStateFreq(true);
+	model->decomposeRateMatrix();
+	site_rate->phylo_tree->clearAllPartialLH();
+
+	delete [] bound_check;
+	delete [] lower_bound;
+	delete [] upper_bound;
+	delete [] variables;
+
+	return score;
+}
+
+
+
+double ModelFactory::optimizeParameters(bool fixed_len, bool write_info, double logl_epsilon) {
+	assert(model);
+	assert(site_rate);
+
+	//time_t begin_time, cur_time;
+	//time(&begin_time);
+	double begin_time = getCPUTime();
+	double cur_lh;
+	PhyloTree *tree = site_rate->getTree();
+	assert(tree);
+
+	stopStoringTransMatrix();
+	if (fixed_len) 
+		cur_lh = tree->computeLikelihood();
+	else {
+		cur_lh = tree->optimizeAllBranches(1);
+	}
+	if (verbose_mode >= VB_MED || write_info) 
+		cout << "1. Initial log-likelihood: " << cur_lh << endl;
+	int i;
+	//bool optimize_rate = true;
+	double param_epsilon = logl_epsilon; // epsilon for parameters starts at epsilon for logl
+	for (i = 2; i < 100; i++, param_epsilon/=4.0) {
+		/*
+		double model_lh = model->optimizeParameters(param_epsilon);
+		double rate_lh = 0.0;
+		if (optimize_rate) {
+			rate_lh = site_rate->optimizeParameters(param_epsilon);
+			if (rate_lh < model_lh+1e-6 && model_lh != 0.0) optimize_rate = false;
+		}
+		if (model_lh == 0.0 && rate_lh == 0.0) {
+			if (!fixed_len) cur_lh = tree->optimizeAllBranches(100, logl_epsilon);
+			break;
+		}
+		double new_lh = (rate_lh != 0.0) ? rate_lh : model_lh;
+		*/
+		double new_lh = optimizeParametersOnly(param_epsilon);
+		if (new_lh == 0.0) {
+			if (!fixed_len) cur_lh = tree->optimizeAllBranches(100, logl_epsilon);
+			break;
+		}
+		if (verbose_mode >= VB_MED) {
+			model->writeInfo(cout);
+			site_rate->writeInfo(cout);
+		}
+		if (!fixed_len)
+			new_lh = tree->optimizeAllBranches(min(i,3), logl_epsilon);  // loop only 3 times in total (previously in v0.9.6 5 times)
+		if (new_lh > cur_lh + logl_epsilon) {
+			if (param_epsilon > (new_lh - cur_lh) * logl_epsilon)
+				param_epsilon = (new_lh - cur_lh) * logl_epsilon;
+			cur_lh = new_lh;
+			if (verbose_mode >= VB_MED || write_info)
+				cout << i << ". Current log-likelihood: " << cur_lh << endl;
+		} else {
+			site_rate->classifyRates(new_lh);
+			if (!fixed_len) cur_lh = tree->optimizeAllBranches(100, logl_epsilon);
+				break;
+		}
+	}
+	if (verbose_mode >= VB_MED || write_info)
+		cout << "Optimal log-likelihood: " << cur_lh << endl;
+	if (verbose_mode <= VB_MIN && write_info) {
+		model->writeInfo(cout);
+		site_rate->writeInfo(cout);
+	}
+	//time(&cur_time);
+	//double elapsed_secs = difftime(cur_time,begin_time);
+	double elapsed_secs = getCPUTime() - begin_time;
+	if (write_info)
+		cout << "Parameters optimization took " << i-1 << " rounds (" << elapsed_secs << " sec)" << endl << endl;
+	startStoringTransMatrix();
+	return cur_lh;
+}
+
+void ModelFactory::startStoringTransMatrix() {
+	if (!store_trans_matrix) return;
+	is_storing = true;
+}
+
+void ModelFactory::stopStoringTransMatrix() {
+	if (!store_trans_matrix) return;
+	is_storing = false;
+	if (!empty()) {
+		for (iterator it = begin(); it != end(); it++)
+			delete it->second;
+		clear();
+	}
+}
+
+
+double ModelFactory::computeTrans(double time, int state1, int state2) {
+	return model->computeTrans(time, state1, state2);
+}
+
+double ModelFactory::computeTrans(double time, int state1, int state2, double &derv1, double &derv2) {
+	return model->computeTrans(time, state1, state2, derv1, derv2);
+}
+
+void ModelFactory::computeTransMatrix(double time, double *trans_matrix) {
+	if (!store_trans_matrix || !is_storing || model->isSiteSpecificModel()) {
+		model->computeTransMatrix(time, trans_matrix);
+		return;
+	}
+	int mat_size = model->num_states * model->num_states;
+	iterator ass_it = find(round(time * 1e6));
+	if (ass_it == end()) {
+		// allocate memory for 3 matricies
+		double *trans_entry = new double[mat_size * 3];
+		trans_entry[mat_size] = trans_entry[mat_size+1] = 0.0;
+		model->computeTransMatrix(time, trans_entry);
+		ass_it = insert(value_type(round(time * 1e6), trans_entry)).first;
+	} else {
+		//if (verbose_mode >= VB_MAX) 
+			//cout << "ModelFactory bingo" << endl;
+	} 
+	
+	memcpy(trans_matrix, ass_it->second, mat_size * sizeof(double));
+}
+
+void ModelFactory::computeTransMatrixFreq(double time, double *state_freq, double *trans_matrix) {
+	if (model->isSiteSpecificModel()) {
+		model->computeTransMatrixFreq(time, trans_matrix);
+		return;
+	}
+	int nstates = model->num_states;
+	computeTransMatrix(time, trans_matrix);
+	for (int state1 = 0; state1 < nstates; state1++) {
+		double *trans_mat_state = trans_matrix + (state1 * nstates);
+		for (int state2 = 0; state2 < nstates; state2++)
+			trans_mat_state[state2] *= state_freq[state1];
+	}
+}
+
+void ModelFactory::computeTransDerv(double time, double *trans_matrix, 
+	double *trans_derv1, double *trans_derv2) {
+	if (!store_trans_matrix || !is_storing || model->isSiteSpecificModel()) {
+		model->computeTransDerv(time, trans_matrix, trans_derv1, trans_derv2);
+		return;
+	}
+	int mat_size = model->num_states * model->num_states;
+	iterator ass_it = find(round(time * 1e6));
+	if (ass_it == end()) {
+		// allocate memory for 3 matricies
+		double *trans_entry = new double[mat_size * 3];
+		trans_entry[mat_size] = trans_entry[mat_size+1] = 0.0;
+		model->computeTransDerv(time, trans_entry, trans_entry+mat_size, trans_entry+(mat_size*2));
+		ass_it = insert(value_type(round(time * 1e6), trans_entry)).first;
+	} else if (ass_it->second[mat_size] == 0.0 && ass_it->second[mat_size+1] == 0.0) {
+		double *trans_entry = ass_it->second;
+		model->computeTransDerv(time, trans_entry, trans_entry+mat_size, trans_entry+(mat_size*2));
+	}
+	memcpy(trans_matrix, ass_it->second, mat_size * sizeof(double));
+	memcpy(trans_derv1, ass_it->second + mat_size, mat_size * sizeof(double));
+	memcpy(trans_derv2, ass_it->second + (mat_size*2), mat_size * sizeof(double));
+}
+
+void ModelFactory::computeTransDervFreq(double time, double rate_val, double *state_freq, double *trans_matrix, 
+		double *trans_derv1, double *trans_derv2) 
+{
+	if (model->isSiteSpecificModel()) {
+		model->computeTransDervFreq(time, rate_val, trans_matrix, trans_derv1, trans_derv2);
+		return;
+	}
+	int nstates = model->num_states;	
+	double rate_sqr = rate_val*rate_val;
+	computeTransDerv(time * rate_val, trans_matrix, trans_derv1, trans_derv2);
+	for (int state1 = 0; state1 < nstates; state1++) {
+		double *trans_mat_state = trans_matrix + (state1 * nstates);
+		double *trans_derv1_state = trans_derv1 + (state1 * nstates);
+		double *trans_derv2_state = trans_derv2 + (state1 * nstates);
+		for (int state2 = 0; state2 < nstates; state2++) {
+			trans_mat_state[state2] *= state_freq[state1];
+			trans_derv1_state[state2] *= (state_freq[state1] * rate_val);
+			trans_derv2_state[state2] *= (state_freq[state1] * rate_sqr);
+		}
+	}
+}
+
+ModelFactory::~ModelFactory()
+{
+	for (iterator it = begin(); it != end(); it++)
+		delete it->second;
+	clear();
+}
+
+/************* FOLLOWING SERVE FOR JOINT OPTIMIZATION OF MODEL AND RATE PARAMETERS *******/
+int ModelFactory::getNDim()
+{
+	return model->getNDim() + site_rate->getNDim();
+}
+
+double ModelFactory::targetFunk(double x[]) {
+	model->getVariables(x);
+	// need to compute rates again if p_inv or Gamma shape changes!
+	if (model->state_freq[model->num_states-1] < MIN_RATE) return 1.0e+12;
+	model->decomposeRateMatrix();
+	site_rate->phylo_tree->clearAllPartialLH();
+	return site_rate->targetFunk(x + model->getNDim());
+}
+
+void ModelFactory::setVariables(double *variables) {
+	model->setVariables(variables);
+	site_rate->setVariables(variables + model->getNDim());
+}
+
+void ModelFactory::getVariables(double *variables) {
+	model->getVariables(variables);
+	site_rate->getVariables(variables + model->getNDim());
+}
+