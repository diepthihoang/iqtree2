--- conflicted
+++ resolved
@@ -2142,15 +2142,11 @@
  * returns a random integer in the range [0; n - 1]
  * @param n upper-bound of random number
  */
-<<<<<<< HEAD
 int random_int(int n);
 /**
  * returns a random integer in the range [a; b]
  */
 int random_int(int a, int b);
-=======
-int random_int(int n, int *rstream = NULL);
->>>>>>> 589e1371
 
 /**
  *  return a random integer in the range [a,b]
