--- conflicted
+++ resolved
@@ -434,7 +434,6 @@
 public:
 
     /**
-<<<<<<< HEAD
     *  Fast and accurate optimiation for alpha and p_invar
     */
     bool fai;
@@ -461,8 +460,6 @@
 	bool testAlpha;
 
     /**
-=======
->>>>>>> 7c673136
      *  Restart the optimization of alpha and pinvar from different starting
      *  pinv values (supercedes the option testAlpha
      */
