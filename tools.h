/***************************************************************************
 *   Copyright (C) 2006 by BUI Quang Minh, Steffen Klaere, Arndt von Haeseler   *
 *   minh.bui@univie.ac.at   *
 *                                                                         *
 *   This program is free software; you can redistribute it and/or modify  *
 *   it under the terms of the GNU General Public License as published by  *
 *   the Free Software Foundation; either version 2 of the License, or     *
 *   (at your option) any later version.                                   *
 *                                                                         *
 *   This program is distributed in the hope that it will be useful,       *
 *   but WITHOUT ANY WARRANTY; without even the implied warranty of        *
 *   MERCHANTABILITY or FITNESS FOR A PARTICULAR PURPOSE.  See the         *
 *   GNU General Public License for more details.                          *
 *                                                                         *
 *   You should have received a copy of the GNU General Public License     *
 *   along with this program; if not, write to the                         *
 *   Free Software Foundation, Inc.,                                       *
 *   59 Temple Place - Suite 330, Boston, MA  02111-1307, USA.             *
 ***************************************************************************/

#ifndef TOOLS_H
#define TOOLS_H

#include <iqtree_config.h>
#include <vector>
#include <string>
#include <set>
#include <map>
#include <iostream>
#include <fstream>
#include <stdio.h>
#include <stdlib.h>
#include <math.h>
#include <stdint.h>

//#include <sys/time.h>
//#include <time.h>
#include <sys/stat.h>
#include <math.h>
#include "ncl/ncl.h"
#include "msetsblock.h"

#define SPRNG
#include "sprng/sprng.h"


#define USE_HASH_MAP

#ifdef __GNUC__
#define GCC_VERSION (__GNUC__ * 10000 + __GNUC_MINOR__ * 100 + __GNUC_PATCHLEVEL__)
#else
#define GCC_VERSION 0
#endif

// for MSVC
#ifndef __func__
#define __func__ __FUNCTION__
#endif

#if defined(USE_HASH_MAP)
	#if defined(_MSC_VER)
		#include <unordered_map>
		#include <unordered_set>
    #elif defined(__clang__)
		#include <tr1/unordered_map>
		#include <tr1/unordered_set>
		using namespace std::tr1;    
	#elif !defined(__GNUC__)
		#include <hash_map>
		#include <hash_set>
		using namespace stdext;
	#elif GCC_VERSION < 40300
		#include <ext/hash_map>
		#include <ext/hash_set>
		using namespace __gnu_cxx;
		#define unordered_map hash_map
		#define unordered_set hash_set
	#else
		#include <tr1/unordered_map>
		#include <tr1/unordered_set>
		using namespace std::tr1;
	#endif
#else
	#include <map>
	#include <set>
#endif

using namespace std;


#if	defined(USE_HASH_MAP) && GCC_VERSION < 40300 && !defined(_MSC_VER) && !defined(__clang__)
/*
        Define the hash function of Split
 */
#if !defined(__GNUC__)
namespace stdext {
#else
namespace __gnu_cxx {
#endif

    template<>
    struct hash<string> {

        size_t operator()(string str) const {
            hash<const char*> hash_str;
            return hash_str(str.c_str());
        }
    };
} // namespace
#endif // USE_HASH_MAP


class Linear {
public:

    Linear(int n, double *x, double *y) {

        // calculate the averages of arrays x and y
        double xa = 0, ya = 0;
        for (int i = 0; i < n; i++) {
            xa += x[i];
            ya += y[i];
        }
        xa /= n;
        ya /= n;

        // calculate auxiliary sums
        double xx = 0, yy = 0, xy = 0;
        for (int i = 0; i < n; i++) {
            double tmpx = x[i] - xa, tmpy = y[i] - ya;
            xx += tmpx * tmpx;
            yy += tmpy * tmpy;
            xy += tmpx * tmpy;
        }

        // calculate regression line parameters

        // make sure slope is not infinite
        assert(fabs(xx) != 0);

        m_b = xy / xx;
        m_a = ya - m_b * xa;
        m_coeff = (fabs(yy) == 0) ? 1 : xy / sqrt(xx * yy);

    }

    double getValue(double x) {
        return m_a + m_b * x;
    }

    //! Returns the slope of the regression line

    double getSlope() {
        return m_b;
    }

    //! Returns the intercept on the Y axis of the regression line

    double getIntercept() {
        return m_a;
    }

    //! Returns the linear regression coefficient

    double getCoefficient() {
        return m_coeff;
    }

private:

    double m_a, m_b, m_coeff;
};

/**
        vector of double number
 */
typedef vector<double> DoubleVector;

/**
        vector of int
 */
typedef vector<int> IntList;


/**
        vector of int
 */
typedef vector<int> IntVector;

/**
        vector of bool
 */
typedef vector<bool> BoolVector;


/**
        vector of char
 */
typedef vector<char> CharVector;

/**
        vector of string
 */
typedef vector<string> StrVector;


/**
        matrix of double number
 */
#define matrix(T) vector<vector<T> >

/**
        matrix of double
 */
/*
class DoubleMatrix {
public:
        double *value;
        int rows, cols, size;
        DoubleMatrix(int arows, int acols);
        //inline double operator() (int i, int j);
        inline double &operator() (int i, int j) { return value[i * cols + j]; };
        inline double *operator[] (int i) {	return value + (i*cols); };
        virtual ~DoubleMatrix();
        void setZero();
};
 */
typedef matrix(double) DoubleMatrix;

typedef unsigned int UINT;

/*--------------------------------------------------------------*/
/*--------------------------------------------------------------*/

/**
        run mode of program
 */
enum RunMode {
    DETECTED, GREEDY, PRUNING, BOTH_ALG, EXHAUSTIVE, DYNAMIC_PROGRAMMING,
    CALC_DIST, PD_USER_SET, PRINT_TAXA, PRINT_AREA, SCALE_BRANCH_LEN,
    SCALE_NODE_NAME, PD_DISTRIBUTION, LINEAR_PROGRAMMING, STATS //, GBO, MPRO
}; //STATS and GBO added by MA (STATS for some statistics on tree, GBO = guided 'bootstrap'

/**
        type of generating trees or splits graphs
 */
enum TreeGenType {
    NONE, YULE_HARDING, UNIFORM, CATERPILLAR, BALANCED,
    CIRCULAR_SPLIT_GRAPH, TAXA_SET, STAR_TREE
};

/**
        when writing tree:
                WT_BR_LEN - output branch length
                WT_BR_CLADE - put branch length into internal node name
                WT_TAXON_ID - output taxon ID
                WT_INT_NODE - for draw tree, draw the internal node ID
                WT_BR_SCALE - for draw tree, draw the branch proportional to its length
                WT_SORT_TAXA - sort the taxa s.t. subtrees with least taxon ID come first
                WT_APPEND    - append the output file
                WT_NEWLINE   - print a newline after
                WT_BR_LEN_FIXED_WIDTH - print branch length in fixed number format
 */
const int WT_BR_LEN = 1;
const int WT_BR_CLADE = 2;
const int WT_TAXON_ID = 4;
const int WT_INT_NODE = 8;
const int WT_BR_SCALE = 16;
const int WT_SORT_TAXA = 32;
const int WT_APPEND = 64;
const int WT_NEWLINE = 128;
const int WT_BR_LEN_FIXED_WIDTH = 256;
const int WT_BR_ID = 512;
const int WT_BR_LEN_ROUNDING = 1024;
const int TRUE = 1;
const int FALSE = 0;

/**
 *  Specify different ways of doing an NNI.
 *  TOPO_ONLY: only change the tree topology
 *  TOPO_UPDATE_LV: the same as above but the partial likelihoods are update in addition
 *  NNI1: optimize the central branch after changing the tree topology
 *  NNI5: optimized the 5 affected branches after changing the tree topology
 */
enum NNI_Type {
    TOPO_ONLY,
    TOPO_UPDATE_LV,
    NNI1,
    NNI5
};

/**
        when computing Robinson-Foulds distances
 */
const int RF_ADJACENT_PAIR = 1;
const int RF_ALL_PAIR = 2;
const int RF_TWO_TREE_SETS = 3;
const int RF_TWO_TREE_SETS_EXTENDED = 4; // work for trees with non-equal taxon sets

/**
        split weight summarization
 */
const int SW_COUNT = 1; // just counting the number of splits
const int SW_SUM = 2; // take the sum of all split weights
const int SW_AVG_ALL = 3; // take the split weight average over all trees
const int SW_AVG_PRESENT = 4; // take the split weight average over all trees that the split is present

/**
        search mode
 */
//enum SearchMode {EXHAUSTIVE, EXHAUSTIVE_CIRCULAR};

/**
        input type, tree or splits graph
 */
enum InputType {
    IN_NEWICK, IN_NEXUS, IN_FASTA, IN_PHYLIP, IN_CLUSTAL, IN_MSF, IN_OTHER
};

/**
        verbose mode, determine how verbose should the screen be printed.
 */
enum VerboseMode {
    VB_QUIET, VB_MIN, VB_MED, VB_MAX, VB_DEBUG
};

/**
        verbose level on the screen
 */
extern VerboseMode verbose_mode;

/**
        consensus reconstruction type
 */
enum ConsensusType {
    CT_NONE, CT_CONSENSUS_TREE, CT_CONSENSUS_NETWORK,
    CT_ASSIGN_SUPPORT, CT_ASSIGN_SUPPORT_EXTENDED, COMPARE
};

enum TestType {
    TEST_NONE, TEST_COMPATIBLE, TEST_CIRCULAR, TEST_WEAKLY_COMPATIBLE, TEST_K_COMPATIBLE
};

/**
        State frequency type
 */
enum StateFreqType {
    FREQ_UNKNOWN, FREQ_USER_DEFINED, FREQ_EQUAL, FREQ_EMPIRICAL, FREQ_ESTIMATE,
    FREQ_CODON_1x4, FREQ_CODON_3x4, FREQ_CODON_3x4C, // special frequency for codon model
    FREQ_MIXTURE // mixture-frequency model
};

/**
        alignment format type
 */

enum AlnFormat {
    ALN_PHYLIP, ALN_FASTA
};

enum ModelTestCriterion {
    MTC_AIC, MTC_AICC, MTC_BIC, MTC_ALL
};

/**
        Stopping condition type
 */
enum STOP_CONDITION {
    SC_FIXED_ITERATION, SC_WEIBULL, SC_UNSUCCESS_ITERATION, SC_BOOTSTRAP_CORRELATION, SC_REAL_TIME
};

enum IQP_ASSESS_QUARTET {
    IQP_DISTANCE, IQP_PARSIMONY, IQP_BOOTSTRAP
};

enum LEAST_SQUARE_VAR {
    OLS, WLS_FIRST_TAYLOR, WLS_FITCH_MARGOLIASH, WLS_SECOND_TAYLOR, WLS_PAUPLIN
};

enum START_TREE_TYPE {
	STT_BIONJ, STT_PARSIMONY, STT_PLL_PARSIMONY, STT_RANDOM_TREE
};

const int MCAT_LOG = 1; // categorize by log(rate) for Meyer & von Haeseler model
const int MCAT_MEAN = 2; // take the mean of rates for each category for Meyer & von Haeseler model
const int MCAT_PATTERN = 4; // categorize site-patterns instead of sites for Meyer & von Haeseler model

const double MAX_GENETIC_DIST = 9.0;

struct NNIInfo {
    double lh_score[4]; // tree log-likelihood of zero-branch, current tree, NNI tree 1, NNI tree 2
    double br_len[4]; // length of current branch, optimized branch, NNI branch 1, NNI branch 2
    int nni_round;
    int iqpnni_iteration;
};

enum LikelihoodKernel {
	LK_NORMAL, LK_SSE, LK_EIGEN, LK_EIGEN_SSE
};

enum LhMemSave {
	LM_DETECT, LM_ALL_BRANCH, LM_PER_NODE
};

enum SiteLoglType {
    WSL_NONE, WSL_SITE, WSL_RATECAT, WSL_MIXTURE, WSL_MIXTURE_RATECAT
};

/** maximum number of newton-raphson steps for NNI branch evaluation */
extern int NNI_MAX_NR_STEP;

/*--------------------------------------------------------------*/
/*--------------------------------------------------------------*/

/**
        program parameters, everything is specified here
        Use singleton pattern to avoid using global variable or
        having to pass the params variable around
 */
class Params {
public:
    static Params& getInstance();
private:
    Params () {}; // Disable constructor
    // Temoprarily commented out because void PhyloSuperTree::readPartition(Params &params)
    // make a copy of params?
    //Params (Params const&) {}; // Disable copy constructor
    //void operator=(Params const&) {}; // Disable assignment
public:

    /**
    *  Fast and accurate optimiation for alpha and p_invar
    */
    bool fai;

	/**
	 *  Use random restart strategy for estimating alpha and p_invar
	 */
	bool testAlpha;

    /**
     *  Restart the optimization of alpha and pinvar from different starting
     *  pinv values (supercedes the option testAlpha
     */
    bool test_param;

    /**
     *  Automatic adjust the log-likelihood espilon using some heuristic
     */
    bool testAlphaEpsAdaptive;

    /**
     *  Use random starting points for alpha
     */
    bool randomAlpha;

    /**
     *  Logl epsilon to test for initial alpha and pinvar values.
     *  This does not need to be small (default value = 100)
     */
    double testAlphaEps;

    /**
     *  Perform exhaustive search for parameter alpha and p_invar
     */
    bool exh_ai;

	/**
	 *  User file contains the alpha and invar parameters
	 */
	char* alpha_invar_file;

	/**
	 * Turn on feature to identify stable splits and fix them during tree search
	 */
	bool fix_stable_splits;

	/**
	 *  Number of distinct locally optimal trees
	 */
	int numSupportTrees;

	/**
	 *  Number of starting parsimony trees
	 */
	int numInitTrees;

	/**
	 *  SPR distance (radius) for parsimony tree
	 */
	int sprDist;

	/**
	 *  Number of NNI locally optimal trees generated from the set of parsimony trees
	 *  Default = 20 (out of 100 parsimony trees)
	 */
	int numNNITrees;

	/**
	 *  Number of best trees in the candidate set used to generate perturbed trees
	 */
	int popSize;

	/**
	 *  Maximum number of trees stored in the candidate tree set
	 */
	int maxCandidates;

	/**
	 *  heuristics for speeding up NNI evaluation
	 */
	bool speednni;

	/**
	 *  use reduction technique to constraint tree space
	 */
	bool reduction;

	/**
	 *  portion of NNI used for perturbing the tree
	 */
	double initPS;

	/**
	 *  logl epsilon for model parameter optimization
	 */
	double modeps;

	/**
	 *  New search heuristics (DEFAULT: ON)
	 */
	bool snni;

	/**
	 *  Specify how the branch lengths are optimzed after each NNI operation
	 *  (No optimization, 1 branch optimization, 5 branch optimization)
	 */
    NNI_Type nni_type;

    /**
     *  Different type of Least Square variances
     */
	LEAST_SQUARE_VAR ls_var_type;

	/**
	 *  Threshold (likelihood difference between NNI and current tree)
	 *  to start optimizing 5 branches
	 */
	double nniThresHold;

	/**
	 *  Optimize 5 branches on NNI tree
	 */
	bool nni5;

    /**
     *  Number of branch length optimization rounds performed after
     *  each NNI step (DEFAULT: 1)
     */
    int numSmoothTree;

    /**
     *   compute least square branches for a given tree
     */
    bool leastSquareBranch;

    /** TRUE to apply Manuel's analytic approximation formulae for branch length */
    bool manuel_analytic_approx;

    /** TRUE to compute parsimony branch length of final tree */
    bool pars_branch_length;

    /** TRUE to compute bayesian branch length for the final tree */
    bool bayes_branch_length;

    /**
     *  use Least Square to evaluate NNI
     */
    bool leastSquareNNI;

    /**
     *  epsilon value used to compare log-likelihood between trees
     */
    double loglh_epsilon;

    /*
     *  reinsert leaves back to tree using parsimony
     */
    bool reinsert_par;

    /*
     *  Option to evaluate 10 different starting tree and take the best
     */
    bool bestStart;

    /**
     *  Maximum running time of the tree search in minutes
     */
    double maxtime;

    /**
     *  Turn on parsimony branch length estimation
     */
    bool parbran;

    /**
     *  option to turn on phylogenetic library
     */
    bool pll;

    /**
     *  OBSOLETE! Stopping rule for the tree search
     */
//    bool autostop;

    /**
     *  Number of maximum unsuccessful iterations after the search is stopped.
     *  Used for the automatic stopping rule
     */
    int unsuccess_iteration;

    char *binary_aln_file;

    /**
     *  the speed up heuristic will be used after
     *  speedup_iter iteration
     */
    int speedup_iter;

    /**
     *  starting CPU time of the program
     */
    double startCPUTime;

    /** starting real time of the program */
    double start_real_time;

    /**
     *  Number iteration = num_taxa * iteration_multiple
     */
    int iteration_multiple;
    /**
             input file name
     */
    char *user_file;

    /* type of starting tree */
    START_TREE_TYPE start_tree;

    /**
            prefix of the output file, default is the same as input file
     */
    char *out_prefix;

    /**
            alignment file name
     */
    char *aln_file;

    /**
            file containing multiple trees to evaluate at the end
     */
    char *treeset_file;

    /** number of bootstrap replicates for tree topology test */
    int topotest_replicates;

    /** true to perform weighted SH and KH test */
    bool do_weighted_test;

    /** true to do the approximately unbiased (AU) test */
    bool do_au_test;

    /**
            file specifying partition model
     */
    char *partition_file;

    /**
     * 		defines the relation between edge lengths in supertree and subtrees
     * 		0 (NULL) for separate edge length (default)
     * 		'p' for proportional edge length
     * 		'j' for joint edge length
     */
    char partition_type;

    /** percentage for rcluster algorithm like PartitionFinder */
    double partfinder_rcluster; 

    /** remove all-gap sequences in partition model to account for terrace default: TRUE */
    bool remove_empty_seq;

    /** use terrace aware data structure for partition models, default: TRUE */
    bool terrace_aware;

    /**
            B, D, or P for Binary, DNA, or Protein sequences
     */
    char *sequence_type;

    /**
            alignment output file name
     */
    char *aln_output;

    /**
            file containing site likelihood as input for 'guided bootstrap' (added by MA)
     */
    char *siteLL_file;

    /**
            alignment where the gappy patterns will be superimposed into the input alignment
     */
    char *gap_masked_aln;

    /**
            alignment to be concatenated into the input alignment
     */
    char *concatenate_aln;

    /**
            file containing list of sites posititon to keep, format:
            pos1 pos2
            ....
     */
    char *aln_site_list;

    /**
            name of the reference sequence where aln_site_list is based on,
            NULL to take alignment positions.
     */
    char *ref_seq_name;

    /**
            alignment output format
     */
    AlnFormat aln_output_format;

    /**
            TRUE to discard all gappy positions
     */
    bool aln_nogaps;

    /**
     * TRUE to discard all constant sites
     */
    bool aln_no_const_sites;

    /**
            OBSOLETE compute parsimony score on trees
     */
//    bool parsimony;

    /**
            compute random step-wise addition parsimony tree instead of BIONJ
     */
//    bool parsimony_tree;

    /**
             output file name
     */
    char *out_file;

    /**
             size of the maximal PD-tree
     */
    int sub_size;

    /**
             min size of the maximal PD-tree
             used to calculate all PD-k trees from min_size to sub_size
     */
    int min_size;

    /**
            step_size when running from min_size to sub_size
     */
    int step_size;

    /**
            conservation proprotion, another way of input set size
     */
    double pd_proportion;

    /**
            min conservation proprotion
     */
    double min_proportion;

    /**
            step conservation proprotion
     */
    double step_proportion;

    /**
            sample size for computing PD distribution
     */
    int sample_size;


    /**
            TRUE if want to find all optimal PD-k set
            with the same maximal PD score
     */
    bool find_all;

    /**
             type of random tree to be generated
     */
    TreeGenType tree_gen;

    /**
            when generating random split graph, specify the number of
            splits here!
     */
    int num_splits;

    /**
             running mode: which algorithms to be applied
     */
    RunMode run_mode;

    /**
             real running mode if run_mode == DETECTED
     */
    RunMode detected_mode;

    /**
             parameter file
     */
    char *param_file;

    /**
            file containing taxa names to be included into the PD-tree
     */
    char *initial_file;

    /**
            file containing area names to be included into the PD set
     */
    char *initial_area_file;

    /**
            file containing a list of specific taxa sets which user wants
            to compute PD score on these sets only
     */
    char *pdtaxa_file;

    /**
            sets relation file, in form of a distance matrix file
     */
    char *areas_boundary_file;

    /**
            boundary length modifier
     */
    double boundary_modifier;

    /**
            output file to store the distance matrix
     */
    char *dist_file;

    /**
            TRUE to compute the observed distances instead of Juke-Cantor distances, default: FALSE
     */
    bool compute_obs_dist;

    /**
            TRUE to compute the Juke-Cantor distances, default: FALSE
     */
    bool compute_jc_dist;

    /**
            TRUE to compute the maximum-likelihood distances
     */
    bool compute_ml_dist;

    /**
            TRUE to compute the maximum-likelihood tree
     */
    bool compute_ml_tree;

    /**
            file containing budget information
     */
    char *budget_file;

    /**
            used when generating pair of taxa set with overlapping
     */
    int overlap;

    // private use
    /**
             number of times to repeat the algorithms
     */
    int repeated_time;

    /**
             print no tree to output
     */
    int nr_output;

    /**
            input type, tree or splits graph
     */
    InputType intype;

    /**
            total budget, for cost constrained PD problem
     */
    int budget;

    /**
            minimum budget, for cost constrained PD problem
     */
    int min_budget;

    /**
            step_budget when running from min_budget to budget
     */
    int step_budget;

    /**
            name of the root taxon
     */
    const char *root;

    /**
            true if tree is forced to be rooted
     */
    bool is_rooted;


    /**
            min branch length, used to create random tree/network
     */
    double min_len;

    /**
            mean branch length, used to create random tree/network
     */
    double mean_len;

    /**
            max branch length, used to create random tree/network
     */
    double max_len;

    /**
            number of internal branches to set zero length
     */
    int num_zero_len;

    /**
            random number seed
     */
    int ran_seed;

    /**
            run time of the algorithm
     */
    double run_time;

    /**
            limit on the number of optimal PD sets
     */
    int pd_limit;

    /**
            TRUE if one wants to calculate the PD gain matrix in terms of delta_k^j = pd(PD_k \/ {j}) - pd_k
     */
    bool calc_pdgain;

    /**
            TRUE if tree file contains more than 1 tree
     */
    bool multi_tree;

    /**
            2nd user tree used in assignBootstrapSupport
     */
    char *second_tree;

    /** 
        tag each branch with the tree ID where it occurs; "ALL" to tag all branches
    */
    char *support_tag;

    /**
            2nd alignment used in computing multinomialProb (Added by MA)
     */
    char *second_align;
    /**
            type of consensus building
     */
    ConsensusType consensus_type;

    /**
            file containing weights for every tree in the input tree file
     */
    char *tree_weight_file;

    /**
            set the TRUE if want to find the minimal PD set, instead of the default maximal PD set
     */
    bool find_pd_min;

    /**
            set TRUE to find area's endemic PD instead of regular PD
     */
    bool endemic_pd;

    /**
            set TRUE to find exclusive PD instead of regular PD
     */
    bool exclusive_pd;

    /**
            to find PD complementarity given this area
     */
    char *complement_area;

    /**
            used for likelihood mapping: for each branch, print the four cluster
     */
    int branch_cluster;

    /**
            file containing taxa order
     */
    char *taxa_order_file;

    /**
            to scale branch length or clade support with a factor
     */
    double scaling_factor;

    /**
            TRUE if always use binary linear programming
     */
    bool binary_programming;

    /**
            test the input split system in one of the TestType
     */
    TestType test_input;

    /**
            burnin value: number of beginning trees to be discarded
     */
    int tree_burnin;

    /**
            maximum number of trees to consider (for e.g. consensus tree construction)
     */
    int tree_max_count;

    /**
        threshold of split frequency, splits appear less than threshold will be discarded
     */
    double split_threshold;

    /**
        thresholds of split frequency with back-slash separator
     */
    char* split_threshold_str;

    /**
            threshold of split weight, splits with weight less than or equal to threshold will be discarded
     */
    double split_weight_threshold;

    /**
            Way to summarize split weight in the consensus tree or network: SW_SUM, SW_AVG_ALL, or SW_AVG_PRESENT
     */
    double split_weight_summary;

    /**
            TRUE if use quadratic programming (for GUROBI)
     */
    bool quad_programming;

    /**
            true if one wants to optimize tree by subtree pruning and regrafting
     */
    bool tree_spr;

    /**
            true if printing out of optimal sets in NEXUS format
     */
    bool nexus_output;

    /**
            k-representative parameter, used for IQP algorithm
     */
    int k_representative;

    /**
            probability of deleting a leaf, used for IQP algorithm
     */
    double p_delete;

    /**
            min number of iqpnni iterations
     */
    int min_iterations;

    /**
            max number of iqpnni iterations
     */
    int max_iterations;

    /**
            stop condition, SC_FIXED_ITERATION or SC_STOP_PREDICT
     */
    STOP_CONDITION stop_condition;

    /**
            confidence value for stop rule
     */
    double stop_confidence;

    /** number iterations for parameter optimization, default: 100 */
    int num_param_iterations;

    /**
            name of the substitution model (e.g., HKY, GTR, TN+I+G, JC+G, etc.)
     */
    string model_name;

    /** set of models for testing */
    char *model_set;

    /** set of models to be added into default set */
    char *model_extra_set;

    /** subset of models for testing, e.g. viral, mitochondrial */
    char *model_subset;

    /** set of state frequencies model for testing */
    char *state_freq_set;

    /** set of rate heterogeneity model for testing */
    char *ratehet_set;

    /** model defition file */
    char *model_def_file;

    /** true to redo model testing even if .model file exists */
    bool model_test_again;

    /** 0: use the same tree for model testing 
        1: estimate tree for each model, but initialize the tree for next model 
           by the tree reconstructed from the previous model
        2: estimate tree for each model independently
        */
    short int model_test_and_tree;

    /** true to fist test equal rate model, then test rate heterogeneity (default: false) */
    bool model_test_separate_rate;

    /** TRUE to optimize mixture model weights */
    bool optimize_mixmodel_weight;

<<<<<<< HEAD
    /** number of mixture branch lengths, default 1 */
    int num_mixlen;
=======
    /** TRUE to always optimize rate matrix even if user parameters are specified in e.g. GTR{1,2,3,4,5} */
    bool optimize_rate_matrix;
>>>>>>> cbcaee0e

    /**
            TRUE to store transition matrix into a hash table for computation efficiency
     */
    bool store_trans_matrix;

    /**
            state frequency type
     */
    StateFreqType freq_type;


    /**
            the number of rate categories
     */
    int num_rate_cats;

    /**
            maximum number of rate categories
     */
    int min_rate_cats;

    /**
            maximum number of rate categories
     */
    int max_rate_cats;

    /**
            shape parameter (alpha) of the Gamma distribution for site rates
     */
    double gamma_shape;

    /**
            TRUE to use median rate for discrete categories, FALSE to use mean rate instead
     */
    bool gamma_median;

    /**
            proportion of invariable sites
     */
    double p_invar_sites;

    /** TRUE to optimize all model and rate parameters jointly by BFGS, default: FALSE */
    bool optimize_model_rate_joint;

    /**
            TRUE if you want to optimize branch lengths by Newton-Raphson method
     */
    bool optimize_by_newton;

    /** optimization algorithm for parameter estimation: 1-BFGS, 2-BFGS, EM */
    string optimize_alg;

    /**
            TRUE if you want to fix branch lengths during model optimization
     */
    bool fixed_branch_length;

    /** minimum branch length for optimization, default 0.000001 */
    double min_branch_length;

    /** maximum branch length for optimization, default 100 */
    double max_branch_length;


    /**
            criterion to assess important quartet
     */
    IQP_ASSESS_QUARTET iqp_assess_quartet;

    /**
     *      Using IQP algorithm to do tree perturbation
     */
    bool iqp;

    /**
            the LP file is in gurobi format or not
     */
    bool gurobi_format;

    /**
            number of threads for gurobi call
     */
    bool gurobi_threads;

    /**
            TRUE if doing bootstrap on the input trees (good, bad, ugly)
     */
    int num_bootstrap_samples;

    /** bootstrap specification of the form "l1:b1,l2:b2,...,lk:bk"
        to randomly draw b1 sites from the first l1 sites, etc. Note that l1+l2+...+lk
        must equal m, where m is the alignment length. Otherwise, an error will occur.
        The default bootstrap_spec == NULL, a standard procedure is applied, i.e., randomly draw m sites.
    */
    char *bootstrap_spec;

    /**
            1 if output all intermediate trees from every IQPNNI iteration
            2 if output all intermediate trees + 1-NNI-away trees
     */
    int write_intermediate_trees;

    /**
     *  Write out all candidate trees (the locally optimal trees)
     */
    int write_local_optimal_trees;

    /**
        TRUE to avoid duplicated trees while writing intermediate trees
     */
//    bool avoid_duplicated_trees;

    /**
            Robinson-Foulds distance computation mode: RF_ADJACENT PAIR, RF_ALL_PAIR
     */
    int rf_dist_mode;

    /**
            compute the site-specific rates by Meyer & von Haeseler method
     */
    bool mvh_site_rate;

    /**
            FALSE to use MH Model, FALSE for using tree-likelihood
     */
    bool rate_mh_type;

    /**
            TRUE to discard saturated for Meyer & von Haeseler (2003) model
     */
    bool discard_saturated_site;

    /**
            rates will be normalized to this mean value
     */
    double mean_rate;

    /**
            Percentage threshold to accept a branch of the approximate likelihood ratio test
            (aLRT) with SH-like interpretation. See Guindon et al. (2010) Syst. Biol. for details.
            Default: 90%.
     */
    int aLRT_threshold;

    /**
            number of replicates, default: 1000
     */
    int aLRT_replicates;

    /** true to perform aLRT branch test of Anisimova & Gascuel (2006) */
    bool aLRT_test;

    /** true to perform aBayes branch test of Anisimova et al (2011) */
    bool aBayes_test;

    /**
            number of replicates for local bootstrap probabilities method of Adachi & Hasegawa (1996) in MOLPHY
     */
    int localbp_replicates;

    /**
            SSE Option
     */
    LikelihoodKernel SSE;

    /** TRUE to not use AVX even available in CPU, default: FALSE */
    bool lk_no_avx;

    /**
     	 	WSL_NONE: do not print anything
            WSL_SITE: print site log-likelihood
            WSL_RATECAT: print site log-likelihood per rate category
            WSL_MIXTURE: print site log-likelihood per mixture class
            WSL_MIXTURE_RATECAT: print site log-likelihood per mixture class per rate category
     */
    SiteLoglType print_site_lh;

    /**
        0: print nothing
        1: print site state frequency vectors
    */
    int print_site_state_freq;

    /** TRUE to print site-specific rates, default: FALSE */
    bool print_site_rate;

    /* 1: print site posterior probability */
    int print_site_posterior;

    /**
            TRUE to print tree log-likelihood
     */
    bool print_tree_lh;

    bool print_branch_lengths;

    /****** adaptive NNI search heuristic ******/

    /**
     *  Output log-likelihood
     */
    bool nni_lh;

    /**
     *  The number of iqp iteration before the heuristics is applied
     */
    int speedUpFromIter;

    /**
     *  Lambda in PhyML algorithm
     */
    double lambda;

    /**
     * Confidence level for the speed up heuristics
     */
    double speed_conf;

    bool new_heuristic;

    /***** WH-test (Weiss & von Haeseler 2003) *****/

    /**
            Results of Weiss & Haeseler test of model homogeneity
     */
    double whtest_simulations;
    double whtest_delta;
    double whtest_delta_quantile;
    double whtest_p_value;


    /**
            bit-wise type including MCAT_LOG, MCAT_MEAN
     */
    int mcat_type;

    /**
            initial rate file in format:
            Site Rate
            1  f_1
            2  f_2
            ...
     */
    char *rate_file;

    /***** NGS stuffs   ********/

    /**
            next-generation sequencing input file for Fritz project
     */
    char *ngs_file;

    /**
            next-generation sequencing input file containing mapped reads to the reference genome
     */
    char *ngs_mapped_reads;

    bool ngs_ignore_gaps;

    bool do_pars_multistate;

    /**
            File containing p-values of the genes, for GSS project with Roland
     */
    char *gene_pvalue_file;

    /**
            scaling factor for the p-values
     */
    double gene_scale_factor;

    /**
            transforming pvalues to logarithms
     */
    bool gene_pvalue_loga;

    /***** variables for reading NCBI taxonomy tree *******/

    /**
            NCBI taxonomy ID, for processing nodes.dmp file
     */
    int ncbi_taxid;

    /**
            NCBI taxon rank, restricting the tree to that rank
     */
    const char *ncbi_taxon_level;

    /**
            rank to ingore, e.g., "no rank", branch length to such node will be set to zero
     */
    const char *ncbi_ignore_level;

    /**
            typically names.dmp from NCBI
     */
    const char *ncbi_names_file;

    /**********************************************/
    /******* variables for ECOpd analysis *********/

	/**
		eco_dag_file - contains the food web in matrix form (n species, nxn matrix), 0 for no connection, 1 for predation of j predator on i prey
	*/
	char *eco_dag_file;

    /**
		eco_detail_file - contains IDs of species present in the final set and/or species absent in the TREE or SPLIT system, but present in the food web
	*/
	const char *eco_detail_file;

	/*
	 * the type of the phylo input - tree or network
	 */
	const char *eco_type;

	/*
		k% - percent of species to be conserved
	 */
	int k_percent;

    /*
		diet - percent of species diet to be preserved for species survival
	*/
	int diet_min;
	int diet_max;
	int diet_step;

    /*
		eco_run - run number, used when random branch length is assigned to the edges of an input tree
	*/
	int eco_run;

    /*
		eco_weighted - indicates whether to treat the food web as weighted or not weighted
	*/
	bool eco_weighted;

    /**********************************************/
    /****** variables for upper bound tests *******/
	bool upper_bound;
	bool upper_bound_NNI;
	/*
	 * fraction of current likelihood by which UB will be increased.
	 * if UBincreased < L, ignore corresponding NNI Add a comment to this line
	 */
	double upper_bound_frac;


    /**********************************************/
    /**** variables for ultra-fast bootstrap ******/

    /**
            number of replicates for guided bootstrap
     */
    int gbo_replicates;

	/* interval (l-epsilon,l+epsilon) indicates tie for bootstrap tree
	 * in this case, one tree is picked up at random
	 */
	double ufboot_epsilon;

    /**
            TRUE to check with different max_candidate_trees
     */
    int check_gbo_sample_size;

    /**
            TRUE to use RELL method of Simodaira Hasegawa, FALSE otherwise
     */
    bool use_rell_method;

    /**
            TRUE to use ELW method of Strimmer & Rambaut for new bootstrap, FALSE otherwise
     */
    bool use_elw_method;

    /**
            TRUE to weight each bootstrap sample by its probability, FALSE otherwise
     */
    bool use_weighted_bootstrap;

    /**
            TRUE to use the single ML tree per bootstrap, FALSE to include several sup-optima
     */
    bool use_max_tree_per_bootstrap;

    /** maximum number of candidate trees to consider for new bootstrap */
    int max_candidate_trees;

    /** TRUE if user_file contains topologically distinct trees */
    bool distinct_trees;

    /** NEW: TRUE to update bootstrap trees during the search (do not store treels_ptnlh).
            FALSE to call runGuidedBootstrap() at the end */
    bool online_bootstrap;

    /** minimal correlation coefficient for bootstrap stopping rule */
    double min_correlation;

    /** number of iterations between bootstrap stopping rule check */
    int step_iterations;

    /** TRUE to store all candidate trees in memory */
//    bool store_candidate_trees;

	/** true to print all UFBoot trees to a file */
	int print_ufboot_trees;

    /****** variables for NNI cutoff heuristics ******/

    /**
            TRUE to empirically estimate nni_cutoff
     */
    bool estimate_nni_cutoff;

    /**
            logl difference with zero-branch tree, to cutoff before evaluating NNI
     */
    double nni_cutoff;

    /**
            sort the NNI before evaluating
     */
    bool nni_sort;

    /**
            Obsolete: TRUE to optimize 5 branches around NNI
     */
    //bool nni_opt_5branches;

    /** print some output info for NNI */
    bool testNNI;

    /** TRUE to do approximate NNIs with approximate branch lengths before a normal NNI */
    bool approximate_nni;


    /** TRUE to compress big file using zlib */
    bool do_compression;

    /**
            number of bootstrap samples for AvH curiosity
     */
    int avh_test;

    /**
            number of bootstrap samples for Arndt's bootstrap plot
     */
    int bootlh_test;

    /**
            partition definition for Arndt's bootstrap plot
     */
    char* bootlh_partitions;

    /** precision when printing out for floating-point number */
    int numeric_precision;

    /** file containing state-frequencies per site for site-specific state frequency model
     * each line has n+1 entries (n=number of states):
     * site_ID state1_freq state2_freq ... staten_freq
     * where site_ID is from 1 to m (m=number of sites)
     */
    char *site_freq_file;

    /** number of threads for OpenMP version     */
    int num_threads;

    /** either MTC_AIC, MTC_AICc, MTC_BIC */
    ModelTestCriterion model_test_criterion;

    /** either MTC_AIC, MTC_AICc, MTC_BIC, or MTC_ALL to stop +R increasing categories */
//    ModelTestCriterion model_test_stop_rule;

    /** sample size for AICc and BIC */
    int model_test_sample_size;

    /** root state, for Tina's zoombie domain */
    char *root_state;

	/**
	 * TRUE to print bootstrap alignments, default: false
	 */
	bool print_bootaln;

	/** true to print sub alignments of super alignment, default: false */
	bool print_subaln;

	/** print partition information */
	bool print_partition_info;

	/** TRUE to print concatenated alignment, default: false */
	bool print_conaln;

	/** TRUE to link alpha among Gamma model over partitions */
	bool link_alpha;

	/** true to count all distinct trees visited during tree search */
	bool count_trees;

	/* -1 (auto-detect): will be set to 0 if there is enough memory, 1 otherwise
	 * 0: store all partial likelihood vectors
	 * 1: only store 1 partial likelihood vector per node */
	LhMemSave lh_mem_save;

	/* TRUE to print .splits file in star-dot format */
	bool print_splits_file;
    
    /** TRUE (default) to ignore identical sequences and add them back at the end */
    bool ignore_identical_seqs;

    /** TRUE to write initial tree to a file (default: false) */
    bool write_init_tree;

    /** frequencies of const patterns to be inserted into alignment */
    char *freq_const_patterns;

    /** BQM 2015-02-25: true to NOT rescale Gamma+Invar rates by (1-p_invar) */
    bool no_rescale_gamma_invar;

    /** true to compute sequence identity along tree */
    bool compute_seq_identity_along_tree;
    
    /** true to ignore checkpoint file */
    bool ignore_checkpoint;
    /** number of quartets for likelihood mapping */
    int64_t lmap_num_quartets;

    /**
            file containing the cluster information for clustered likelihood mapping
     */
    char *lmap_cluster_file;

    /** time (in seconds) between checkpoint dump */
    int checkpoint_dump_interval;
    /** TRUE to print quartet log-likelihoods to .quartetlh file */
    bool print_lmap_quartet_lh;

    /** true if ignoring the "finished" flag in checkpoint file */
    bool force_unfinished;

};

/**
        related measures for PD
 */
struct PDRelatedMeasures {
    /**
            names of areas
     */
    vector<string> setName;

    /**
            pd scores of areas
     */
    DoubleVector PDScore;

    /**
            exclusive PD scores
     */
    DoubleVector exclusivePD;

    /**
            endemic pd scores of an area given all other areas
     */
    DoubleVector PDEndemism;

    /**
            pd-complementarity scores of an area given some provided area
     */
    DoubleVector PDComplementarity;

};



/*--------------------------------------------------------------*/
/*--------------------------------------------------------------*/

/**
        @return TRUE of ch is a control character (ascii <= 32)
 */
inline bool controlchar(char ch) {
    return ch <= 32;
}

inline bool is_newick_token(char ch) {
    return ch == ':' || ch == ';' || ch == ',' || ch == ')' || ch == '(' || ch == '[' || ch == ']';
}

/*--------------------------------------------------------------*/
/*--------------------------------------------------------------*/

/**
        print error message then exit program
 */
//void outError(char *error);

/**
        print error message then exit program
 */
void outError(const char *error, bool quit = true);

/**
        print error message then exit program
 */
void outError(string error, bool quit = true);


/*--------------------------------------------------------------*/
/*--------------------------------------------------------------*/

/**
        print double error messages then exit program
 */
void outError(const char *error, const char *msg, bool quit = true);

/**
        print double error messages then exit program
 */
void outError(const char *error, string msg, bool quit = true);

/**
        Output a warning message to screen
        @param error warning message
 */
void outWarning(const char *warn);
void outWarning(string warn);


/*--------------------------------------------------------------*/
/*--------------------------------------------------------------*/


/**
        generate a random branch length under an exponential distribution
        with mean params.mean_len. Also make sure that the resulting
        length is in the range (params.min_len, params.max_len)
        @return the random branch length
 */
double randomLen(Params &params);

/**
        convert string to int, with error checking
        @param str original string
        @return the integer
 */
/**
        Compute the logarithm of the factorial of an integer number
        @param num: the number
        @return logarithm of (num! = 1*2*...*num)
 */
double logFac(const int num);

/**
 * Function to randomly select an element in a C++ container
 *
 * @param begin
 * @param end
 * @return
 */
template <typename I>
I random_element(I begin, I end);

/*--------------------------------------------------------------*/
/*--------------------------------------------------------------*/
/*
        Error messages
 */
const char ERR_NO_TAXON[] = "Find no taxon with name ";
const char ERR_NO_AREA[] = "Find no area with name ";
const char ERR_NO_ROOT[] = "Root taxon not found: ";
const char ERR_ROOT_NET[] = "-root option is not available for network";
const char ERR_CONFLICT_ROOT[] = "Tree is already rooted, -o <taxon> is not allowed.";
const char ERR_DUPLICATED_TAXA[] = "Duplicated taxa name in the tree.";
const char ERR_FEW_TAXA[] = "Number of taxa must be greater than 2.";
const char ERR_NO_SPLITS[] = "No splits found!";
const char ERR_FEW_SPLITS[] = "Number of splits must be at least equal to the number of taxa";
const char ERR_NEG_BRANCH[] = "Negative branch length not allowed.";
const char ERR_NO_MEMORY[] = "Not enough memory!";

const char ERR_READ_INPUT[] = "File not found or incorrect input, pls check it again.";
const char ERR_UNEXPECTED_EOF[] = "Unexpected end of file.";
const char ERR_READ_ANY[] = "Unidentified error while reading file, pls check it carefully again.";
const char ERR_WRITE_OUTPUT[] = "Cannot write to file ";

const char ERR_NO_K[] = "You must specify the number of taxa in the PD set.";
const char ERR_TOO_SMALL_K[] = "Size of PD-set must be at least the size of initial set.";
const char ERR_NO_BUDGET[] = "Total budget is not specified or less than zero.";
const char ERR_TOO_SMALL_BUDGET[] = "Not enough budget to conserve the inital set of taxa.";

const char ERR_INTERNAL[] = "Internal error, pls contact authors!";

/*--------------------------------------------------------------*/
/*--------------------------------------------------------------*/

/**
 * convert int to string
 * @param int
 * @return string
 */
string convertIntToString(int number);
string convertInt64ToString(int64_t number);

string convertDoubleToString(double number);

/**
 *
 * @param SRC
 * @param DEST
 * @return bool
 */
bool copyFile(const char SRC[], const char DEST[]);

/**
 * Check if the file exists
 * @param strFilename
 * @return
 */
bool fileExists(string strFilename);

/**
        convert string to int, with error checking
        @param str original string
        @return the number
 */
int convert_int(const char *str) throw (string);

/**
        convert string to int, with error checking
        @param str original string
        @param end_pos end position
        @return the number
 */
int convert_int(const char *str, int &end_pos) throw (string);

/**
        convert comma-separated string to integer vector, with error checking
        @param str original string with integers separated by comma
        @param vec (OUT) integer vector
 */
void convert_int_vec(const char *str, IntVector &vec) throw (string);

/**
        convert string to int64_t, with error checking
        @param str original string
        @return the number
 */
int64_t convert_int64(const char *str) throw (string);

/**
        convert string to int64_t, with error checking
        @param str original string
        @param end_pos end position
        @return the number
 */
int64_t convert_int64(const char *str, int64_t &end_pos) throw (string);

/**
        convert string to double, with error checking
        @param str original string
        @return the double
 */
double convert_double(const char *str) throw (string);

/**
        convert string to double, with error checking
        @param str original string
        @param end_pos end position
        @return the double
 */
double convert_double(const char *str, int &end_pos) throw (string);

/**
        convert comma-separated string to integer vector, with error checking
        @param str original string with integers separated by comma
        @param vec (OUT) integer vector
        @param separator char separating elements
 */
void convert_double_vec(const char *str, DoubleVector &vec, char separator = ',') throw (string);

/**
 * Convert seconds to hour, minute, second
 * @param sec
 * @return string represent hour, minute, second
 */
string convert_time(const double sec);


/**
        convert a string to to range lower:upper:step_size with error checking
        @param str original string
        @param lower (OUT) lower bound of the range
        @param upper (OUT) upper bound of the range
        @param step_size (OUT) step size of the range
 */
void convert_range(const char *str, int &lower, int &upper, int &step_size) throw (string);

/**
        convert a string to to range lower:upper:step_size with error checking
        @param str original string
        @param lower (OUT) lower bound of the range
        @param upper (OUT) upper bound of the range
        @param step_size (OUT) step size of the range
 */
void convert_range(const char *str, double &lower, double &upper, double &step_size) throw (string);

void convert_string_vec(const char *str, StrVector &str_vec) throw (string);

/**
        read the file containing branch/split scaling factor and taxa weights
        @param params program parameters
        @param ntaxa total number of taxa
        @param scale (OUT) scaling factor
        @param tax_name (OUT) vector of taxa names
        @param tax_weight (OUT) vector of corresponding taxa weights
 */
void readWeightFile(Params &params, int ntaxa, double &scale, StrVector &tax_name, DoubleVector &tax_weight);

/**
        read the initial taxa set from the file
        @param params program parameters
        @param ntaxa number of taxa
        @param tax_name (OUT) vector of taxa names
 */
void readInitTaxaFile(Params &params, int ntaxa, StrVector &tax_name);

/**
        read the initial area set from the file
        @param params program parameters
        @param nareas number of areas
        @param area_name (OUT) vector of area names
 */
void readInitAreaFile(Params &params, int nareas, StrVector &area_name);


/**
        read a list of taxa set from a file, not in nexus format but as follows:
        n1
        tax-name-1
        ...
        tax-name-n1

        n2
        tax-name-1
        ...
        tax-name-n2
        ....

        @param filename file name
        @param sets (OUT) the returned sets of taxa
 */
void readTaxaSets(char *filename, MSetsBlock *sets);

/**
        read areas shared boundary file, in form of a standard distance matrix
        @param file_name file name
        @param areas the read sets block
        @param areas_shared_boundary (OUT) shared boundary length between areas.
                Diagonal elements represent the boundary length of single areas
 */
void readAreasBoundary(char *file_name, MSetsBlock *areas, double *areas_shared_boundary);

/**
        parse program argument into params
        @param argc number of arguments
        @param argv list of arguments
        @param params (OUT) program parameters
 */
void parseArg(int argc, char *argv[], Params &params);

/**
        detect the format of input file
        @param input_file file name
        @return
                IN_NEWICK if file in newick format,
                IN_NEXUS if in nexus format,
                IN_FASTA if in fasta format,
                IN_PHYLIP if in phylip format,
                IN_OTHER if file format unknown.
 */
InputType detectInputFile(char *input_file);

/**
        if file exists, ask user to overwrite it or not
        @param filename file name
        @return TRUE if agree to overwrite an existing file, or simply file does not exist
 */
bool overwriteFile(char *filename);

/**
        print usage information
        @param argv program arguments list
        @param full_command TRUE to print all available commands, FALSE to print normal usage dialog
 */
void usage(char* argv[], bool full_command);

/**
 *   Print a string into a file
 */
void printString2File(string myString, string filename);

/**
 * print usage for iq-tree
 * @param program arguments list
 * @param full_command TRUE to print all available commands, FALSE to print normal usage dialog
 */
void usage_iqtree(char* argv[], bool full_command);

/**
        parse area name string, where names are separated by commas
        @param area_names a string of name
        @param areas (OUT) a set of name string
 */
void parseAreaName(char *area_names, set<string> &areas);

/**
 * generate 2 different random integer numbers smaller than a specific integer threshold
 * @param size integer threshold
 * @param &first first random integer number
 * @param @second second random integer number
 */
void get2RandNumb(const int size, int &first, int &second);

/*
inline double getCPUTime(clock_t startTime) {
        return double(clock() - startTime) / CLOCKS_PER_SEC;
}*/


/**
 *  Fills the range [first, last) with sequentially increasing values,
 *  starting with value and repetitively evaluating ++value.
 *  Introduced in C++11 --> this is a reimplementation
 */
template<class ForwardIterator, class T>
void iota( ForwardIterator first, ForwardIterator last, T value );

/**
        compute p-value for a chi-square value
        @param chi_square chi-square value
        @param df degree of freedom
        @return p-value
 */
double computePValueChiSquare(double x, int df);

/*--------------------------------------------------------------*/
/* random number generator */
/*--------------------------------------------------------------*/

extern int *randstream;

/**
 * initialize the random number generator
 * @param seed seed for generator
 * @param write_info true to write information, false otherwise (default)
 */
int init_random(int seed, bool write_info = false, int** rstream = NULL);

/**
 * finalize random number generator (e.g. free memory
 */
int finish_random(int *rstream = NULL);

/**
 * returns a random integer in the range [0; n - 1]
 * @param n upper-bound of random number
 */
int random_int(int n, int *rstream = NULL);

/**
 *  return a random integer in the range [a,b]
 */
//int randint(int a, int b);

/**
 * returns a random integer in the range [0; RAND_MAX - 1]
 * = random_int(RAND_MAX)
 */
//int random_int(int *rstream = NULL);

/**
 * returns a random floating-point nuber in the range [0; 1)
 */
double random_double(int *rstream = NULL);

template <class T>
void my_random_shuffle (T first, T last)
{
	int n = last - first;
	for (int i=n-1; i>0; --i) {
		swap (first[i],first[random_int(i+1)]);
	}
}

/**
 * generic function for sorting by index
 */
template <class T>
void quicksort_index(T* arr, int* index, int left, int right) {
    int i = left, j = right, tmp2;
    T tmp, pivot = arr[(left + right) / 2];

    /* partition */
    while (i <= j) {
        while (arr[i] < pivot)
            i++;
        while (pivot < arr[j])
            j--;
        if (i <= j) {
            tmp = arr[i];
            arr[i] = arr[j];
            arr[j] = tmp;
            tmp2 = index[i];
            index[i] = index[j];
            index[j] = tmp2;
            i++;
            j--;
        }
    };

    /* recursion */
    if (left < j)
        quicksort_index(arr, index, left, j);
    if (i < right)
        quicksort_index(arr, index, i, right);
}

/**
 * generic function for sorting by index preseving entries in [first,last)
 * @param first first element
 * @param last last element
 * @param index (OUT) ordered index of elements from smallest to largest
 */
template <class T>
void sort_index(T* first, T* last, int *index) {
    T* x;
    int i;
    T* arr = new T[last - first];
    for (x = first, i = 0; x != last; x++, i++) {
        index[i] = i;
        arr[i] = *x;
    }
    assert(last - first == i);
    quicksort_index(arr, index, 0, (last - first) - 1);
    delete [] arr;
}

/**
 * print the header of summary file
 */
void summarizeHeader(ostream &out, Params &params, bool budget_constraint, InputType analysis_type);

/**
 * print footer of summary file
 */
void summarizeFooter(ostream &out, Params &params);


/**
    remove white space at the beginning and end of the string
    @param str (IN/OUT) string to be trimmed
*/
void trimString(string &str);

/**
    get number of processor cores
*/
int countPhysicalCPUCores();

void print_stacktrace(ostream &out, unsigned int max_frames = 63);

/**
    quicksort template
*/
template<class T1, class T2>
void quicksort(T1* arr, int left, int right, T2* arr2 = NULL) {
      assert(left <= right);
      int i = left, j = right;
      T1 pivot = arr[(left + right) / 2];

      /* partition */
      while (i <= j) {
            while (arr[i] < pivot)
                  i++;
            while (arr[j] > pivot)
                  j--;
            if (i <= j) {
                  T1 tmp = arr[i];
                  arr[i] = arr[j];
                  arr[j] = tmp;
                  if (arr2) {
                      T2 tmp2 = arr2[i];
                      arr2[i] = arr2[j];
                      arr2[j] = tmp2;
                  }
                  i++;
                  j--;
            }
      };

      /* recursion */
      if (left < j)
            quicksort(arr, left, j, arr2);
      if (i < right)
            quicksort(arr, i, right, arr2);
}

/* An optimized version of C̩dric Lauradoux's 64-bit merging3 algorithm
   implemented by Kim Walisch, see:
   http://code.google.com/p/primesieve/source/browse/trunk/src/soe/bithacks.h
   Modified ever so slightly to maintain the same API. Note that
   it assumes the buffer is a multiple of 64 bits in length.
*/
inline uint32_t popcount_lauradoux(unsigned *buf, int n) {
  const uint64_t* data = (uint64_t*) buf;
  uint32_t size = n/(sizeof(uint64_t)/sizeof(int));
  const uint64_t m1  = (0x5555555555555555ULL);
  const uint64_t m2  = (0x3333333333333333ULL);
  const uint64_t m4  = (0x0F0F0F0F0F0F0F0FULL);
  const uint64_t m8  = (0x00FF00FF00FF00FFULL);
  const uint64_t m16 = (0x0000FFFF0000FFFFULL);
  const uint64_t h01 = (0x0101010101010101ULL);

  uint32_t bitCount = 0;
  uint32_t i, j;
  uint64_t count1, count2, half1, half2, acc;
  uint64_t x;
  uint32_t limit30 = size - size % 30;

  // 64-bit tree merging (merging3)
  for (i = 0; i < limit30; i += 30, data += 30) {
    acc = 0;
    for (j = 0; j < 30; j += 3) {
      count1  =  data[j];
      count2  =  data[j+1];
      half1   =  data[j+2];
      half2   =  data[j+2];
      half1  &=  m1;
      half2   = (half2  >> 1) & m1;
      count1 -= (count1 >> 1) & m1;
      count2 -= (count2 >> 1) & m1;
      count1 +=  half1;
      count2 +=  half2;
      count1  = (count1 & m2) + ((count1 >> 2) & m2);
      count1 += (count2 & m2) + ((count2 >> 2) & m2);
      acc    += (count1 & m4) + ((count1 >> 4) & m4);
    }
    acc = (acc & m8) + ((acc >>  8)  & m8);
    acc = (acc       +  (acc >> 16)) & m16;
    acc =  acc       +  (acc >> 32);
    bitCount += (uint32_t)acc;
  }

  // count the bits of the remaining bytes (MAX 29*8) using
  // "Counting bits set, in parallel" from the "Bit Twiddling Hacks",
  // the code uses wikipedia's 64-bit popcount_3() implementation:
  // http://en.wikipedia.org/wiki/Hamming_weight#Efficient_implementation
  for (i = 0; i < size - limit30; i++) {
    x = data[i];
    x =  x       - ((x >> 1)  & m1);
    x = (x & m2) + ((x >> 2)  & m2);
    x = (x       +  (x >> 4)) & m4;
    bitCount += (uint32_t)((x * h01) >> 56);
  }
  return bitCount;
}

/**
 * combination of memcmp and memcpy.
 * @param destination destination memory to copy to
 * @param source code memory to copy from
 * @param num number of bytes to copy
 * @return TRUE of memory are different, FALSE if identical
 */
bool memcmpcpy(void * destination, const void * source, size_t num);

#endif<|MERGE_RESOLUTION|>--- conflicted
+++ resolved
@@ -1164,13 +1164,8 @@
     /** TRUE to optimize mixture model weights */
     bool optimize_mixmodel_weight;
 
-<<<<<<< HEAD
     /** number of mixture branch lengths, default 1 */
     int num_mixlen;
-=======
-    /** TRUE to always optimize rate matrix even if user parameters are specified in e.g. GTR{1,2,3,4,5} */
-    bool optimize_rate_matrix;
->>>>>>> cbcaee0e
 
     /**
             TRUE to store transition matrix into a hash table for computation efficiency
