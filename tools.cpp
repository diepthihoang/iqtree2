--- conflicted
+++ resolved
@@ -29,11 +29,7 @@
 
 #include "tools.h"
 #include "timeutil.h"
-<<<<<<< HEAD
 #include "MPIHelper.h"
-=======
-#include "gzstream.h"
->>>>>>> 52e10c52
 
 VerboseMode verbose_mode;
 
