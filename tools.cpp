--- conflicted
+++ resolved
@@ -993,18 +993,11 @@
     params.checkpoint_dump_interval = 20;
     params.force_unfinished = false;
     params.suppress_output_flags = 0;
-<<<<<<< HEAD
 #ifdef USE_EIGEN3
     params.matrix_exp_technique = MET_EIGEN3LIB_DECOMPOSITION;
 #else
     params.matrix_exp_technique = MET_SCALING_SQUARING;
 #endif
-=======
-
-	// Diep: for UFBoot2-Corr
-	params.ufboot2corr = false;
-	params.u2c_nni5 = false;
->>>>>>> aa85dfdd
 
 	if (params.nni5) {
 	    params.nni_type = NNI5;
