/***************************************************************************
 *   Copyright (C) 2009-2015 by                                            *
 *   BUI Quang Minh <minh.bui@univie.ac.at>                                *
 *   Lam-Tung Nguyen <nltung@gmail.com>                                    *
 *                                                                         *
 *                                                                         *
 *   This program is free software; you can redistribute it and/or modify  *
 *   it under the terms of the GNU General Public License as published by  *
 *   the Free Software Foundation; either version 2 of the License, or     *
 *   (at your option) any later version.                                   *
 *                                                                         *
 *   This program is distributed in the hope that it will be useful,       *
 *   but WITHOUT ANY WARRANTY; without even the implied warranty of        *
 *   MERCHANTABILITY or FITNESS FOR A PARTICULAR PURPOSE.  See the         *
 *   GNU General Public License for more details.                          *
 *                                                                         *
 *   You should have received a copy of the GNU General Public License     *
 *   along with this program; if not, write to the                         *
 *   Free Software Foundation, Inc.,                                       *
 *   59 Temple Place - Suite 330, Boston, MA  02111-1307, USA.             *
 ***************************************************************************/



#include "tools.h"
#include "timeutil.h"
#include "gzstream.h"
#include "MPIHelper.h"

#if defined(Backtrace_FOUND)
#include <execinfo.h>
#include <cxxabi.h>
#endif

VerboseMode verbose_mode;

/*
        WIN32 does not define gettimeofday() function.
        Here declare it extra for WIN32 only.
 */
//#if defined(WIN32) && !defined(HAVE_GETTIMEOFDAY)
#if defined(WIN32)
#include <sstream>
#endif
//
//struct timezone {
//};
//
//void gettimeofday(struct timeval* t, void* timezone) {
//    struct _timeb timebuffer;
//    _ftime(&timebuffer);
//    t->tv_sec = timebuffer.time;
//    t->tv_usec = 1000 * timebuffer.millitm;
//}
//#else
//#include <sys/time.h>
//#endif


/********************************************************
        Defining DoubleMatrix methods
 ********************************************************/

/*DoubleMatrix::DoubleMatrix(int arows, int acols) {
        rows = arows;
        cols = acols;
        size =  rows * cols;
        value = new double[size];
}

void DoubleMatrix::setZero() {
        memset(value, 0, size * sizeof(double));
}


DoubleMatrix::~DoubleMatrix() {
        if (value) delete value;
        value = NULL;
}
 */

/********************************************************
        Miscellaneous
 ********************************************************/

/**
        Output an error to screen, then exit program
        @param error error message
 */
/*
void outError(char *error)
{
        cerr << "ERROR: " << error << endl;
        exit(2);
}
 */


/**
        Output an error to screen, then exit program
        @param error error message
 */
void outError(const char *error, bool quit) {
	if (error == ERR_NO_MEMORY) {
        print_stacktrace(cerr);
	}
	cerr << "ERROR: " << error << endl;
    if (quit)
    	exit(2);
}

/**
        Output an error to screen, then exit program
        @param error error message
 */
void outError(string error, bool quit) {
    outError(error.c_str(), quit);
}

void outError(const char *error, const char *msg, bool quit) {
    string str = error;
    str += msg;
    outError(str, quit);
}

void outError(const char *error, string msg, bool quit) {
    string str = error;
    str += msg;
    outError(str, quit);
}

/**
        Output a warning message to screen
        @param error warning message
 */
void outWarning(const char *warn) {
    cout << "WARNING: " << warn << endl;
}

void outWarning(string warn) {
    outWarning(warn.c_str());
}

double randomLen(Params &params) {
    double ran = static_cast<double> (random_int(999) + 1) / 1000;
    double len = -params.mean_len * log(ran);

    if (len < params.min_len) {
        int fac = random_int(1000);
        double delta = static_cast<double> (fac) / 1000.0; //delta < 1.0
        len = params.min_len + delta / 1000.0;
    }

    if (len > params.max_len) {
        int fac = random_int(1000);
        double delta = static_cast<double> (fac) / 1000.0; //delta < 1.0
        len = params.max_len - delta / 1000.0;
    }
    return len;
}

//From Tung

string convertIntToString(int number) {
    stringstream ss; //create a stringstream
    ss << number; //add number to the stream
    return ss.str(); //return a string with the contents of the stream
}

string convertInt64ToString(int64_t number) {
    stringstream ss; //create a stringstream
    ss << number; //add number to the stream
    return ss.str(); //return a string with the contents of the stream
}

string convertDoubleToString(double number) {
    stringstream ss; //create a stringstream
    ss << number; //add number to the stream
    return ss.str(); //return a string with the contents of the stream
}

//From Tung

bool copyFile(const char SRC[], const char DEST[]) {
    std::ifstream src; // the source file
    std::ofstream dest; // the destination file

    src.open(SRC, std::ios::binary); // open in binary to prevent jargon at the end of the buffer
    dest.open(DEST, std::ios::binary); // same again, binary
    if (!src.is_open() || !dest.is_open())
        return false; // could not be copied

    dest << src.rdbuf(); // copy the content
    dest.close(); // close destination file
    src.close(); // close source file

    return true; // file copied successfully
}

bool fileExists(string strFilename) {
    struct stat stFileInfo;
    bool blnReturn;
    int intStat;

    // Attempt to get the file attributes
    intStat = stat(strFilename.c_str(), &stFileInfo);
    if (intStat == 0) {
        // We were able to get the file attributes
        // so the file obviously exists.
        blnReturn = true;
    } else {
        // We were not able to get the file attributes.
        // This may mean that we don't have permission to
        // access the folder which contains this file. If you
        // need to do that level of checking, lookup the
        // return values of stat which will give you
        // more details on why stat failed.
        blnReturn = false;
    }
    return (blnReturn);
}

int convert_int(const char *str) throw (string) {
    char *endptr;
    int i = strtol(str, &endptr, 10);

    if ((i == 0 && endptr == str) || abs(i) == HUGE_VALL || *endptr != 0) {
        string err = "Expecting integer, but found \"";
        err += str;
        err += "\" instead";
        throw err;
    }

    return i;
}

int convert_int(const char *str, int &end_pos) throw (string) {
	char *endptr;
	int i = strtol(str, &endptr, 10);

	if ((i == 0 && endptr == str) || abs(i) == HUGE_VALL) {
		string err = "Expecting integer, but found \"";
		err += str;
		err += "\" instead";
		throw err;
	}
	end_pos = endptr - str;
	return i;
}

void convert_int_vec(const char *str, IntVector &vec) throw (string) {
    char *beginptr = (char*)str, *endptr;
    vec.clear();
    do {
		int i = strtol(beginptr, &endptr, 10);

		if ((i == 0 && endptr == beginptr) || abs(i) == HUGE_VALL) {
			string err = "Expecting integer, but found \"";
			err += beginptr;
			err += "\" instead";
			throw err;
		}
		vec.push_back(i);
		if (*endptr == ',') endptr++;
		beginptr = endptr;
    } while (*endptr != 0);
}


int64_t convert_int64(const char *str) throw (string) {
    char *endptr;
    int64_t i = (int64_t)strtoll(str, &endptr, 10); // casted because 'long long' may be larger than int64_t

    if ((i == 0 && endptr == str) || abs(i) == HUGE_VALL || *endptr != 0) {
        string err = "Expecting large integer , but found \"";
        err += str;
        err += "\" instead";
        throw err;
    }

    return i;
}

int64_t convert_int64(const char *str, int &end_pos) throw (string) {
	char *endptr;
	int64_t i = (int64_t)strtoll(str, &endptr, 10); // casted because 'long long' may be larger than int64_t

	if ((i == 0 && endptr == str) || abs(i) == HUGE_VALL) {
		string err = "Expecting large integer, but found \"";
		err += str;
		err += "\" instead";
		throw err;
	}
	end_pos = endptr - str;
	return i;
}


double convert_double(const char *str) throw (string) {
    char *endptr;
    double d = strtod(str, &endptr);
    if ((d == 0.0 && endptr == str) || fabs(d) == HUGE_VALF || *endptr != 0) {
        string err = "Expecting floating-point number, but found \"";
        err += str;
        err += "\" instead";
        throw err;
    }
    return d;
}

double convert_double(const char *str, int &end_pos) throw (string) {
	char *endptr;
	double d = strtod(str, &endptr);
	if ((d == 0.0 && endptr == str) || fabs(d) == HUGE_VALF) {
		string err = "Expecting floating-point number, but found \"";
		err += str;
		err += "\" instead";
		throw err;
	}
	end_pos = endptr - str;
	return d;
}

void convert_double_vec(const char *str, DoubleVector &vec, char separator) throw (string) {
    char *beginptr = (char*)str, *endptr;
    vec.clear();
    do {
		double d = strtod(beginptr, &endptr);

		if ((d == 0.0 && endptr == beginptr) || fabs(d) == HUGE_VALF) {
			string err = "Expecting floating-point number, but found \"";
			err += beginptr;
			err += "\" instead";
			throw err;
		}
		vec.push_back(d);
		if (*endptr == separator) endptr++;
		beginptr = endptr;
    } while (*endptr != 0);
}

string convert_time(const double sec) {
    int sec_int = (int) floor(sec);
    int secs = sec_int % 60;
    int mins = (sec_int % 3600) / 60;
    int hours = sec_int / 3600;
    stringstream ss;
    ss << hours << "h:" << mins << "m:" << secs << "s";
    return ss.str();
}

void convert_range(const char *str, int &lower, int &upper, int &step_size) throw (string) {
    char *endptr;
    char *beginptr = (char*) str;

    // parse the lower bound of the range
    int d = strtol(str, &endptr, 10);
    if ((d == 0 && endptr == str) || abs(d) == HUGE_VALL || (*endptr != 0 && *endptr != ':')) {
        string err = "Expecting integer, but found \"";
        err += str;
        err += "\" instead";
        throw err;
    }
    //lower = d;
    int d_save = d;
    upper = d;
    if (*endptr == 0) return;


    // parse the upper bound of the range
    str = endptr + 1;
    d = strtol(str, &endptr, 10);
    if ((d == 0 && endptr == str) || abs(d) == HUGE_VALL || (*endptr != 0 && *endptr != ':')) {
        string err = "Expecting integer, but found \"";
        err += str;
        err += "\" instead";
        throw err;
    }

    lower = d_save;
    upper = d;
    if (*endptr == 0) return;

    // parse the step size of the range
    str = endptr + 1;
    d = strtol(str, &endptr, 10);
    if ((d == 0 && endptr == str) || abs(d) == HUGE_VALL || *endptr != 0) {
        string err = "Expecting integer, but found \"";
        err += str;
        err += "\" instead";
        throw err;
    }

    step_size = d;
    str = beginptr;

}

void convert_range(const char *str, double &lower, double &upper, double &step_size) throw (string) {
    char *endptr;
    char *beginptr = (char*) str;

    // parse the lower bound of the range
    double d = strtod(str, &endptr);
    if ((d == 0.0 && endptr == str) || fabs(d) == HUGE_VALF || (*endptr != 0 && *endptr != ':')) {
        string err = "Expecting floating-point number, but found \"";
        err += str;
        err += "\" instead";
        throw err;
    }
    //lower = d;
    double d_save = d;
    upper = d;
    if (*endptr == 0) return;


    // parse the upper bound of the range
    str = endptr + 1;
    d = strtod(str, &endptr);
    if ((d == 0.0 && endptr == str) || fabs(d) == HUGE_VALF || (*endptr != 0 && *endptr != ':')) {
        string err = "Expecting floating-point number, but found \"";
        err += str;
        err += "\" instead";
        throw err;
    }

    lower = d_save;
    upper = d;
    if (*endptr == 0) return;

    // parse the step size of the range
    str = endptr + 1;
    d = strtod(str, &endptr);
    if ((d == 0.0 && endptr == str) || fabs(d) == HUGE_VALF || *endptr != 0) {
        string err = "Expecting floating-point number, but found \"";
        err += str;
        err += "\" instead";
        throw err;
    }

    step_size = d;
    str = beginptr;

}

void convert_string_vec(const char *str, StrVector &vec) throw (string) {
    char *beginptr = (char*)str, *endptr;
    vec.clear();
    string elem;
    do {
    	endptr = strchr(beginptr, ',');
    	if (!endptr) {
    		elem.assign(beginptr);
    		vec.push_back(elem);
    		return;
    	}
    	elem.assign(beginptr, endptr-beginptr);
    	vec.push_back(elem);
		beginptr = endptr+1;
    } while (*endptr != 0);

}

void readWeightFile(Params &params, int ntaxa, double &scale, StrVector &tax_name, DoubleVector &tax_weight) {
    cout << "Reading scale factor and taxa weights file " << params.param_file << " ..." << endl;
    try {
        ifstream in;
        in.exceptions(ios::failbit | ios::badbit);
        in.open(params.param_file);
        string name, tmp;

        in >> tmp;
        scale = convert_double(tmp.c_str());

        for (; !in.eof() && ntaxa > 0; ntaxa--) {
            // remove the failbit
            in.exceptions(ios::badbit);
            if (!(in >> name)) break;
            // set the failbit again
            in.exceptions(ios::failbit | ios::badbit);

            tax_name.push_back(name);
            // read the sequence weight
            in >> tmp;
            tax_weight.push_back(convert_double(tmp.c_str()));
        }
        in.clear();
        // set the failbit again
        in.exceptions(ios::failbit | ios::badbit);
        in.close();
    } catch (ios::failure) {
        outError(ERR_READ_INPUT);
    } catch (string str) {
        outError(str);
    }
}

void readStringFile(const char* filename, int max_num, StrVector &strv) {
    try {
        ifstream in;
        // set the failbit and badbit
        in.exceptions(ios::failbit | ios::badbit);
        in.open(filename);
        string name;

        // remove the failbit
        in.exceptions(ios::badbit);
        for (; !in.eof() && max_num > 0; max_num--) {
            if (!(in >> name)) break;
            strv.push_back(name);
        }
        in.clear();
        // set the failbit again
        in.exceptions(ios::failbit | ios::badbit);
        in.close();
    } catch (ios::failure) {
        outError(ERR_READ_INPUT);
    }
}

void readInitTaxaFile(Params &params, int ntaxa, StrVector &tax_name) {
    cout << "Reading initial taxa set file " << params.initial_file << " ..." << endl;
    readStringFile(params.initial_file, ntaxa, tax_name);
}

void printString2File(string myString, string filename) {
    ofstream myfile(filename.c_str());
    if (myfile.is_open()) {
        myfile << myString;
        myfile.close();
    } else {
        cout << "Unable to open file " << filename << endl;
    }
}

void readInitAreaFile(Params &params, int nareas, StrVector &area_name) {
    cout << "Reading initial area file " << params.initial_area_file << " ..." << endl;
    readStringFile(params.initial_area_file, nareas, area_name);
}

void readAreasBoundary(char *file_name, MSetsBlock *areas, double *areas_boundary) {

    try {
        ifstream in;
        in.exceptions(ios::failbit | ios::badbit);
        in.open(file_name);

        int nset;
        in >> nset;
        if (nset != areas->getNSets())
            throw "File has different number of areas";
        int pos = 0, seq1, seq2;
        for (seq1 = 0; seq1 < nset; seq1++) {
            string seq_name;
            in >> seq_name;
            if (seq_name != areas->getSet(seq1)->name)
                throw "Area name " + seq_name + " is different from " + areas->getSet(seq1)->name;
            for (seq2 = 0; seq2 < nset; seq2++) {
                in >> areas_boundary[pos++];
            }
        }
        // check for symmetric matrix
        for (seq1 = 0; seq1 < nset - 1; seq1++) {
            if (areas_boundary[seq1 * nset + seq1] <= 1e-6)
                throw "Diagonal elements of distance matrix should represent the boundary of single areas";
            for (seq2 = seq1 + 1; seq2 < nset; seq2++)
                if (areas_boundary[seq1 * nset + seq2] != areas_boundary[seq2 * nset + seq1])
                    throw "Shared boundary between " + areas->getSet(seq1)->name + " and " + areas->getSet(seq2)->name + " is not symmetric";
        }


        in.close();
        cout << "Areas relation matrix was read from " << file_name << endl;
    } catch (const char *str) {
        outError(str);
    } catch (string str) {
        outError(str);
    } catch (ios::failure) {
        outError(ERR_READ_INPUT, file_name);
    }

}

void readTaxaSets(char *filename, MSetsBlock *sets) {
    TaxaSetNameVector *allsets = sets->getSets();
    try {
        int count = 0;
        ifstream in;
        // set the failbit and badbit
        in.exceptions(ios::failbit | ios::badbit);
        in.open(filename);
        string name;

        // remove the failbit
        in.exceptions(ios::badbit);
        while (!in.eof()) {
            int ntaxa = 0;
            string str;
            if (!(in >> str)) break;
            ntaxa = convert_int(str.c_str());
            if (ntaxa <= 0) throw "Number of taxa must be > 0";
            count++;
            //allsets->resize(allsets->size()+1);
            TaxaSetName *myset = new TaxaSetName;
            allsets->push_back(myset);
            myset->name = "";
            myset->name += count;
            for (; ntaxa > 0; ntaxa--) {
                string str;
                if (!(in >> str)) throw "Cannot read in taxon name";
                if ((ntaxa > 1) && in.eof()) throw "Unexpected end of file while reading taxon names";
                myset->taxlist.push_back(str);
            }
        }
        in.clear();
        // set the failbit again
        in.exceptions(ios::failbit | ios::badbit);
        in.close();
        if (count == 0) throw "No set found, you must specify at least 1 set";
    } catch (ios::failure) {
        outError(ERR_READ_INPUT);
    } catch (const char *str) {
        outError(str);
    } catch (string str) {
        outError(str);
    }
}

void get2RandNumb(const int size, int &first, int &second) {
    // pick a random element
    first = random_int(size);
    // pick a random element from what's left (there is one fewer to choose from)...
    second = random_int(size - 1);
    // ...and adjust second choice to take into account the first choice
    if (second >= first) {
        ++second;
    }
}

void quickStartGuide();

void parseArg(int argc, char *argv[], Params &params) {
    int cnt;
    verbose_mode = VB_MIN;
    params.tree_gen = NONE;
    params.user_file = NULL;
    params.constraint_tree_file = NULL;
    params.opt_gammai = true;
    params.opt_gammai_fast = false;
    params.opt_gammai_keep_bran = false;
    params.testAlphaEpsAdaptive = false;
    params.randomAlpha = false;
    params.testAlphaEps = 0.1;
    params.exh_ai = false;
    params.alpha_invar_file = NULL;
    params.out_prefix = NULL;
    params.out_file = NULL;
    params.sub_size = 0;
    params.pd_proportion = 0.0;
    params.min_proportion = 0.0;
    params.step_proportion = 0.01;
    params.min_size = 0;
    params.step_size = 1;
    params.find_all = false;
    params.run_mode = DETECTED;
    params.detected_mode = DETECTED;
    params.param_file = NULL;
    params.initial_file = NULL;
    params.initial_area_file = NULL;
    params.pdtaxa_file = NULL;
    params.areas_boundary_file = NULL;
    params.boundary_modifier = 1.0;
    params.dist_file = NULL;
    params.compute_obs_dist = false;
    params.compute_jc_dist = true;
    params.compute_ml_dist = true;
    params.compute_ml_tree = true;
    params.budget_file = NULL;
    params.overlap = 0;
    params.is_rooted = false;
    params.sample_size = -1;
    params.repeated_time = 1;
    //params.nr_output = 10000;
    params.nr_output = 0;
    //params.smode = EXHAUSTIVE;
    params.intype = IN_OTHER;
    params.budget = -1;
    params.min_budget = -1;
    params.step_budget = 1;
    params.root = NULL;
    params.num_splits = 0;
    params.min_len = 0.001;
    params.mean_len = 0.1;
    params.max_len = 0.999;
    params.num_zero_len = 0;
    params.pd_limit = 100;
    params.calc_pdgain = false;
    params.multi_tree = false;
    params.second_tree = NULL;
    params.tree_weight_file = NULL;
    params.consensus_type = CT_NONE;
    params.find_pd_min = false;
    params.branch_cluster = 0;
    params.taxa_order_file = NULL;
    params.endemic_pd = false;
    params.exclusive_pd = false;
    params.complement_area = NULL;
    params.scaling_factor = -1;
    params.numeric_precision = -1;
    params.binary_programming = false;
    params.quad_programming = false;
    params.test_input = TEST_NONE;
    params.tree_burnin = 0;
    params.tree_max_count = 1000000;
    params.split_threshold = 0.0;
    params.split_threshold_str = NULL;
    params.split_weight_threshold = -1000;
    params.split_weight_summary = SW_SUM;
    params.gurobi_format = true;
    params.gurobi_threads = 1;
    params.num_bootstrap_samples = 0;
    params.bootstrap_spec = NULL;

    params.aln_file = NULL;
    params.phylip_sequential_format = false;
    params.treeset_file = NULL;
    params.topotest_replicates = 0;
    params.do_weighted_test = false;
    params.do_au_test = false;
    params.siteLL_file = NULL; //added by MA
    params.partition_file = NULL;
    params.partition_type = 0;
    params.partfinder_rcluster = 100;
    params.remove_empty_seq = true;
    params.terrace_aware = true;
    params.sequence_type = NULL;
    params.aln_output = NULL;
    params.aln_site_list = NULL;
    params.aln_output_format = ALN_PHYLIP;
    params.gap_masked_aln = NULL;
    params.concatenate_aln = NULL;
    params.aln_nogaps = false;
    params.aln_no_const_sites = false;
//    params.parsimony = false;
//    params.parsimony_tree = false;
    params.tree_spr = false;
    params.nexus_output = false;
    params.k_representative = 4;
    params.loglh_epsilon = 0.001;
    params.numSmoothTree = 1;
    params.nni5 = true;
    params.leastSquareBranch = false;
    params.pars_branch_length = false;
    params.bayes_branch_length = false;
    params.manuel_analytic_approx = false;
    params.leastSquareNNI = false;
    params.ls_var_type = OLS;
    params.maxCandidates = 20;
    params.popSize = 5;
    params.p_delete = -1;
    params.min_iterations = -1;
    params.max_iterations = 1;
    params.num_param_iterations = 100;
    params.stop_condition = SC_UNSUCCESS_ITERATION;
    params.stop_confidence = 0.95;
    params.model_name = "";
    params.model_set = NULL;
    params.model_extra_set = NULL;
    params.model_subset = NULL;
    params.state_freq_set = NULL;
    params.ratehet_set = NULL;
    params.model_def_file = NULL;
    params.model_test_again = false;
    params.model_test_and_tree = 0;
    params.model_test_separate_rate = false;
    params.optimize_mixmodel_weight = false;
    params.optimize_rate_matrix = false;
    params.store_trans_matrix = false;
    //params.freq_type = FREQ_EMPIRICAL;
    params.freq_type = FREQ_UNKNOWN;
    params.min_rate_cats = 2;
    params.num_rate_cats = 4;
    params.max_rate_cats = 10;
    params.gamma_shape = -1.0;
    params.min_gamma_shape = MIN_GAMMA_SHAPE;
    params.gamma_median = false;
    params.p_invar_sites = -1.0;
    params.optimize_model_rate_joint = false;
    params.optimize_by_newton = true;
    params.optimize_alg = "2-BFGS-B,EM";
    params.optimize_alg_gammai = "EM";
    params.fixed_branch_length = false;
    params.min_branch_length = 0.0; // this is now adjusted later based on alignment length
    params.max_branch_length = 100.0;
    params.iqp_assess_quartet = IQP_DISTANCE;
    params.iqp = false;
    params.write_intermediate_trees = 0;
//    params.avoid_duplicated_trees = false;
    params.writeDistImdTrees = false;
    params.rf_dist_mode = 0;
    params.mvh_site_rate = false;
    params.rate_mh_type = true;
    params.discard_saturated_site = false;
    params.mean_rate = 1.0;
    params.aLRT_threshold = 101;
    params.aLRT_replicates = 0;
    params.aLRT_test = false;
    params.aBayes_test = false;
    params.localbp_replicates = 0;
    params.SSE = LK_EIGEN_SSE;
    params.lk_no_avx = 0;
    params.lk_safe_scaling = false;
    params.numseq_safe_scaling = 2000;
    params.kernel_nonrev = false;
    params.print_site_lh = WSL_NONE;
    params.print_partition_lh = false;
    params.print_site_prob = WSL_NONE;
    params.print_site_state_freq = WSF_NONE;
    params.print_site_rate = false;
    params.print_trees_site_posterior = 0;
    params.print_ancestral_sequence = AST_NONE;
    params.min_ancestral_prob = 0.95;
    params.print_tree_lh = false;
    params.lambda = 1;
    params.speed_conf = 1.0;
    params.whtest_simulations = 1000;
    params.mcat_type = MCAT_LOG + MCAT_PATTERN;
    params.rate_file = NULL;
    params.ngs_file = NULL;
    params.ngs_mapped_reads = NULL;
    params.ngs_ignore_gaps = true;
    params.do_pars_multistate = false;
    params.gene_pvalue_file = NULL;
    params.gene_scale_factor = -1;
    params.gene_pvalue_loga = false;
    params.second_align = NULL;
    params.ncbi_taxid = 0;
    params.ncbi_taxon_level = NULL;
    params.ncbi_names_file = NULL;
    params.ncbi_ignore_level = NULL;

	params.eco_dag_file  = NULL;
	params.eco_type = NULL;
	params.eco_detail_file = NULL;
	params.k_percent = 0;
	params.diet_min = 0;
	params.diet_max = 0;
	params.diet_step = 0;
	params.eco_weighted = false;
	params.eco_run = 0;

	params.upper_bound = false;
	params.upper_bound_NNI = false;
	params.upper_bound_frac = 0.0;

    params.gbo_replicates = 0;
	params.ufboot_epsilon = 0.5;
    params.check_gbo_sample_size = 0;
    params.use_rell_method = true;
    params.use_elw_method = false;
    params.use_weighted_bootstrap = false;
    params.use_max_tree_per_bootstrap = true;
    params.max_candidate_trees = 0;
    params.distinct_trees = false;
    params.online_bootstrap = true;
    params.min_correlation = 0.99;
    params.step_iterations = 100;
//    params.store_candidate_trees = false;
	params.print_ufboot_trees = 0;
    params.contree_rfdist = -1;
    //const double INF_NNI_CUTOFF = -1000000.0;
    params.nni_cutoff = -1000000.0;
    params.estimate_nni_cutoff = false;
    params.nni_sort = false;
    //params.nni_opt_5branches = false;
    params.testNNI = false;
    params.approximate_nni = false;
    params.do_compression = false;

    params.new_heuristic = true;
    params.iteration_multiple = 1;
    params.initPS = 0.5;
#ifdef USING_PLL
    params.pll = true;
#else
    params.pll = false;
#endif
    params.modelEps = 0.01;
    params.parbran = false;
    params.binary_aln_file = NULL;
    params.maxtime = 1000000;
    params.reinsert_par = false;
    params.bestStart = true;
    params.snni = true; // turn on sNNI default now
//    params.autostop = true; // turn on auto stopping rule by default now
    params.unsuccess_iteration = 100;
    params.speednni = true; // turn on reduced hill-climbing NNI by default now
    params.numInitTrees = 100;
    params.fixStableSplits = false;
    params.stableSplitThreshold = 0.9;
    params.five_plus_five = false;
    params.memCheck = false;
    params.tabu = false;
    params.adaptPertubation = false;
    params.numSupportTrees = 20;
//    params.sprDist = 20;
    params.sprDist = 6;
    params.numNNITrees = 20;
    params.avh_test = 0;
    params.bootlh_test = 0;
    params.bootlh_partitions = NULL;
    params.site_freq_file = NULL;
    params.tree_freq_file = NULL;
#ifdef _OPENMP
    params.num_threads = -1;
#else
    params.num_threads = 1;
#endif
    params.model_test_criterion = MTC_BIC;
//    params.model_test_stop_rule = MTC_ALL;
    params.model_test_sample_size = 0;
    params.root_state = NULL;
    params.print_bootaln = false;
	params.print_subaln = false;
	params.print_partition_info = false;
	params.print_conaln = false;
	params.count_trees = false;
    params.pomo = false;
    params.pomo_random_sampling = false;
	// params.pomo_counts_file_flag = false;
	params.pomo_pop_size = 9;
	params.print_branch_lengths = false;
	params.lh_mem_save = LM_PER_NODE; // auto detect
	params.start_tree = STT_PLL_PARSIMONY;
	params.print_splits_file = false;
    params.ignore_identical_seqs = true;
    params.write_init_tree = false;
    params.write_candidate_trees = false;
    params.freq_const_patterns = NULL;
    params.no_rescale_gamma_invar = false;
    params.compute_seq_identity_along_tree = false;
    params.lmap_num_quartets = -1;
    params.lmap_cluster_file = NULL;
    params.print_lmap_quartet_lh = false;
    params.link_alpha = false;
    params.ignore_checkpoint = false;
    params.checkpoint_dump_interval = 20;
    params.force_unfinished = false;
    params.suppress_output_flags = 0;
#ifdef USE_EIGEN3
    params.matrix_exp_technique = MET_EIGEN3LIB_DECOMPOSITION;
#else
    params.matrix_exp_technique = MET_SCALING_SQUARING;
#endif

	if (params.nni5) {
	    params.nni_type = NNI5;
	} else {
	    params.nni_type = NNI1;
	}

    struct timeval tv;
    struct timezone tz;
    // initialize random seed based on current time
    gettimeofday(&tv, &tz);
    //params.ran_seed = (unsigned) (tv.tv_sec+tv.tv_usec);
    params.ran_seed = (tv.tv_usec);

    for (cnt = 1; cnt < argc; cnt++) {
        try {

            if (strcmp(argv[cnt], "-h") == 0 || strcmp(argv[cnt], "--help") == 0) {
#ifdef IQ_TREE
                usage_iqtree(argv, false);
#else
                usage(argv, false);
#endif
                continue;
            }
			if (strcmp(argv[cnt], "-ho") == 0 || strcmp(argv[cnt], "-?") == 0) {
				usage_iqtree(argv, false);
				continue;
			}
			if (strcmp(argv[cnt], "-hh") == 0
					|| strcmp(argv[cnt], "-hhh") == 0) {
				usage(argv, true);
				continue;
			}
			if (strcmp(argv[cnt], "-v0") == 0) {
				verbose_mode = VB_QUIET;
				continue;
			}
			if (strcmp(argv[cnt], "-v") == 0 || strcmp(argv[cnt], "-v1") == 0) {
				verbose_mode = VB_MED;
				continue;
			}
			if (strcmp(argv[cnt], "-vv") == 0
					|| strcmp(argv[cnt], "-v2") == 0) {
				verbose_mode = VB_MAX;
				continue;
			}
			if (strcmp(argv[cnt], "-vvv") == 0
					|| strcmp(argv[cnt], "-v3") == 0) {
				verbose_mode = VB_DEBUG;
				continue;
			}
			if (strcmp(argv[cnt], "-k") == 0) {
				cnt++;
				if (cnt >= argc)
					throw "Use -k <num_taxa>";
				convert_range(argv[cnt], params.min_size, params.sub_size,
						params.step_size);
				params.k_representative = params.min_size;
				continue;
			}
			if (strcmp(argv[cnt], "-pre") == 0) {
				cnt++;
				if (cnt >= argc)
					throw "Use -pre <output_prefix>";
				params.out_prefix = argv[cnt];
				continue;
			}
			if (strcmp(argv[cnt], "-pp") == 0) {
				cnt++;
				if (cnt >= argc)
					throw "Use -pp <pd_proportion>";
				convert_range(argv[cnt], params.min_proportion,
						params.pd_proportion, params.step_proportion);
				if (params.pd_proportion < 0 || params.pd_proportion > 1)
					throw "PD proportion must be between 0 and 1";
				continue;
			}
			if (strcmp(argv[cnt], "-mk") == 0) {
				cnt++;
				if (cnt >= argc)
					throw "Use -mk <min_taxa>";
				params.min_size = convert_int(argv[cnt]);
				continue;
			}
			if (strcmp(argv[cnt], "-bud") == 0) {
				cnt++;
				if (cnt >= argc)
					throw "Use -bud <budget>";
				convert_range(argv[cnt], params.min_budget, params.budget,
						params.step_budget);
				continue;
			}
			if (strcmp(argv[cnt], "-mb") == 0) {
				cnt++;
				if (cnt >= argc)
					throw "Use -mb <min_budget>";
				params.min_budget = convert_int(argv[cnt]);
				continue;
			}
			if (strcmp(argv[cnt], "-o") == 0) {
				cnt++;
				if (cnt >= argc)
					throw "Use -o <taxon>";
				params.root = argv[cnt];
				continue;
			}
			if (strcmp(argv[cnt], "-optalg") == 0) {
				cnt++;
				if (cnt >= argc)
					throw "Use -opt_alg <1-BFGS|2-BFGS|EM>";
				params.optimize_alg = argv[cnt];
				continue;
			}
            if (strcmp(argv[cnt], "-optalg_gammai") == 0) {
                cnt++;
                if (cnt >= argc)
                    throw "Use -optalg_gammai <Brent|BFGS|EM>";
                params.optimize_alg_gammai = argv[cnt];
                continue;
            }
			if (strcmp(argv[cnt], "-root") == 0) {
				params.is_rooted = true;
				continue;
			}
			if (strcmp(argv[cnt], "-all") == 0) {
				params.find_all = true;
				continue;
			}
			if (strcmp(argv[cnt], "--greedy") == 0) {
				params.run_mode = GREEDY;
				continue;
			}
			if (strcmp(argv[cnt], "-pr") == 0
					|| strcmp(argv[cnt], "--pruning") == 0) {
				params.run_mode = PRUNING;
				//continue; } if (strcmp(argv[cnt],"--both") == 0) {
				//params.run_mode = BOTH_ALG;
				continue;
			}
			if (strcmp(argv[cnt], "-e") == 0) {
				cnt++;
				if (cnt >= argc)
					throw "Use -e <file>";
				params.param_file = argv[cnt];
				continue;
			}
			if (strcmp(argv[cnt], "-if") == 0) {
				cnt++;
				if (cnt >= argc)
					throw "Use -if <file>";
				params.initial_file = argv[cnt];
				continue;
			}
			if (strcmp(argv[cnt], "-nni_nr_step") == 0) {
				cnt++;
				if (cnt >= argc)
					throw "Use -nni_nr_step <newton_raphson_steps>";
				NNI_MAX_NR_STEP = convert_int(argv[cnt]);
				continue;
			}
			if (strcmp(argv[cnt], "-ia") == 0) {
				cnt++;
				if (cnt >= argc)
					throw "Use -ia <file>";
				params.initial_area_file = argv[cnt];
				continue;
			}
			if (strcmp(argv[cnt], "-u") == 0) {
				// file containing budget information
				cnt++;
				if (cnt >= argc)
					throw "Use -u <file>";
				params.budget_file = argv[cnt];
				continue;
			}
			if (strcmp(argv[cnt], "-dd") == 0) {
				// compute distribution of PD score on random sets
				cnt++;
				if (cnt >= argc)
					throw "Use -dd <sample_size>";
				params.run_mode = PD_DISTRIBUTION;
				params.sample_size = convert_int(argv[cnt]);
				continue;
			}
			if (strcmp(argv[cnt], "-ts") == 0) {
				// calculate PD score a taxa set listed in the file
				cnt++;
				//params.run_mode = PD_USER_SET;
				if (cnt >= argc)
					throw "Use -ts <taxa_file>";
				params.pdtaxa_file = argv[cnt];
				continue;
			}
			if (strcmp(argv[cnt], "-bound") == 0) {
				// boundary length of areas
				cnt++;
				if (cnt >= argc)
					throw "Use -bound <file>";
				params.areas_boundary_file = argv[cnt];
				continue;
			}
			if (strcmp(argv[cnt], "-blm") == 0) {
				// boundary length modifier
				cnt++;
				if (cnt >= argc)
					throw "Use -blm <boundary_modifier>";
				params.boundary_modifier = convert_double(argv[cnt]);
				continue;
			}
			if (strcmp(argv[cnt], "-dist") == 0
					|| strcmp(argv[cnt], "-d") == 0) {
				// calculate distance matrix from the tree
				params.run_mode = CALC_DIST;
				cnt++;
				if (cnt >= argc)
					throw "Use -dist <distance_file>";
				params.dist_file = argv[cnt];
				continue;
			}
			if (strcmp(argv[cnt], "-djc") == 0) {
				params.compute_ml_dist = false;
				continue;
			}
			if (strcmp(argv[cnt], "-dobs") == 0) {
				params.compute_obs_dist = true;
				continue;
			}
			if (strcmp(argv[cnt], "-r") == 0) {
				cnt++;
				if (cnt >= argc)
					throw "Use -r <num_taxa>";
				params.sub_size = convert_int(argv[cnt]);
				params.tree_gen = YULE_HARDING;
				continue;
			}
			if (strcmp(argv[cnt], "-rs") == 0) {
				cnt++;
				if (cnt >= argc)
					throw "Use -rs <alignment_file>";
				params.tree_gen = YULE_HARDING;
				params.aln_file = argv[cnt];
				continue;
			}
			if (strcmp(argv[cnt], "-rstar") == 0) {
				cnt++;
				if (cnt >= argc)
					throw "Use -rstar <num_taxa>";
				params.sub_size = convert_int(argv[cnt]);
				params.tree_gen = STAR_TREE;
				continue;
			}
			if (strcmp(argv[cnt], "-ru") == 0) {
				cnt++;
				if (cnt >= argc)
					throw "Use -ru <num_taxa>";
				params.sub_size = convert_int(argv[cnt]);
				params.tree_gen = UNIFORM;
				continue;
			}
			if (strcmp(argv[cnt], "-rcat") == 0) {
				cnt++;
				if (cnt >= argc)
					throw "Use -rcat <num_taxa>";
				params.sub_size = convert_int(argv[cnt]);
				params.tree_gen = CATERPILLAR;
				continue;
			}
			if (strcmp(argv[cnt], "-rbal") == 0) {
				cnt++;
				if (cnt >= argc)
					throw "Use -rbal <num_taxa>";
				params.sub_size = convert_int(argv[cnt]);
				params.tree_gen = BALANCED;
				continue;
			}
            if (strcmp(argv[cnt], "-keep_ident") == 0 || strcmp(argv[cnt], "-keep-ident") == 0) {
                params.ignore_identical_seqs = false;
                continue;
            }
			if (strcmp(argv[cnt], "-rcsg") == 0) {
				cnt++;
				if (cnt >= argc)
					throw "Use -rcsg <num_taxa>";
				params.sub_size = convert_int(argv[cnt]);
				params.tree_gen = CIRCULAR_SPLIT_GRAPH;
				continue;
			}
			if (strcmp(argv[cnt], "-rpam") == 0) {
				cnt++;
				if (cnt >= argc)
					throw "Use -rpam <num_splits>";
				params.num_splits = convert_int(argv[cnt]);
				continue;
			}
			if (strcmp(argv[cnt], "-rlen") == 0) {
				cnt++;
				if (cnt >= argc - 2)
					throw "Use -rlen <min_len> <mean_len> <max_len>";
				params.min_len = convert_double(argv[cnt]);
				params.mean_len = convert_double(argv[cnt + 1]);
				params.max_len = convert_double(argv[cnt + 2]);
				cnt += 2;
				continue;
			}
			if (strcmp(argv[cnt], "-rzero") == 0) {
				cnt++;
				if (cnt >= argc)
					throw "Use -rzero <num_zero_branch>";
				params.num_zero_len = convert_int(argv[cnt]);
				if (params.num_zero_len < 0)
					throw "num_zero_len must not be negative";
				continue;
			}
			if (strcmp(argv[cnt], "-rset") == 0) {
				cnt++;
				if (cnt >= argc - 1)
					throw "Use -rset <overlap> <outfile>";
				params.overlap = convert_int(argv[cnt]);
				cnt++;
				params.pdtaxa_file = argv[cnt];
				params.tree_gen = TAXA_SET;
				continue;
			}
			if (strcmp(argv[cnt], "-rep") == 0) {
				cnt++;
				if (cnt >= argc)
					throw "Use -rep <repeated_times>";
				params.repeated_time = convert_int(argv[cnt]);
				continue;
			}
			if (strcmp(argv[cnt], "-lim") == 0) {
				cnt++;
				if (cnt >= argc)
					throw "Use -lim <pd_limit>";
				params.pd_limit = convert_int(argv[cnt]);
				continue;
			}
			if (strcmp(argv[cnt], "-noout") == 0) {
				params.nr_output = 0;
				continue;
			}
			if (strcmp(argv[cnt], "-1out") == 0) {
				params.nr_output = 1;
				continue;
			}
			if (strcmp(argv[cnt], "-oldout") == 0) {
				params.nr_output = 100;
				continue;
			}
			if (strcmp(argv[cnt], "-nexout") == 0) {
				params.nexus_output = true;
				continue;
			}
			if (strcmp(argv[cnt], "-exhaust") == 0) {
				params.run_mode = EXHAUSTIVE;
				continue;
			}
			if (strcmp(argv[cnt], "-seed") == 0) {
				cnt++;
				if (cnt >= argc)
					throw "Use -seed <random_seed>";
				params.ran_seed = abs(convert_int(argv[cnt]));
				continue;
			}
			if (strcmp(argv[cnt], "-pdgain") == 0) {
				params.calc_pdgain = true;
				continue;
			}
			if (strcmp(argv[cnt], "-sup") == 0) {
				cnt++;
				if (cnt >= argc)
					throw "Use -sup <target_tree_file>";
				params.second_tree = argv[cnt];
				params.consensus_type = CT_ASSIGN_SUPPORT;
				continue;
			}
			if (strcmp(argv[cnt], "-suptag") == 0) {
				cnt++;
				if (cnt >= argc)
					throw "Use -suptag <tagname or ALL>";
				params.support_tag = argv[cnt];
				continue;
			}
			if (strcmp(argv[cnt], "-sup2") == 0) {
				cnt++;
				if (cnt >= argc)
					throw "Use -sup2 <target_tree_file>";
				params.second_tree = argv[cnt];
				params.consensus_type = CT_ASSIGN_SUPPORT_EXTENDED;
				continue;
			}
			if (strcmp(argv[cnt], "-treew") == 0) {
				cnt++;
				if (cnt >= argc)
					throw "Use -treew <tree_weight_file>";
				params.tree_weight_file = argv[cnt];
				continue;
			}
			if (strcmp(argv[cnt], "-con") == 0) {
				params.consensus_type = CT_CONSENSUS_TREE;
				continue;
			}
			if (strcmp(argv[cnt], "-net") == 0) {
				params.consensus_type = CT_CONSENSUS_NETWORK;
			} /**MINH ANH: to serve some statistics on tree*/
			else if (strcmp(argv[cnt], "-comp") == 0) {
				cnt++;
				if (cnt >= argc)
					throw "Use -comp <treefile>";
				params.consensus_type = COMPARE;
				params.second_tree = argv[cnt];
				continue;
			}
			if (strcmp(argv[cnt], "-stats") == 0) {
				params.run_mode = STATS;
				continue;
			}
			if (strcmp(argv[cnt], "-gbo") == 0) { //guided bootstrap
				cnt++;
				if (cnt >= argc)
					throw "Use -gbo <site likelihod file>";
				params.siteLL_file = argv[cnt];
				//params.run_mode = GBO;
			} // MA
			else if (strcmp(argv[cnt], "-mprob") == 0) { //compute multinomial distribution probability
				cnt++;
				if (cnt >= argc)
					throw "Use -mprob <ref_alignment>";
				params.second_align = argv[cnt];
				//params.run_mode = MPRO;
			} // MA
			else if (strcmp(argv[cnt], "-min") == 0) {
				params.find_pd_min = true;
				continue;
			}
			if (strcmp(argv[cnt], "-excl") == 0) {
				params.exclusive_pd = true;
				continue;
			}
			if (strcmp(argv[cnt], "-endem") == 0) {
				params.endemic_pd = true;
				continue;
			}
			if (strcmp(argv[cnt], "-compl") == 0) {
				cnt++;
				if (cnt >= argc)
					throw "Use -compl <area_name>";
				params.complement_area = argv[cnt];
				continue;
			}
			if (strcmp(argv[cnt], "-cluster") == 0) {
				params.branch_cluster = 4;
				cnt++;
				if (cnt >= argc)
					throw "Use -cluster <taxa_order_file>";
				params.taxa_order_file = argv[cnt];
				continue;
			}
			if (strcmp(argv[cnt], "-taxa") == 0) {
				params.run_mode = PRINT_TAXA;
				continue;
			}
			if (strcmp(argv[cnt], "-area") == 0) {
				params.run_mode = PRINT_AREA;
				continue;
			}
			if (strcmp(argv[cnt], "-scale") == 0) {
				cnt++;
				if (cnt >= argc)
					throw "Use -scale <scaling_factor>";
				params.scaling_factor = convert_double(argv[cnt]);
				continue;
			}
			if (strcmp(argv[cnt], "-scaleg") == 0) {
				cnt++;
				if (cnt >= argc)
					throw "Use -scaleg <gene_scale_factor>";
				params.gene_scale_factor = convert_double(argv[cnt]);
				continue;
			}
			if (strcmp(argv[cnt], "-scalebranch") == 0) {
				params.run_mode = SCALE_BRANCH_LEN;
				cnt++;
				if (cnt >= argc)
					throw "Use -scalebranch <scaling_factor>";
				params.scaling_factor = convert_double(argv[cnt]);
				continue;
			}
			if (strcmp(argv[cnt], "-scalenode") == 0) {
				params.run_mode = SCALE_NODE_NAME;
				cnt++;
				if (cnt >= argc)
					throw "Use -scalenode <scaling_factor>";
				params.scaling_factor = convert_double(argv[cnt]);
				continue;
			}
			if (strcmp(argv[cnt], "-prec") == 0) {
				cnt++;
				if (cnt >= argc)
					throw "Use -prec <numeric_precision>";
				params.numeric_precision = convert_int(argv[cnt]);
				continue;
			}
			if (strcmp(argv[cnt], "-lp") == 0) {
				params.run_mode = LINEAR_PROGRAMMING;
				continue;
			}
			if (strcmp(argv[cnt], "-lpbin") == 0) {
				params.run_mode = LINEAR_PROGRAMMING;
				params.binary_programming = true;
				continue;
			}
			if (strcmp(argv[cnt], "-qp") == 0) {
				params.gurobi_format = true;
				params.quad_programming = true;
				continue;
			}
			if (strcmp(argv[cnt], "-quiet") == 0) {
				verbose_mode = VB_QUIET;
				continue;
			}
			if (strcmp(argv[cnt], "-mult") == 0) {
				params.multi_tree = true;
				continue;
			}
			if (strcmp(argv[cnt], "-bi") == 0) {
				cnt++;
				if (cnt >= argc)
					throw "Use -bi <burnin_value>";
				params.tree_burnin = convert_int(argv[cnt]);
				if (params.tree_burnin < 0)
					throw "Burnin value must not be negative";
				continue;
			}
			if (strcmp(argv[cnt], "-tm") == 0) {
				cnt++;
				if (cnt >= argc)
					throw "Use -tm <tree_max_count>";
				params.tree_max_count = convert_int(argv[cnt]);
				if (params.tree_max_count < 0)
					throw "tree_max_count must not be negative";
				continue;
			}
			if (strcmp(argv[cnt], "-minsup") == 0) {
				cnt++;
				if (cnt >= argc)
					throw "Use -minsup <split_threshold>";
				params.split_threshold = convert_double(argv[cnt]);
				if (params.split_threshold < 0 || params.split_threshold > 1)
					throw "Split threshold must be between 0 and 1";
				continue;
			}
			if (strcmp(argv[cnt], "-minsupnew") == 0) {
				cnt++;
				if (cnt >= argc)
					throw "Use -minsupnew <split_threshold_1/.../split_threshold_k>";
				params.split_threshold_str = argv[cnt];
				continue;
			}
			if (strcmp(argv[cnt], "-tw") == 0) {
				cnt++;
				if (cnt >= argc)
					throw "Use -tw <split_weight_threshold>";
				params.split_weight_threshold = convert_double(argv[cnt]);
				if (params.split_weight_threshold < 0)
					throw "Split weight threshold is negative";
				continue;
			}
			if (strcmp(argv[cnt], "-swc") == 0) {
				params.split_weight_summary = SW_COUNT;
				continue;
			}
			if (strcmp(argv[cnt], "-swa") == 0) {
				params.split_weight_summary = SW_AVG_ALL;
				continue;
			}
			if (strcmp(argv[cnt], "-swp") == 0) {
				params.split_weight_summary = SW_AVG_PRESENT;
				continue;
			}
			if (strcmp(argv[cnt], "-iwc") == 0) {
				params.test_input = TEST_WEAKLY_COMPATIBLE;
				continue;
			}
			if (strcmp(argv[cnt], "-aln") == 0
					|| strcmp(argv[cnt], "-s") == 0) {
				cnt++;
				if (cnt >= argc)
					throw "Use -aln, -s <alignment_file>";
				params.aln_file = argv[cnt];
				continue;
			}
			if (strcmp(argv[cnt], "--sequential") == 0) {
                params.phylip_sequential_format = true;
                continue;
            }
			if (strcmp(argv[cnt], "-z") == 0) {
				cnt++;
				if (cnt >= argc)
					throw "Use -aln, -z <user_trees_file>";
				params.treeset_file = argv[cnt];
				continue;
			}
			if (strcmp(argv[cnt], "-zb") == 0) {
				cnt++;
				if (cnt >= argc)
					throw "Use -zb <#replicates>";
				params.topotest_replicates = convert_int(argv[cnt]);
				if (params.topotest_replicates < 1000)
					throw "Please specify at least 1000 replicates";
				continue;
			}
			if (strcmp(argv[cnt], "-zw") == 0) {
				params.do_weighted_test = true;
				continue;
			}
			if (strcmp(argv[cnt], "-au") == 0) {
				params.do_au_test = true;
				continue;
			}
			if (strcmp(argv[cnt], "-sp") == 0) {
				cnt++;
				if (cnt >= argc)
					throw "Use -sp <partition_file>";
				params.partition_file = argv[cnt];
				continue;
			}
			if (strcmp(argv[cnt], "-spp") == 0) {
				cnt++;
				if (cnt >= argc)
					throw "Use -spp <type of partition model>";
				params.partition_file = argv[cnt];
				params.partition_type = 'p';
                params.opt_gammai = false;
				continue;
			}
			if (strcmp(argv[cnt], "-spj") == 0 || strcmp(argv[cnt], "-q") == 0) {
				cnt++;
				if (cnt >= argc)
					throw "Use -q <type of partition model>";
				params.partition_file = argv[cnt];
				params.partition_type = 'j';
                params.optimize_alg_gammai = "Brent";
                params.opt_gammai = false;
				continue;
			}
			if (strcmp(argv[cnt], "-M") == 0) {
                params.partition_type = 0;
                continue;
            }
            if (strcmp(argv[cnt], "-rcluster") == 0) {
				cnt++;
				if (cnt >= argc)
					throw "Use -rcluster <percent>";
                params.partfinder_rcluster = convert_double(argv[cnt]);
                if (params.partfinder_rcluster < 0 || params.partfinder_rcluster > 100)
                    throw "rcluster percentage must be between 0 and 100";
				continue;
            }
			if (strcmp(argv[cnt], "-keep_empty_seq") == 0) {
				params.remove_empty_seq = false;
				continue;
			}
			if (strcmp(argv[cnt], "-no_terrace") == 0) {
				params.terrace_aware = false;
				continue;
			}
			if (strcmp(argv[cnt], "-sf") == 0) {
				cnt++;
				if (cnt >= argc)
					throw "Use -sf <ngs_file>";
				params.ngs_file = argv[cnt];
				continue;
			}
			if (strcmp(argv[cnt], "-sm") == 0) {
				cnt++;
				if (cnt >= argc)
					throw "Use -sm <ngs_mapped_read_file>";
				params.ngs_mapped_reads = argv[cnt];
				continue;
			}
			if (strcmp(argv[cnt], "-ngs_gap") == 0) {
				params.ngs_ignore_gaps = false;
				continue;
			}
			if (strcmp(argv[cnt], "-st") == 0) {
				cnt++;
				if (cnt >= argc)
					throw "Use -st BIN or -st DNA or -st AA or -st CODON or -st MORPH or -st CRXX or -st CFxx.";
                string arg = argv[cnt];
                params.sequence_type = argv[cnt];
                // if (arg.substr(0,2) == "CR") params.pomo_random_sampling = true;
                // if (arg.substr(0,2) == "CF" || arg.substr(0,2) == "CR") {
                //     outWarning("Setting the sampling method and population size with this flag is deprecated.");
                //     outWarning("Please use the model string instead (see `iqtree --help`).");
                //     if (arg.length() > 2) {
                //         int ps = convert_int(arg.substr(2).c_str());
                //         params.pomo_pop_size = ps;
                //         if (((ps != 10) && (ps != 2) && (ps % 2 == 0)) || (ps < 2) || (ps > 19)) {
                //             std::cout << "Please give a correct PoMo sequence type parameter; e.g., `-st CF09`." << std::endl;
                //             outError("Custom virtual population size of PoMo not 2, 10 or any other odd number between 3 and 19.");   
                //         }
                //     }
                // }
				continue;
			}
            
			if (strcmp(argv[cnt], "-starttree") == 0) {
				cnt++;
				if (cnt >= argc)
					throw "Use -starttree BIONJ|PARS|PLLPARS";
				if (strcmp(argv[cnt], "BIONJ") == 0)
					params.start_tree = STT_BIONJ;
				else if (strcmp(argv[cnt], "PARS") == 0)
					params.start_tree = STT_PARSIMONY;
				else if (strcmp(argv[cnt], "PLLPARS") == 0)
					params.start_tree = STT_PLL_PARSIMONY;
				else
					throw "Invalid option, please use -starttree with BIONJ or PARS or PLLPARS";
				continue;
			}

			if (strcmp(argv[cnt], "-ao") == 0) {
				cnt++;
				if (cnt >= argc)
					throw "Use -ao <alignment_file>";
				params.aln_output = argv[cnt];
				continue;
			}
			if (strcmp(argv[cnt], "-as") == 0) {
				cnt++;
				if (cnt >= argc)
					throw "Use -as <aln_site_list>";
				params.aln_site_list = argv[cnt];
				continue;
			}
			if (strcmp(argv[cnt], "-an") == 0) {
				cnt++;
				if (cnt >= argc)
					throw "Use -an <ref_seq_name>";
				params.ref_seq_name = argv[cnt];
				continue;
			}
			if (strcmp(argv[cnt], "-af") == 0) {
				cnt++;
				if (cnt >= argc)
					throw "Use -af phy|fasta";
				if (strcmp(argv[cnt], "phy") == 0)
					params.aln_output_format = ALN_PHYLIP;
				else if (strcmp(argv[cnt], "fasta") == 0)
					params.aln_output_format = ALN_FASTA;
				else
					throw "Unknown output format";
				continue;
			}
			if (strcmp(argv[cnt], "-am") == 0) {
				cnt++;
				if (cnt >= argc)
					throw "Use -am <gap_masked_aln>";
				params.gap_masked_aln = argv[cnt];
				continue;
			}
			if (strcmp(argv[cnt], "-ac") == 0) {
				cnt++;
				if (cnt >= argc)
					throw "Use -ac <concatenate_aln>";
				params.concatenate_aln = argv[cnt];
				continue;
			}
			if (strcmp(argv[cnt], "-nogap") == 0) {
				params.aln_nogaps = true;
				continue;
			}
			if (strcmp(argv[cnt], "-noconst") == 0) {
				params.aln_no_const_sites = true;
				continue;
			}
//			if (strcmp(argv[cnt], "-parstree") == 0) {
				// maximum parsimony
//				params.parsimony_tree = true;
//            continue; } if (strcmp(argv[cnt], "-pars") == 0) {
//                // maximum parsimony
//                params.parsimony = true;
//				continue;
//			}
			if (strcmp(argv[cnt], "-spr") == 0) {
				// subtree pruning and regrafting
				params.tree_spr = true;
				continue;
			}
			if (strcmp(argv[cnt], "-krep") == 0) {
				cnt++;
				if (cnt >= argc)
					throw "Use -krep <num_k>";
				params.k_representative = convert_int(argv[cnt]);
				continue;
			}
			if (strcmp(argv[cnt], "-pdel") == 0
					|| strcmp(argv[cnt], "-p") == 0) {
				cnt++;
				if (cnt >= argc)
					throw "Use -pdel <probability>";
				params.p_delete = convert_double(argv[cnt]);
				if (params.p_delete < 0.0 || params.p_delete > 1.0)
					throw "Probability of deleting a leaf must be between 0 and 1";
				continue;
			}
			if (strcmp(argv[cnt], "-pers") == 0) {
				cnt++;
				if (cnt >= argc)
					throw "Use -pers <perturbation_strength>";
				params.initPS = convert_double(argv[cnt]);
				continue;
			}
			if (strcmp(argv[cnt], "-n") == 0) {
				cnt++;
				if (cnt >= argc)
					throw "Use -n <#iterations>";
                if (params.gbo_replicates != 0) {
                    outError("Ultrafast bootstrap does not work with -n option");
                }
				params.min_iterations = convert_int(argv[cnt]);
				params.stop_condition = SC_FIXED_ITERATION;
//                params.autostop = false;
				continue;
			}
			if (strcmp(argv[cnt], "-nparam") == 0) {
				cnt++;
				if (cnt >= argc)
					throw "Use -nparam <#iterations>";
				params.num_param_iterations = convert_int(argv[cnt]);
				if (params.num_param_iterations < 0)
					throw "Number of parameter optimization iterations (-nparam) must be non negative";
				continue;
			}

			if (strcmp(argv[cnt], "-nb") == 0) {
				cnt++;
				if (cnt >= argc)
					throw "Use -nb <#bootstrap_replicates>";
				params.min_iterations = convert_int(argv[cnt]);
				params.iqp_assess_quartet = IQP_BOOTSTRAP;
//				params.avoid_duplicated_trees = true;
				continue;
			}
			if (strcmp(argv[cnt], "-mod") == 0
					|| strcmp(argv[cnt], "-m") == 0) {
				cnt++;
				if (cnt >= argc)
					throw "Use -mod <model_name>";
				params.model_name = argv[cnt];
				continue;
			}
			if (strcmp(argv[cnt], "-mset") == 0) {
				cnt++;
				if (cnt >= argc)
					throw "Use -mset <model_set>";
				params.model_set = argv[cnt];
				continue;
			}
			if (strcmp(argv[cnt], "-madd") == 0) {
				cnt++;
				if (cnt >= argc)
					throw "Use -madd <extra_model_set>";
				params.model_extra_set = argv[cnt];
				continue;
			}
			if (strcmp(argv[cnt], "-msub") == 0) {
				cnt++;
				if (cnt >= argc)
					throw "Use -msub <model_subset>";
				params.model_subset = argv[cnt];
				continue;
			}
			if (strcmp(argv[cnt], "-mfreq") == 0) {
				cnt++;
				if (cnt >= argc)
					throw "Use -mfreq <state_freq_set>";
				params.state_freq_set = argv[cnt];
				continue;
			}
			if (strcmp(argv[cnt], "-mrate") == 0) {
				cnt++;
				if (cnt >= argc)
					throw "Use -mrate <rate_set>";
				params.ratehet_set = argv[cnt];
				continue;
			}
			if (strcmp(argv[cnt], "-mdef") == 0) {
				cnt++;
				if (cnt >= argc)
					throw "Use -mdef <model_definition_file>";
				params.model_def_file = argv[cnt];
				continue;
			}
			if (strcmp(argv[cnt], "-mredo") == 0) {
				params.model_test_again = true;
				continue;
			}
			if (strcmp(argv[cnt], "-mtree") == 0) {
				params.model_test_and_tree = 1;
				continue;
			}
			if (strcmp(argv[cnt], "-mretree") == 0) {
				params.model_test_and_tree = 2;
				continue;
			}
			if (strcmp(argv[cnt], "-msep") == 0) {
				params.model_test_separate_rate = true;
				continue;
			}
			if (strcmp(argv[cnt], "-mwopt") == 0) {
				params.optimize_mixmodel_weight = true;
				continue;
			}
			if (strcmp(argv[cnt], "--opt-rate-mat") == 0) {
				params.optimize_rate_matrix = true;
				continue;
			}
//			if (strcmp(argv[cnt], "-mh") == 0) {
//				params.mvh_site_rate = true;
//				params.discard_saturated_site = false;
//				params.SSE = LK_NORMAL;
//				continue;
//			}
//			if (strcmp(argv[cnt], "-mhs") == 0) {
//				params.mvh_site_rate = true;
//				params.discard_saturated_site = true;
//				params.SSE = LK_NORMAL;
//				continue;
//			}
			if (strcmp(argv[cnt], "-rl") == 0) {
				params.rate_mh_type = false;
				continue;
			}
			if (strcmp(argv[cnt], "-nr") == 0) {
				cnt++;
				if (cnt >= argc)
					throw "Use -nr <mean_rate>";
				params.mean_rate = convert_double(argv[cnt]);
				if (params.mean_rate < 0)
					throw "Wrong mean rate for MH model";
				continue;
			}
			if (strcmp(argv[cnt], "-mstore") == 0) {
				params.store_trans_matrix = true;
				continue;
			}
			if (strcmp(argv[cnt], "-nni_lh") == 0) {
				params.nni_lh = true;
				continue;
			}
			if (strcmp(argv[cnt], "-lmd") == 0) {
				cnt++;
				if (cnt >= argc)
					throw "Use -lmd <lambda>";
                params.lambda = convert_double(argv[cnt]);
				if (params.lambda > 1.0)
					throw "Lambda must be in (0,1]";
				continue;
			}
//			if (strcmp(argv[cnt], "-nosse") == 0) {
//				params.SSE = LK_NORMAL;
//				continue;
//			}
//			if (strcmp(argv[cnt], "-slowsse") == 0) {
//				params.SSE = LK_SSE;
//				continue;
//			}
			if (strcmp(argv[cnt], "-fastlk") == 0) {
				params.SSE = LK_EIGEN;
				continue;
			}
			if (strcmp(argv[cnt], "-fastsse") == 0
					|| strcmp(argv[cnt], "-fasttipsse") == 0) {
				params.SSE = LK_EIGEN_SSE;
				continue;
			}
			if (strcmp(argv[cnt], "-noavx") == 0) {
				params.lk_no_avx = 1;
				continue;
			}
			if (strcmp(argv[cnt], "-nofma") == 0) {
				params.lk_no_avx = 2;
				continue;
			}

			if (strcmp(argv[cnt], "-safe") == 0) {
				params.lk_safe_scaling = true;
				continue;
			}

			if (strcmp(argv[cnt], "-safe-seq") == 0) {
				cnt++;
				if (cnt >= argc)
                    throw "-safe-seq <number of sequences>";
				params.numseq_safe_scaling = convert_int(argv[cnt]);
                if (params.numseq_safe_scaling < 10)
                    throw "Too small -safe-seq";
				continue;
			}

            if (strcmp(argv[cnt], "--kernel-nonrev") == 0) {
                params.kernel_nonrev = true;
                continue;
            }

			if (strcmp(argv[cnt], "-f") == 0) {
				cnt++;
				if (cnt >= argc)
					throw "Use -f <c | o | u | q>";
				if (strcmp(argv[cnt], "q") == 0 || strcmp(argv[cnt], "EQ") == 0)
					params.freq_type = FREQ_EQUAL;
				else if (strcmp(argv[cnt], "c") == 0
						|| strcmp(argv[cnt], "EM") == 0)
					params.freq_type = FREQ_EMPIRICAL;
				else if (strcmp(argv[cnt], "o") == 0
						|| strcmp(argv[cnt], "ES") == 0)
					params.freq_type = FREQ_ESTIMATE;
				else if (strcmp(argv[cnt], "u") == 0
						|| strcmp(argv[cnt], "UD") == 0)
					params.freq_type = FREQ_USER_DEFINED;
				else
					throw "Use -f <c | o | u | q>";
				continue;
			}
			if (strcmp(argv[cnt], "-fs") == 0) {
                if (params.tree_freq_file)
                    throw "Specifying both -fs and -ft not allowed";
				cnt++;
				if (cnt >= argc)
					throw "Use -fs <site_freq_file>";
				params.site_freq_file = argv[cnt];
//				params.SSE = LK_EIGEN;
				continue;
			}
			if (strcmp(argv[cnt], "-ft") == 0) {
                if (params.site_freq_file)
                    throw "Specifying both -fs and -ft not allowed";
                cnt++;
				if (cnt >= argc)
					throw "Use -ft <treefile_to_infer_site_frequency_model>";
                params.tree_freq_file = argv[cnt];
                if (params.print_site_state_freq == WSF_NONE)
                    params.print_site_state_freq = WSF_POSTERIOR_MEAN;
                continue;
            }

			if (strcmp(argv[cnt], "-fconst") == 0) {
				cnt++;
				if (cnt >= argc)
					throw "Use -fconst <const_pattern_frequencies>";
				params.freq_const_patterns = argv[cnt];
				continue;
			}
			if (strcmp(argv[cnt], "-c") == 0) {
				cnt++;
				if (cnt >= argc)
					throw "Use -c <#rate_category>";
				params.num_rate_cats = convert_int(argv[cnt]);
				if (params.num_rate_cats < 1)
					throw "Wrong number of rate categories";
				continue;
			}
			if (strcmp(argv[cnt], "-cmin") == 0) {
				cnt++;
				if (cnt >= argc)
					throw "Use -cmin <#min_rate_category>";
				params.min_rate_cats = convert_int(argv[cnt]);
				if (params.min_rate_cats < 2)
					throw "Wrong number of rate categories for -cmin";
				continue;
			}
			if (strcmp(argv[cnt], "-cmax") == 0) {
				cnt++;
				if (cnt >= argc)
					throw "Use -cmax <#max_rate_category>";
				params.max_rate_cats = convert_int(argv[cnt]);
				if (params.max_rate_cats < 2)
					throw "Wrong number of rate categories for -cmax";
				continue;
			}
			if (strcmp(argv[cnt], "-a") == 0) {
				cnt++;
				if (cnt >= argc)
					throw "Use -a <gamma_shape>";
				params.gamma_shape = convert_double(argv[cnt]);
				if (params.gamma_shape <= 0)
					throw "Wrong gamma shape parameter (alpha)";
				continue;
			}

			if (strcmp(argv[cnt], "-amin") == 0) {
				cnt++;
				if (cnt >= argc)
					throw "Use -amin <min_gamma_shape>";
				params.min_gamma_shape = convert_double(argv[cnt]);
				if (params.min_gamma_shape <= 0)
					throw "Wrong minimum gamma shape parameter (alpha)";
				continue;
			}

			if (strcmp(argv[cnt], "-gmean") == 0) {
				params.gamma_median = false;
				continue;
			}
			if (strcmp(argv[cnt], "-gmedian") == 0) {
				params.gamma_median = true;
				continue;
			}
			if (strcmp(argv[cnt], "-i") == 0) {
				cnt++;
				if (cnt >= argc)
					throw "Use -i <p_invar_sites>";
				params.p_invar_sites = convert_double(argv[cnt]);
				if (params.p_invar_sites < 0)
					throw "Wrong number of proportion of invariable sites";
				continue;
			}
			if (strcmp(argv[cnt], "-brent") == 0) {
				params.optimize_by_newton = false;
				continue;
			}
			if (strcmp(argv[cnt], "-jointopt") == 0) {
				params.optimize_model_rate_joint = true;
				continue;
			}
			if (strcmp(argv[cnt], "-brent_ginvar") == 0) {
				params.optimize_model_rate_joint = false;
				continue;
			}
			if (strcmp(argv[cnt], "-fixbr") == 0 || strcmp(argv[cnt], "-blfix") == 0) {
				params.fixed_branch_length = BRLEN_FIX;
                params.optimize_alg_gammai = "Brent";
                params.opt_gammai = false;
                params.min_iterations = 0;
                params.stop_condition = SC_FIXED_ITERATION;
				continue;
			}
			if (strcmp(argv[cnt], "-blscale") == 0) {
				params.fixed_branch_length = BRLEN_SCALE;
                params.optimize_alg_gammai = "Brent";
                params.opt_gammai = false;
                params.min_iterations = 0;
                params.stop_condition = SC_FIXED_ITERATION;
				continue;
			}
			if (strcmp(argv[cnt], "-blmin") == 0) {
				cnt++;
				if (cnt >= argc)
					throw "Use -blmin <min_branch_length>";
				params.min_branch_length = convert_double(argv[cnt]);
				if (params.min_branch_length < 0.0)
					outError("Negative -blmin not allowed!");
				if (params.min_branch_length == 0.0)
					outError("Zero -blmin is not allowed due to numerical problems");
				if (params.min_branch_length > 0.1)
					outError("-blmin must be < 0.1");

				continue;
			}
			if (strcmp(argv[cnt], "-blmax") == 0) {
				cnt++;
				if (cnt >= argc)
					throw "Use -blmax <max_branch_length>";
				params.max_branch_length = convert_double(argv[cnt]);
				if (params.max_branch_length < 0.5)
					outError("-blmax smaller than 0.5 is not allowed");
				continue;
			}
			if (strcmp(argv[cnt], "-sr") == 0) {
				params.stop_condition = SC_WEIBULL;
				cnt++;
				if (cnt >= argc)
					throw "Use -sr <#max_iteration>";
				params.max_iterations = convert_int(argv[cnt]);
				if (params.max_iterations <= params.min_iterations)
					throw "Specified max iteration must be greater than min iteration";
				continue;
			}
			if (strcmp(argv[cnt], "-nm") == 0) {
				cnt++;
				if (cnt >= argc)
					throw "Use -nm <#max_iteration>";
				params.max_iterations = convert_int(argv[cnt]);
				if (params.max_iterations <= params.min_iterations)
					throw "Specified max iteration must be greater than min iteration";
				continue;
			}
			if (strcmp(argv[cnt], "-sc") == 0) {
				cnt++;
				if (cnt >= argc)
					throw "Use -sc <stop_confidence_value>";
				params.stop_confidence = convert_double(argv[cnt]);
				if (params.stop_confidence <= 0.5
						|| params.stop_confidence >= 1)
					throw "Stop confidence value must be in range (0.5,1)";
				continue;
			}
			if (strcmp(argv[cnt], "-gurobi") == 0) {
				params.gurobi_format = true;
				continue;
			}
			if (strcmp(argv[cnt], "-gthreads") == 0) {
				params.gurobi_format = true;
				cnt++;
				if (cnt >= argc)
					throw "Use -gthreads <gurobi_threads>";
				params.gurobi_threads = convert_int(argv[cnt]);
				if (params.gurobi_threads < 1)
					throw "Wrong number of threads";
				continue;
			}
			if (strcmp(argv[cnt], "-b") == 0 || strcmp(argv[cnt], "-bo") == 0) {
				params.multi_tree = true;
				if (strcmp(argv[cnt], "-bo") == 0)
					params.compute_ml_tree = false;
				if (strcmp(argv[cnt], "-b") == 0)
					params.consensus_type = CT_CONSENSUS_TREE;
				cnt++;
				if (cnt >= argc)
					throw "Use -b <num_bootstrap_samples>";
				params.num_bootstrap_samples = convert_int(argv[cnt]);
				if (params.num_bootstrap_samples < 1)
					throw "Wrong number of bootstrap samples";
				if (params.num_bootstrap_samples == 1)
					params.compute_ml_tree = false;
				if (params.num_bootstrap_samples == 1)
					params.consensus_type = CT_NONE;
				continue;
			}
			if (strcmp(argv[cnt], "-bspec") == 0) {
				cnt++;
				if (cnt >= argc)
					throw "Use -bspec <bootstrap_specification>";
				params.bootstrap_spec = argv[cnt];
				continue;
			}
			if (strcmp(argv[cnt], "-bc") == 0) {
				params.multi_tree = true;
				params.compute_ml_tree = false;
				cnt++;
				if (cnt >= argc)
					throw "Use -bc <num_bootstrap_samples>";
				params.num_bootstrap_samples = convert_int(argv[cnt]);
				if (params.num_bootstrap_samples < 1)
					throw "Wrong number of bootstrap samples";
				if (params.num_bootstrap_samples > 1)
					params.consensus_type = CT_CONSENSUS_TREE;
				continue;
			}
			if (strcmp(argv[cnt], "-iqppars") == 0) {
				params.iqp_assess_quartet = IQP_PARSIMONY;
				continue;
			}
			if (strcmp(argv[cnt], "-iqp") == 0) {
				params.iqp = true;
				continue;
			}
			if (strcmp(argv[cnt], "-wct") == 0) {
				params.write_candidate_trees = true;
				continue;
			}

			if (strcmp(argv[cnt], "-wt") == 0) {
				params.write_intermediate_trees = 1;
				continue;
			}

            if (strcmp(argv[cnt], "-wdt") == 0) {
                params.writeDistImdTrees = true;
                continue;
            }

            if (strcmp(argv[cnt], "-wtc") == 0) {
                params.write_intermediate_trees = 1;
                params.print_tree_lh = true;
                continue;
            }

			if (strcmp(argv[cnt], "-wt2") == 0) {
				params.write_intermediate_trees = 2;
//				params.avoid_duplicated_trees = true;
				params.print_tree_lh = true;
				continue;
			}
			if (strcmp(argv[cnt], "-wt3") == 0) {
				params.write_intermediate_trees = 3;
//				params.avoid_duplicated_trees = true;
				params.print_tree_lh = true;
				continue;
			}
			if (strcmp(argv[cnt], "-wbl") == 0) {
				params.print_branch_lengths = true;
				continue;
			}
            if (strcmp(argv[cnt], "-wit") == 0) {
                params.write_init_tree = true;
                continue;
            }
//			if (strcmp(argv[cnt], "-nodup") == 0) {
//				params.avoid_duplicated_trees = true;
//				continue;
//			}
			if (strcmp(argv[cnt], "-rf_all") == 0) {
				params.rf_dist_mode = RF_ALL_PAIR;
				continue;
			}
			if (strcmp(argv[cnt], "-rf_adj") == 0) {
				params.rf_dist_mode = RF_ADJACENT_PAIR;
				continue;
			}
			if (strcmp(argv[cnt], "-rf") == 0) {
				params.rf_dist_mode = RF_TWO_TREE_SETS;
				cnt++;
				if (cnt >= argc)
					throw "Use -rf <second_tree>";
				params.second_tree = argv[cnt];
				continue;
			}
			if (strcmp(argv[cnt], "-rf2") == 0) {
				params.rf_dist_mode = RF_TWO_TREE_SETS_EXTENDED;
				cnt++;
				if (cnt >= argc)
					throw "Use -rf2 <second_tree>";
				params.second_tree = argv[cnt];
				continue;
			}
			if (strcmp(argv[cnt], "-aLRT") == 0) {
				cnt++;
				if (cnt + 1 >= argc)
					throw "Use -aLRT <threshold%> <#replicates>";
				params.aLRT_threshold = convert_int(argv[cnt]);
				if (params.aLRT_threshold < 85 || params.aLRT_threshold > 101)
					throw "aLRT threshold must be between 85 and 100";
				cnt++;
				params.aLRT_replicates = convert_int(argv[cnt]);
				if (params.aLRT_replicates < 1000
						&& params.aLRT_replicates != 0)
					throw "aLRT replicates must be at least 1000";
				continue;
			}
			if (strcmp(argv[cnt], "-alrt") == 0) {
				cnt++;
				if (cnt >= argc)
					throw "Use -alrt <#replicates | 0>";
                int reps = convert_int(argv[cnt]);
                if (reps == 0)
                    params.aLRT_test = true;
                else {
                    params.aLRT_replicates = reps;
                    if (params.aLRT_replicates < 1000)
                        throw "aLRT replicates must be at least 1000";
                }
				continue;
			}
			if (strcmp(argv[cnt], "-abayes") == 0) {
				params.aBayes_test = true;
				continue;
			}
			if (strcmp(argv[cnt], "-lbp") == 0) {
				cnt++;
				if (cnt >= argc)
					throw "Use -lbp <#replicates>";
				params.localbp_replicates = convert_int(argv[cnt]);
				if (params.localbp_replicates < 1000
						&& params.localbp_replicates != 0)
					throw "Local bootstrap (LBP) replicates must be at least 1000";
				continue;
			}
			if (strcmp(argv[cnt], "-wsl") == 0) {
				params.print_site_lh = WSL_SITE;
				continue;
			}

			if (strcmp(argv[cnt], "-wpl") == 0) {
				params.print_partition_lh = true;
				continue;
			}

			if (strcmp(argv[cnt], "-wslg") == 0 || strcmp(argv[cnt], "-wslr") == 0) {
				params.print_site_lh = WSL_RATECAT;
				continue;
			}

			if (strcmp(argv[cnt], "-wslm") == 0) {
				params.print_site_lh = WSL_MIXTURE;
				continue;
			}
			if (strcmp(argv[cnt], "-wslmr") == 0 || strcmp(argv[cnt], "-wslrm") == 0) {
				params.print_site_lh = WSL_MIXTURE_RATECAT;
				continue;
			}

			if (strcmp(argv[cnt], "-wspr") == 0) {
				params.print_site_prob = WSL_RATECAT;
				continue;
			}

			if (strcmp(argv[cnt], "-wspm") == 0) {
				params.print_site_prob = WSL_MIXTURE;
				continue;
			}
			if (strcmp(argv[cnt], "-wspmr") == 0 || strcmp(argv[cnt], "-wsprm") == 0) {
				params.print_site_prob = WSL_MIXTURE_RATECAT;
				continue;
			}

			if (strcmp(argv[cnt], "-asr") == 0) {
				params.print_ancestral_sequence = AST_MARGINAL;
                params.ignore_identical_seqs = false;
				continue;
			}

			if (strcmp(argv[cnt], "-asr-min") == 0) {
                cnt++;
				if (cnt >= argc)
					throw "Use -asr-min <probability>";
                
                params.min_ancestral_prob = convert_double(argv[cnt]);
                if (params.min_ancestral_prob < 0.5 || params.min_ancestral_prob > 1)
                    throw "Minimum ancestral probability [-asr-min] must be between 0.5 and 1.0";
                continue;
            }

			if (strcmp(argv[cnt], "-asr-joint") == 0) {
				params.print_ancestral_sequence = AST_JOINT;
                params.ignore_identical_seqs = false;
				continue;
			}

			if (strcmp(argv[cnt], "-wsr") == 0) {
				params.print_site_rate = true;
				continue;
			}
			if (strcmp(argv[cnt], "-wsptrees") == 0) {
				params.print_trees_site_posterior = 1;
				continue;
			}
			if (strcmp(argv[cnt], "-wsf") == 0) {
				params.print_site_state_freq = WSF_POSTERIOR_MEAN;
				continue;
			}
			if (strcmp(argv[cnt], "-wsfm") == 0 || strcmp(argv[cnt], "-fmax") == 0) {
				params.print_site_state_freq = WSF_POSTERIOR_MAX;
				continue;
			}
			if (strcmp(argv[cnt], "-wba") == 0) {
				params.print_bootaln = true;
				continue;
			}
			if (strcmp(argv[cnt], "-wsa") == 0) {
				params.print_subaln = true;
				continue;
			}
			if (strcmp(argv[cnt], "-wtl") == 0) {
				params.print_tree_lh = true;
				continue;
			}
			if (strcmp(argv[cnt], "-wpi") == 0) {
				params.print_partition_info = true;
				params.print_conaln = true;
				continue;
			}
			if (strcmp(argv[cnt], "-wca") == 0) {
				params.print_conaln = true;
				continue;
			}

			if (strcmp(argv[cnt], "-wsplits") == 0) {
				params.print_splits_file = true;
				continue;
			}
			if (strcmp(argv[cnt], "-ns") == 0) {
				cnt++;
				if (cnt >= argc)
					throw "Use -ns <num_simulations>";
				params.whtest_simulations = convert_int(argv[cnt]);
				if (params.whtest_simulations < 1)
					throw "Wrong number of simulations for WH-test";
				continue;
			}
			if (strcmp(argv[cnt], "-mr") == 0) {
				cnt++;
				if (cnt >= argc)
					throw "Use -mr <rate_file>";
				params.rate_file = argv[cnt];
				continue;
			}
			if (strcmp(argv[cnt], "-cat_mean") == 0) {
				params.mcat_type |= MCAT_MEAN;
				continue;
			}
			if (strcmp(argv[cnt], "-cat_nolog") == 0) {
				params.mcat_type &= (127 - MCAT_LOG);
				continue;
			}
			if (strcmp(argv[cnt], "-cat_site") == 0) {
				params.mcat_type &= (127 - MCAT_PATTERN);
				continue;
			}
			if (strcmp(argv[cnt], "-tina") == 0) {
				params.do_pars_multistate = true;
				continue;
			}
			if (strcmp(argv[cnt], "-pval") == 0) {
				cnt++;
				if (cnt >= argc)
					throw "Use -pval <gene_pvalue_file>";
				params.gene_pvalue_file = argv[cnt];
				continue;
			}
			if (strcmp(argv[cnt], "-nnitest") == 0) {
				params.testNNI = true;
				continue;
			}
			if (strcmp(argv[cnt], "-anni") == 0) {
				params.approximate_nni = true;
				continue;
			}
			if (strcmp(argv[cnt], "-nnicut") == 0) {
				params.estimate_nni_cutoff = true;
				//nni_cutoff = -5.41/2;
				continue;
			}
			if (strcmp(argv[cnt], "-nnichi2") == 0) {
				params.nni_cutoff = -5.41 / 2;
				continue;
			}
			if (strcmp(argv[cnt], "-nnicutval") == 0) {
				cnt++;
				if (cnt >= argc)
					throw "Use -nnicutval <log_diff_value>";
				params.nni_cutoff = convert_double(argv[cnt]);
				if (params.nni_cutoff >= 0)
					throw "cutoff value for -nnicutval must be negative";
				continue;
			}
			if (strcmp(argv[cnt], "-nnisort") == 0) {
				params.nni_sort = true;
				continue;
			}
			if (strcmp(argv[cnt], "-plog") == 0) {
				params.gene_pvalue_loga = true;
				continue;
			}
			if (strcmp(argv[cnt], "-dmp") == 0) {
				cnt++;
				if (cnt >= argc)
					throw "Use -dmp <ncbi_taxid>";
				params.ncbi_taxid = convert_int(argv[cnt]);
				continue;
			}
			if (strcmp(argv[cnt], "-dmplevel") == 0
					|| strcmp(argv[cnt], "-dmprank") == 0) {
				cnt++;
				if (cnt >= argc)
					throw "Use -dmprank <ncbi_taxon_rank>";
				params.ncbi_taxon_level = argv[cnt];
				continue;
			}
			if (strcmp(argv[cnt], "-dmpignore") == 0) {
				cnt++;
				if (cnt >= argc)
					throw "Use -dmpignore <ncbi_ignore_level>";
				params.ncbi_ignore_level = argv[cnt];
				continue;
			}
			if (strcmp(argv[cnt], "-dmpname") == 0) {
				cnt++;
				if (cnt >= argc)
					throw "Use -dmpname <ncbi_names_file>";
				params.ncbi_names_file = argv[cnt];
				continue;
			}
			if (strcmp(argv[cnt], "-eco") == 0) {
				cnt++;
				if (cnt >= argc)
					throw "Use -eco <eco_dag_file>";
				params.eco_dag_file = argv[cnt];
				continue;
			}
			if (strcmp(argv[cnt], "-k%") == 0) {
				cnt++;
				if (cnt >= argc)
					throw "Use -k% <k in %>";
				//convert_range(argv[cnt], params.k_percent, params.sub_size, params.step_size);
				params.k_percent = convert_int(argv[cnt]);
				continue;
			}
			if (strcmp(argv[cnt], "-diet") == 0) {
				cnt++;
				if (cnt >= argc)
					throw "Use -diet <d in %>";
				convert_range(argv[cnt], params.diet_min, params.diet_max,
						params.diet_step);
				//params.diet = convert_int(argv[cnt]);
				continue;
			}
			if (strcmp(argv[cnt], "-up") == 0) {
				params.upper_bound = true;
				continue;
			}
			if (strcmp(argv[cnt], "-upNNI") == 0) {
 				params.upper_bound_NNI = true;
			}
			if (strcmp(argv[cnt], "-upFrac") == 0) {
				cnt++;
				if (cnt >= argc)
				  throw "Use -upFrac <fraction>";
				params.upper_bound_frac = convert_double(argv[cnt]);
			}
			if (strcmp(argv[cnt], "-ecoR") == 0) {
				cnt++;
				if (cnt >= argc)
					throw "Use -ecoR <run number>";
				params.eco_run = convert_int(argv[cnt]);
				continue;
			}
			if (strcmp(argv[cnt], "-bb") == 0) {
				cnt++;
				if (cnt >= argc)
					throw "Use -bb <#replicates>";
                if (params.min_iterations != -1) {
                    outError("Ultrafast bootstrap does not work with -te or -n option");
                }
				params.gbo_replicates = convert_int(argv[cnt]);
//				params.avoid_duplicated_trees = true;
				if (params.gbo_replicates < 1000)
					throw "#replicates must be >= 1000";
				params.consensus_type = CT_CONSENSUS_TREE;
				params.stop_condition = SC_BOOTSTRAP_CORRELATION;
				//params.nni5Branches = true;
				continue;
			}
			if (strcmp(argv[cnt], "-beps") == 0) {
				cnt++;
				if (cnt >= argc)
					throw "Use -beps <epsilon>";
				params.ufboot_epsilon = convert_double(argv[cnt]);
				if (params.ufboot_epsilon <= 0.0)
					throw "Epsilon must be positive";
				continue;
			}
			if (strcmp(argv[cnt], "-wbt") == 0) {
				params.print_ufboot_trees = 1;
				continue;
			}
			if (strcmp(argv[cnt], "-wbtl") == 0) {
                // print ufboot trees with branch lengths
				params.print_ufboot_trees = 2;
				continue;
			}
			if (strcmp(argv[cnt], "-bs") == 0) {
				cnt++;
				if (cnt >= argc)
					throw "Use -bs <begin_sampling_size>";
				params.check_gbo_sample_size = convert_int(argv[cnt]);
				continue;
			}
			if (strcmp(argv[cnt], "-bmax") == 0) {
				cnt++;
				if (cnt >= argc)
					throw "Use -bmax <max_candidate_trees>";
				params.max_candidate_trees = convert_int(argv[cnt]);
				continue;
			}
			if (strcmp(argv[cnt], "-bcor") == 0) {
				cnt++;
				if (cnt >= argc)
					throw "Use -bcor <min_correlation>";
				params.min_correlation = convert_double(argv[cnt]);
				continue;
			}
			if (strcmp(argv[cnt], "-nstep") == 0) {
				cnt++;
				if (cnt >= argc)
					throw "Use -nstep <step_iterations>";
				params.step_iterations = convert_int(argv[cnt]);
				if (params.step_iterations < 10
						|| params.step_iterations % 2 == 1)
					throw "At least step size of 10 and even number please";
				params.min_iterations = params.step_iterations;
				continue;
			}
			if (strcmp(argv[cnt], "-boff") == 0) {
				params.online_bootstrap = false;
				continue;
			}
//			if (strcmp(argv[cnt], "-nostore") == 0
//					|| strcmp(argv[cnt], "-memsave") == 0) {
//				params.store_candidate_trees = false;
//				continue;
//			}
			if (strcmp(argv[cnt], "-mem") == 0) {
				cnt++;
				if (cnt >= argc)
                    throw "Use -mem max_mem_size";
				params.lh_mem_save = LM_MEM_SAVE;
                int end_pos;
                double mem = convert_double(argv[cnt], end_pos);
                if (mem < 0)
                    throw "-mem must be non-negative";
                if (argv[cnt][end_pos] == 'G') {
                    params.max_mem_size = mem * 1073741824.0;
                } else if (argv[cnt][end_pos] == 'M') {
                    params.max_mem_size = mem * 1048576.0;
                } else if (argv[cnt][end_pos] == '%'){
                    params.max_mem_size = mem * 0.01;
                    if (params.max_mem_size > 1)
                        throw "-mem percentage must be between 0 and 100";
                } else {
                    if (mem > 1)
                        throw "Invalid -mem option. Example: -mem 200M, -mem 10G";
                    params.max_mem_size = mem;
                }
				continue;
			}
//			if (strcmp(argv[cnt], "-storetrees") == 0) {
//				params.store_candidate_trees = true;
//				continue;
//			}
			if (strcmp(argv[cnt], "-nodiff") == 0) {
				params.distinct_trees = false;
				continue;
			}
			if (strcmp(argv[cnt], "-treediff") == 0) {
				params.distinct_trees = true;
				continue;
			}
			if (strcmp(argv[cnt], "-norell") == 0) {
				params.use_rell_method = false;
				continue;
			}
			if (strcmp(argv[cnt], "-elw") == 0) {
				params.use_elw_method = true;
				continue;
			}
			if (strcmp(argv[cnt], "-noweight") == 0) {
				params.use_weighted_bootstrap = false;
				continue;
			}
			if (strcmp(argv[cnt], "-nomore") == 0) {
				params.use_max_tree_per_bootstrap = true;
				continue;
			}
			if (strcmp(argv[cnt], "-bweight") == 0) {
				params.use_weighted_bootstrap = true;
				continue;
			}
			if (strcmp(argv[cnt], "-bmore") == 0) {
				params.use_max_tree_per_bootstrap = false;
				continue;
			}
			if (strcmp(argv[cnt], "-gz") == 0) {
				params.do_compression = true;
				continue;
			}
			if (strcmp(argv[cnt], "-newheu") == 0) {
				params.new_heuristic = true;
				// Enable RAxML kernel
				continue;
			}
			if (strcmp(argv[cnt], "-maxtime") == 0) {
				cnt++;
				if (cnt >= argc)
					throw "Use -maxtime <time_in_minutes>";
				params.maxtime = convert_double(argv[cnt]);
				params.min_iterations = 1000000;
				params.stop_condition = SC_REAL_TIME;
				continue;
			}
			if (strcmp(argv[cnt], "-numpars") == 0 || strcmp(argv[cnt], "-ninit") == 0) {
				cnt++;
				if (cnt >= argc)
					throw "Use -ninit <number_of_parsimony_trees>";
				params.numInitTrees = convert_int(argv[cnt]);
                if (params.numInitTrees < 0)
                    throw "-ninit must be non-negative";
				if (params.numInitTrees < params.numNNITrees)
					params.numNNITrees = params.numInitTrees;
				continue;
			}
			if (strcmp(argv[cnt], "-fss") == 0) {
				params.fixStableSplits = true;
//				params.five_plus_five = true;
				continue;
			}
            if (strcmp(argv[cnt], "--stable-thres") == 0) {
                cnt++;
                if (cnt >= argc)
                    throw "Use --stable-thres <support_value_threshold>";
                params.stableSplitThreshold = convert_double(argv[cnt]);
                continue;
            }
			if (strcmp(argv[cnt], "-ff") == 0) {
				params.five_plus_five = true;
				continue;
			}

			if (strcmp(argv[cnt], "-tabu") == 0) {
                params.fixStableSplits = true;
				params.tabu = true;
                params.maxCandidates = params.numSupportTrees;
				continue;
			}

            if (strcmp(argv[cnt], "--adt-pert") == 0) {
                if (params.tabu == true) {
                    outError("option -tabu and --adt-pert cannot be combined");
                }
                params.adaptPertubation = true;
                params.stableSplitThreshold = 1.0;
                continue;
            }

            if (strcmp(argv[cnt], "-memcheck") == 0) {
                params.memCheck = true;
                continue;
            }

			if (strcmp(argv[cnt], "-toppars") == 0 || strcmp(argv[cnt], "-ntop") == 0) {
				cnt++;
				if (cnt >= argc)
					throw "Use -ntop <number_of_top_parsimony_trees>";
				params.numNNITrees = convert_int(argv[cnt]);
				continue;
			}
			if (strcmp(argv[cnt], "--num-sup-trees") == 0) {
				cnt++;
				if (cnt >= argc)
					throw "Use --num-sup-trees <number_of_support_trees>";
				params.numSupportTrees = convert_int(argv[cnt]);
				continue;
			}
			if (strcmp(argv[cnt], "-fixai") == 0) {
				cnt++;
				if (cnt >= argc)
					throw "Use -fixai <alpha_invar_file>";
				params.alpha_invar_file = argv[cnt];
				continue;
			}

            if (strcmp(argv[cnt], "--opt-gamma-inv") == 0) {
                params.opt_gammai = true;
                continue;
            }

            if (strcmp(argv[cnt], "--no-opt-gamma-inv") == 0) {
                params.opt_gammai = false;
                continue;
            }

            if (strcmp(argv[cnt], "--opt-gammai-fast") == 0) {
                params.opt_gammai_fast = true;
                params.opt_gammai = true;
                continue;
            }

            if (strcmp(argv[cnt], "--opt-gammai-kb") == 0) {
                params.opt_gammai_keep_bran = true;
                params.opt_gammai = true;
                continue;
            }

            if (strcmp(argv[cnt], "--adaptive-eps") == 0) {
                params.testAlphaEpsAdaptive = true;
                continue;
            }
            if (strcmp(argv[cnt], "--rand-alpha") == 0) {
                params.randomAlpha = true;
                continue;
            }

            if (strcmp(argv[cnt], "-eai") == 0) {
                params.exh_ai = true;
                continue;
            }
			if (strcmp(argv[cnt], "-poplim") == 0) {
				cnt++;
				if (cnt >= argc)
					throw "Use -poplim <max_pop_size>";
				params.maxCandidates = convert_int(argv[cnt]);
				continue;
			}
			if (strcmp(argv[cnt], "-popsize") == 0
					|| strcmp(argv[cnt], "-numcand") == 0 || strcmp(argv[cnt], "-nbest") == 0) {
				cnt++;
				if (cnt >= argc)
					throw "Use -nbest <number_of_candidate_trees>";
				params.popSize = convert_int(argv[cnt]);
				assert(params.popSize < params.numInitTrees);
				continue;
			}
			if (strcmp(argv[cnt], "-beststart") == 0) {
				params.bestStart = true;
				cnt++;
				if (cnt >= argc)
					throw "Use -best_start <binary_alignment_file>";
				params.binary_aln_file = argv[cnt];
				continue;
			}
			if (strcmp(argv[cnt], "-pll") == 0) {
                outError("-pll option is discontinued.");
				params.pll = true;
				continue;
			}
			if (strcmp(argv[cnt], "-me") == 0) {
				cnt++;
				if (cnt >= argc)
					throw "Use -me <model_epsilon>";
				params.modelEps = convert_double(argv[cnt]);
				if (params.modelEps <= 0.0)
					throw "Model epsilon must be positive";
				if (params.modelEps > 0.1)
					throw "Model epsilon must not be larger than 0.1";
				continue;
			}
			if (strcmp(argv[cnt], "-pars_ins") == 0) {
				params.reinsert_par = true;
				continue;
			}
			if (strcmp(argv[cnt], "-allnni") == 0) {
				params.speednni = false;
				continue;
			}
            
			if (strcmp(argv[cnt], "-snni") == 0) {
				params.snni = true;
				// dont need to turn this on here
				//params.autostop = true;
				//params.speednni = true;
				// Minh: why do you turn this on? it doubles curPerStrength at some point
				//params.adaptPert = true;
				continue;
			}
			if (strcmp(argv[cnt], "-iqpnni") == 0) {
				params.snni = false;
				params.start_tree = STT_BIONJ;
				params.numNNITrees = 1;
//            continue; } if (strcmp(argv[cnt], "-auto") == 0) {
//            	params.autostop = true;
				continue;
			}
			if (strcmp(argv[cnt], "-stop_cond") == 0 || strcmp(argv[cnt], "-numstop") == 0
                 || strcmp(argv[cnt], "-nstop") == 0) {
				if (params.stop_condition != SC_BOOTSTRAP_CORRELATION)
					params.stop_condition = SC_UNSUCCESS_ITERATION;
				cnt++;
				if (cnt >= argc)
					throw "Use -nstop <#iterations>";
				params.unsuccess_iteration = convert_int(argv[cnt]);
                if (params.unsuccess_iteration <= 0)
                    throw "-nstop iterations must be positive";
				continue;
			}
			if (strcmp(argv[cnt], "-lsbran") == 0) {
				params.leastSquareBranch = true;
				continue;
			}
			if (strcmp(argv[cnt], "-manuel") == 0) {
				params.manuel_analytic_approx = true;
				continue;
			}
			if (strcmp(argv[cnt], "-parsbran") == 0) {
				params.pars_branch_length = true;
				continue;
			}
			if (strcmp(argv[cnt], "-bayesbran") == 0) {
				params.bayes_branch_length = true;
				continue;
			}
			if (strcmp(argv[cnt], "-fivebran") == 0
					|| strcmp(argv[cnt], "-nni5") == 0) {
				params.nni5 = true;
				params.nni_type = NNI5;
				continue;
			}
			if (strcmp(argv[cnt], "-onebran") == 0
					|| strcmp(argv[cnt], "-nni1") == 0) {
				params.nni_type = NNI1;
				params.nni5 = false;
				continue;
			}
			if (strcmp(argv[cnt], "-smooth") == 0) {
				cnt++;
				if (cnt >= argc)
					throw "Use -smooth <num_iterations>";
				params.numSmoothTree = convert_int(argv[cnt]);
				continue;
			}
			if (strcmp(argv[cnt], "-lsnni") == 0) {
				params.leastSquareNNI = true;
				continue;
			}
			if (strcmp(argv[cnt], "-lsvar") == 0) {
				cnt++;
				if (cnt >= argc)
					throw "Use -lsvar <o|ft|fm|st|p>";
				if (strcmp(argv[cnt], "o") == 0
						|| strcmp(argv[cnt], "ols") == 0) {
					params.ls_var_type = OLS;
					continue;
				}
				if (strcmp(argv[cnt], "ft") == 0
						|| strcmp(argv[cnt], "first_taylor") == 0) {
					params.ls_var_type = WLS_FIRST_TAYLOR;
					continue;
				}
				if (strcmp(argv[cnt], "fm") == 0
						|| strcmp(argv[cnt], "fitch_margoliash") == 0) {
					params.ls_var_type = WLS_FITCH_MARGOLIASH;
					continue;
				}
				if (strcmp(argv[cnt], "st") == 0
						|| strcmp(argv[cnt], "second_taylor") == 0) {
					params.ls_var_type = WLS_SECOND_TAYLOR;
					continue;
				}
				if (strcmp(argv[cnt], "p") == 0
						|| strcmp(argv[cnt], "pauplin") == 0) {
					params.ls_var_type = WLS_PAUPLIN;
				} else {
					throw "Use -lsvar <o|ft|fm|st|p>";
				}
				continue;
			}
			if (strcmp(argv[cnt], "-eps") == 0) {
				cnt++;
				if (cnt >= argc)
					throw "Use -eps <log-likelihood epsilon>";
				params.loglh_epsilon = convert_double(argv[cnt]);
				continue;
			}
			if (strcmp(argv[cnt], "-pb") == 0) { // Enable parsimony branch length estimation
				params.parbran = true;
				continue;
			}
			if (strcmp(argv[cnt], "-x") == 0) {
				cnt++;
				if (cnt >= argc)
					throw "Use -x <iteration_multiple>";
				params.iteration_multiple = convert_int(argv[cnt]);
				continue;
			}
			if (strcmp(argv[cnt], "-sp_iter") == 0) {
				cnt++;
				if (cnt >= argc)
					throw "Use -sp_iter <number_iteration>";
				params.speedup_iter = convert_int(argv[cnt]);
				continue;
			}
			if (strcmp(argv[cnt], "-avh") == 0) {
				cnt++;
				if (cnt >= argc)
					throw "Use -avh <arndt_#bootstrap>";
				params.avh_test = convert_int(argv[cnt]);
				continue;
			}
			if (strcmp(argv[cnt], "-bootlh") == 0) {
				cnt++;
				if (cnt >= argc)
					throw "Use -bootlh <#replicates>";
				params.bootlh_test = convert_int(argv[cnt]);
				continue;
			}
			if (strcmp(argv[cnt], "-bootpart") == 0) {
				cnt++;
				if (cnt >= argc)
					throw "Use -bootpart <part1_length,part2_length,...>";
				params.bootlh_partitions = argv[cnt];
				continue;
			}
			if (strcmp(argv[cnt], "-AIC") == 0) {
				params.model_test_criterion = MTC_AIC;
				continue;
			}
			if (strcmp(argv[cnt], "-AICc") == 0 || strcmp(argv[cnt], "-AICC") == 0) {
				params.model_test_criterion = MTC_AICC;
				continue;
			}
			if (strcmp(argv[cnt], "-merit") == 0) {
                cnt++;
				if (cnt >= argc)
					throw "Use -merit AIC|AICC|BIC";
                if (strcmp(argv[cnt], "AIC") == 0)
                    params.model_test_criterion = MTC_AIC;
                else if (strcmp(argv[cnt], "AICc") == 0 || strcmp(argv[cnt], "AICC") == 0)
                    params.model_test_criterion = MTC_AICC;
                else if (strcmp(argv[cnt], "BIC") == 0)
                    params.model_test_criterion = MTC_BIC;
                else throw "Use -merit AIC|AICC|BIC";
				continue;
			}
			if (strcmp(argv[cnt], "-ms") == 0) {
				cnt++;
				if (cnt >= argc)
					throw "Use -ms <model_test_sample_size>";
				params.model_test_sample_size = convert_int(argv[cnt]);
				continue;
			}
			if (strcmp(argv[cnt], "-omp") == 0 || strcmp(argv[cnt], "-nt") == 0) {
				cnt++;
				if (cnt >= argc)
				throw "Use -nt <num_threads|AUTO>";
                if (strcmp(argv[cnt], "AUTO") == 0)
                    params.num_threads = 0;
                else {
                    params.num_threads = convert_int(argv[cnt]);
                    if (params.num_threads < 1)
                        throw "At least 1 thread please";
                }
				continue;
			}
//			if (strcmp(argv[cnt], "-rootstate") == 0) {
//                cnt++;
//                if (cnt >= argc)
//                    throw "Use -rootstate <rootstate>";
//                params.root_state = argv[cnt];
//                params.SSE = LK_NORMAL;
//                continue;
//			}
			if (strcmp(argv[cnt], "-ct") == 0) {
            	params.count_trees = true;
            	continue;
			}
			if (strcmp(argv[cnt], "-sprdist") == 0 || strcmp(argv[cnt], "-sprrad") == 0) {
				cnt++;
				if (cnt >= argc)
					throw "Use -sprrad <SPR radius used in parsimony search>";
				params.sprDist = convert_int(argv[cnt]);
				continue;
			}
			if (strcmp(argv[cnt], "-no_rescale_gamma_invar") == 0) {
				params.no_rescale_gamma_invar = true;
				continue;
			}

			if (strcmp(argv[cnt], "-wsi") == 0) {
				params.compute_seq_identity_along_tree = true;
				continue;
			}
			if (strcmp(argv[cnt], "-t") == 0 || strcmp(argv[cnt], "-te") == 0) {
                if (strcmp(argv[cnt], "-te") == 0) {
                    if (params.gbo_replicates != 0) {
                        outError("Ultrafast bootstrap does not work with -te option");
                    }
                    params.min_iterations = 0;
                    params.stop_condition = SC_FIXED_ITERATION;
                }
				cnt++;
				if (cnt >= argc)
					throw "Use -t,-te <start_tree | BIONJ | PARS | PLLPARS>";
				if (strcmp(argv[cnt], "BIONJ") == 0)
					params.start_tree = STT_BIONJ;
				else if (strcmp(argv[cnt], "PARS") == 0)
					params.start_tree = STT_PARSIMONY;
				else if (strcmp(argv[cnt], "PLLPARS") == 0)
					params.start_tree = STT_PLL_PARSIMONY;
                else if (strcmp(argv[cnt], "RANDOM") == 0)
					params.start_tree = STT_RANDOM_TREE;
				else
                    params.user_file = argv[cnt];
				continue;
			}
            
            if (strcmp(argv[cnt], "-g") == 0) {
                cnt++;
                if (cnt >= argc)
                    throw "Use -g <constraint_tree>";
                params.constraint_tree_file = argv[cnt];
                continue;
            }
            
			if (strcmp(argv[cnt], "-lmap") == 0) {
				cnt++;
				if (cnt >= argc)
					throw "Use -lmap <likelihood_mapping_num_quartets>";
                if (strcmp(argv[cnt],"ALL") == 0) {
                    params.lmap_num_quartets = 0;
                } else {
                    params.lmap_num_quartets = convert_int64(argv[cnt]);
                    if (params.lmap_num_quartets < 0)
                        throw "Number of quartets must be >= 1";
                }
				continue;
			}

			if (strcmp(argv[cnt], "-lmclust") == 0) {
				cnt++;
				if (cnt >= argc)
					throw "Use -lmclust <likelihood_mapping_cluster_file>";
				params.lmap_cluster_file = argv[cnt];
				// '-keep_ident' is currently required to allow a 1-to-1 mapping of the 
				// user-given groups (HAS) - possibly obsolete in the future versions
				params.ignore_identical_seqs = false;
                if (params.lmap_num_quartets < 0)
                    params.lmap_num_quartets = 0;
				continue;
			}

			if (strcmp(argv[cnt], "-wql") == 0) {
				params.print_lmap_quartet_lh = true;
				continue;
			}
            
			if (strcmp(argv[cnt], "--link-alpha") == 0) {
				params.link_alpha = true;
				continue;
			}

			if (strcmp(argv[cnt], "-redo") == 0) {
				params.ignore_checkpoint = true;
				continue;
			}

			if (strcmp(argv[cnt], "--force-unfinish") == 0) {
				params.force_unfinished = true;
				continue;
			}

			if (strcmp(argv[cnt], "-cptime") == 0) {
				cnt++;
				if (cnt >= argc)
					throw "Use -cptime <checkpoint_time_interval>";
				params.checkpoint_dump_interval = convert_int(argv[cnt]);
				continue;
			}
            
			if (strcmp(argv[cnt], "--no-log") == 0) {
				params.suppress_output_flags |= OUT_LOG;
				continue;
			}

			if (strcmp(argv[cnt], "--no-treefile") == 0) {
				params.suppress_output_flags |= OUT_TREEFILE;
				continue;
			}
			if (strcmp(argv[cnt], "--no-iqtree") == 0) {
				params.suppress_output_flags |= OUT_IQTREE;
				continue;
			}
			if (strcmp(argv[cnt], "--no-outfiles") == 0) {
				params.suppress_output_flags |= OUT_LOG + OUT_TREEFILE + OUT_IQTREE;
				continue;
			}

<<<<<<< HEAD
            
            if (strcmp(argv[cnt], "--scaling-squaring") == 0) {
                params.matrix_exp_technique = MET_SCALING_SQUARING;
                continue;
            }
            if (strcmp(argv[cnt], "--eigenlib") == 0) {
                params.matrix_exp_technique = MET_EIGEN3LIB_DECOMPOSITION;
                continue;
            }
            if (strcmp(argv[cnt], "--eigen") == 0) {
                params.matrix_exp_technique = MET_EIGEN_DECOMPOSITION;
                continue;
            }
            if (strcmp(argv[cnt], "--lie-markov") == 0) {
                params.matrix_exp_technique = MET_LIE_MARKOV_DECOMPOSITION;
                continue;
            }
            
=======
			if (strcmp(argv[cnt], "--no-uniqueseq") == 0) {
				params.suppress_output_flags |= OUT_UNIQUESEQ;
				continue;
			}

>>>>>>> f0aa76fd
			if (argv[cnt][0] == '-') {
                string err = "Invalid \"";
                err += argv[cnt];
                err += "\" option.";
                throw err;
            } else {
                if (params.user_file == NULL)
                    params.user_file = argv[cnt];
                else
                    params.out_file = argv[cnt];
            }
            if (params.root != NULL && params.is_rooted)
                throw "Not allowed to specify both -o <taxon> and -root";

        }
        // try
        catch (const char *str) {
            outError(str);
            //} catch (char *str) {
            //outError(str);
        } catch (string str) {
            outError(str);
        } catch (...) {
            string err = "Unknown argument \"";
            err += argv[cnt];
            err += "\"";
            outError(err);
        }

    } // for
    if (!params.user_file && !params.aln_file && !params.ngs_file && !params.ngs_mapped_reads && !params.partition_file) {
#ifdef IQ_TREE
        quickStartGuide();
//        usage_iqtree(argv, false);
#else
        usage(argv, false);
#endif
    }
    
    if (params.do_au_test && params.topotest_replicates == 0)
        outError("For AU test please please specify number of bootstrap replicates via -zb option");

    if (params.lh_mem_save == LM_MEM_SAVE && params.partition_file)
        outError("-mem option does not work with partition models yet");

    if (!params.out_prefix) {
    	if (params.eco_dag_file)
    		params.out_prefix = params.eco_dag_file;
    	else if (params.partition_file)
            params.out_prefix = params.partition_file;
        else if (params.aln_file)
            params.out_prefix = params.aln_file;
        else if (params.ngs_file)
            params.out_prefix = params.ngs_file;
        else if (params.ngs_mapped_reads)
            params.out_prefix = params.ngs_mapped_reads;
        else
            params.out_prefix = params.user_file;
    }
//    if (MPIHelper::getInstance().isWorker()) {
    // BUG: setting out_prefix this way cause access to stack, which is cleaned up after returning from this function
//        string newPrefix = string(params.out_prefix) + "."  + NumberToString(MPIHelper::getInstance().getProcessID()) ;
//        params.out_prefix = (char *) newPrefix.c_str();
//    }

}

extern void printCopyright(ostream &out);

void usage(char* argv[], bool full_command) {
    printCopyright(cout);
    cout << "Usage: " << argv[0] << " [OPTIONS] <file_name> [<output_file>]" << endl;
    cout << "GENERAL OPTIONS:" << endl;
    cout << "  -hh               Print this help dialog" << endl;
    cout << "  -h                Print help options for phylogenetic inference" << endl;
    cout << "  <file_name>       User tree in NEWICK format or split network in NEXUS format" << endl;
    cout << "  <output_file>     Output file to store results, default is '<file_name>.pda'" << endl;
    cout << "  -k <num_taxa>     Find optimal set of size <num_taxa>" << endl;
    cout << "  -k <min>:<max>    Find optimal sets of size from <min> to <max>" << endl;
    cout << "  -k <min>:<max>:<step>" << endl;
    cout << "                    Find optimal sets of size min, min+step, min+2*step,..." << endl;
    cout << "  -o <taxon>        Root name to compute rooted PD (default: unrooted)" << endl;
    cout << "  -if <file>        File containing taxa to be included into optimal sets" << endl;
    cout << "  -e <file>         File containing branch/split scale and taxa weights" << endl;
    cout << "  -all              Identify all multiple optimal sets" << endl;
    cout << "  -lim <max_limit>  The maximum number of optimal sets for each k if -a is specified" << endl;
    cout << "  -min              Compute minimal sets (default: maximal)" << endl;
    cout << "  -1out             Print taxa sets and scores to separate files" << endl;
    cout << "  -oldout           Print output compatible with version 0.3" << endl;
    cout << "  -v                Verbose mode" << endl;
    cout << endl;
    cout << "OPTIONS FOR PHYLOGENETIC DIVERSITY (PD):" << endl;
    cout << "  -root             Make the tree ROOTED, default is unrooted" << endl;
    cout << "    NOTE: this option and -o <taxon> cannot be both specified" << endl;
    cout << "  -g                Run greedy algorithm only (default: auto)" << endl;
    cout << "  -pr               Run pruning algorithm only (default: auto)" << endl;
    cout << endl;
    /*
    cout << "OPTIONS FOR SPLIT DIVERSITY:" << endl;
    cout << "  -exhaust          Force to use exhaustive search" << endl;
    cout << "    NOTE: by default, the program applies dynamic programming algorithm" << endl;
    cout << "          on circular networks and exhaustive search on general networks" << endl;
    cout << endl;*/
    cout << "OPTIONS FOR BUDGET CONSTRAINTS:" << endl;
    cout << "  -u <file>         File containing total budget and taxa preservation costs" << endl;
    cout << "  -b <budget>       Total budget to conserve taxa" << endl;
    cout << "  -b <min>:<max>    Find all sets with budget from <min> to <max>" << endl;
    cout << "  -b <min>:<max>:<step>" << endl;
    cout << "                    Find optimal sets with budget min, min+step, min+2*step,..." << endl;
    cout << endl;
    cout << "OPTIONS FOR AREA ANALYSIS:" << endl;
    cout << "  -ts <taxa_file>   Compute/maximize PD/SD of areas (combine with -k to maximize)" << endl;
    cout << "  -excl             Compute exclusive PD/SD" << endl;
    cout << "  -endem            Compute endemic PD/SD" << endl;
    cout << "  -compl <areas>    Compute complementary PD/SD given the listed <areas>" << endl;
    cout << endl;

    cout << "OPTIONS FOR VIABILITY CONSTRAINTS:" << endl;
    cout << "  -eco <food_web>   File containing food web matrix" << endl;
    cout << "  -k% <n>           Find optimal set of size relative the total number of taxa" << endl;
    cout << "  -diet <min_diet>  Minimum diet portion (%) to be preserved for each predator" << endl;
    cout << endl;
    //if (!full_command) exit(0);

    cout << "MISCELLANEOUS:" << endl;
    cout << "  -dd <sample_size> Compute PD distribution of random sets of size k" << endl;
    /*
    cout << "  -gbo <sitelh_file> Compute and output the alignment of (normalized)" << endl;
    cout << "                    expected frequencies given in site_ll_file" << endl;
	*/

    //	cout << "  -rep <times>        Repeat algorithm a number of times." << endl;
    //	cout << "  -noout              Print no output file." << endl;
    cout << endl;
    //cout << "HIDDEN OPTIONS: see the source code file pda.cpp::parseArg()" << endl;

    exit(0);
}

void usage_iqtree(char* argv[], bool full_command) {
    printCopyright(cout);
    cout << "Usage: " << argv[0] << " -s <alignment> [OPTIONS]" << endl << endl;
    cout << "GENERAL OPTIONS:" << endl
            << "  -? or -h             Printing this help dialog" << endl
            << "  -s <alignment>       Input alignment in PHYLIP/FASTA/NEXUS/CLUSTAL/MSF format" << endl
            << "  -st <data_type>      BIN, DNA, AA, NT2AA, CODON, MORPH (default: auto-detect)" << endl
            << "  -q <partition_file>  Edge-linked partition model (file in NEXUS/RAxML format)" << endl
            << " -spp <partition_file> Like -q option but allowing partition-specific rates" << endl
            << "  -sp <partition_file> Edge-unlinked partition model (like -M option of RAxML)" << endl
            << "  -t <start_tree_file> or -t BIONJ or -t RANDOM" << endl
            << "                       Starting tree (default: 99 parsimony tree and BIONJ)" << endl
            << "  -te <user_tree_file> Like -t but fixing user tree (no tree search performed)" << endl
            << "  -o <outgroup_taxon>  Outgroup taxon name for writing .treefile" << endl
            << "  -pre <PREFIX>        Using <PREFIX> for output files (default: aln/partition)" << endl
#ifdef _OPENMP
            << "  -nt <#cpu_cores>     Number of cores/threads to use (REQUIRED)" << endl
#endif
            << "  -seed <number>       Random seed number, normally used for debugging purpose" << endl
            << "  -v, -vv, -vvv        Verbose mode, printing more messages to screen" << endl
            << "  -quiet               Silent mode, suppress printing to screen (stdout)" << endl
            << "  -keep-ident          Keep identical sequences (default: remove & finally add)" << endl
            << "  -safe                Safe likelihood kernel to avoid numerical underflow" << endl
            << "  -mem RAM             Maximal RAM usage for memory saving mode" << endl
            << endl << "CHECKPOINTING TO RESUME STOPPED RUN:" << endl
            << "  -redo                Redo analysis even for successful runs (default: resume)" << endl
            << "  -cptime <seconds>    Minimum checkpoint time interval (default: 20)" << endl
            << endl << "LIKELIHOOD MAPPING ANALYSIS:" << endl
            << "  -lmap <#quartets>    Number of quartets for likelihood mapping analysis" << endl
            << "  -lmclust <clustfile> NEXUS file containing clusters for likelihood mapping" << endl
            << "  -wql                 Print quartet log-likelihoods to .quartetlh file" << endl
            << endl << "NEW STOCHASTIC TREE SEARCH ALGORITHM:" << endl
//            << "  -pll                 Use phylogenetic likelihood library (PLL) (default: off)" << endl
            << "  -ninit <number>      Number of initial parsimony trees (default: 100)" << endl
            << "  -ntop <number>       Number of top initial trees (default: 20)" << endl
            << "  -nbest <number>      Number of best trees retained during search (defaut: 5)" << endl
            << "  -n <#iterations>     Fix number of iterations to <#iterations> (default: auto)" << endl
            << "  -nstop <number>      Number of unsuccessful iterations to stop (default: 100)" << endl
            << "  -pers <proportion>   Perturbation strength for randomized NNI (default: 0.5)" << endl
            << "  -sprrad <number>     Radius for parsimony SPR search (default: 6)" << endl
            << "  -allnni              Perform more thorough NNI search (default: off)" << endl
            << "  -g <constraint_tree> (Multifurcating) topological constraint tree file" << endl
//            << "  -iqp                 Use the IQP tree perturbation (default: randomized NNI)" << endl
//            << "  -iqpnni              Switch back to the old IQPNNI tree search algorithm" << endl
            << endl << "ULTRAFAST BOOTSTRAP:" << endl
            << "  -bb <#replicates>    Ultrafast bootstrap (>=1000)" << endl
            << "  -wbt                 Write bootstrap trees to .ufboot file (default: none)" << endl
            << "  -wbtl                Like -wbt but also writing branch lengths" << endl
//            << "  -n <#iterations>     Minimum number of iterations (default: 100)" << endl
            << "  -nm <#iterations>    Maximum number of iterations (default: 1000)" << endl
			<< "  -nstep <#iterations> #Iterations for UFBoot stopping rule (default: 100)" << endl
            << "  -bcor <min_corr>     Minimum correlation coefficient (default: 0.99)" << endl
			<< "  -beps <epsilon>      RELL epsilon to break tie (default: 0.5)" << endl
            << endl << "STANDARD NON-PARAMETRIC BOOTSTRAP:" << endl
            << "  -b <#replicates>     Bootstrap + ML tree + consensus tree (>=100)" << endl
            << "  -bc <#replicates>    Bootstrap + consensus tree" << endl
            << "  -bo <#replicates>    Bootstrap only" << endl
//            << "  -t <threshold>       Minimum bootstrap support [0...1) for consensus tree" << endl
            << endl << "SINGLE BRANCH TEST:" << endl
            << "  -alrt <#replicates>  SH-like approximate likelihood ratio test (SH-aLRT)" << endl
            << "  -alrt 0              Parametric aLRT test (Anisimova and Gascuel 2006)" << endl
            << "  -abayes              approximate Bayes test (Anisimova et al. 2011)" << endl
            << "  -lbp <#replicates>   Fast local bootstrap probabilities" << endl
            << endl << "AUTOMATIC MODEL SELECTION:" << endl
            << "  -m TESTONLY          Standard model selection (like jModelTest, ProtTest)" << endl
            << "  -m TEST              Like -m TESTONLY but followed by tree reconstruction" << endl
            << "  -m TESTNEWONLY       Extended model selection incl. FreeRate (+R) heterogeneity" << endl
            << "  -m TESTNEW           Like -m TESTNEWONLY but followed by tree reconstruction" << endl
            << "  -m TESTMERGEONLY     Select best-fit partition scheme (like PartitionFinder)" << endl
            << "  -m TESTMERGE         Like -m TESTMERGEONLY but followed by tree reconstruction" << endl
            << "  -m TESTNEWMERGEONLY  Like -m TESTMERGEONLY but includes FreeRate heterogeneity" << endl
            << "  -m TESTNEWMERGE      Like -m TESTNEWMERGEONLY followed by tree reconstruction" << endl
            << "  -rcluster <percent>  Percentage of partition pairs (relaxed clustering alg.)" << endl
            << "  -mset program        Restrict search to models supported by other programs" << endl
            << "                       (i.e., raxml, phyml or mrbayes)" << endl
            << "  -mset m1,...,mk      Restrict search to models in a comma-separated list" << endl
            << "                       (e.g. -mset WAG,LG,JTT)" << endl            
            << "  -msub source         Restrict search to AA models designed for specific sources" << endl
            << "                       (i.e., nuclear, mitochondrial, chloroplast or viral)" << endl            
            << "  -mfreq f1,...,fk     Restrict search to using a list of state frequencies" << endl
            << "                       (default protein: -mfreq FU,F; codon: -mfreq ,F1x4,F3x4,F)" << endl            
            << "  -mrate r1,...,rk     Restrict search to using a list of rate-across-sites models" << endl
            << "                       (e.g. -mrate E,I,G,I+G,R)" << endl
            << "  -cmin <kmin>         Min #categories for FreeRate model [+R] (default: 2)" << endl
            << "  -cmax <kmax>         Max #categories for FreeRate model [+R] (default: 10)" << endl
            << "  –merit AIC|AICc|BIC  Optimality criterion to use (default: all)" << endl
//            << "  -msep                Perform model selection and then rate selection" << endl
            << "  -mtree               Performing full tree search for each model considered" << endl
            << "  -mredo               Ignoring model results computed earlier (default: no)" << endl
            << "  -madd mx1,...,mxk    List of mixture models to also consider" << endl
            << "  -mdef <nexus_file>   A model definition NEXUS file (see Manual)" << endl

            << endl << "SUBSTITUTION MODEL:" << endl
            << "  -m <model_name>" << endl
            << "                  DNA: HKY (default), JC, F81, K2P, K3P, K81uf, TN/TrN, TNef," << endl
            << "                       TIM, TIMef, TVM, TVMef, SYM, GTR, or 6-digit model" << endl
            << "                       specification (e.g., 010010 = HKY)" << endl
            << "              Protein: LG (default), Poisson, cpREV, mtREV, Dayhoff, mtMAM," << endl
            << "                       JTT, WAG, mtART, mtZOA, VT, rtREV, DCMut, PMB, HIVb," << endl
            << "                       HIVw, JTTDCMut, FLU, Blosum62, GTR20" << endl
            << "      Protein mixture: C10,...,C60, EX2, EX3, EHO, UL2, UL3, EX_EHO, LG4M, LG4X," << endl
            << "                       JTTCF4G" << endl
            << "               Binary: JC2 (default), GTR2" << endl
            << "      Empirical codon: KOSI07, SCHN05" << endl 
            << "    Mechanistic codon: GY (default), MG, MGK, GY0K, GY1KTS, GY1KTV, GY2K," << endl
            << "                       MG1KTS, MG1KTV, MG2K" << endl
            << " Semi-empirical codon: XX_YY where XX is empirical and YY is mechanistic model" << endl
            << "       Morphology/SNP: MK (default), ORDERED" << endl
            << "       Lie Markov DNA: Add prefix LM and an optional suffix RY, WS or MK to:" << endl
            << "                       1.1,  2.2b, 3.3a, 3.3b,  3.3c," << endl
	        << "                       3.4,  4.4a, 4.4b, 4.5a,  4.5b," << endl
	        << "                       5.6a, 5.6b, 5.7a, 5.7b,  5.7c," << endl
	        << "                       5.11a,5.11b,5.11c,5.16,  6.6," << endl
	        << "                       6.7a, 6.7b, 6.8a, 6.8b,  6.17a," << endl
	        << "                       6.17b,8.8,  8.10a,8.10b, 8.16," << endl
	        << "                       8.17, 8.18, 9.20a,9.20b,10.12," << endl
	        << "                       10.34,12.12" << endl
            << "       Non-reversible: UNREST (most general unrestricted model)" << endl
            << "            Otherwise: Name of file containing user-model parameters" << endl
            << "                       (rate parameters and state frequencies)" << endl
            << endl << "STATE FREQUENCY:" << endl
            << "  Append one of the following +F... to -m <model_name>" << endl
            << "  +F                   Empirically counted frequencies from alignment" << endl
            << "  +FO (letter-O)       Optimized frequencies by maximum-likelihood" << endl
            << "  +FQ                  Equal frequencies" << endl
            << "  +FU                  Amino-acid frequencies by the given protein matrix" << endl
            << "  +F1x4 (codon model)  Equal NT frequencies over three codon positions" << endl 
            << "  +F3x4 (codon model)  Unequal NT frequencies over three codon positions" << endl
            << endl << "MIXTURE MODEL:" << endl
            << "  -m \"MIX{model1,...,modelK}\"   Mixture model with K components" << endl
            << "  -m \"FMIX{freq1,...freqK}\"     Frequency mixture model with K components" << endl
            << "  -mwopt               Turn on optimizing mixture weights (default: none)" << endl
            << endl

            << "POLYMORPHISM AWARE MODELS (PoMo):"                                                   << endl
            << "PoMo uses counts files (please refer to the manual)."                                << endl
            << "  -m <sm>+<pm>         Default: `HKY+rP`."                                           << endl
            << "                 <sm>: Substitution model."                                          << endl
            << "                  DNA: HKY (default), JC, F81, K2P, K3P, K81uf, TN/TrN, TNef,"       << endl
            << "                       TIM, TIMef, TVM, TVMef, SYM, GTR, or a 6-digit model"         << endl
            << "                       specification (e.g., 010010 = HKY)."                          << endl
            << "                 <pm>: PoMo model."                                                  << endl
            << "                       - rP (default; reversible PoMo with tree inference)."         << endl
            // << "                       - nrP (non-reversible PoMo; tree has to be given separately;" << endl
            // << "                         not implemented yet)."                                      << endl
            << "  -m <model>+<ft>      Frequency type (optional; default: +F, counted)."             << endl
            << "                       F or +FO or +FU or +FQ."                                      << endl
            << "                       Counted, optimized, user-defined, equal state frequency."     << endl
            << "                       This overwrites the specifications of the DNA model."         << endl
            << "  -m <model>+N<ps>     Set virtual population size to `ps` (optional; default: 9)."  << endl
            << "                       3 <= ps <= 19; ps has to be an odd number or 2 or 10."        << endl
            << "  -m <model>+[W|S]     Specify sampling method (optional; default: W)."              << endl
            << "                       W: Weighted sampling method (partial likelihoods at the tip"  << endl
            << "                          of the tree are set to the probabilities of leading to the"<< endl
            << "                          observed data)."                                           << endl
            << "                       S: Sampled sampling method (determine PoMo states by randomly"<< endl
            << "                          drawing N bases per site from the data)."                  << endl
            << "  The full default model string is: `-m HKY+rP+N9+W+F."                              << endl
            << "  Another example: `-m GTR+rP+N15+S."                                                << endl
            << "  You can use mixture models like so: -m \"MIX{JC+rP,HKY+rP}+N11\"."                 << endl
            << "  A mixture model with equal state frequency: -m \"MIX{JC,HKY}+FQ\"."                << endl
            << "  Until now, only DNA models work with PoMo."                                        << endl
            << "  Model testing and rate heterogeneity do not work with PoMo yet."                   << endl
            << "  Example of a standard run (for more examples please see the manual):"              << endl
            << "    iqtree -s counts_file.cf"                                                        << endl

            << endl << "RATE HETEROGENEITY AMONG SITES:" << endl
            << "  -m modelname+I       A proportion of invariable sites" << endl
            << "  -m modelname+G[n]    Discrete Gamma model with n categories (default n=4)" << endl
            << "  -m modelname+I+G[n]  Invariable sites plus Gamma model with n categories" << endl
            << "  -m modelname+R[n]    FreeRate model with n categories (default n=4)" << endl
            << "  -m modelname+I+R[n]  Invariable sites plus FreeRate model with n categories" << endl
            << "  -a <Gamma_shape>     Gamma shape parameter for site rates (default: estimate)" << endl
            << "  -amin <min_shape>    Min Gamma shape parameter for site rates (default: 0.02)" << endl
            << "  -gmedian             Median approximation for +G site rates (default: mean)" << endl
            << "  --opt-gamma-inv      More thorough estimation for +I+G model parameters" << endl
            << "  -i <p_invar>         Proportion of invariable sites (default: estimate)" << endl
            << "  -wsr                 Write site rates to .rate file" << endl
            << "  -mh                  Computing site-specific rates to .mhrate file using" << endl
            << "                       Meyer & von Haeseler (2003) method" << endl
            << endl << "ASCERTAINMENT BIAS CORRECTION:" << endl
            << "  -m modelname+ASC     Correction for absence of invariant sites in alignment" << endl
            << endl << "SITE-SPECIFIC FREQUENCY MODEL:" << endl 
            << "  -ft <tree_file>      Input tree to infer site frequency model" << endl
            << "  -fs <in_freq_file>   Input site frequency model file" << endl
            << "  -fmax                Posterior maximum instead of posterior mean approximation" << endl
            //<< "  -wsf                 Write site frequency model to .sitefreq file" << endl
            //<< "  -c <#categories>     Number of Gamma rate categories (default: 4)" << endl
//            << endl << "TEST OF MODEL HOMOGENEITY:" << endl
//            << "  -m WHTEST            Testing model (GTR+G) homogeneity assumption using" << endl
//            << "                       Weiss & von Haeseler (2003) method" << endl
//            << "  -ns <#simulations>   #Simulations to obtain null-distribution (default: 1000)" << endl
//            << endl << "TREE INFERENCE:" << endl
//            << "  -p <probability>     IQP: Probability of deleting leaves (default: auto)" << endl
//            << "  -k <#representative> IQP: Size of representative leaf set (default: 4)" << endl
//            << "  -n <#iterations>     Number of iterations  (default: auto)" << endl
//            << "  -sr <#iterations>    Stopping rule with max. #iterations (default: off)" << endl
//            << "  -sc <confidence>     Confidence value for stopping rule (default: 0.95)" << endl
//            << "  -spc <level>         Confidence level for NNI adaptive search (default 0.95)" << endl
//            << "  -sp_iter <number>    #iterations before NNI adaptive heuristic is started" << endl
//            << "  -lmd <lambda>        lambda parameter for the PhyML search (default 0.75)" << endl
//            << "  -nosse               Disable SSE instructions" << endl
//            << "  -wt                  Writing all intermediate trees into .treels file" << endl
//            << "  -d <file>            Reading genetic distances from file (default: JC)" << endl
//            << "  -fixbr               Fix branch lengths of <treefile>" << endl
//            << "  -seed <number>       Random seed number, normally used for debugging purpose" << endl
//            << "  -v, -vv, -vvv        Verbose mode, printing more messages to screen" << endl
            << endl << "CONSENSUS RECONSTRUCTION:" << endl
            << "  -t <tree_file>       Set of input trees for consensus reconstruction" << endl
            << "  -minsup <threshold>  Min split support in range [0,1]; 0.5 for majority-rule" << endl
            << "                       consensus (default: 0, i.e. extended consensus)" << endl
            << "  -bi <burnin>         Discarding <burnin> trees at beginning of <treefile>" << endl
            << "  -con                 Computing consensus tree to .contree file" << endl
            << "  -net                 Computing consensus network to .nex file" << endl
            << "  -sup <target_tree>   Assigning support values for <target_tree> to .suptree" << endl
            << "  -suptag <name>       Node name (or ALL) to assign tree IDs where node occurs" << endl
            << endl << "ROBINSON-FOULDS DISTANCE:" << endl
            << "  -rf_all              Computing all-to-all RF distances of trees in <treefile>" << endl
            << "  -rf <treefile2>      Computing all RF distances between two sets of trees" << endl
            << "                       stored in <treefile> and <treefile2>" << endl
            << "  -rf_adj              Computing RF distances of adjacent trees in <treefile>" << endl
            << endl << "TREE TOPOLOGY TEST:" << endl
            << "  -z <trees_file>      Evaluating a set of user trees" << endl
            << "  -zb <#replicates>    Performing BP,KH,SH,ELW tests for trees passed via -z" << endl
            << "  -zw                  Also performing weighted-KH and weighted-SH tests" << endl
            << "  -au                  Also performing approximately unbiased (AU) test" << endl
//            << endl << "ANCESTRAL SEQUENCE RECONSTRUCTION:" << endl
//            << "  -asr                 Compute ancestral states by marginal reconstruction" << endl
//            << "  -asr-min <prob>      Min probability to assign ancestral sequence (default: 0.95)" << endl
//            << "  -wja                 Write ancestral sequences by joint reconstruction" << endl


            << endl;

			cout << "GENERATING RANDOM TREES:" << endl;
			cout << "  -r <num_taxa>        Create a random tree under Yule-Harding model" << endl;
			cout << "  -ru <num_taxa>       Create a random tree under Uniform model" << endl;
			cout << "  -rcat <num_taxa>     Create a random caterpillar tree" << endl;
			cout << "  -rbal <num_taxa>     Create a random balanced tree" << endl;
			cout << "  -rcsg <num_taxa>     Create a random circular split network" << endl;
			cout << "  -rlen <min_len> <mean_len> <max_len>  " << endl;
			cout << "                       min, mean, and max branch lengths of random trees" << endl;

			cout << endl << "MISCELLANEOUS:" << endl
		    << "  -wt                  Write locally optimal trees into .treels file" << endl
			<< "  -blfix               Fix branch lengths of user tree passed via -te" << endl
            << "  -blscale             Scale branch lengths of user tree passed via -t" << endl
			<< "  -blmin               Min branch length for optimization (default 0.000001)" << endl
			<< "  -blmax               Max branch length for optimization (default 100)" << endl
			<< "  -wsr                 Write site rates and categories to .rate file" << endl
			<< "  -wsl                 Write site log-likelihoods to .sitelh file" << endl
            << "  -wslr                Write site log-likelihoods per rate category" << endl
            << "  -wslm                Write site log-likelihoods per mixture class" << endl
            << "  -wslmr               Write site log-likelihoods per mixture+rate class" << endl
            << "  -wspr                Write site probabilities per rate category" << endl
            << "  -wspm                Write site probabilities per mixture class" << endl
            << "  -wspmr               Write site probabilities per mixture+rate class" << endl
			<< "  -wpl                 Write partition log-likelihoods to .partlh file" << endl
            << "  -fconst f1,...,fN    Add constant patterns into alignment (N=#nstates)" << endl
            << "  -me <epsilon>        Logl epsilon for model parameter optimization (default 0.01)" << endl
            << "  --no-outfiles        Suppress printing output files" << endl
            << "  --eigenlib           Use Eigen3 library" << endl;
//            << "  -d <file>            Reading genetic distances from file (default: JC)" << endl
//			<< "  -d <outfile>         Calculate the distance matrix inferred from tree" << endl
//			<< "  -stats <outfile>     Output some statistics about branch lengths" << endl
//			<< "  -comp <treefile>     Compare tree with each in the input trees" << endl;


			cout << endl;

    if (full_command) {
        //TODO Print other options here (to be added)
    }

    exit(0);
}

void quickStartGuide() {
    printCopyright(cout);
    cout << "---" << endl;
    cout << "Minimal command-line examples (replace 'iqtree ...' with actual path to executable):" << endl << endl
         << "1. Reconstruct maximum-likelihood tree from a sequence alignment (example.phy)" << endl
         << "   with the best-fit substitution model automatically selected:" << endl
         << "     iqtree -s example.phy -m TEST" << endl << endl
         << "2. Reconstruct ML tree and assess branch supports with ultrafast bootstrap" << endl
         << "   and SH-aLRT test (1000 replicates):" << endl
         << "     iqtree -s example.phy -m TEST -alrt 1000 -bb 1000" << endl << endl
         << "3. Perform partitioned analysis with partition definition file (example.nex)" << endl
         << "   in Nexus or RAxML format using edge-linked model and gene-specific rates:" << endl
         << "     iqtree -s example.phy -spp example.nex -m TEST" << endl << endl
         << "   (for edge-unlinked model replace '-spp' with '-sp' option)" << endl << endl
         << "4. Merge partitions to reduce model complexity:" << endl
         << "     iqtree -s example.phy -sp example.nex -m TESTMERGE" << endl << endl
         << "5. Perform model selection only: use '-m TESTONLY' or '-m TESTMERGEONLY'" << endl << endl
#ifdef _OPENMP
         << "6. Use 4 CPU cores to speed up computation: add '-nt 4' option" << endl << endl
#endif
         << "---" << endl
         << "PoMo command-line examples:" << endl
         << "1. Standard tree inference (HKY model and empirical nucleotide frequencies):" << endl
         << "     iqtree -s counts_file.cf" << endl << endl
         << "2. Set virtual population size to 15:" << endl
         << "     iqtree -s counts_file.cf -m HKY+rP+N15" << endl << endl
         << "3. Use GTR model and estimate allele frequencies during maximization of likelihood:" << endl
         << "     iqtree -s counts_file.cf -m GTR+rP+FO" << endl << endl
         << "4. Use the sampled input method and N=9 (advanced setting; see manual or publication):" << endl
         << "     iqtree -s counts_file.cf -m HKY+rP+N9+S" << endl << endl
         << "---" << endl
         << "To show all available options: run 'iqtree -h'" << endl << endl
         << "Have a look at the tutorial and manual for more information:" << endl
         << "     http://www.iqtree.org" << endl << endl;
    exit(0);
}

InputType detectInputFile(char *input_file) {

    try {
        igzstream in;
        in.exceptions(ios::failbit | ios::badbit);
        in.open(input_file);

        unsigned char ch, ch2;
        int count = 0;
        do {
            in >> ch;
        } while (ch <= 32 && !in.eof() && count++ < 20);
        in >> ch2;
        in.close();
        switch (ch) {
            case '#': return IN_NEXUS;
            case '(': return IN_NEWICK;
            case '[': return IN_NEWICK;
            case '>': return IN_FASTA;
            case 'C': if (ch2 == 'L') return IN_CLUSTAL;
                      else if (ch2 == 'O') return IN_COUNTS;
                      else return IN_OTHER;
            case '!': if (ch2 == '!') return IN_MSF; else return IN_OTHER;
            default:
                if (isdigit(ch)) return IN_PHYLIP;
                return IN_OTHER;
        }
    } catch (ios::failure) {
        outError("Cannot read file ", input_file);
    }
    return IN_OTHER;
}

bool overwriteFile(char *filename) {
    ifstream infile(filename);
    if (infile.is_open()) {
        cout << "Overwrite " << filename << " (y/n)? ";
        char ch;
        cin >> ch;
        if (ch != 'Y' && ch != 'y') {
            infile.close();
            return false;
        }
    }
    infile.close();
    return true;
}

void parseAreaName(char *area_names, set<string> &areas) {
    string all = area_names;
    int pos;
    while (!all.empty()) {
        pos = all.find(',');
        if (pos < 0) pos = all.length();
        areas.insert(all.substr(0, pos));
        if (pos >= all.length())
            all = "";
        else
            all = all.substr(pos + 1);
    }
}

double logFac(const int num) {
    if (num < 0) return -1.0;
    if (num == 0) return 0.0;
    double ret = 0;
    for (int i = 1; i <= num; i++)
        ret += log((double) i);
    return ret;
}

template <typename I>
I random_element(I begin, I end)
{
    const unsigned long n = std::distance(begin, end);
    const unsigned long divisor = (RAND_MAX + 1) / n;

    unsigned long k;
    do { k = std::rand() / divisor; } while (k >= n);

    return std::advance(begin, k);
}

template <class T>
inline T quantile(const vector<T>& v, const double q) {
    unsigned int size = v.size();
    if (q <= 0) return *std::min_element(v.begin(), v.end());
    if (q >= 1) return *std::max_element(v.begin(), v.end());
    //double pos = (size - 1) * q;
    //unsigned int ind = (unsigned int)(pos);
    //double delta = pos - ind;
    vector<T> w(size);
    std::copy(v, v.begin() + size, w.begin());
}

#define RAN_STANDARD 1
#define RAN_SPRNG    2
#define RAN_RAND4    3

#define RAN_TYPE 2

#if RAN_TYPE == RAN_STANDARD

int init_random(int seed) {
    srand(seed);
    cout << "(Using rand() - Standard Random Number Generator)" << endl;
    return seed;
}

int finish_random() {
	return 0;
}


#elif RAN_TYPE == RAN_RAND4
/******************************************************************************/
/* random numbers generator  (Numerical recipes)                              */
/******************************************************************************/

/* variable */
long _idum;

/* definitions */
#define IM1 2147483563
#define IM2 2147483399
#define AM (1.0/IM1)
#define IMM1 (IM1-1)
#define IA1 40014
#define IA2 40692
#define IQ1 53668
#define IQ2 52774
#define IR1 12211
#define IR2 3791
#define NTAB 32
#define NDIV (1+IMM1/NTAB)
#define EPS 1.2e-7
#define RNMX (1.0-EPS)

double randomunitintervall()
/* Long period (> 2e18) random number generator. Returns a uniform random
   deviate between 0.0 and 1.0 (exclusive of endpoint values).

   Source:
   Press et al., "Numerical recipes in C", Cambridge University Press, 1992
   (chapter 7 "Random numbers", ran2 random number generator) */ {
    int j;
    long k;
    static long _idum2 = 123456789;
    static long iy = 0;
    static long iv[NTAB];
    double temp;

    if (_idum <= 0) {
        if (-(_idum) < 1)
            _idum = 1;
        else
            _idum = -(_idum);
        _idum2 = (_idum);
        for (j = NTAB + 7; j >= 0; j--) {
            k = (_idum) / IQ1;
            _idum = IA1 * (_idum - k * IQ1) - k*IR1;
            if (_idum < 0)
                _idum += IM1;
            if (j < NTAB)
                iv[j] = _idum;
        }
        iy = iv[0];
    }
    k = (_idum) / IQ1;
    _idum = IA1 * (_idum - k * IQ1) - k*IR1;
    if (_idum < 0)
        _idum += IM1;
    k = _idum2 / IQ2;
    _idum2 = IA2 * (_idum2 - k * IQ2) - k*IR2;
    if (_idum2 < 0)
        _idum2 += IM2;
    j = iy / NDIV;
    iy = iv[j] - _idum2;
    iv[j] = _idum;
    if (iy < 1)
        iy += IMM1;
    if ((temp = AM * iy) > RNMX)
        return RNMX;
    else
        return temp;
} /* randomunitintervall */

#undef IM1
#undef IM2
#undef AM
#undef IMM1
#undef IA1
#undef IA2
#undef IQ1
#undef IQ2
#undef IR1
#undef IR2
#undef NTAB
#undef NDIV
#undef EPS
#undef RNMX

int init_random(int seed) /* RAND4 */ {
    //    srand((unsigned) time(NULL));
    //    if (seed < 0)
    // 	seed = rand();
    _idum = -(long) seed;
#ifndef PARALLEL
    cout << "(Using RAND4 Random Number Generator)" << endl;
#else /* PARALLEL */
    {
        int n;
        if (PP_IamMaster) {
            cout << "(Using RAND4 Random Number Generator with leapfrog method)" << endl;
        }
        for (n = 0; n < PP_Myid; n++)
            (void) randomunitintervall();
        if (verbose_mode >= VB_MED) {
            cout << "(" << PP_Myid << ") !!! random seed set to " << seed << ", " << n << " drawn !!!" << endl;
        }
    }
#endif
    return (seed);
} /* initrandom */

int finish_random() {
	return 0;
}
/******************/

#else /* SPRNG */

/******************/

int *randstream;

int init_random(int seed, bool write_info, int** rstream) {
    //    srand((unsigned) time(NULL));
    if (seed < 0)
        seed = make_sprng_seed();
#ifndef PARALLEL
    if (write_info)
    	cout << "(Using SPRNG - Scalable Parallel Random Number Generator)" << endl;
    if (rstream) {
        *rstream = init_sprng(0, 1, seed, SPRNG_DEFAULT); /*init stream*/
    } else {
        randstream = init_sprng(0, 1, seed, SPRNG_DEFAULT); /*init stream*/
        if (verbose_mode >= VB_MED) {
            print_sprng(randstream);
        }
    }
#else /* PARALLEL */
    if (PP_IamMaster && write_info) {
        cout << "(Using SPRNG - Scalable Parallel Random Number Generator)" << endl;
    }
    /* MPI_Bcast(&seed, 1, MPI_UNSIGNED, PP_MyMaster, MPI_COMM_WORLD); */
    if (rstream) {
        *rstream = init_sprng(PP_Myid, PP_NumProcs, seed, SPRNG_DEFAULT); /*initialize stream*/
    } else {
        randstream = init_sprng(PP_Myid, PP_NumProcs, seed, SPRNG_DEFAULT); /*initialize stream*/
        if (verbose_mode >= VB_MED) {
            cout << "(" << PP_Myid << ") !!! random seed set to " << seed << " !!!" << endl;
            print_sprng(randstream);
        }
    }
#endif /* PARALLEL */
    return (seed);
} /* initrandom */

int finish_random(int *rstream) {
    if (rstream)
        return free_sprng(rstream);
    else
        return free_sprng(randstream);
}

#endif /* USE_SPRNG */

/******************/

/* returns a random integer in the range [0; n - 1] */
int random_int(int n, int *rstream) {
    return (int) floor(random_double(rstream) * n);
} /* randominteger */

/* returns a random integer in the range [a; b] */
int random_int(int a, int b) {
	assert(b > a);
	//return a + (RAND_MAX * rand() + rand()) % (b + 1 - a);
	return a + random_int(b - a);
}

double random_double(int *rstream) {
#ifndef FIXEDINTRAND
#ifndef PARALLEL
#if RAN_TYPE == RAN_STANDARD
    return ((double) rand()) / ((double) RAND_MAX + 1);
#elif RAN_TYPE == RAN_SPRNG
    if (rstream)
        return sprng(rstream);
    else
        return sprng(randstream);
#else /* NO_SPRNG */
    return randomunitintervall();
#endif /* NO_SPRNG */
#else /* NOT PARALLEL */
#if RAN_TYPE == RAN_SPRNG
    if (rstream)
        return sprng(rstream);
    else
        return sprng(randstream);
#else /* NO_SPRNG */
    int m;
    for (m = 1; m < PP_NumProcs; m++)
        (void) randomunitintervall();
    PP_randn += (m - 1);
    PP_rand++;
    return randomunitintervall();
#endif /* NO_SPRNG */
#endif /* NOT PARALLEL */
#else /* FIXEDINTRAND */
    cerr << "!!! fixed \"random\" integers for testing purposes !!!" << endl;
    return 0.0;
#endif /* FIXEDINTRAND */

}

/* Following part is taken from ModelTest software */
#define	BIGX            20.0                                 /* max value to represent exp (x) */
#define	LOG_SQRT_PI     0.5723649429247000870717135          /* log (sqrt (pi)) */
#define	I_SQRT_PI       0.5641895835477562869480795          /* 1 / sqrt (pi) */
#define	Z_MAX           6.0                                  /* maximum meaningful z value */
#define	ex(x)           (((x) < -BIGX) ? 0.0 : exp (x))

/************** Normalz: probability of normal z value *********************/

/*
ALGORITHM:	Adapted from a polynomial approximation in:
                        Ibbetson D, Algorithm 209
                        Collected Algorithms of the CACM 1963 p. 616
                Note:
                        This routine has six digit accuracy, so it is only useful for absolute
                        z values < 6.  For z values >= to 6.0, Normalz() returns 0.0.
 */

double Normalz(double z) /*VAR returns cumulative probability from -oo to z VAR normal z value */ {
    double y, x, w;

    if (z == 0.0)
        x = 0.0;
    else {
        y = 0.5 * fabs(z);
        if (y >= (Z_MAX * 0.5))
            x = 1.0;
        else if (y < 1.0) {
            w = y*y;
            x = ((((((((0.000124818987 * w
                    - 0.001075204047) * w + 0.005198775019) * w
                    - 0.019198292004) * w + 0.059054035642) * w
                    - 0.151968751364) * w + 0.319152932694) * w
                    - 0.531923007300) * w + 0.797884560593) * y * 2.0;
        } else {
            y -= 2.0;
            x = (((((((((((((-0.000045255659 * y
                    + 0.000152529290) * y - 0.000019538132) * y
                    - 0.000676904986) * y + 0.001390604284) * y
                    - 0.000794620820) * y - 0.002034254874) * y
                    + 0.006549791214) * y - 0.010557625006) * y
                    + 0.011630447319) * y - 0.009279453341) * y
                    + 0.005353579108) * y - 0.002141268741) * y
                    + 0.000535310849) * y + 0.999936657524;
        }
    }
    return (z > 0.0 ? ((x + 1.0) * 0.5) : ((1.0 - x) * 0.5));
}


/**************  ChiSquare: probability of chi square value *************/

/*ALGORITHM Compute probability of chi square value.
Adapted from: 	Hill, I. D. and Pike, M. C.  Algorithm 299.Collected Algorithms for the CACM 1967 p. 243
Updated for rounding errors based on remark inACM TOMS June 1985, page 185. Found in Perlman.lib*/

double computePValueChiSquare(double x, int df) /* x: obtained chi-square value,  df: degrees of freedom */ {
    double a, y, s;
    double e, c, z;
    int even; /* true if df is an even number */

    if (x <= 0.0 || df < 1)
        return (1.0);

    y = 1;

    a = 0.5 * x;
    even = (2 * (df / 2)) == df;
    if (df > 1)
        y = ex(-a);
    s = (even ? y : (2.0 * Normalz(-sqrt(x))));
    if (df > 2) {
        x = 0.5 * (df - 1.0);
        z = (even ? 1.0 : 0.5);
        if (a > BIGX) {
            e = (even ? 0.0 : LOG_SQRT_PI);
            c = log(a);
            while (z <= x) {
                e = log(z) + e;
                s += ex(c * z - a - e);
                z += 1.0;
            }
            return (s);
        } else {
            e = (even ? 1.0 : (I_SQRT_PI / sqrt(a)));
            c = 0.0;
            while (z <= x) {
                e = e * (a / z);
                c = c + e;
                z += 1.0;
            }
            return (c * y + s);
        }
    } else
        return (s);
}

void trimString(string &str) {
    str.erase(0, str.find_first_not_of(" \n\r\t"));
    str.erase(str.find_last_not_of(" \n\r\t")+1);
}



Params& Params::getInstance() {
    static Params instance;
    return instance;
}


int countPhysicalCPUCores() {
    uint32_t registers[4];
    unsigned logicalcpucount;
    unsigned physicalcpucount;
#if defined(_WIN32) || defined(WIN32)
    SYSTEM_INFO systeminfo;
    GetSystemInfo( &systeminfo );
    logicalcpucount = systeminfo.dwNumberOfProcessors;
#else
    logicalcpucount = sysconf( _SC_NPROCESSORS_ONLN );
#endif
    if (logicalcpucount < 1) logicalcpucount = 1;
    return logicalcpucount;
    
    if (logicalcpucount % 2 != 0)
        return logicalcpucount;
    __asm__ __volatile__ ("cpuid " :
                          "=a" (registers[0]),
                          "=b" (registers[1]),
                          "=c" (registers[2]),
                          "=d" (registers[3])
                          : "a" (1), "c" (0));

    unsigned CPUFeatureSet = registers[3];
    bool hyperthreading = CPUFeatureSet & (1 << 28);    
    if (hyperthreading){
        physicalcpucount = logicalcpucount / 2;
    } else {
        physicalcpucount = logicalcpucount;
    }
    if (physicalcpucount < 1) physicalcpucount = 1;
    return physicalcpucount;
}

// stacktrace.h (c) 2008, Timo Bingmann from http://idlebox.net/
// published under the WTFPL v2.0

/** Print a demangled stack backtrace of the caller function to FILE* out. */

#if  !defined(Backtrace_FOUND)

// donothing for WIN32
void print_stacktrace(ostream &out, unsigned int max_frames) {}

#else

void print_stacktrace(ostream &out, unsigned int max_frames)
{
#ifdef _OPENMP
#pragma omp master
{
#endif
    out << "STACK TRACE FOR DEBUGGING:" << endl;

    // storage array for stack trace address data
    void* addrlist[max_frames+1];

    // retrieve current stack addresses
    int addrlen = backtrace(addrlist, sizeof(addrlist) / sizeof(void*));

//    if (addrlen == 0) {
//        out << "  <empty, possibly corrupt>" << endl;
//        return;
//    }

    // resolve addresses into strings containing "filename(function+address)",
    // this array must be free()-ed
    char** symbollist = backtrace_symbols(addrlist, addrlen);

    // allocate string which will be filled with the demangled function name
    size_t funcnamesize = 256;
    char* funcname = (char*)malloc(funcnamesize);

    // iterate over the returned symbol lines. skip the first, it is the
    // address of this function.
    for (int i = 1; i < addrlen; i++)
    {
	char *begin_name = 0, *begin_offset = 0;

	// find parentheses and +address offset surrounding the mangled name:
#ifdef __clang__
      // OSX style stack trace
      for ( char *p = symbollist[i]; *p; ++p )
      {
         if (( *p == '_' ) && ( *(p-1) == ' ' ))
            begin_name = p-1;
         else if ( *p == '+' )
            begin_offset = p-1;
      }

      if ( begin_name && begin_offset && ( begin_name < begin_offset ))
      {
         *begin_name++ = '\0';
         *begin_offset++ = '\0';

         // mangled name is now in [begin_name, begin_offset) and caller
         // offset in [begin_offset, end_offset). now apply
         // __cxa_demangle():
         int status;
         char* ret = abi::__cxa_demangle( begin_name, &funcname[0],
                                          &funcnamesize, &status );
         if ( status == 0 )
         {
            funcname = ret; // use possibly realloc()-ed string
//            out << "  " << symbollist[i] << " : " << funcname << "+"<< begin_offset << endl;
            out << i << "   "  << funcname << endl;
         } else {
            // demangling failed. Output function name as a C function with
            // no arguments.
//             out << "  " << symbollist[i] << " : " << begin_name << "()+"<< begin_offset << endl;
            out << i << "   " << begin_name << "()" << endl;
         }

#else // !DARWIN - but is posix
         // ./module(function+0x15c) [0x8048a6d]
    char *end_offset = 0;
	for (char *p = symbollist[i]; *p; ++p)
	{
	    if (*p == '(')
		begin_name = p;
	    else if (*p == '+')
		begin_offset = p;
	    else if (*p == ')' && begin_offset) {
		end_offset = p;
		break;
	    }
	}

	if (begin_name && begin_offset && end_offset
	    && begin_name < begin_offset)
	{
	    *begin_name++ = '\0';
	    *begin_offset++ = '\0';
	    *end_offset = '\0';

	    // mangled name is now in [begin_name, begin_offset) and caller
	    // offset in [begin_offset, end_offset). now apply
	    // __cxa_demangle():

	    int status;
	    char* ret = abi::__cxa_demangle(begin_name,
					    funcname, &funcnamesize, &status);
	    if (status == 0) {
            funcname = ret; // use possibly realloc()-ed string
//            out << "  " << symbollist[i] << " : " << funcname << "+"<< begin_offset << endl;
            out << i << "   " << funcname << endl;
	    }
	    else {
            // demangling failed. Output function name as a C function with
            // no arguments.
//            out << "  " << symbollist[i] << " : " << begin_name << "()+"<< begin_offset << endl;
            out << i << "   " << begin_name << "()" << endl;
	    }
#endif
	}
	else
	{
	    // couldn't parse the line? print the whole line.
//	    out << i << ". " << symbollist[i] << endl;
	}
    }

    free(funcname);
    free(symbollist);
#ifdef _OPENMP
}
#endif

}

#endif // Backtrace_FOUND

bool memcmpcpy(void * destination, const void * source, size_t num) {
    bool diff = (memcmp(destination, source, num) != 0);
    memcpy(destination, source, num);
    return diff;
}

// Pairing function: see https://en.wikipedia.org/wiki/Pairing_function
int pairInteger(int int1, int int2) {
    if (int1 <= int2) {
        return ((int1 + int2)*(int1 + int2 + 1)/2 + int2);
    } else {
        return ((int1 + int2)*(int1 + int2 + 1)/2 + int1);
    }
}<|MERGE_RESOLUTION|>--- conflicted
+++ resolved
@@ -3200,7 +3200,6 @@
 				continue;
 			}
 
-<<<<<<< HEAD
             
             if (strcmp(argv[cnt], "--scaling-squaring") == 0) {
                 params.matrix_exp_technique = MET_SCALING_SQUARING;
@@ -3219,13 +3218,6 @@
                 continue;
             }
             
-=======
-			if (strcmp(argv[cnt], "--no-uniqueseq") == 0) {
-				params.suppress_output_flags |= OUT_UNIQUESEQ;
-				continue;
-			}
-
->>>>>>> f0aa76fd
 			if (argv[cnt][0] == '-') {
                 string err = "Invalid \"";
                 err += argv[cnt];
