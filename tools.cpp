--- conflicted
+++ resolved
@@ -807,12 +807,8 @@
     params.print_site_prob = WSL_NONE;
     params.print_site_state_freq = WSF_NONE;
     params.print_site_rate = false;
-<<<<<<< HEAD
     params.print_site_posterior = 0;
     params.print_ancestral_sequence = AST_NONE;
-=======
-    params.print_trees_site_posterior = 0;
->>>>>>> f9ff8e62
     params.print_tree_lh = false;
     params.lambda = 1;
     params.speed_conf = 1.0;
@@ -2252,7 +2248,6 @@
 				continue;
 			}
 
-<<<<<<< HEAD
 			if (strcmp(argv[cnt], "-wma") == 0) {
 				params.print_ancestral_sequence = AST_MARGINAL;
                 params.ignore_identical_seqs = false;
@@ -2263,22 +2258,6 @@
 				params.print_ancestral_sequence = AST_JOINT;
 				continue;
 			}
-=======
-			if (strcmp(argv[cnt], "-wspr") == 0) {
-				params.print_site_prob = WSL_RATECAT;
-				continue;
-			}
-
-			if (strcmp(argv[cnt], "-wspm") == 0) {
-				params.print_site_prob = WSL_MIXTURE;
-				continue;
-			}
-			if (strcmp(argv[cnt], "-wspmr") == 0 || strcmp(argv[cnt], "-wsprm") == 0) {
-				params.print_site_prob = WSL_MIXTURE_RATECAT;
-				continue;
-			}
-
->>>>>>> f9ff8e62
 
 			if (strcmp(argv[cnt], "-wsr") == 0) {
 				params.print_site_rate = true;
@@ -3363,18 +3342,9 @@
             << "  -wslr                Write site log-likelihoods per rate category" << endl
             << "  -wslm                Write site log-likelihoods per mixture class" << endl
             << "  -wslmr               Write site log-likelihoods per mixture+rate class" << endl
-<<<<<<< HEAD
             << "  -wma                 Write ancestral sequences by marginal reconstruction" << endl
             << "  -wja                 Write ancestral sequences by joint reconstruction" << endl
             << "  -fconst f1,...,fN    Add constant patterns into alignment (N=#nstates)" << endl;
-=======
-            << "  -wspr                Write site probabilities per rate category" << endl
-            << "  -wspm                Write site probabilities per mixture class" << endl
-            << "  -wspmr               Write site probabilities per mixture+rate class" << endl
-            << "  -fconst f1,...,fN    Add constant patterns into alignment (N=#nstates)" << endl
-            << "  -me <epsilon>        Logl epsilon for model parameter optimization (default 0.01)" << endl
-            << "  --no-outfiles        Suppress printing output files" << endl;
->>>>>>> f9ff8e62
 //            << "  -d <file>            Reading genetic distances from file (default: JC)" << endl
 //			<< "  -d <outfile>         Calculate the distance matrix inferred from tree" << endl
 //			<< "  -stats <outfile>     Output some statistics about branch lengths" << endl
