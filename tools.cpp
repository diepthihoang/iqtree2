/***************************************************************************
 *   Copyright (C) 2006 by BUI Quang Minh, Steffen Klaere, Arndt von Haeseler   *
 *   minh.bui@univie.ac.at   *
 *                                                                         *
 *   This program is free software; you can redistribute it and/or modify  *
 *   it under the terms of the GNU General Public License as published by  *
 *   the Free Software Foundation; either version 2 of the License, or     *
 *   (at your option) any later version.                                   *
 *                                                                         *
 *   This program is distributed in the hope that it will be useful,       *
 *   but WITHOUT ANY WARRANTY; without even the implied warranty of        *
 *   MERCHANTABILITY or FITNESS FOR A PARTICULAR PURPOSE.  See the         *
 *   GNU General Public License for more details.                          *
 *                                                                         *
 *   You should have received a copy of the GNU General Public License     *
 *   along with this program; if not, write to the                         *
 *   Free Software Foundation, Inc.,                                       *
 *   59 Temple Place - Suite 330, Boston, MA  02111-1307, USA.             *
 ***************************************************************************/



#if (defined(__GNUC__) || defined(__clang__)) && !defined(WIN32) && !defined(__CYGWIN__)
#include <execinfo.h>
#include <cxxabi.h>
#endif

#include "tools.h"
#include "timeutil.h"

VerboseMode verbose_mode;

/*
        WIN32 does not define gettimeofday() function.
        Here declare it extra for WIN32 only.
 */
//#if defined(WIN32) && !defined(HAVE_GETTIMEOFDAY)
#if defined(WIN32)
#include <sstream>
#endif
//
//struct timezone {
//};
//
//void gettimeofday(struct timeval* t, void* timezone) {
//    struct _timeb timebuffer;
//    _ftime(&timebuffer);
//    t->tv_sec = timebuffer.time;
//    t->tv_usec = 1000 * timebuffer.millitm;
//}
//#else
//#include <sys/time.h>
//#endif


/********************************************************
        Defining DoubleMatrix methods
 ********************************************************/

/*DoubleMatrix::DoubleMatrix(int arows, int acols) {
        rows = arows;
        cols = acols;
        size =  rows * cols;
        value = new double[size];
}

void DoubleMatrix::setZero() {
        memset(value, 0, size * sizeof(double));
}


DoubleMatrix::~DoubleMatrix() {
        if (value) delete value;
        value = NULL;
}
 */

/********************************************************
        Miscellaneous
 ********************************************************/

/**
        Output an error to screen, then exit program
        @param error error message
 */
/*
void outError(char *error)
{
        cerr << "ERROR: " << error << endl;
        exit(2);
}
 */


/**
        Output an error to screen, then exit program
        @param error error message
 */
void outError(const char *error, bool quit) {
	if (error == ERR_NO_MEMORY) {
        print_stacktrace(cerr);
	}
	cerr << "ERROR: " << error << endl;
    if (quit)
    	exit(2);
}

/**
        Output an error to screen, then exit program
        @param error error message
 */
void outError(string error, bool quit) {
    outError(error.c_str(), quit);
}

void outError(const char *error, const char *msg, bool quit) {
    string str = error;
    str += msg;
    outError(str, quit);
}

void outError(const char *error, string msg, bool quit) {
    string str = error;
    str += msg;
    outError(str, quit);
}

/**
        Output a warning message to screen
        @param error warning message
 */
void outWarning(const char *warn) {
    cerr << "WARNING: " << warn << endl;
}

void outWarning(string warn) {
    outWarning(warn.c_str());
}

double randomLen(Params &params) {
    double ran = static_cast<double> (random_int(999) + 1) / 1000;
    double len = -params.mean_len * log(ran);

    if (len < params.min_len) {
        int fac = random_int(1000);
        double delta = static_cast<double> (fac) / 1000.0; //delta < 1.0
        len = params.min_len + delta / 1000.0;
    }

    if (len > params.max_len) {
        int fac = random_int(1000);
        double delta = static_cast<double> (fac) / 1000.0; //delta < 1.0
        len = params.max_len - delta / 1000.0;
    }
    return len;
}

//From Tung

string convertIntToString(int number) {
    stringstream ss; //create a stringstream
    ss << number; //add number to the stream
    return ss.str(); //return a string with the contents of the stream
}

string convertInt64ToString(int64_t number) {
    stringstream ss; //create a stringstream
    ss << number; //add number to the stream
    return ss.str(); //return a string with the contents of the stream
}

string convertDoubleToString(double number) {
    stringstream ss; //create a stringstream
    ss << number; //add number to the stream
    return ss.str(); //return a string with the contents of the stream
}

//From Tung

bool copyFile(const char SRC[], const char DEST[]) {
    std::ifstream src; // the source file
    std::ofstream dest; // the destination file

    src.open(SRC, std::ios::binary); // open in binary to prevent jargon at the end of the buffer
    dest.open(DEST, std::ios::binary); // same again, binary
    if (!src.is_open() || !dest.is_open())
        return false; // could not be copied

    dest << src.rdbuf(); // copy the content
    dest.close(); // close destination file
    src.close(); // close source file

    return true; // file copied successfully
}

bool fileExists(string strFilename) {
    struct stat stFileInfo;
    bool blnReturn;
    int intStat;

    // Attempt to get the file attributes
    intStat = stat(strFilename.c_str(), &stFileInfo);
    if (intStat == 0) {
        // We were able to get the file attributes
        // so the file obviously exists.
        blnReturn = true;
    } else {
        // We were not able to get the file attributes.
        // This may mean that we don't have permission to
        // access the folder which contains this file. If you
        // need to do that level of checking, lookup the
        // return values of stat which will give you
        // more details on why stat failed.
        blnReturn = false;
    }
    return (blnReturn);
}

int convert_int(const char *str) throw (string) {
    char *endptr;
    int i = strtol(str, &endptr, 10);

    if ((i == 0 && endptr == str) || abs(i) == HUGE_VALL || *endptr != 0) {
        string err = "Expecting integer, but found \"";
        err += str;
        err += "\" instead";
        throw err;
    }

    return i;
}

int convert_int(const char *str, int &end_pos) throw (string) {
	char *endptr;
	int i = strtol(str, &endptr, 10);

	if ((i == 0 && endptr == str) || abs(i) == HUGE_VALL) {
		string err = "Expecting integer, but found \"";
		err += str;
		err += "\" instead";
		throw err;
	}
	end_pos = endptr - str;
	return i;
}

void convert_int_vec(const char *str, IntVector &vec) throw (string) {
    char *beginptr = (char*)str, *endptr;
    vec.clear();
    do {
		int i = strtol(beginptr, &endptr, 10);

		if ((i == 0 && endptr == beginptr) || abs(i) == HUGE_VALL) {
			string err = "Expecting integer, but found \"";
			err += beginptr;
			err += "\" instead";
			throw err;
		}
		vec.push_back(i);
		if (*endptr == ',') endptr++;
		beginptr = endptr;
    } while (*endptr != 0);
}


double convert_double(const char *str) throw (string) {
    char *endptr;
    double d = strtod(str, &endptr);
    if ((d == 0.0 && endptr == str) || fabs(d) == HUGE_VALF || *endptr != 0) {
        string err = "Expecting floating-point number, but found \"";
        err += str;
        err += "\" instead";
        throw err;
    }
    return d;
}

double convert_double(const char *str, int &end_pos) throw (string) {
	char *endptr;
	double d = strtod(str, &endptr);
	if ((d == 0.0 && endptr == str) || fabs(d) == HUGE_VALF) {
		string err = "Expecting floating-point number, but found \"";
		err += str;
		err += "\" instead";
		throw err;
	}
	end_pos = endptr - str;
	return d;
}

void convert_double_vec(const char *str, DoubleVector &vec, char separator) throw (string) {
    char *beginptr = (char*)str, *endptr;
    vec.clear();
    do {
		double d = strtod(beginptr, &endptr);

		if ((d == 0.0 && endptr == beginptr) || fabs(d) == HUGE_VALF) {
			string err = "Expecting floating-point number, but found \"";
			err += beginptr;
			err += "\" instead";
			throw err;
		}
		vec.push_back(d);
		if (*endptr == separator) endptr++;
		beginptr = endptr;
    } while (*endptr != 0);
}

string convert_time(const double sec) {
    int sec_int = (int) floor(sec);
    int secs = sec_int % 60;
    int mins = (sec_int % 3600) / 60;
    int hours = sec_int / 3600;
    stringstream ss;
    ss << hours << "h:" << mins << "m:" << secs << "s";
    return ss.str();
}

void convert_range(const char *str, int &lower, int &upper, int &step_size) throw (string) {
    char *endptr;
    char *beginptr = (char*) str;

    // parse the lower bound of the range
    int d = strtol(str, &endptr, 10);
    if ((d == 0 && endptr == str) || abs(d) == HUGE_VALL || (*endptr != 0 && *endptr != ':')) {
        string err = "Expecting integer, but found \"";
        err += str;
        err += "\" instead";
        throw err;
    }
    //lower = d;
    int d_save = d;
    upper = d;
    if (*endptr == 0) return;


    // parse the upper bound of the range
    str = endptr + 1;
    d = strtol(str, &endptr, 10);
    if ((d == 0 && endptr == str) || abs(d) == HUGE_VALL || (*endptr != 0 && *endptr != ':')) {
        string err = "Expecting integer, but found \"";
        err += str;
        err += "\" instead";
        throw err;
    }

    lower = d_save;
    upper = d;
    if (*endptr == 0) return;

    // parse the step size of the range
    str = endptr + 1;
    d = strtol(str, &endptr, 10);
    if ((d == 0 && endptr == str) || abs(d) == HUGE_VALL || *endptr != 0) {
        string err = "Expecting integer, but found \"";
        err += str;
        err += "\" instead";
        throw err;
    }

    step_size = d;
    str = beginptr;

}

void convert_range(const char *str, double &lower, double &upper, double &step_size) throw (string) {
    char *endptr;
    char *beginptr = (char*) str;

    // parse the lower bound of the range
    double d = strtod(str, &endptr);
    if ((d == 0.0 && endptr == str) || fabs(d) == HUGE_VALF || (*endptr != 0 && *endptr != ':')) {
        string err = "Expecting floating-point number, but found \"";
        err += str;
        err += "\" instead";
        throw err;
    }
    //lower = d;
    double d_save = d;
    upper = d;
    if (*endptr == 0) return;


    // parse the upper bound of the range
    str = endptr + 1;
    d = strtod(str, &endptr);
    if ((d == 0.0 && endptr == str) || fabs(d) == HUGE_VALF || (*endptr != 0 && *endptr != ':')) {
        string err = "Expecting floating-point number, but found \"";
        err += str;
        err += "\" instead";
        throw err;
    }

    lower = d_save;
    upper = d;
    if (*endptr == 0) return;

    // parse the step size of the range
    str = endptr + 1;
    d = strtod(str, &endptr);
    if ((d == 0.0 && endptr == str) || fabs(d) == HUGE_VALF || *endptr != 0) {
        string err = "Expecting floating-point number, but found \"";
        err += str;
        err += "\" instead";
        throw err;
    }

    step_size = d;
    str = beginptr;

}

void convert_string_vec(const char *str, StrVector &vec) throw (string) {
    char *beginptr = (char*)str, *endptr;
    vec.clear();
    string elem;
    do {
    	endptr = strchr(beginptr, ',');
    	if (!endptr) {
    		elem.assign(beginptr);
    		vec.push_back(elem);
    		return;
    	}
    	elem.assign(beginptr, endptr-beginptr);
    	vec.push_back(elem);
		beginptr = endptr+1;
    } while (*endptr != 0);

}

void readWeightFile(Params &params, int ntaxa, double &scale, StrVector &tax_name, DoubleVector &tax_weight) {
    cout << "Reading scale factor and taxa weights file " << params.param_file << " ..." << endl;
    try {
        ifstream in;
        in.exceptions(ios::failbit | ios::badbit);
        in.open(params.param_file);
        string name, tmp;

        in >> tmp;
        scale = convert_double(tmp.c_str());

        for (; !in.eof() && ntaxa > 0; ntaxa--) {
            // remove the failbit
            in.exceptions(ios::badbit);
            if (!(in >> name)) break;
            // set the failbit again
            in.exceptions(ios::failbit | ios::badbit);

            tax_name.push_back(name);
            // read the sequence weight
            in >> tmp;
            tax_weight.push_back(convert_double(tmp.c_str()));
        }
        in.clear();
        // set the failbit again
        in.exceptions(ios::failbit | ios::badbit);
        in.close();
    } catch (ios::failure) {
        outError(ERR_READ_INPUT);
    } catch (string str) {
        outError(str);
    }
}

void readStringFile(const char* filename, int max_num, StrVector &strv) {
    try {
        ifstream in;
        // set the failbit and badbit
        in.exceptions(ios::failbit | ios::badbit);
        in.open(filename);
        string name;

        // remove the failbit
        in.exceptions(ios::badbit);
        for (; !in.eof() && max_num > 0; max_num--) {
            if (!(in >> name)) break;
            strv.push_back(name);
        }
        in.clear();
        // set the failbit again
        in.exceptions(ios::failbit | ios::badbit);
        in.close();
    } catch (ios::failure) {
        outError(ERR_READ_INPUT);
    }
}

void readInitTaxaFile(Params &params, int ntaxa, StrVector &tax_name) {
    cout << "Reading initial taxa set file " << params.initial_file << " ..." << endl;
    readStringFile(params.initial_file, ntaxa, tax_name);
}

void printString2File(string myString, string filename) {
    ofstream myfile(filename.c_str());
    if (myfile.is_open()) {
        myfile << myString;
        myfile.close();
    } else {
        cout << "Unable to open file " << filename << endl;
    }
}

void readInitAreaFile(Params &params, int nareas, StrVector &area_name) {
    cout << "Reading initial area file " << params.initial_area_file << " ..." << endl;
    readStringFile(params.initial_area_file, nareas, area_name);
}

void readAreasBoundary(char *file_name, MSetsBlock *areas, double *areas_boundary) {

    try {
        ifstream in;
        in.exceptions(ios::failbit | ios::badbit);
        in.open(file_name);

        int nset;
        in >> nset;
        if (nset != areas->getNSets())
            throw "File has different number of areas";
        int pos = 0, seq1, seq2;
        for (seq1 = 0; seq1 < nset; seq1++) {
            string seq_name;
            in >> seq_name;
            if (seq_name != areas->getSet(seq1)->name)
                throw "Area name " + seq_name + " is different from " + areas->getSet(seq1)->name;
            for (seq2 = 0; seq2 < nset; seq2++) {
                in >> areas_boundary[pos++];
            }
        }
        // check for symmetric matrix
        for (seq1 = 0; seq1 < nset - 1; seq1++) {
            if (areas_boundary[seq1 * nset + seq1] <= 1e-6)
                throw "Diagonal elements of distance matrix should represent the boundary of single areas";
            for (seq2 = seq1 + 1; seq2 < nset; seq2++)
                if (areas_boundary[seq1 * nset + seq2] != areas_boundary[seq2 * nset + seq1])
                    throw "Shared boundary between " + areas->getSet(seq1)->name + " and " + areas->getSet(seq2)->name + " is not symmetric";
        }


        in.close();
        cout << "Areas relation matrix was read from " << file_name << endl;
    } catch (const char *str) {
        outError(str);
    } catch (string str) {
        outError(str);
    } catch (ios::failure) {
        outError(ERR_READ_INPUT, file_name);
    }

}

void readTaxaSets(char *filename, MSetsBlock *sets) {
    TaxaSetNameVector *allsets = sets->getSets();
    try {
        int count = 0;
        ifstream in;
        // set the failbit and badbit
        in.exceptions(ios::failbit | ios::badbit);
        in.open(filename);
        string name;

        // remove the failbit
        in.exceptions(ios::badbit);
        while (!in.eof()) {
            int ntaxa = 0;
            string str;
            if (!(in >> str)) break;
            ntaxa = convert_int(str.c_str());
            if (ntaxa <= 0) throw "Number of taxa must be > 0";
            count++;
            //allsets->resize(allsets->size()+1);
            TaxaSetName *myset = new TaxaSetName;
            allsets->push_back(myset);
            myset->name = "";
            myset->name += count;
            for (; ntaxa > 0; ntaxa--) {
                string str;
                if (!(in >> str)) throw "Cannot read in taxon name";
                if ((ntaxa > 1) && in.eof()) throw "Unexpected end of file while reading taxon names";
                myset->taxlist.push_back(str);
            }
        }
        in.clear();
        // set the failbit again
        in.exceptions(ios::failbit | ios::badbit);
        in.close();
        if (count == 0) throw "No set found, you must specify at least 1 set";
    } catch (ios::failure) {
        outError(ERR_READ_INPUT);
    } catch (const char *str) {
        outError(str);
    } catch (string str) {
        outError(str);
    }
}

void get2RandNumb(const int size, int &first, int &second) {
    // pick a random element
    first = random_int(size);
    // pick a random element from what's left (there is one fewer to choose from)...
    second = random_int(size - 1);
    // ...and adjust second choice to take into account the first choice
    if (second >= first) {
        ++second;
    }
}

void quickStartGuide();

void parseArg(int argc, char *argv[], Params &params) {
    int cnt;
    verbose_mode = VB_MIN;
    params.tree_gen = NONE;
    params.user_file = NULL;
    params.fai = false;
    params.testAlpha = false;
    params.testAlphaEpsAdaptive = false;
    params.randomAlpha = false;
    params.testAlphaEps = 0.1;
    params.exh_ai = false;
    params.alpha_invar_file = NULL;
    params.out_prefix = NULL;
    params.out_file = NULL;
    params.sub_size = 0;
    params.pd_proportion = 0.0;
    params.min_proportion = 0.0;
    params.step_proportion = 0.01;
    params.min_size = 0;
    params.step_size = 1;
    params.find_all = false;
    params.run_mode = DETECTED;
    params.detected_mode = DETECTED;
    params.param_file = NULL;
    params.initial_file = NULL;
    params.initial_area_file = NULL;
    params.pdtaxa_file = NULL;
    params.areas_boundary_file = NULL;
    params.boundary_modifier = 1.0;
    params.dist_file = NULL;
    params.compute_obs_dist = false;
    params.compute_jc_dist = true;
    params.compute_ml_dist = true;
    params.compute_ml_tree = true;
    params.budget_file = NULL;
    params.overlap = 0;
    params.is_rooted = false;
    params.sample_size = -1;
    params.repeated_time = 1;
    //params.nr_output = 10000;
    params.nr_output = 0;
    //params.smode = EXHAUSTIVE;
    params.intype = IN_OTHER;
    params.budget = -1;
    params.min_budget = -1;
    params.step_budget = 1;
    params.root = NULL;
    params.num_splits = 0;
    params.min_len = 0.001;
    params.mean_len = 0.1;
    params.max_len = 0.999;
    params.num_zero_len = 0;
    params.pd_limit = 100;
    params.calc_pdgain = false;
    params.multi_tree = false;
    params.second_tree = NULL;
    params.tree_weight_file = NULL;
    params.consensus_type = CT_NONE;
    params.find_pd_min = false;
    params.branch_cluster = 0;
    params.taxa_order_file = NULL;
    params.endemic_pd = false;
    params.exclusive_pd = false;
    params.complement_area = NULL;
    params.scaling_factor = -1;
    params.numeric_precision = -1;
    params.binary_programming = false;
    params.quad_programming = false;
    params.test_input = TEST_NONE;
    params.tree_burnin = 0;
    params.tree_max_count = 1000000;
    params.split_threshold = 0.0;
    params.split_threshold_str = NULL;
    params.split_weight_threshold = -1000;
    params.split_weight_summary = SW_SUM;
    params.gurobi_format = true;
    params.gurobi_threads = 1;
    params.num_bootstrap_samples = 0;
    params.bootstrap_spec = NULL;

    params.aln_file = NULL;
    params.treeset_file = NULL;
    params.topotest_replicates = 0;
    params.do_weighted_test = false;
    params.do_au_test = false;
    params.siteLL_file = NULL; //added by MA
    params.partition_file = NULL;
    params.partition_type = 0;
    params.partfinder_rcluster = 100;
    params.remove_empty_seq = true;
    params.terrace_aware = true;
    params.sequence_type = NULL;
    params.aln_output = NULL;
    params.aln_site_list = NULL;
    params.aln_output_format = ALN_PHYLIP;
    params.gap_masked_aln = NULL;
    params.concatenate_aln = NULL;
    params.aln_nogaps = false;
    params.aln_no_const_sites = false;
//    params.parsimony = false;
//    params.parsimony_tree = false;
    params.tree_spr = false;
    params.nexus_output = false;
    params.k_representative = 4;
    params.loglh_epsilon = 0.001;
    params.numSmoothTree = 1;
    params.nni5 = true;
    params.leastSquareBranch = false;
    params.pars_branch_length = false;
    params.bayes_branch_length = false;
    params.manuel_analytic_approx = false;
    params.leastSquareNNI = false;
    params.ls_var_type = OLS;
    params.maxCandidates = 1000;
    params.popSize = 5;
    params.p_delete = -1;
    params.min_iterations = -1;
    params.max_iterations = 1;
    params.num_param_iterations = 100;
    params.stop_condition = SC_UNSUCCESS_ITERATION;
    params.stop_confidence = 0.95;
    params.model_name = "";
    params.model_set = NULL;
    params.model_extra_set = NULL;
    params.model_subset = NULL;
    params.state_freq_set = NULL;
    params.ratehet_set = NULL;
    params.model_def_file = NULL;
    params.model_test_again = false;
    params.model_test_and_tree = 0;
    params.model_test_separate_rate = false;
    params.optimize_mixmodel_weight = false;
    params.store_trans_matrix = false;
    //params.freq_type = FREQ_EMPIRICAL;
    params.freq_type = FREQ_UNKNOWN;
    params.min_rate_cats = 2;
    params.num_rate_cats = 4;
    params.max_rate_cats = 10;
    params.gamma_shape = -1.0;
    params.gamma_median = false;
    params.p_invar_sites = -1.0;
    params.optimize_model_rate_joint = false;
    params.optimize_by_newton = true;
    params.optimize_alg = "2-BFGS-B,EM";
    params.fixed_branch_length = false;
    params.min_branch_length = 0.0; // this is now adjusted later based on alignment length
    params.max_branch_length = 100.0;
    params.iqp_assess_quartet = IQP_DISTANCE;
    params.iqp = false;
    params.write_intermediate_trees = 0;
//    params.avoid_duplicated_trees = false;
    params.rf_dist_mode = 0;
    params.mvh_site_rate = false;
    params.rate_mh_type = true;
    params.discard_saturated_site = false;
    params.mean_rate = 1.0;
    params.aLRT_threshold = 101;
    params.aLRT_replicates = 0;
    params.aLRT_test = false;
    params.aBayes_test = false;
    params.localbp_replicates = 0;
    params.SSE = LK_EIGEN_SSE;
    params.lk_no_avx = false;
    params.print_site_lh = WSL_NONE;
    params.print_site_state_freq = 0;
    params.print_site_rate = false;
    params.print_site_posterior = 0;
    params.print_tree_lh = false;
    params.lambda = 1;
    params.speed_conf = 1.0;
    params.whtest_simulations = 1000;
    params.mcat_type = MCAT_LOG + MCAT_PATTERN;
    params.rate_file = NULL;
    params.ngs_file = NULL;
    params.ngs_mapped_reads = NULL;
    params.ngs_ignore_gaps = true;
    params.do_pars_multistate = false;
    params.gene_pvalue_file = NULL;
    params.gene_scale_factor = -1;
    params.gene_pvalue_loga = false;
    params.second_align = NULL;
    params.ncbi_taxid = 0;
    params.ncbi_taxon_level = NULL;
    params.ncbi_names_file = NULL;
    params.ncbi_ignore_level = NULL;

	params.eco_dag_file  = NULL;
	params.eco_type = NULL;
	params.eco_detail_file = NULL;
	params.k_percent = 0;
	params.diet_min = 0;
	params.diet_max = 0;
	params.diet_step = 0;
	params.eco_weighted = false;
	params.eco_run = 0;

	params.upper_bound = false;
	params.upper_bound_NNI = false;
	params.upper_bound_frac = 0.0;

    params.gbo_replicates = 0;
	params.ufboot_epsilon = 0.5;
    params.check_gbo_sample_size = 0;
    params.use_rell_method = true;
    params.use_elw_method = false;
    params.use_weighted_bootstrap = false;
    params.use_max_tree_per_bootstrap = true;
    params.max_candidate_trees = 0;
    params.distinct_trees = false;
    params.online_bootstrap = true;
    params.min_correlation = 0.99;
    params.step_iterations = 100;
//    params.store_candidate_trees = false;
	params.print_ufboot_trees = 0;
    //const double INF_NNI_CUTOFF = -1000000.0;
    params.nni_cutoff = -1000000.0;
    params.estimate_nni_cutoff = false;
    params.nni_sort = false;
    //params.nni_opt_5branches = false;
    params.testNNI = false;
    params.approximate_nni = false;
    params.do_compression = false;

    params.new_heuristic = true;
    params.iteration_multiple = 1;
    params.initPS = 0.5;
#ifdef USING_PLL
    params.pll = true;
#else
    params.pll = false;
#endif
    params.modeps = 0.01;
    params.parbran = false;
    params.binary_aln_file = NULL;
    params.maxtime = 1000000;
    params.reinsert_par = false;
    params.bestStart = true;
    params.snni = true; // turn on sNNI default now
//    params.autostop = true; // turn on auto stopping rule by default now
    params.unsuccess_iteration = 100;
    params.speednni = true; // turn on reduced hill-climbing NNI by default now
    params.reduction = false;
    params.numInitTrees = 100;
    params.fix_stable_splits = false;
    params.numSupportTrees = 20;
//    params.sprDist = 20;
    params.sprDist = 6;
    params.numNNITrees = 20;
    params.avh_test = 0;
    params.bootlh_test = 0;
    params.bootlh_partitions = NULL;
    params.site_freq_file = NULL;
#ifdef _OPENMP
    params.num_threads = 0;
#else
    params.num_threads = 1;
#endif
    params.model_test_criterion = MTC_BIC;
//    params.model_test_stop_rule = MTC_ALL;
    params.model_test_sample_size = 0;
    params.root_state = NULL;
    params.print_bootaln = false;
	params.print_subaln = false;
	params.print_partition_info = false;
	params.print_conaln = false;
	params.count_trees = false;
	params.print_branch_lengths = false;
	params.lh_mem_save = LM_PER_NODE; // auto detect
	params.start_tree = STT_PLL_PARSIMONY;
	params.print_splits_file = false;
    params.ignore_identical_seqs = true;
    params.write_init_tree = false;
    params.write_local_optimal_trees = false;
    params.freq_const_patterns = NULL;
    params.no_rescale_gamma_invar = false;
    params.compute_seq_identity_along_tree = false;
<<<<<<< HEAD
    params.num_mixlen = 1;
=======
    params.lmap_num_quartets = 0;
    params.lmap_cluster_file = NULL;
    params.print_lmap_quartet_lh = false;
>>>>>>> 9496269e
    params.link_alpha = false;
    params.ignore_checkpoint = false;
    params.checkpoint_dump_interval = 20;
    params.force_unfinished = false;


	if (params.nni5) {
	    params.nni_type = NNI5;
	} else {
	    params.nni_type = NNI1;
	}

    struct timeval tv;
    struct timezone tz;
    // initialize random seed based on current time
    gettimeofday(&tv, &tz);
    //params.ran_seed = (unsigned) (tv.tv_sec+tv.tv_usec);
    params.ran_seed = (tv.tv_usec);

    for (cnt = 1; cnt < argc; cnt++) {
        try {

            if (strcmp(argv[cnt], "-h") == 0 || strcmp(argv[cnt], "--help") == 0) {
#ifdef IQ_TREE
                usage_iqtree(argv, false);
#else
                usage(argv, false);
#endif
                continue;
            }
			if (strcmp(argv[cnt], "-ho") == 0 || strcmp(argv[cnt], "-?") == 0) {
				usage_iqtree(argv, false);
				continue;
			}
			if (strcmp(argv[cnt], "-hh") == 0
					|| strcmp(argv[cnt], "-hhh") == 0) {
				usage(argv, true);
				continue;
			}
			if (strcmp(argv[cnt], "-v0") == 0) {
				verbose_mode = VB_QUIET;
				continue;
			}
			if (strcmp(argv[cnt], "-v") == 0 || strcmp(argv[cnt], "-v1") == 0) {
				verbose_mode = VB_MED;
				continue;
			}
			if (strcmp(argv[cnt], "-vv") == 0
					|| strcmp(argv[cnt], "-v2") == 0) {
				verbose_mode = VB_MAX;
				continue;
			}
			if (strcmp(argv[cnt], "-vvv") == 0
					|| strcmp(argv[cnt], "-v3") == 0) {
				verbose_mode = VB_DEBUG;
				continue;
			}
			if (strcmp(argv[cnt], "-k") == 0) {
				cnt++;
				if (cnt >= argc)
					throw "Use -k <num_taxa>";
				convert_range(argv[cnt], params.min_size, params.sub_size,
						params.step_size);
				params.k_representative = params.min_size;
				continue;
			}
			if (strcmp(argv[cnt], "-pre") == 0) {
				cnt++;
				if (cnt >= argc)
					throw "Use -pre <output_prefix>";
				params.out_prefix = argv[cnt];
				continue;
			}
			if (strcmp(argv[cnt], "-pp") == 0) {
				cnt++;
				if (cnt >= argc)
					throw "Use -pp <pd_proportion>";
				convert_range(argv[cnt], params.min_proportion,
						params.pd_proportion, params.step_proportion);
				if (params.pd_proportion < 0 || params.pd_proportion > 1)
					throw "PD proportion must be between 0 and 1";
				continue;
			}
			if (strcmp(argv[cnt], "-mk") == 0) {
				cnt++;
				if (cnt >= argc)
					throw "Use -mk <min_taxa>";
				params.min_size = convert_int(argv[cnt]);
				continue;
			}
			if (strcmp(argv[cnt], "-bud") == 0) {
				cnt++;
				if (cnt >= argc)
					throw "Use -bud <budget>";
				convert_range(argv[cnt], params.min_budget, params.budget,
						params.step_budget);
				continue;
			}
			if (strcmp(argv[cnt], "-mb") == 0) {
				cnt++;
				if (cnt >= argc)
					throw "Use -mb <min_budget>";
				params.min_budget = convert_int(argv[cnt]);
				continue;
			}
			if (strcmp(argv[cnt], "-o") == 0) {
				cnt++;
				if (cnt >= argc)
					throw "Use -o <taxon>";
				params.root = argv[cnt];
				continue;
			}
			if (strcmp(argv[cnt], "-optalg") == 0) {
				cnt++;
				if (cnt >= argc)
					throw "Use -opt_alg <1-BFGS|2-BFGS|EM>";
				params.optimize_alg = argv[cnt];
				continue;
			}
			if (strcmp(argv[cnt], "-root") == 0) {
				params.is_rooted = true;
				continue;
			}
			if (strcmp(argv[cnt], "-all") == 0) {
				params.find_all = true;
				continue;
			}
			if (strcmp(argv[cnt], "-g") == 0
					|| strcmp(argv[cnt], "--greedy") == 0) {
				params.run_mode = GREEDY;
				continue;
			}
			if (strcmp(argv[cnt], "-pr") == 0
					|| strcmp(argv[cnt], "--pruning") == 0) {
				params.run_mode = PRUNING;
				//continue; } if (strcmp(argv[cnt],"--both") == 0) {
				//params.run_mode = BOTH_ALG;
				continue;
			}
			if (strcmp(argv[cnt], "-e") == 0) {
				cnt++;
				if (cnt >= argc)
					throw "Use -e <file>";
				params.param_file = argv[cnt];
				continue;
			}
			if (strcmp(argv[cnt], "-if") == 0) {
				cnt++;
				if (cnt >= argc)
					throw "Use -if <file>";
				params.initial_file = argv[cnt];
				continue;
			}
			if (strcmp(argv[cnt], "-nni_nr_step") == 0) {
				cnt++;
				if (cnt >= argc)
					throw "Use -nni_nr_step <newton_raphson_steps>";
				NNI_MAX_NR_STEP = convert_int(argv[cnt]);
				continue;
			}
			if (strcmp(argv[cnt], "-ia") == 0) {
				cnt++;
				if (cnt >= argc)
					throw "Use -ia <file>";
				params.initial_area_file = argv[cnt];
				continue;
			}
			if (strcmp(argv[cnt], "-u") == 0) {
				// file containing budget information
				cnt++;
				if (cnt >= argc)
					throw "Use -u <file>";
				params.budget_file = argv[cnt];
				continue;
			}
			if (strcmp(argv[cnt], "-dd") == 0) {
				// compute distribution of PD score on random sets
				cnt++;
				if (cnt >= argc)
					throw "Use -dd <sample_size>";
				params.run_mode = PD_DISTRIBUTION;
				params.sample_size = convert_int(argv[cnt]);
				continue;
			}
			if (strcmp(argv[cnt], "-ts") == 0) {
				// calculate PD score a taxa set listed in the file
				cnt++;
				//params.run_mode = PD_USER_SET;
				if (cnt >= argc)
					throw "Use -ts <taxa_file>";
				params.pdtaxa_file = argv[cnt];
				continue;
			}
			if (strcmp(argv[cnt], "-bound") == 0) {
				// boundary length of areas
				cnt++;
				if (cnt >= argc)
					throw "Use -bound <file>";
				params.areas_boundary_file = argv[cnt];
				continue;
			}
			if (strcmp(argv[cnt], "-blm") == 0) {
				// boundary length modifier
				cnt++;
				if (cnt >= argc)
					throw "Use -blm <boundary_modifier>";
				params.boundary_modifier = convert_double(argv[cnt]);
				continue;
			}
			if (strcmp(argv[cnt], "-dist") == 0
					|| strcmp(argv[cnt], "-d") == 0) {
				// calculate distance matrix from the tree
				params.run_mode = CALC_DIST;
				cnt++;
				if (cnt >= argc)
					throw "Use -dist <distance_file>";
				params.dist_file = argv[cnt];
				continue;
			}
			if (strcmp(argv[cnt], "-djc") == 0) {
				params.compute_ml_dist = false;
				continue;
			}
			if (strcmp(argv[cnt], "-dobs") == 0) {
				params.compute_obs_dist = true;
				continue;
			}
			if (strcmp(argv[cnt], "-r") == 0) {
				cnt++;
				if (cnt >= argc)
					throw "Use -r <num_taxa>";
				params.sub_size = convert_int(argv[cnt]);
				params.tree_gen = YULE_HARDING;
				continue;
			}
			if (strcmp(argv[cnt], "-rs") == 0) {
				cnt++;
				if (cnt >= argc)
					throw "Use -rs <alignment_file>";
				params.tree_gen = YULE_HARDING;
				params.aln_file = argv[cnt];
				continue;
			}
			if (strcmp(argv[cnt], "-rstar") == 0) {
				cnt++;
				if (cnt >= argc)
					throw "Use -rstar <num_taxa>";
				params.sub_size = convert_int(argv[cnt]);
				params.tree_gen = STAR_TREE;
				continue;
			}
			if (strcmp(argv[cnt], "-ru") == 0) {
				cnt++;
				if (cnt >= argc)
					throw "Use -ru <num_taxa>";
				params.sub_size = convert_int(argv[cnt]);
				params.tree_gen = UNIFORM;
				continue;
			}
			if (strcmp(argv[cnt], "-rcat") == 0) {
				cnt++;
				if (cnt >= argc)
					throw "Use -rcat <num_taxa>";
				params.sub_size = convert_int(argv[cnt]);
				params.tree_gen = CATERPILLAR;
				continue;
			}
			if (strcmp(argv[cnt], "-rbal") == 0) {
				cnt++;
				if (cnt >= argc)
					throw "Use -rbal <num_taxa>";
				params.sub_size = convert_int(argv[cnt]);
				params.tree_gen = BALANCED;
				continue;
			}
            if (strcmp(argv[cnt], "-keep_ident") == 0 || strcmp(argv[cnt], "-keep-ident") == 0) {
                params.ignore_identical_seqs = false;
                continue;
            }
			if (strcmp(argv[cnt], "-rcsg") == 0) {
				cnt++;
				if (cnt >= argc)
					throw "Use -rcsg <num_taxa>";
				params.sub_size = convert_int(argv[cnt]);
				params.tree_gen = CIRCULAR_SPLIT_GRAPH;
				continue;
			}
			if (strcmp(argv[cnt], "-rpam") == 0) {
				cnt++;
				if (cnt >= argc)
					throw "Use -rpam <num_splits>";
				params.num_splits = convert_int(argv[cnt]);
				continue;
			}
			if (strcmp(argv[cnt], "-rlen") == 0) {
				cnt++;
				if (cnt >= argc - 2)
					throw "Use -rlen <min_len> <mean_len> <max_len>";
				params.min_len = convert_double(argv[cnt]);
				params.mean_len = convert_double(argv[cnt + 1]);
				params.max_len = convert_double(argv[cnt + 2]);
				cnt += 2;
				continue;
			}
			if (strcmp(argv[cnt], "-rzero") == 0) {
				cnt++;
				if (cnt >= argc)
					throw "Use -rzero <num_zero_branch>";
				params.num_zero_len = convert_int(argv[cnt]);
				if (params.num_zero_len < 0)
					throw "num_zero_len must not be negative";
				continue;
			}
			if (strcmp(argv[cnt], "-rset") == 0) {
				cnt++;
				if (cnt >= argc - 1)
					throw "Use -rset <overlap> <outfile>";
				params.overlap = convert_int(argv[cnt]);
				cnt++;
				params.pdtaxa_file = argv[cnt];
				params.tree_gen = TAXA_SET;
				continue;
			}
			if (strcmp(argv[cnt], "-rep") == 0) {
				cnt++;
				if (cnt >= argc)
					throw "Use -rep <repeated_times>";
				params.repeated_time = convert_int(argv[cnt]);
				continue;
			}
			if (strcmp(argv[cnt], "-lim") == 0) {
				cnt++;
				if (cnt >= argc)
					throw "Use -lim <pd_limit>";
				params.pd_limit = convert_int(argv[cnt]);
				continue;
			}
			if (strcmp(argv[cnt], "-noout") == 0) {
				params.nr_output = 0;
				continue;
			}
			if (strcmp(argv[cnt], "-1out") == 0) {
				params.nr_output = 1;
				continue;
			}
			if (strcmp(argv[cnt], "-oldout") == 0) {
				params.nr_output = 100;
				continue;
			}
			if (strcmp(argv[cnt], "-nexout") == 0) {
				params.nexus_output = true;
				continue;
			}
			if (strcmp(argv[cnt], "-exhaust") == 0) {
				params.run_mode = EXHAUSTIVE;
				continue;
			}
			if (strcmp(argv[cnt], "-seed") == 0) {
				cnt++;
				if (cnt >= argc)
					throw "Use -seed <random_seed>";
				params.ran_seed = abs(convert_int(argv[cnt]));
				continue;
			}
			if (strcmp(argv[cnt], "-pdgain") == 0) {
				params.calc_pdgain = true;
				continue;
			}
			if (strcmp(argv[cnt], "-sup") == 0) {
				cnt++;
				if (cnt >= argc)
					throw "Use -sup <target_tree_file>";
				params.second_tree = argv[cnt];
				params.consensus_type = CT_ASSIGN_SUPPORT;
				continue;
			}
			if (strcmp(argv[cnt], "-suptag") == 0) {
				cnt++;
				if (cnt >= argc)
					throw "Use -suptag <tagname or ALL>";
				params.support_tag = argv[cnt];
				continue;
			}
			if (strcmp(argv[cnt], "-sup2") == 0) {
				cnt++;
				if (cnt >= argc)
					throw "Use -sup2 <target_tree_file>";
				params.second_tree = argv[cnt];
				params.consensus_type = CT_ASSIGN_SUPPORT_EXTENDED;
				continue;
			}
			if (strcmp(argv[cnt], "-treew") == 0) {
				cnt++;
				if (cnt >= argc)
					throw "Use -treew <tree_weight_file>";
				params.tree_weight_file = argv[cnt];
				continue;
			}
			if (strcmp(argv[cnt], "-con") == 0) {
				params.consensus_type = CT_CONSENSUS_TREE;
				continue;
			}
			if (strcmp(argv[cnt], "-net") == 0) {
				params.consensus_type = CT_CONSENSUS_NETWORK;
			} /**MINH ANH: to serve some statistics on tree*/
			else if (strcmp(argv[cnt], "-comp") == 0) {
				cnt++;
				if (cnt >= argc)
					throw "Use -comp <treefile>";
				params.consensus_type = COMPARE;
				params.second_tree = argv[cnt];
				continue;
			}
			if (strcmp(argv[cnt], "-stats") == 0) {
				params.run_mode = STATS;
				continue;
			}
			if (strcmp(argv[cnt], "-gbo") == 0) { //guided bootstrap
				cnt++;
				if (cnt >= argc)
					throw "Use -gbo <site likelihod file>";
				params.siteLL_file = argv[cnt];
				//params.run_mode = GBO;
			} // MA
			else if (strcmp(argv[cnt], "-mprob") == 0) { //compute multinomial distribution probability
				cnt++;
				if (cnt >= argc)
					throw "Use -mprob <ref_alignment>";
				params.second_align = argv[cnt];
				//params.run_mode = MPRO;
			} // MA
			else if (strcmp(argv[cnt], "-min") == 0) {
				params.find_pd_min = true;
				continue;
			}
			if (strcmp(argv[cnt], "-excl") == 0) {
				params.exclusive_pd = true;
				continue;
			}
			if (strcmp(argv[cnt], "-endem") == 0) {
				params.endemic_pd = true;
				continue;
			}
			if (strcmp(argv[cnt], "-compl") == 0) {
				cnt++;
				if (cnt >= argc)
					throw "Use -compl <area_name>";
				params.complement_area = argv[cnt];
				continue;
			}
			if (strcmp(argv[cnt], "-cluster") == 0) {
				params.branch_cluster = 4;
				cnt++;
				if (cnt >= argc)
					throw "Use -cluster <taxa_order_file>";
				params.taxa_order_file = argv[cnt];
				continue;
			}
			if (strcmp(argv[cnt], "-taxa") == 0) {
				params.run_mode = PRINT_TAXA;
				continue;
			}
			if (strcmp(argv[cnt], "-area") == 0) {
				params.run_mode = PRINT_AREA;
				continue;
			}
			if (strcmp(argv[cnt], "-scale") == 0) {
				cnt++;
				if (cnt >= argc)
					throw "Use -scale <scaling_factor>";
				params.scaling_factor = convert_double(argv[cnt]);
				continue;
			}
			if (strcmp(argv[cnt], "-scaleg") == 0) {
				cnt++;
				if (cnt >= argc)
					throw "Use -scaleg <gene_scale_factor>";
				params.gene_scale_factor = convert_double(argv[cnt]);
				continue;
			}
			if (strcmp(argv[cnt], "-scalebranch") == 0) {
				params.run_mode = SCALE_BRANCH_LEN;
				cnt++;
				if (cnt >= argc)
					throw "Use -scalebranch <scaling_factor>";
				params.scaling_factor = convert_double(argv[cnt]);
				continue;
			}
			if (strcmp(argv[cnt], "-scalenode") == 0) {
				params.run_mode = SCALE_NODE_NAME;
				cnt++;
				if (cnt >= argc)
					throw "Use -scalenode <scaling_factor>";
				params.scaling_factor = convert_double(argv[cnt]);
				continue;
			}
			if (strcmp(argv[cnt], "-prec") == 0) {
				cnt++;
				if (cnt >= argc)
					throw "Use -prec <numeric_precision>";
				params.numeric_precision = convert_int(argv[cnt]);
				continue;
			}
			if (strcmp(argv[cnt], "-lp") == 0) {
				params.run_mode = LINEAR_PROGRAMMING;
				continue;
			}
			if (strcmp(argv[cnt], "-lpbin") == 0) {
				params.run_mode = LINEAR_PROGRAMMING;
				params.binary_programming = true;
				continue;
			}
			if (strcmp(argv[cnt], "-qp") == 0) {
				params.gurobi_format = true;
				params.quad_programming = true;
				continue;
			}
			if (strcmp(argv[cnt], "-quiet") == 0) {
				verbose_mode = VB_QUIET;
				continue;
			}
			if (strcmp(argv[cnt], "-mult") == 0) {
				params.multi_tree = true;
				continue;
			}
			if (strcmp(argv[cnt], "-bi") == 0) {
				cnt++;
				if (cnt >= argc)
					throw "Use -bi <burnin_value>";
				params.tree_burnin = convert_int(argv[cnt]);
				if (params.tree_burnin < 0)
					throw "Burnin value must not be negative";
				continue;
			}
			if (strcmp(argv[cnt], "-tm") == 0) {
				cnt++;
				if (cnt >= argc)
					throw "Use -tm <tree_max_count>";
				params.tree_max_count = convert_int(argv[cnt]);
				if (params.tree_max_count < 0)
					throw "tree_max_count must not be negative";
				continue;
			}
			if (strcmp(argv[cnt], "-minsup") == 0) {
				cnt++;
				if (cnt >= argc)
					throw "Use -minsup <split_threshold>";
				params.split_threshold = convert_double(argv[cnt]);
				if (params.split_threshold < 0 || params.split_threshold > 1)
					throw "Split threshold must be between 0 and 1";
				continue;
			}
			if (strcmp(argv[cnt], "-minsupnew") == 0) {
				cnt++;
				if (cnt >= argc)
					throw "Use -minsupnew <split_threshold_1/.../split_threshold_k>";
				params.split_threshold_str = argv[cnt];
				continue;
			}
			if (strcmp(argv[cnt], "-tw") == 0) {
				cnt++;
				if (cnt >= argc)
					throw "Use -tw <split_weight_threshold>";
				params.split_weight_threshold = convert_double(argv[cnt]);
				if (params.split_weight_threshold < 0)
					throw "Split weight threshold is negative";
				continue;
			}
			if (strcmp(argv[cnt], "-swc") == 0) {
				params.split_weight_summary = SW_COUNT;
				continue;
			}
			if (strcmp(argv[cnt], "-swa") == 0) {
				params.split_weight_summary = SW_AVG_ALL;
				continue;
			}
			if (strcmp(argv[cnt], "-swp") == 0) {
				params.split_weight_summary = SW_AVG_PRESENT;
				continue;
			}
			if (strcmp(argv[cnt], "-iwc") == 0) {
				params.test_input = TEST_WEAKLY_COMPATIBLE;
				continue;
			}
			if (strcmp(argv[cnt], "-aln") == 0
					|| strcmp(argv[cnt], "-s") == 0) {
				cnt++;
				if (cnt >= argc)
					throw "Use -aln, -s <alignment_file>";
				params.aln_file = argv[cnt];
				continue;
			}
			if (strcmp(argv[cnt], "-z") == 0) {
				cnt++;
				if (cnt >= argc)
					throw "Use -aln, -z <user_trees_file>";
				params.treeset_file = argv[cnt];
				continue;
			}
			if (strcmp(argv[cnt], "-zb") == 0) {
				cnt++;
				if (cnt >= argc)
					throw "Use -zb <#replicates>";
				params.topotest_replicates = convert_int(argv[cnt]);
				if (params.topotest_replicates < 1000)
					throw "Please specify at least 1000 replicates";
				continue;
			}
			if (strcmp(argv[cnt], "-zw") == 0) {
				params.do_weighted_test = true;
				continue;
			}
			if (strcmp(argv[cnt], "-au") == 0) {
				params.do_au_test = true;
				continue;
			}
			if (strcmp(argv[cnt], "-sp") == 0) {
				cnt++;
				if (cnt >= argc)
					throw "Use -sp <partition_file>";
				params.partition_file = argv[cnt];
				continue;
			}
			if (strcmp(argv[cnt], "-spp") == 0) {
				cnt++;
				if (cnt >= argc)
					throw "Use -spp <type of partition model>";
				params.partition_file = argv[cnt];
				params.partition_type = 'p';
				continue;
			}
			if (strcmp(argv[cnt], "-spj") == 0 || strcmp(argv[cnt], "-q") == 0) {
				cnt++;
				if (cnt >= argc)
					throw "Use -q <type of partition model>";
				params.partition_file = argv[cnt];
				params.partition_type = 'j';
				continue;
			}
			if (strcmp(argv[cnt], "-M") == 0) {
                params.partition_type = 0;
                continue;
            }
            if (strcmp(argv[cnt], "-rcluster") == 0) {
				cnt++;
				if (cnt >= argc)
					throw "Use -rcluster <percent>";
                params.partfinder_rcluster = convert_double(argv[cnt]);
                if (params.partfinder_rcluster < 0 || params.partfinder_rcluster > 100)
                    throw "rcluster percentage must be between 0 and 100";
				continue;
            }
			if (strcmp(argv[cnt], "-keep_empty_seq") == 0) {
				params.remove_empty_seq = false;
				continue;
			}
			if (strcmp(argv[cnt], "-no_terrace") == 0) {
				params.terrace_aware = false;
				continue;
			}
			if (strcmp(argv[cnt], "-sf") == 0) {
				cnt++;
				if (cnt >= argc)
					throw "Use -sf <ngs_file>";
				params.ngs_file = argv[cnt];
				continue;
			}
			if (strcmp(argv[cnt], "-sm") == 0) {
				cnt++;
				if (cnt >= argc)
					throw "Use -sm <ngs_mapped_read_file>";
				params.ngs_mapped_reads = argv[cnt];
				continue;
			}
			if (strcmp(argv[cnt], "-ngs_gap") == 0) {
				params.ngs_ignore_gaps = false;
				continue;
			}
			if (strcmp(argv[cnt], "-st") == 0) {
				cnt++;
				if (cnt >= argc)
					throw "Use -st BIN or -st DNA or -st AA or -st CODON or -st MORPH";
				params.sequence_type = argv[cnt];
				continue;
			}
			if (strcmp(argv[cnt], "-starttree") == 0) {
				cnt++;
				if (cnt >= argc)
					throw "Use -starttree BIONJ|PARS|PLLPARS";
				if (strcmp(argv[cnt], "BIONJ") == 0)
					params.start_tree = STT_BIONJ;
				else if (strcmp(argv[cnt], "PARS") == 0)
					params.start_tree = STT_PARSIMONY;
				else if (strcmp(argv[cnt], "PLLPARS") == 0)
					params.start_tree = STT_PLL_PARSIMONY;
				else
					throw "Invalid option, please use -starttree with BIONJ or PARS or PLLPARS";
				continue;
			}

			if (strcmp(argv[cnt], "-ao") == 0) {
				cnt++;
				if (cnt >= argc)
					throw "Use -ao <alignment_file>";
				params.aln_output = argv[cnt];
				continue;
			}
			if (strcmp(argv[cnt], "-as") == 0) {
				cnt++;
				if (cnt >= argc)
					throw "Use -as <aln_site_list>";
				params.aln_site_list = argv[cnt];
				continue;
			}
			if (strcmp(argv[cnt], "-an") == 0) {
				cnt++;
				if (cnt >= argc)
					throw "Use -an <ref_seq_name>";
				params.ref_seq_name = argv[cnt];
				continue;
			}
			if (strcmp(argv[cnt], "-af") == 0) {
				cnt++;
				if (cnt >= argc)
					throw "Use -af phy|fasta";
				if (strcmp(argv[cnt], "phy") == 0)
					params.aln_output_format = ALN_PHYLIP;
				else if (strcmp(argv[cnt], "fasta") == 0)
					params.aln_output_format = ALN_FASTA;
				else
					throw "Unknown output format";
				continue;
			}
			if (strcmp(argv[cnt], "-am") == 0) {
				cnt++;
				if (cnt >= argc)
					throw "Use -am <gap_masked_aln>";
				params.gap_masked_aln = argv[cnt];
				continue;
			}
			if (strcmp(argv[cnt], "-ac") == 0) {
				cnt++;
				if (cnt >= argc)
					throw "Use -ac <concatenate_aln>";
				params.concatenate_aln = argv[cnt];
				continue;
			}
			if (strcmp(argv[cnt], "-nogap") == 0) {
				params.aln_nogaps = true;
				continue;
			}
			if (strcmp(argv[cnt], "-noconst") == 0) {
				params.aln_no_const_sites = true;
				continue;
			}
//			if (strcmp(argv[cnt], "-parstree") == 0) {
				// maximum parsimony
//				params.parsimony_tree = true;
//            continue; } if (strcmp(argv[cnt], "-pars") == 0) {
//                // maximum parsimony
//                params.parsimony = true;
//				continue;
//			}
			if (strcmp(argv[cnt], "-spr") == 0) {
				// subtree pruning and regrafting
				params.tree_spr = true;
				continue;
			}
			if (strcmp(argv[cnt], "-krep") == 0) {
				cnt++;
				if (cnt >= argc)
					throw "Use -krep <num_k>";
				params.k_representative = convert_int(argv[cnt]);
				continue;
			}
			if (strcmp(argv[cnt], "-pdel") == 0
					|| strcmp(argv[cnt], "-p") == 0) {
				cnt++;
				if (cnt >= argc)
					throw "Use -pdel <probability>";
				params.p_delete = convert_double(argv[cnt]);
				if (params.p_delete < 0.0 || params.p_delete > 1.0)
					throw "Probability of deleting a leaf must be between 0 and 1";
				continue;
			}
			if (strcmp(argv[cnt], "-pers") == 0) {
				cnt++;
				if (cnt >= argc)
					throw "Use -pers <perturbation_strength>";
				params.initPS = convert_double(argv[cnt]);
				continue;
			}
			if (strcmp(argv[cnt], "-n") == 0) {
				cnt++;
				if (cnt >= argc)
					throw "Use -n <#iterations>";
				params.min_iterations = convert_int(argv[cnt]);
				params.stop_condition = SC_FIXED_ITERATION;
//                params.autostop = false;
				continue;
			}
			if (strcmp(argv[cnt], "-nparam") == 0) {
				cnt++;
				if (cnt >= argc)
					throw "Use -nparam <#iterations>";
				params.num_param_iterations = convert_int(argv[cnt]);
				if (params.num_param_iterations < 0)
					throw "Number of parameter optimization iterations (-nparam) must be non negative";
				continue;
			}

			if (strcmp(argv[cnt], "-nb") == 0) {
				cnt++;
				if (cnt >= argc)
					throw "Use -nb <#bootstrap_replicates>";
				params.min_iterations = convert_int(argv[cnt]);
				params.iqp_assess_quartet = IQP_BOOTSTRAP;
//				params.avoid_duplicated_trees = true;
				continue;
			}
			if (strcmp(argv[cnt], "-mod") == 0
					|| strcmp(argv[cnt], "-m") == 0) {
				cnt++;
				if (cnt >= argc)
					throw "Use -mod <model_name>";
				params.model_name = argv[cnt];
				continue;
			}
			if (strcmp(argv[cnt], "-mset") == 0) {
				cnt++;
				if (cnt >= argc)
					throw "Use -mset <model_set>";
				params.model_set = argv[cnt];
				continue;
			}
			if (strcmp(argv[cnt], "-madd") == 0) {
				cnt++;
				if (cnt >= argc)
					throw "Use -madd <extra_model_set>";
				params.model_extra_set = argv[cnt];
				continue;
			}
			if (strcmp(argv[cnt], "-msub") == 0) {
				cnt++;
				if (cnt >= argc)
					throw "Use -msub <model_subset>";
				params.model_subset = argv[cnt];
				continue;
			}
			if (strcmp(argv[cnt], "-mfreq") == 0) {
				cnt++;
				if (cnt >= argc)
					throw "Use -mfreq <state_freq_set>";
				params.state_freq_set = argv[cnt];
				continue;
			}
			if (strcmp(argv[cnt], "-mrate") == 0) {
				cnt++;
				if (cnt >= argc)
					throw "Use -mrate <rate_set>";
				params.ratehet_set = argv[cnt];
				continue;
			}
			if (strcmp(argv[cnt], "-mdef") == 0) {
				cnt++;
				if (cnt >= argc)
					throw "Use -mdef <model_definition_file>";
				params.model_def_file = argv[cnt];
				continue;
			}
			if (strcmp(argv[cnt], "-mredo") == 0) {
				params.model_test_again = true;
				continue;
			}
			if (strcmp(argv[cnt], "-mtree") == 0) {
				params.model_test_and_tree = 1;
				continue;
			}
			if (strcmp(argv[cnt], "-mretree") == 0) {
				params.model_test_and_tree = 2;
				continue;
			}
			if (strcmp(argv[cnt], "-msep") == 0) {
				params.model_test_separate_rate = true;
				continue;
			}
			if (strcmp(argv[cnt], "-mwopt") == 0) {
				params.optimize_mixmodel_weight = true;
				continue;
			}
			if (strcmp(argv[cnt], "-mh") == 0) {
				params.mvh_site_rate = true;
				params.discard_saturated_site = false;
				params.SSE = LK_NORMAL;
				continue;
			}
			if (strcmp(argv[cnt], "-mhs") == 0) {
				params.mvh_site_rate = true;
				params.discard_saturated_site = true;
				params.SSE = LK_NORMAL;
				continue;
			}
			if (strcmp(argv[cnt], "-rl") == 0) {
				params.rate_mh_type = false;
				continue;
			}
			if (strcmp(argv[cnt], "-nr") == 0) {
				cnt++;
				if (cnt >= argc)
					throw "Use -nr <mean_rate>";
				params.mean_rate = convert_double(argv[cnt]);
				if (params.mean_rate < 0)
					throw "Wrong mean rate for MH model";
				continue;
			}
			if (strcmp(argv[cnt], "-mstore") == 0) {
				params.store_trans_matrix = true;
				continue;
			}
			if (strcmp(argv[cnt], "-nni_lh") == 0) {
				params.nni_lh = true;
				continue;
			}
			if (strcmp(argv[cnt], "-lmd") == 0) {
				cnt++;
				params.lambda = convert_double(argv[cnt]);
				if (params.lambda > 1.0)
					throw "Lambda must be in (0,1]";
				continue;
			}
			if (strcmp(argv[cnt], "-nosse") == 0) {
				params.SSE = LK_NORMAL;
				continue;
			}
			if (strcmp(argv[cnt], "-slowsse") == 0) {
				params.SSE = LK_SSE;
				continue;
			}
			if (strcmp(argv[cnt], "-fastlk") == 0) {
				params.SSE = LK_EIGEN;
				continue;
			}
			if (strcmp(argv[cnt], "-fastsse") == 0
					|| strcmp(argv[cnt], "-fasttipsse") == 0) {
				params.SSE = LK_EIGEN_SSE;
				continue;
			}
			if (strcmp(argv[cnt], "-noavx") == 0) {
				params.lk_no_avx = true;
				continue;
			}
			if (strcmp(argv[cnt], "-f") == 0) {
				cnt++;
				if (cnt >= argc)
					throw "Use -f <c | o | u | q>";
				if (strcmp(argv[cnt], "q") == 0 || strcmp(argv[cnt], "EQ") == 0)
					params.freq_type = FREQ_EQUAL;
				else if (strcmp(argv[cnt], "c") == 0
						|| strcmp(argv[cnt], "EM") == 0)
					params.freq_type = FREQ_EMPIRICAL;
				else if (strcmp(argv[cnt], "o") == 0
						|| strcmp(argv[cnt], "ES") == 0)
					params.freq_type = FREQ_ESTIMATE;
				else if (strcmp(argv[cnt], "u") == 0
						|| strcmp(argv[cnt], "UD") == 0)
					params.freq_type = FREQ_USER_DEFINED;
				else
					throw "Use -f <c | o | u | q>";
				continue;
			}
			if (strcmp(argv[cnt], "-fs") == 0) {
				cnt++;
				if (cnt >= argc)
					throw "Use -fs <site_freq_file>";
				params.site_freq_file = argv[cnt];
//				params.SSE = LK_EIGEN;
				continue;
			}

			if (strcmp(argv[cnt], "-fconst") == 0) {
				cnt++;
				if (cnt >= argc)
					throw "Use -fconst <const_pattern_frequencies>";
				params.freq_const_patterns = argv[cnt];
				continue;
			}
			if (strcmp(argv[cnt], "-c") == 0) {
				cnt++;
				if (cnt >= argc)
					throw "Use -c <#rate_category>";
				params.num_rate_cats = convert_int(argv[cnt]);
				if (params.num_rate_cats < 1)
					throw "Wrong number of rate categories";
				continue;
			}
			if (strcmp(argv[cnt], "-cmin") == 0) {
				cnt++;
				if (cnt >= argc)
					throw "Use -cmin <#min_rate_category>";
				params.min_rate_cats = convert_int(argv[cnt]);
				if (params.min_rate_cats < 2)
					throw "Wrong number of rate categories for -cmin";
				continue;
			}
			if (strcmp(argv[cnt], "-cmax") == 0) {
				cnt++;
				if (cnt >= argc)
					throw "Use -cmax <#max_rate_category>";
				params.max_rate_cats = convert_int(argv[cnt]);
				if (params.max_rate_cats < 2)
					throw "Wrong number of rate categories for -cmax";
				continue;
			}
			if (strcmp(argv[cnt], "-a") == 0) {
				cnt++;
				if (cnt >= argc)
					throw "Use -a <gamma_shape>";
				params.gamma_shape = convert_double(argv[cnt]);
//				if (params.gamma_shape < 0)
//					throw "Wrong number of gamma shape parameter (alpha)";
				continue;
			}
			if (strcmp(argv[cnt], "-gmean") == 0) {
				params.gamma_median = false;
				continue;
			}
			if (strcmp(argv[cnt], "-gmedian") == 0) {
				params.gamma_median = true;
				continue;
			}
			if (strcmp(argv[cnt], "-i") == 0) {
				cnt++;
				if (cnt >= argc)
					throw "Use -i <p_invar_sites>";
				params.p_invar_sites = convert_double(argv[cnt]);
				if (params.p_invar_sites < 0)
					throw "Wrong number of proportion of invariable sites";
				continue;
			}
			if (strcmp(argv[cnt], "-brent") == 0) {
				params.optimize_by_newton = false;
				continue;
			}
			if (strcmp(argv[cnt], "-jointopt") == 0) {
				params.optimize_model_rate_joint = true;
				continue;
			}
			if (strcmp(argv[cnt], "-brent_ginvar") == 0) {
				params.optimize_model_rate_joint = false;
				continue;
			}
			if (strcmp(argv[cnt], "-fixbr") == 0 || strcmp(argv[cnt], "-blfix") == 0) {
				params.fixed_branch_length = true;
				continue;
			}
			if (strcmp(argv[cnt], "-blmin") == 0) {
				cnt++;
				if (cnt >= argc)
					throw "Use -blmin <min_branch_length>";
				params.min_branch_length = convert_double(argv[cnt]);
				if (params.min_branch_length < 0.0)
					outError("Negative -blmin not allowed!");
				if (params.min_branch_length == 0.0)
					outError("Zero -blmin is not allowed due to numerical problems");
				if (params.min_branch_length > 0.1)
					outError("-blmin must be < 0.1");

				continue;
			}
			if (strcmp(argv[cnt], "-blmax") == 0) {
				cnt++;
				if (cnt >= argc)
					throw "Use -blmax <max_branch_length>";
				params.max_branch_length = convert_double(argv[cnt]);
				if (params.max_branch_length < 0.5)
					outError("-blmax smaller than 0.5 is not allowed");
				continue;
			}
			if (strcmp(argv[cnt], "-sr") == 0) {
				params.stop_condition = SC_WEIBULL;
				cnt++;
				if (cnt >= argc)
					throw "Use -sr <#max_iteration>";
				params.max_iterations = convert_int(argv[cnt]);
				if (params.max_iterations <= params.min_iterations)
					throw "Specified max iteration must be greater than min iteration";
				continue;
			}
			if (strcmp(argv[cnt], "-nm") == 0) {
				cnt++;
				if (cnt >= argc)
					throw "Use -nm <#max_iteration>";
				params.max_iterations = convert_int(argv[cnt]);
				if (params.max_iterations <= params.min_iterations)
					throw "Specified max iteration must be greater than min iteration";
				continue;
			}
			if (strcmp(argv[cnt], "-sc") == 0) {
				cnt++;
				if (cnt >= argc)
					throw "Use -sc <stop_confidence_value>";
				params.stop_confidence = convert_double(argv[cnt]);
				if (params.stop_confidence <= 0.5
						|| params.stop_confidence >= 1)
					throw "Stop confidence value must be in range (0.5,1)";
				continue;
			}
			if (strcmp(argv[cnt], "-gurobi") == 0) {
				params.gurobi_format = true;
				continue;
			}
			if (strcmp(argv[cnt], "-gthreads") == 0) {
				params.gurobi_format = true;
				cnt++;
				if (cnt >= argc)
					throw "Use -gthreads <gurobi_threads>";
				params.gurobi_threads = convert_int(argv[cnt]);
				if (params.gurobi_threads < 1)
					throw "Wrong number of threads";
				continue;
			}
			if (strcmp(argv[cnt], "-b") == 0 || strcmp(argv[cnt], "-bo") == 0) {
				params.multi_tree = true;
				if (strcmp(argv[cnt], "-bo") == 0)
					params.compute_ml_tree = false;
				if (strcmp(argv[cnt], "-b") == 0)
					params.consensus_type = CT_CONSENSUS_TREE;
				cnt++;
				if (cnt >= argc)
					throw "Use -b <num_bootstrap_samples>";
				params.num_bootstrap_samples = convert_int(argv[cnt]);
				if (params.num_bootstrap_samples < 1)
					throw "Wrong number of bootstrap samples";
				if (params.num_bootstrap_samples == 1)
					params.compute_ml_tree = false;
				if (params.num_bootstrap_samples == 1)
					params.consensus_type = CT_NONE;
				continue;
			}
			if (strcmp(argv[cnt], "-bspec") == 0) {
				cnt++;
				if (cnt >= argc)
					throw "Use -bspec <bootstrap_specification>";
				params.bootstrap_spec = argv[cnt];
				continue;
			}
			if (strcmp(argv[cnt], "-bc") == 0) {
				params.multi_tree = true;
				params.compute_ml_tree = false;
				cnt++;
				if (cnt >= argc)
					throw "Use -bc <num_bootstrap_samples>";
				params.num_bootstrap_samples = convert_int(argv[cnt]);
				if (params.num_bootstrap_samples < 1)
					throw "Wrong number of bootstrap samples";
				if (params.num_bootstrap_samples > 1)
					params.consensus_type = CT_CONSENSUS_TREE;
				continue;
			}
			if (strcmp(argv[cnt], "-iqppars") == 0) {
				params.iqp_assess_quartet = IQP_PARSIMONY;
				continue;
			}
			if (strcmp(argv[cnt], "-iqp") == 0) {
				params.iqp = true;
				continue;
			}
			if (strcmp(argv[cnt], "-wlt") == 0) {
				// write all candidate trees
				params.write_local_optimal_trees = true;
				continue;
			}
			if (strcmp(argv[cnt], "-wt") == 0) {
				params.write_intermediate_trees = 1;
				continue;
			}
			if (strcmp(argv[cnt], "-wt2") == 0) {
				params.write_intermediate_trees = 2;
//				params.avoid_duplicated_trees = true;
				params.print_tree_lh = true;
				continue;
			}
			if (strcmp(argv[cnt], "-wt3") == 0) {
				params.write_intermediate_trees = 3;
//				params.avoid_duplicated_trees = true;
				params.print_tree_lh = true;
				continue;
			}
			if (strcmp(argv[cnt], "-wbl") == 0) {
				params.print_branch_lengths = true;
				continue;
			}
            if (strcmp(argv[cnt], "-wit") == 0) {
                params.write_init_tree = true;
                continue;
            }
//			if (strcmp(argv[cnt], "-nodup") == 0) {
//				params.avoid_duplicated_trees = true;
//				continue;
//			}
			if (strcmp(argv[cnt], "-rf_all") == 0) {
				params.rf_dist_mode = RF_ALL_PAIR;
				continue;
			}
			if (strcmp(argv[cnt], "-rf_adj") == 0) {
				params.rf_dist_mode = RF_ADJACENT_PAIR;
				continue;
			}
			if (strcmp(argv[cnt], "-rf") == 0) {
				params.rf_dist_mode = RF_TWO_TREE_SETS;
				cnt++;
				if (cnt >= argc)
					throw "Use -rf <second_tree>";
				params.second_tree = argv[cnt];
				continue;
			}
			if (strcmp(argv[cnt], "-rf2") == 0) {
				params.rf_dist_mode = RF_TWO_TREE_SETS_EXTENDED;
				cnt++;
				if (cnt >= argc)
					throw "Use -rf2 <second_tree>";
				params.second_tree = argv[cnt];
				continue;
			}
			if (strcmp(argv[cnt], "-aLRT") == 0) {
				cnt++;
				if (cnt + 1 >= argc)
					throw "Use -aLRT <threshold%> <#replicates>";
				params.aLRT_threshold = convert_int(argv[cnt]);
				if (params.aLRT_threshold < 85 || params.aLRT_threshold > 101)
					throw "aLRT threshold must be between 85 and 100";
				cnt++;
				params.aLRT_replicates = convert_int(argv[cnt]);
				if (params.aLRT_replicates < 1000
						&& params.aLRT_replicates != 0)
					throw "aLRT replicates must be at least 1000";
				continue;
			}
			if (strcmp(argv[cnt], "-alrt") == 0) {
				cnt++;
                int reps = convert_int(argv[cnt]);
                if (reps == 0)
                    params.aLRT_test = true;
                else {
                    params.aLRT_replicates = reps;
                    if (params.aLRT_replicates < 1000)
                        throw "aLRT replicates must be at least 1000";
                }
				continue;
			}
			if (strcmp(argv[cnt], "-abayes") == 0) {
				params.aBayes_test = true;
				continue;
			}
			if (strcmp(argv[cnt], "-lbp") == 0) {
				cnt++;
				params.localbp_replicates = convert_int(argv[cnt]);
				if (params.localbp_replicates < 1000
						&& params.localbp_replicates != 0)
					throw "Local bootstrap (LBP) replicates must be at least 1000";
				continue;
			}
			if (strcmp(argv[cnt], "-wsl") == 0) {
				params.print_site_lh = WSL_SITE;
				continue;
			}
			if (strcmp(argv[cnt], "-wslg") == 0 || strcmp(argv[cnt], "-wslr") == 0) {
				params.print_site_lh = WSL_RATECAT;
				continue;
			}
			if (strcmp(argv[cnt], "-wslm") == 0) {
				params.print_site_lh = WSL_MIXTURE;
				continue;
			}
			if (strcmp(argv[cnt], "-wslmr") == 0 || strcmp(argv[cnt], "-wslrm") == 0) {
				params.print_site_lh = WSL_MIXTURE_RATECAT;
				continue;
			}
			if (strcmp(argv[cnt], "-wsr") == 0) {
				params.print_site_rate = true;
				continue;
			}
			if (strcmp(argv[cnt], "-wsp") == 0) {
				params.print_site_posterior = 1;
				continue;
			}
			if (strcmp(argv[cnt], "-wsf") == 0) {
				params.print_site_state_freq = 1;
				continue;
			}
			if (strcmp(argv[cnt], "-wba") == 0) {
				params.print_bootaln = true;
				continue;
			}
			if (strcmp(argv[cnt], "-wsa") == 0) {
				params.print_subaln = true;
				continue;
			}
			if (strcmp(argv[cnt], "-wtl") == 0) {
				params.print_tree_lh = true;
				continue;
			}
			if (strcmp(argv[cnt], "-wpi") == 0) {
				params.print_partition_info = true;
				params.print_conaln = true;
				continue;
			}
			if (strcmp(argv[cnt], "-wca") == 0) {
				params.print_conaln = true;
				continue;
			}

			if (strcmp(argv[cnt], "-wsplits") == 0) {
				params.print_splits_file = true;
				continue;
			}
			if (strcmp(argv[cnt], "-ns") == 0) {
				cnt++;
				if (cnt >= argc)
					throw "Use -ns <num_simulations>";
				params.whtest_simulations = convert_int(argv[cnt]);
				if (params.whtest_simulations < 1)
					throw "Wrong number of simulations for WH-test";
				continue;
			}
			if (strcmp(argv[cnt], "-mr") == 0) {
				cnt++;
				if (cnt >= argc)
					throw "Use -mr <rate_file>";
				params.rate_file = argv[cnt];
				continue;
			}
			if (strcmp(argv[cnt], "-cat_mean") == 0) {
				params.mcat_type |= MCAT_MEAN;
				continue;
			}
			if (strcmp(argv[cnt], "-cat_nolog") == 0) {
				params.mcat_type &= (127 - MCAT_LOG);
				continue;
			}
			if (strcmp(argv[cnt], "-cat_site") == 0) {
				params.mcat_type &= (127 - MCAT_PATTERN);
				continue;
			}
			if (strcmp(argv[cnt], "-tina") == 0) {
				params.do_pars_multistate = true;
				continue;
			}
			if (strcmp(argv[cnt], "-pval") == 0) {
				cnt++;
				if (cnt >= argc)
					throw "Use -pval <gene_pvalue_file>";
				params.gene_pvalue_file = argv[cnt];
				continue;
			}
			if (strcmp(argv[cnt], "-nnitest") == 0) {
				params.testNNI = true;
				continue;
			}
			if (strcmp(argv[cnt], "-anni") == 0) {
				params.approximate_nni = true;
				continue;
			}
			if (strcmp(argv[cnt], "-nnicut") == 0) {
				params.estimate_nni_cutoff = true;
				//nni_cutoff = -5.41/2;
				continue;
			}
			if (strcmp(argv[cnt], "-nnichi2") == 0) {
				params.nni_cutoff = -5.41 / 2;
				continue;
			}
			if (strcmp(argv[cnt], "-nnicutval") == 0) {
				cnt++;
				if (cnt >= argc)
					throw "Use -nnicutval <log_diff_value>";
				params.nni_cutoff = convert_double(argv[cnt]);
				if (params.nni_cutoff >= 0)
					throw "cutoff value for -nnicutval must be negative";
				continue;
			}
			if (strcmp(argv[cnt], "-nnisort") == 0) {
				params.nni_sort = true;
				continue;
			}
			if (strcmp(argv[cnt], "-plog") == 0) {
				params.gene_pvalue_loga = true;
				continue;
			}
			if (strcmp(argv[cnt], "-dmp") == 0) {
				cnt++;
				if (cnt >= argc)
					throw "Use -dmp <ncbi_taxid>";
				params.ncbi_taxid = convert_int(argv[cnt]);
				continue;
			}
			if (strcmp(argv[cnt], "-dmplevel") == 0
					|| strcmp(argv[cnt], "-dmprank") == 0) {
				cnt++;
				if (cnt >= argc)
					throw "Use -dmprank <ncbi_taxon_rank>";
				params.ncbi_taxon_level = argv[cnt];
				continue;
			}
			if (strcmp(argv[cnt], "-dmpignore") == 0) {
				cnt++;
				if (cnt >= argc)
					throw "Use -dmpignore <ncbi_ignore_level>";
				params.ncbi_ignore_level = argv[cnt];
				continue;
			}
			if (strcmp(argv[cnt], "-dmpname") == 0) {
				cnt++;
				if (cnt >= argc)
					throw "Use -dmpname <ncbi_names_file>";
				params.ncbi_names_file = argv[cnt];
				continue;
			}
			if (strcmp(argv[cnt], "-eco") == 0) {
				cnt++;
				if (cnt >= argc)
					throw "Use -eco <eco_dag_file>";
				params.eco_dag_file = argv[cnt];
				continue;
			}
			if (strcmp(argv[cnt], "-k%") == 0) {
				cnt++;
				if (cnt >= argc)
					throw "Use -k% <k in %>";
				//convert_range(argv[cnt], params.k_percent, params.sub_size, params.step_size);
				params.k_percent = convert_int(argv[cnt]);
				continue;
			}
			if (strcmp(argv[cnt], "-diet") == 0) {
				cnt++;
				if (cnt >= argc)
					throw "Use -diet <d in %>";
				convert_range(argv[cnt], params.diet_min, params.diet_max,
						params.diet_step);
				//params.diet = convert_int(argv[cnt]);
				continue;
			}
			if (strcmp(argv[cnt], "-up") == 0) {
				params.upper_bound = true;
				continue;
			}
			if (strcmp(argv[cnt], "-upNNI") == 0) {
 				params.upper_bound_NNI = true;
			}
			if (strcmp(argv[cnt], "-upFrac") == 0) {
				cnt++;
				if (cnt >= argc)
				  throw "Use -upFrac <fraction>";
				params.upper_bound_frac = convert_double(argv[cnt]);
			}
			if (strcmp(argv[cnt], "-ecoR") == 0) {
				cnt++;
				if (cnt >= argc)
					throw "Use -ecoR <run number>";
				params.eco_run = convert_int(argv[cnt]);
				continue;
			}
			if (strcmp(argv[cnt], "-bb") == 0) {
				cnt++;
				if (cnt >= argc)
					throw "Use -bb <#replicates>";
				params.gbo_replicates = convert_int(argv[cnt]);
//				params.avoid_duplicated_trees = true;
				if (params.gbo_replicates < 1000)
					throw "#replicates must be >= 1000";
				params.consensus_type = CT_CONSENSUS_TREE;
				params.stop_condition = SC_BOOTSTRAP_CORRELATION;
				//params.nni5Branches = true;
				continue;
			}
			if (strcmp(argv[cnt], "-beps") == 0) {
				cnt++;
				if (cnt >= argc)
					throw "Use -beps <epsilon>";
				params.ufboot_epsilon = convert_double(argv[cnt]);
				if (params.ufboot_epsilon <= 0.0)
					throw "Epsilon must be positive";
				continue;
			}
			if (strcmp(argv[cnt], "-wbt") == 0) {
				params.print_ufboot_trees = 1;
				continue;
			}
			if (strcmp(argv[cnt], "-wbtl") == 0) {
                // print ufboot trees with branch lengths
				params.print_ufboot_trees = 2;
				continue;
			}
			if (strcmp(argv[cnt], "-bs") == 0) {
				cnt++;
				if (cnt >= argc)
					throw "Use -bs <begin_sampling_size>";
				params.check_gbo_sample_size = convert_int(argv[cnt]);
				continue;
			}
			if (strcmp(argv[cnt], "-bmax") == 0) {
				cnt++;
				if (cnt >= argc)
					throw "Use -bmax <max_candidate_trees>";
				params.max_candidate_trees = convert_int(argv[cnt]);
				continue;
			}
			if (strcmp(argv[cnt], "-bcor") == 0) {
				cnt++;
				if (cnt >= argc)
					throw "Use -bcor <min_correlation>";
				params.min_correlation = convert_double(argv[cnt]);
				continue;
			}
			if (strcmp(argv[cnt], "-nstep") == 0) {
				cnt++;
				if (cnt >= argc)
					throw "Use -nstep <step_iterations>";
				params.step_iterations = convert_int(argv[cnt]);
				if (params.step_iterations < 10
						|| params.step_iterations % 2 == 1)
					throw "At least step size of 10 and even number please";
				params.min_iterations = params.step_iterations;
				continue;
			}
			if (strcmp(argv[cnt], "-boff") == 0) {
				params.online_bootstrap = false;
				continue;
			}
//			if (strcmp(argv[cnt], "-nostore") == 0
//					|| strcmp(argv[cnt], "-memsave") == 0) {
//				params.store_candidate_trees = false;
//				continue;
//			}
			if (strcmp(argv[cnt], "-lhmemsave") == 0) {
				params.lh_mem_save = LM_PER_NODE;
				continue;
			}
			if (strcmp(argv[cnt], "-nolhmemsave") == 0) {
				params.lh_mem_save = LM_ALL_BRANCH;
				continue;
			}
//			if (strcmp(argv[cnt], "-storetrees") == 0) {
//				params.store_candidate_trees = true;
//				continue;
//			}
			if (strcmp(argv[cnt], "-nodiff") == 0) {
				params.distinct_trees = false;
				continue;
			}
			if (strcmp(argv[cnt], "-treediff") == 0) {
				params.distinct_trees = true;
				continue;
			}
			if (strcmp(argv[cnt], "-norell") == 0) {
				params.use_rell_method = false;
				continue;
			}
			if (strcmp(argv[cnt], "-elw") == 0) {
				params.use_elw_method = true;
				continue;
			}
			if (strcmp(argv[cnt], "-noweight") == 0) {
				params.use_weighted_bootstrap = false;
				continue;
			}
			if (strcmp(argv[cnt], "-nomore") == 0) {
				params.use_max_tree_per_bootstrap = true;
				continue;
			}
			if (strcmp(argv[cnt], "-bweight") == 0) {
				params.use_weighted_bootstrap = true;
				continue;
			}
			if (strcmp(argv[cnt], "-bmore") == 0) {
				params.use_max_tree_per_bootstrap = false;
				continue;
			}
			if (strcmp(argv[cnt], "-gz") == 0) {
				params.do_compression = true;
				continue;
			}
			if (strcmp(argv[cnt], "-newheu") == 0) {
				params.new_heuristic = true;
				// Enable RAxML kernel
				continue;
			}
			if (strcmp(argv[cnt], "-maxtime") == 0) {
				cnt++;
				if (cnt >= argc)
					throw "Use -maxtime <time_in_minutes>";
				params.maxtime = convert_double(argv[cnt]);
				params.min_iterations = 1000000;
				params.stop_condition = SC_REAL_TIME;
				continue;
			}
			if (strcmp(argv[cnt], "-numpars") == 0) {
				cnt++;
				if (cnt >= argc)
					throw "Use -numpars <number_of_parsimony_trees>";
				params.numInitTrees = convert_int(argv[cnt]);
				if (params.numInitTrees < params.numNNITrees)
					params.numNNITrees = params.numInitTrees;
				continue;
			}
			if (strcmp(argv[cnt], "-fss") == 0) {
				params.fix_stable_splits = true;
				continue;
			}
			if (strcmp(argv[cnt], "-toppars") == 0) {
				cnt++;
				if (cnt >= argc)
					throw "Use -toppars <number_of_top_parsimony_trees>";
				params.numNNITrees = convert_int(argv[cnt]);
				continue;
			}
			if (strcmp(argv[cnt], "-nsp") == 0) {
				cnt++;
				if (cnt >= argc)
					throw "Use -nsp <number_of_support_trees>";
				params.numSupportTrees = convert_int(argv[cnt]);
				continue;
			}
			if (strcmp(argv[cnt], "-fixai") == 0) {
				cnt++;
				if (cnt >= argc)
					throw "Use -fixai <alpha_invar_file>";
				params.alpha_invar_file = argv[cnt];
				continue;
			}

			if (strcmp(argv[cnt], "--test-alpha") == 0) {
				params.testAlpha = true;
				continue;
			}
            if (strcmp(argv[cnt], "--adaptive-eps") == 0) {
                params.testAlphaEpsAdaptive = true;
                continue;
            }
            if (strcmp(argv[cnt], "--rand-alpha") == 0) {
                params.randomAlpha = true;
                continue;
            }
            if (strcmp(argv[cnt], "--test-alpha-eps") == 0) {
                cnt++;
                if (cnt >= argc)
                    throw "Use --test-alpha-eps <logl_eps>";
                params.testAlphaEps = convert_double(argv[cnt]);
                params.testAlpha = true;
                continue;
            }

            if (strcmp(argv[cnt], "-fai") == 0) {
                params.fai = true;
                continue;
            }

            if (strcmp(argv[cnt], "-eai") == 0) {
                params.exh_ai = true;
                continue;
            }
			if (strcmp(argv[cnt], "-poplim") == 0) {
				cnt++;
				if (cnt >= argc)
					throw "Use -poplim <max_pop_size>";
				params.maxCandidates = convert_int(argv[cnt]);
				continue;
			}
			if (strcmp(argv[cnt], "-popsize") == 0
					|| strcmp(argv[cnt], "-numcand") == 0) {
				cnt++;
				if (cnt >= argc)
					throw "Use -numcand <number_of_candidate_trees>";
				params.popSize = convert_int(argv[cnt]);
				assert(params.popSize < params.numInitTrees);
				continue;
			}
			if (strcmp(argv[cnt], "-beststart") == 0) {
				params.bestStart = true;
				cnt++;
				if (cnt >= argc)
					throw "Use -best_start <binary_alignment_file>";
				params.binary_aln_file = argv[cnt];
				continue;
			}
			if (strcmp(argv[cnt], "-pll") == 0) {
                outError("-pll option is discontinued.");
				params.pll = true;
				continue;
			}
			if (strcmp(argv[cnt], "-me") == 0) {
				cnt++;
				if (cnt >= argc)
					throw "Use -me <model_epsilon>";
				params.modeps = convert_double(argv[cnt]);
				if (params.modeps <= 0.0)
					throw "Model epsilon must be positive";
				if (params.modeps > 0.1)
					throw "Model epsilon must not be larger than 0.1";
				continue;
			}
			if (strcmp(argv[cnt], "-pars_ins") == 0) {
				params.reinsert_par = true;
				continue;
			}
			if (strcmp(argv[cnt], "-allnni") == 0) {
				params.speednni = false;
				continue;
			}
			if (strcmp(argv[cnt], "-reduction") == 0) {
				params.reduction = true;
				continue;
			}
			if (strcmp(argv[cnt], "-snni") == 0) {
				params.snni = true;
				// dont need to turn this on here
				//params.autostop = true;
				//params.speednni = true;
				// Minh: why do you turn this on? it doubles curPerStrength at some point
				//params.adaptPert = true;
				continue;
			}
			if (strcmp(argv[cnt], "-iqpnni") == 0) {
				params.snni = false;
				params.start_tree = STT_BIONJ;
				params.reduction = false;
				params.numNNITrees = 1;
//            continue; } if (strcmp(argv[cnt], "-auto") == 0) {
//            	params.autostop = true;
				continue;
			}
			if (strcmp(argv[cnt], "-stop_cond") == 0 || strcmp(argv[cnt], "-numstop") == 0) {
				if (params.stop_condition != SC_BOOTSTRAP_CORRELATION)
					params.stop_condition = SC_UNSUCCESS_ITERATION;
				cnt++;
				params.unsuccess_iteration = convert_int(argv[cnt]);
				continue;
			}
			if (strcmp(argv[cnt], "-lsbran") == 0) {
				params.leastSquareBranch = true;
				continue;
			}
			if (strcmp(argv[cnt], "-manuel") == 0) {
				params.manuel_analytic_approx = true;
				continue;
			}
			if (strcmp(argv[cnt], "-parsbran") == 0) {
				params.pars_branch_length = true;
				continue;
			}
			if (strcmp(argv[cnt], "-bayesbran") == 0) {
				params.bayes_branch_length = true;
				continue;
			}
			if (strcmp(argv[cnt], "-fivebran") == 0
					|| strcmp(argv[cnt], "-nni5") == 0) {
				params.nni5 = true;
				params.nni_type = NNI5;
				continue;
			}
			if (strcmp(argv[cnt], "-onebran") == 0
					|| strcmp(argv[cnt], "-nni1") == 0) {
				params.nni_type = NNI1;
				params.nni5 = false;
				continue;
			}
			if (strcmp(argv[cnt], "-smooth") == 0) {
				cnt++;
				if (cnt >= argc)
					throw "Use -smooth <num_iterations>";
				params.numSmoothTree = convert_int(argv[cnt]);
				continue;
			}
			if (strcmp(argv[cnt], "-lsnni") == 0) {
				params.leastSquareNNI = true;
				continue;
			}
			if (strcmp(argv[cnt], "-lsvar") == 0) {
				cnt++;
				if (cnt >= argc)
					throw "Use -lsvar <o|ft|fm|st|p>";
				if (strcmp(argv[cnt], "o") == 0
						|| strcmp(argv[cnt], "ols") == 0) {
					params.ls_var_type = OLS;
					continue;
				}
				if (strcmp(argv[cnt], "ft") == 0
						|| strcmp(argv[cnt], "first_taylor") == 0) {
					params.ls_var_type = WLS_FIRST_TAYLOR;
					continue;
				}
				if (strcmp(argv[cnt], "fm") == 0
						|| strcmp(argv[cnt], "fitch_margoliash") == 0) {
					params.ls_var_type = WLS_FITCH_MARGOLIASH;
					continue;
				}
				if (strcmp(argv[cnt], "st") == 0
						|| strcmp(argv[cnt], "second_taylor") == 0) {
					params.ls_var_type = WLS_SECOND_TAYLOR;
					continue;
				}
				if (strcmp(argv[cnt], "p") == 0
						|| strcmp(argv[cnt], "pauplin") == 0) {
					params.ls_var_type = WLS_PAUPLIN;
				} else {
					throw "Use -lsvar <o|ft|fm|st|p>";
				}
				continue;
			}
			if (strcmp(argv[cnt], "-eps") == 0) {
				cnt++;
				if (cnt >= argc)
					throw "Use -eps <log-likelihood epsilon>";
				params.loglh_epsilon = convert_double(argv[cnt]);
				continue;
			}
			if (strcmp(argv[cnt], "-pb") == 0) { // Enable parsimony branch length estimation
				params.parbran = true;
				continue;
			}
			if (strcmp(argv[cnt], "-x") == 0) {
				cnt++;
				if (cnt >= argc)
					throw "Use -x <iteration_multiple>";
				params.iteration_multiple = convert_int(argv[cnt]);
				continue;
			}
			if (strcmp(argv[cnt], "-sp_iter") == 0) {
				cnt++;
				if (cnt >= argc)
					throw "Use -sp_iter <number_iteration>";
				params.speedup_iter = convert_int(argv[cnt]);
				continue;
			}
			if (strcmp(argv[cnt], "-avh") == 0) {
				cnt++;
				if (cnt >= argc)
					throw "Use -avh <arndt_#bootstrap>";
				params.avh_test = convert_int(argv[cnt]);
				continue;
			}
			if (strcmp(argv[cnt], "-bootlh") == 0) {
				cnt++;
				if (cnt >= argc)
					throw "Use -bootlh <#replicates>";
				params.bootlh_test = convert_int(argv[cnt]);
				continue;
			}
			if (strcmp(argv[cnt], "-bootpart") == 0) {
				cnt++;
				if (cnt >= argc)
					throw "Use -bootpart <part1_length,part2_length,...>";
				params.bootlh_partitions = argv[cnt];
				continue;
			}
			if (strcmp(argv[cnt], "-AIC") == 0) {
				params.model_test_criterion = MTC_AIC;
				continue;
			}
			if (strcmp(argv[cnt], "-AICc") == 0 || strcmp(argv[cnt], "-AICC") == 0) {
				params.model_test_criterion = MTC_AICC;
				continue;
			}
			if (strcmp(argv[cnt], "-merit") == 0) {
                cnt++;
				if (cnt >= argc)
					throw "Use -merit AIC|AICC|BIC";
                if (strcmp(argv[cnt], "AIC") == 0)
                    params.model_test_criterion = MTC_AIC;
                else if (strcmp(argv[cnt], "AICc") == 0 || strcmp(argv[cnt], "AICC") == 0)
                    params.model_test_criterion = MTC_AICC;
                else if (strcmp(argv[cnt], "BIC") == 0)
                    params.model_test_criterion = MTC_BIC;
                else throw "Use -merit AIC|AICC|BIC";
				continue;
			}
			if (strcmp(argv[cnt], "-ms") == 0) {
				cnt++;
				if (cnt >= argc)
					throw "Use -ms <model_test_sample_size>";
				params.model_test_sample_size = convert_int(argv[cnt]);
				continue;
			}
			if (strcmp(argv[cnt], "-omp") == 0 || strcmp(argv[cnt], "-nt") == 0) {
				cnt++;
				if (cnt >= argc)
				throw "Use -nt <num_threads>";
				params.num_threads = convert_int(argv[cnt]);
				if (params.num_threads < 1)
					throw "At least 1 thread please";
				continue;
			}
			if (strcmp(argv[cnt], "-rootstate") == 0) {
                cnt++;
                if (cnt >= argc)
                    throw "Use -rootstate <rootstate>";
                params.root_state = argv[cnt];
                params.SSE = LK_NORMAL;
                continue;
			}
			if (strcmp(argv[cnt], "-ct") == 0) {
            	params.count_trees = true;
            	continue;
			}
			if (strcmp(argv[cnt], "-sprdist") == 0 || strcmp(argv[cnt], "-sprrad") == 0) {
				cnt++;
				if (cnt >= argc)
					throw "Use -sprrad <SPR radius used in parsimony search>";
				params.sprDist = convert_int(argv[cnt]);
				continue;
			}
			if (strcmp(argv[cnt], "-no_rescale_gamma_invar") == 0) {
				params.no_rescale_gamma_invar = true;
				continue;
			}

			if (strcmp(argv[cnt], "-wsi") == 0) {
				params.compute_seq_identity_along_tree = true;
				continue;
			}
			if (strcmp(argv[cnt], "-t") == 0 || strcmp(argv[cnt], "-te") == 0) {
                if (strcmp(argv[cnt], "-te") == 0) {
                    params.min_iterations = 0;
                    params.stop_condition = SC_FIXED_ITERATION;
                }
				cnt++;
				if (cnt >= argc)
					throw "Use -t,-te <start_tree | BIONJ | PARS | PLLPARS>";
				if (strcmp(argv[cnt], "BIONJ") == 0)
					params.start_tree = STT_BIONJ;
				else if (strcmp(argv[cnt], "PARS") == 0)
					params.start_tree = STT_PARSIMONY;
				else if (strcmp(argv[cnt], "PLLPARS") == 0)
					params.start_tree = STT_PLL_PARSIMONY;
                else if (strcmp(argv[cnt], "RANDOM") == 0)
					params.start_tree = STT_RANDOM_TREE;
				else
                    params.user_file = argv[cnt];
				continue;
			}
            
<<<<<<< HEAD
			if (strcmp(argv[cnt], "-mixlen") == 0) {
				cnt++;
				if (cnt >= argc)
					throw "Use -mixlen <number of mixture branch lengths for heterotachy model>";
				params.num_mixlen = convert_int(argv[cnt]);
				if (params.num_mixlen < 1)
					outError("-mixlen must be >= 1");
				continue;
			}

=======
			if (strcmp(argv[cnt], "-lmap") == 0) {
				cnt++;
				if (cnt >= argc)
					throw "Use -lmap <likelihood_mapping_num_quartets>";
				params.lmap_num_quartets = convert_int(argv[cnt]);
				if (params.lmap_num_quartets < 1)
					throw "Number of quartets must be >= 1";
				continue;
			}

			if (strcmp(argv[cnt], "-lmclust") == 0) {
				cnt++;
				if (cnt >= argc)
					throw "Use -lmclust <likelihood_mapping_cluster_file>";
				params.lmap_cluster_file = argv[cnt];
				// '-keep_ident' is currently required to allow a 1-to-1 mapping of the 
				// user-given groups (HAS) - possibly obsolete in the future versions
				params.ignore_identical_seqs = false;
				continue;
			}

			if (strcmp(argv[cnt], "-wql") == 0) {
				params.print_lmap_quartet_lh = true;
				continue;
			}
            
>>>>>>> 9496269e
			if (strcmp(argv[cnt], "--link-alpha") == 0) {
				params.link_alpha = true;
				continue;
			}

			if (strcmp(argv[cnt], "-redo") == 0) {
				params.ignore_checkpoint = true;
				continue;
			}

			if (strcmp(argv[cnt], "--force-unfinish") == 0) {
				params.force_unfinished = true;
				continue;
			}

			if (strcmp(argv[cnt], "-cptime") == 0) {
				cnt++;
				if (cnt >= argc)
					throw "Use -cptime <checkpoint_time_interval>";
				params.checkpoint_dump_interval = convert_int(argv[cnt]);
				continue;
			}

			if (argv[cnt][0] == '-') {
                string err = "Invalid \"";
                err += argv[cnt];
                err += "\" option.";
                throw err;
            } else {
                if (params.user_file == NULL)
                    params.user_file = argv[cnt];
                else
                    params.out_file = argv[cnt];
            }
            if (params.root != NULL && params.is_rooted)
                throw "Not allowed to specify both -o <taxon> and -root";

        }
        // try
        catch (const char *str) {
            outError(str);
            //} catch (char *str) {
            //outError(str);
        } catch (string str) {
            outError(str);
        } catch (...) {
            string err = "Unknown argument \"";
            err += argv[cnt];
            err += "\"";
            outError(err);
        }

    } // for
    if (!params.user_file && !params.aln_file && !params.ngs_file && !params.ngs_mapped_reads && !params.partition_file) {
#ifdef IQ_TREE
        quickStartGuide();
//        usage_iqtree(argv, false);
#else
        usage(argv, false);
#endif
    }
    if (!params.out_prefix) {
    	if (params.eco_dag_file)
    		params.out_prefix = params.eco_dag_file;
    	else if (params.partition_file)
            params.out_prefix = params.partition_file;
        else if (params.aln_file)
            params.out_prefix = params.aln_file;
        else if (params.ngs_file)
            params.out_prefix = params.ngs_file;
        else if (params.ngs_mapped_reads)
            params.out_prefix = params.ngs_mapped_reads;
        else
            params.out_prefix = params.user_file;
    }
}

extern void printCopyright(ostream &out);

void usage(char* argv[], bool full_command) {
    printCopyright(cout);
    cout << "Usage: " << argv[0] << " [OPTIONS] <file_name> [<output_file>]" << endl;
    cout << "GENERAL OPTIONS:" << endl;
    cout << "  -hh               Print this help dialog" << endl;
    cout << "  -h                Print help options for phylogenetic inference" << endl;
    cout << "  <file_name>       User tree in NEWICK format or split network in NEXUS format" << endl;
    cout << "  <output_file>     Output file to store results, default is '<file_name>.pda'" << endl;
    cout << "  -k <num_taxa>     Find optimal set of size <num_taxa>" << endl;
    cout << "  -k <min>:<max>    Find optimal sets of size from <min> to <max>" << endl;
    cout << "  -k <min>:<max>:<step>" << endl;
    cout << "                    Find optimal sets of size min, min+step, min+2*step,..." << endl;
    cout << "  -o <taxon>        Root name to compute rooted PD (default: unrooted)" << endl;
    cout << "  -if <file>        File containing taxa to be included into optimal sets" << endl;
    cout << "  -e <file>         File containing branch/split scale and taxa weights" << endl;
    cout << "  -all              Identify all multiple optimal sets" << endl;
    cout << "  -lim <max_limit>  The maximum number of optimal sets for each k if -a is specified" << endl;
    cout << "  -min              Compute minimal sets (default: maximal)" << endl;
    cout << "  -1out             Print taxa sets and scores to separate files" << endl;
    cout << "  -oldout           Print output compatible with version 0.3" << endl;
    cout << "  -v                Verbose mode" << endl;
    cout << endl;
    cout << "OPTIONS FOR PHYLOGENETIC DIVERSITY (PD):" << endl;
    cout << "  -root             Make the tree ROOTED, default is unrooted" << endl;
    cout << "    NOTE: this option and -o <taxon> cannot be both specified" << endl;
    cout << "  -g                Run greedy algorithm only (default: auto)" << endl;
    cout << "  -pr               Run pruning algorithm only (default: auto)" << endl;
    cout << endl;
    /*
    cout << "OPTIONS FOR SPLIT DIVERSITY:" << endl;
    cout << "  -exhaust          Force to use exhaustive search" << endl;
    cout << "    NOTE: by default, the program applies dynamic programming algorithm" << endl;
    cout << "          on circular networks and exhaustive search on general networks" << endl;
    cout << endl;*/
    cout << "OPTIONS FOR BUDGET CONSTRAINTS:" << endl;
    cout << "  -u <file>         File containing total budget and taxa preservation costs" << endl;
    cout << "  -b <budget>       Total budget to conserve taxa" << endl;
    cout << "  -b <min>:<max>    Find all sets with budget from <min> to <max>" << endl;
    cout << "  -b <min>:<max>:<step>" << endl;
    cout << "                    Find optimal sets with budget min, min+step, min+2*step,..." << endl;
    cout << endl;
    cout << "OPTIONS FOR AREA ANALYSIS:" << endl;
    cout << "  -ts <taxa_file>   Compute/maximize PD/SD of areas (combine with -k to maximize)" << endl;
    cout << "  -excl             Compute exclusive PD/SD" << endl;
    cout << "  -endem            Compute endemic PD/SD" << endl;
    cout << "  -compl <areas>    Compute complementary PD/SD given the listed <areas>" << endl;
    cout << endl;

    cout << "OPTIONS FOR VIABILITY CONSTRAINTS:" << endl;
    cout << "  -eco <food_web>   File containing food web matrix" << endl;
    cout << "  -k% <n>           Find optimal set of size relative the total number of taxa" << endl;
    cout << "  -diet <min_diet>  Minimum diet portion (%) to be preserved for each predator" << endl;
    cout << endl;
    //if (!full_command) exit(0);

    cout << "MISCELLANEOUS:" << endl;
    cout << "  -dd <sample_size> Compute PD distribution of random sets of size k" << endl;
    /*
    cout << "  -gbo <sitelh_file> Compute and output the alignment of (normalized)" << endl;
    cout << "                    expected frequencies given in site_ll_file" << endl;
	*/

    //	cout << "  -rep <times>        Repeat algorithm a number of times." << endl;
    //	cout << "  -noout              Print no output file." << endl;
    cout << endl;
    //cout << "HIDDEN OPTIONS: see the source code file pda.cpp::parseArg()" << endl;

    exit(0);
}

void usage_iqtree(char* argv[], bool full_command) {
    printCopyright(cout);
    cout << "Usage: " << argv[0] << " -s <alignment> [OPTIONS]" << endl << endl;
    cout << "GENERAL OPTIONS:" << endl
            << "  -? or -h             Printing this help dialog" << endl
            << "  -s <alignment>       Input alignment in PHYLIP/FASTA/NEXUS/CLUSTAL/MSF format" << endl
            << "  -st <data_type>      BIN, DNA, AA, NT2AA, CODON, MORPH (default: auto-detect)" << endl
            << "  -q <partition_file>  Edge-linked partition model (file in NEXUS/RAxML format)" << endl
            << " -spp <partition_file> Like -q option but allowing partition-specific rates" << endl
            << "  -sp <partition_file> Edge-unlinked partition model (like -M option of RAxML)" << endl
            << "  -t <start_tree_file> or -t BIONJ or -t RANDOM" << endl
            << "                       Starting tree (default: 99 parsimony tree and BIONJ)" << endl
            << "  -te <user_tree_file> Like -t but fixing user tree (no tree search performed)" << endl
            << "  -o <outgroup_taxon>  Outgroup taxon name for writing .treefile" << endl
            << "  -pre <PREFIX>        Using <PREFIX> for output files (default: aln/partition)" << endl
#ifdef _OPENMP
            << "  -nt <#cpu_cores>     Number of cores/threads to use (REQUIRED)" << endl
#endif
            << "  -seed <number>       Random seed number, normally used for debugging purpose" << endl
            << "  -v, -vv, -vvv        Verbose mode, printing more messages to screen" << endl
            << "  -keep-ident          Keep identical sequences (default: remove & finally add)" << endl
            << endl << "CHECKPOINTING TO RESUME STOPPED RUN:" << endl
            << "  -redo                Redo analysis even for successful runs (default: resume)" << endl
            << "  -cptime <seconds>    Minimum checkpoint time interval (default: 20)" << endl
            << endl << "LIKELIHOOD MAPPING ANALYSIS:" << endl
            << "  -lmap <#quartets>    Number of quartets for likelihood mapping analysis" << endl
            << "  -lmclust <clustfile> NEXUS file containing clusters for likelihood mapping" << endl
            << "  -wql                 Print quartet log-likelihoods to .quartetlh file" << endl
            << endl << "NEW STOCHASTIC TREE SEARCH ALGORITHM:" << endl
//            << "  -pll                 Use phylogenetic likelihood library (PLL) (default: off)" << endl
            << "  -numpars <number>    Number of initial parsimony trees (default: 100)" << endl
            << "  -toppars <number>    Number of best parsimony trees (default: 20)" << endl
            << "  -sprrad <number>     Radius for parsimony SPR search (default: 6)" << endl
            << "  -numcand <number>    Size of the candidate tree set (defaut: 5)" << endl
            << "  -pers <proportion>   Perturbation strength for randomized NNI (default: 0.5)" << endl
            << "  -allnni              Perform more thorough NNI search (default: off)" << endl
            << "  -numstop <number>    Number of unsuccessful iterations to stop (default: 100)" << endl
            << "  -n <#iterations>     Fix number of iterations to <#iterations> (default: auto)" << endl
            << "  -iqp                 Use the IQP tree perturbation (default: randomized NNI)" << endl
            << "  -iqpnni              Switch back to the old IQPNNI tree search algorithm" << endl
            << endl << "ULTRAFAST BOOTSTRAP:" << endl
            << "  -bb <#replicates>    Ultrafast bootstrap (>=1000)" << endl
            << "  -wbt                 Write bootstrap trees to .ufboot file (default: none)" << endl
            << "  -wbtl                Like -wbt but also writing branch lengths" << endl
//            << "  -n <#iterations>     Minimum number of iterations (default: 100)" << endl
            << "  -nm <#iterations>    Maximum number of iterations (default: 1000)" << endl
			<< "  -nstep <#iterations> #Iterations for UFBoot stopping rule (default: 100)" << endl
            << "  -bcor <min_corr>     Minimum correlation coefficient (default: 0.99)" << endl
			<< "  -beps <epsilon>      RELL epsilon to break tie (default: 0.5)" << endl
            << endl << "STANDARD NON-PARAMETRIC BOOTSTRAP:" << endl
            << "  -b <#replicates>     Bootstrap + ML tree + consensus tree (>=100)" << endl
            << "  -bc <#replicates>    Bootstrap + consensus tree" << endl
            << "  -bo <#replicates>    Bootstrap only" << endl
//            << "  -t <threshold>       Minimum bootstrap support [0...1) for consensus tree" << endl
            << endl << "SINGLE BRANCH TEST:" << endl
            << "  -alrt <#replicates>  SH-like approximate likelihood ratio test (SH-aLRT)" << endl
            << "  -alrt 0              Parametric aLRT test (Anisimova and Gascuel 2006)" << endl
            << "  -abayes              approximate Bayes test (Anisimova et al. 2011)" << endl
            << "  -lbp <#replicates>   Fast local bootstrap probabilities" << endl
            << endl << "AUTOMATIC MODEL SELECTION:" << endl
            << "  -m TESTONLY          Standard model selection (like jModelTest, ProtTest)" << endl
            << "  -m TEST              Like -m TESTONLY but followed by tree reconstruction" << endl
            << "  -m TESTNEWONLY       New model selection including FreeRate (+R) heterogeneity" << endl
            << "  -m TESTNEW           Like -m TESTNEWONLY but followed by tree reconstruction" << endl
            << "  -m TESTMERGEONLY     Select best-fit partition scheme (like PartitionFinder)" << endl
            << "  -m TESTMERGE         Like -m TESTMERGEONLY but followed by tree reconstruction" << endl
            << "  -m TESTNEWMERGEONLY  Like -m TESTMERGEONLY but includes FreeRate heterogeneity" << endl
            << "  -m TESTNEWMERGE      Like -m TESTNEWMERGEONLY followed by tree reconstruction" << endl
            << "  -rcluster <percent>  Percentage of partition pairs (relaxed clustering alg.)" << endl
            << "  -mset program        Restrict search to models supported by other programs" << endl
            << "                       (i.e., raxml, phyml or mrbayes)" << endl
            << "  -mset m1,...,mk      Restrict search to models in a comma-separated list" << endl
            << "                       (e.g. -mset WAG,LG,JTT)" << endl            
            << "  -msub source         Restrict search to AA models designed for specific sources" << endl
            << "                       (i.e., nuclear, mitochondrial, chloroplast or viral)" << endl            
            << "  -mfreq f1,...,fk     Restrict search to using a list of state frequencies" << endl
            << "                       (default protein: -mfreq FU,F; codon: -mfreq ,F1x4,F3x4,F)" << endl            
            << "  -mrate r1,...,rk     Restrict search to using a list of rate-across-sites models" << endl
            << "                       (e.g. -mrate E,I,G,I+G,R)" << endl
            << "  -cmin <kmin>         Min #categories for FreeRate model [+R] (default: 2)" << endl
            << "  -cmax <kmax>         Max #categories for FreeRate model [+R] (default: 10)" << endl
            << "  –merit AIC|AICc|BIC  Optimality criterion to use (default: all)" << endl
//            << "  -msep                Perform model selection and then rate selection" << endl
            << "  -mtree               Performing full tree search for each model considered" << endl
            << "  -mredo               Ignoring model results computed earlier (default: no)" << endl
            << "  -madd mx1,...,mxk    List of mixture models to also consider" << endl
            << "  -mdef <nexus_file>   A model definition NEXUS file (see Manual)" << endl

            << endl << "SUBSTITUTION MODEL:" << endl
            << "  -m <model_name>" << endl
            << "                  DNA: HKY (default), JC, F81, K2P, K3P, K81uf, TN/TrN, TNef," << endl
            << "                       TIM, TIMef, TVM, TVMef, SYM, GTR, or 6-digit model" << endl
            << "                       specification (e.g., 010010 = HKY)" << endl
            << "              Protein: WAG (default), Poisson, cpREV, mtREV, Dayhoff, mtMAM," << endl
            << "                       JTT, LG, mtART, mtZOA, VT, rtREV, DCMut, PMB, HIVb," << endl
            << "                       HIVw, JTTDCMut, FLU, Blosum62" << endl
            << "      Protein mixture: C10,...,C60, EX2, EX3, EHO, UL2, UL3, EX_EHO, LG4M, LG4X," << endl
            << "                       JTTCF4G" << endl
            << "               Binary: JC2 (default), GTR2" << endl
            << "      Empirical codon: KOSI07, SCHN05" << endl 
            << "    Mechanistic codon: GY (default), MG, MGK, GY0K, GY1KTS, GY1KTV, GY2K," << endl
            << "                       MG1KTS, MG1KTV, MG2K" << endl
            << " Semi-empirical codon: XX_YY where XX is empirical and YY is mechanistic model" << endl
            << "       Morphology/SNP: MK (default), ORDERED" << endl
            << "            Otherwise: Name of file containing user-model parameters" << endl
            << "                       (rate parameters and state frequencies)" << endl
            << "  -m <model_name>+F or +FO or +FU or +FQ (default: auto)" << endl
            << "                       counted, optimized, user-defined, equal state frequency" << endl
            << "  -m <model_name>+F1x4 or +F3x4" << endl
            << "                       Codon frequencies" << endl
            << "  -m <model_name>+ASC  Ascertainment bias correction for morphological/SNP data" << endl
            << "  -m \"MIX{m1,...mK}\"   Mixture model with K components" << endl
            << "  -m \"FMIX{f1,...fK}\"  Frequency mixture model with K components" << endl
            << "  -mwopt               Turn on optimizing mixture weights (default: none)" << endl
            << "  -mixlen <n>          Heterotachy mixture branch length model with n categories" << endl
            << endl << "RATE HETEROGENEITY:" << endl
            << "  -m <model_name>+I or +G[n] or +I+G[n] or +R[n]" << endl
            << "                       Invar, Gamma, Invar+Gamma, or FreeRate model where 'n' is" << endl
            << "                       number of categories (default: n=4)" << endl
            << "  -a <Gamma_shape>     Gamma shape parameter for site rates (default: estimate)" << endl
            << "  -gmedian             Median approximation for +G site rates (default: mean)" << endl
            << "  --test-alpha         More thorough estimation for +I+G model parameters" << endl
            << "  -i <p_invar>         Proportion of invariable sites (default: estimate)" << endl
            << "  -mh                  Computing site-specific rates to .mhrate file using" << endl
            << "                       Meyer & von Haeseler (2003) method" << endl
            //<< "  -c <#categories>     Number of Gamma rate categories (default: 4)" << endl
            << endl << "TEST OF MODEL HOMOGENEITY:" << endl
            << "  -m WHTEST            Testing model (GTR+G) homogeneity assumption using" << endl
            << "                       Weiss & von Haeseler (2003) method" << endl
            << "  -ns <#simulations>   #Simulations to obtain null-distribution (default: 1000)" << endl
//            << endl << "TREE INFERENCE:" << endl
//            << "  -p <probability>     IQP: Probability of deleting leaves (default: auto)" << endl
//            << "  -k <#representative> IQP: Size of representative leaf set (default: 4)" << endl
//            << "  -n <#iterations>     Number of iterations  (default: auto)" << endl
//            << "  -sr <#iterations>    Stopping rule with max. #iterations (default: off)" << endl
//            << "  -sc <confidence>     Confidence value for stopping rule (default: 0.95)" << endl
//            << "  -spc <level>         Confidence level for NNI adaptive search (default 0.95)" << endl
//            << "  -sp_iter <number>    #iterations before NNI adaptive heuristic is started" << endl
//            << "  -lmd <lambda>        lambda parameter for the PhyML search (default 0.75)" << endl
//            << "  -nosse               Disable SSE instructions" << endl
//            << "  -wt                  Writing all intermediate trees into .treels file" << endl
//            << "  -d <file>            Reading genetic distances from file (default: JC)" << endl
//            << "  -fixbr               Fix branch lengths of <treefile>" << endl
//            << "  -seed <number>       Random seed number, normally used for debugging purpose" << endl
//            << "  -v, -vv, -vvv        Verbose mode, printing more messages to screen" << endl
            << endl << "CONSENSUS RECONSTRUCTION:" << endl
            << "  -t <tree_file>       Set of input trees for consensus reconstruction" << endl
            << "  -minsup <threshold>  Min split support in range [0,1]; 0.5 for majority-rule" << endl
            << "                       consensus (default: 0, i.e. extended consensus)" << endl
            << "  -bi <burnin>         Discarding <burnin> trees at beginning of <treefile>" << endl
            << "  -con                 Computing consensus tree to .contree file" << endl
            << "  -net                 Computing consensus network to .nex file" << endl
            << "  -sup <target_tree>   Assigning support values for <target_tree> to .suptree" << endl
            << "  -suptag <name>       Node name (or ALL) to assign tree IDs where node occurs" << endl
            << endl << "ROBINSON-FOULDS DISTANCE:" << endl
            << "  -rf_all              Computing all-to-all RF distances of trees in <treefile>" << endl
            << "  -rf <treefile2>      Computing all RF distances between two sets of trees" << endl
            << "                       stored in <treefile> and <treefile2>" << endl
            << "  -rf_adj              Computing RF distances of adjacent trees in <treefile>" << endl
            << endl << "TREE TOPOLOGY TEST:" << endl
            << "  -z <trees_file>      Evaluating a set of user trees" << endl
            << "  -zb <#replicates>    Performing BP,KH,SH,ELW tests for trees passed via -z" << endl
            << "  -zw                  Also performing weighted-KH and weighted-SH tests" << endl
            << "  -au                  Also performing approximately unbiased (AU) test" << endl
            << endl;

			cout << "GENERATING RANDOM TREES:" << endl;
			cout << "  -r <num_taxa>        Create a random tree under Yule-Harding model." << endl;
			cout << "  -ru <num_taxa>       Create a random tree under Uniform model." << endl;
			cout << "  -rcat <num_taxa>     Create a random caterpillar tree." << endl;
			cout << "  -rbal <num_taxa>     Create a random balanced tree." << endl;
			cout << "  -rcsg <num_taxa>     Create a random circular split network." << endl;
			cout << "  -rlen <min_len> <mean_len> <max_len>  " << endl;
			cout << "                       min, mean, and max branch lengths of random trees." << endl;

			cout << endl << "MISCELLANEOUS:" << endl
		    << "  -wt                  Write locally optimal trees into .treels file" << endl
			<< "  -blfix               Fix branch lengths of user tree passed via -te" << endl
			<< "  -blmin               Min branch length for optimization (default 0.000001)" << endl
			<< "  -blmax               Max branch length for optimization (default 100)" << endl
			<< "  -wsl                 Write site log-likelihoods to .sitelh file" << endl
            << "  -wslr                Write site log-likelihoods per rate category" << endl
            << "  -wslm                Write site log-likelihoods per mixture class" << endl
            << "  -wslmr               Write site log-likelihoods per mixture+rate class" << endl
            << "  -fconst f1,...,fN    Add constant patterns into alignment (N=#nstates)" << endl;
//            << "  -d <file>            Reading genetic distances from file (default: JC)" << endl
//			<< "  -d <outfile>         Calculate the distance matrix inferred from tree" << endl
//			<< "  -stats <outfile>     Output some statistics about branch lengths" << endl
//			<< "  -comp <treefile>     Compare tree with each in the input trees" << endl;


			cout << endl;

    if (full_command) {
        //TODO Print other options here (to be added)
    }

    exit(0);
}

void quickStartGuide() {
    printCopyright(cout);
    cout << "Minimal command-line examples (replace 'iqtree ...' with actual path to executable):" << endl << endl
        << "1. Reconstruct maximum-likelihood tree from a sequence alignment (example.phy)" << endl
         << "   with the best-fit substitution model automatically selected:" << endl
         << "     iqtree -s example.phy -m TEST" << endl << endl
         << "2. Reconstruct ML tree and assess branch supports with ultrafast bootstrap" << endl
         << "   and SH-aLRT test (1000 replicates):" << endl
         << "     iqtree -s example.phy -m TEST -alrt 1000 -bb 1000" << endl << endl
         << "3. Perform partitioned analysis with partition definition file (example.nex)" << endl
         << "   in Nexus or RAxML format using edge-linked model and gene-specific rates:" << endl
         << "     iqtree -s example.phy -spp example.nex -m TEST" << endl << endl
         << "   (for edge-unlinked model replace '-spp' with '-sp' option)" << endl << endl
         << "4. Merge partitions to reduce model complexity:" << endl
         << "     iqtree -s example.phy -sp example.nex -m TESTMERGE" << endl << endl
         << "5. Perform model selection only: use '-m TESTONLY' or '-m TESTMERGEONLY'" << endl << endl
#ifdef _OPENMP
         << "6. Use 4 CPU cores to speed up computation: add '-nt 4' option" << endl << endl
#endif
         << "To show all available options: run 'iqtree -h'" << endl << endl
         << "Have a look at the tutorial and manual for more information:" << endl
         << "     http://www.cibiv.at/software/iqtree" << endl << endl;
    exit(0);
}

InputType detectInputFile(char *input_file) {

    try {
        ifstream in;
        in.exceptions(ios::failbit | ios::badbit);
        in.open(input_file);

        unsigned char ch, ch2;
        int count = 0;
        do {
            in >> ch;
        } while (ch <= 32 && !in.eof() && count++ < 20);
        in >> ch2;
        in.close();
        switch (ch) {
            case '#': return IN_NEXUS;
            case '(': return IN_NEWICK;
            case '[': return IN_NEWICK;
            case '>': return IN_FASTA;
            case 'C': if (ch2 == 'L') return IN_CLUSTAL; else return IN_OTHER;
            case '!': if (ch2 == '!') return IN_MSF; else return IN_OTHER;
            default:
                if (isdigit(ch)) return IN_PHYLIP;
                return IN_OTHER;
        }
    } catch (ios::failure) {
        outError("Cannot read file ", input_file);
    }
    return IN_OTHER;
}

bool overwriteFile(char *filename) {
    ifstream infile(filename);
    if (infile.is_open()) {
        cout << "Overwrite " << filename << " (y/n)? ";
        char ch;
        cin >> ch;
        if (ch != 'Y' && ch != 'y') {
            infile.close();
            return false;
        }
    }
    infile.close();
    return true;
}

void parseAreaName(char *area_names, set<string> &areas) {
    string all = area_names;
    int pos;
    while (!all.empty()) {
        pos = all.find(',');
        if (pos < 0) pos = all.length();
        areas.insert(all.substr(0, pos));
        if (pos >= all.length())
            all = "";
        else
            all = all.substr(pos + 1);
    }
}

double logFac(const int num) {
    if (num < 0) return -1.0;
    if (num == 0) return 0.0;
    double ret = 0;
    for (int i = 1; i <= num; i++)
        ret += log((double) i);
    return ret;
}

template <typename I>
I random_element(I begin, I end)
{
    const unsigned long n = std::distance(begin, end);
    const unsigned long divisor = (RAND_MAX + 1) / n;

    unsigned long k;
    do { k = std::rand() / divisor; } while (k >= n);

    return std::advance(begin, k);
}

template <class T>
inline T quantile(const vector<T>& v, const double q) {
    unsigned int size = v.size();
    if (q <= 0) return *std::min_element(v.begin(), v.end());
    if (q >= 1) return *std::max_element(v.begin(), v.end());
    //double pos = (size - 1) * q;
    //unsigned int ind = (unsigned int)(pos);
    //double delta = pos - ind;
    vector<T> w(size);
    std::copy(v, v.begin() + size, w.begin());
}

#define RAN_STANDARD 1
#define RAN_SPRNG    2
#define RAN_RAND4    3

#define RAN_TYPE 2

#if RAN_TYPE == RAN_STANDARD

int init_random(int seed) {
    srand(seed);
    cout << "(Using rand() - Standard Random Number Generator)" << endl;
    return seed;
}

int finish_random() {
	return 0;
}


#elif RAN_TYPE == RAN_RAND4
/******************************************************************************/
/* random numbers generator  (Numerical recipes)                              */
/******************************************************************************/

/* variable */
long _idum;

/* definitions */
#define IM1 2147483563
#define IM2 2147483399
#define AM (1.0/IM1)
#define IMM1 (IM1-1)
#define IA1 40014
#define IA2 40692
#define IQ1 53668
#define IQ2 52774
#define IR1 12211
#define IR2 3791
#define NTAB 32
#define NDIV (1+IMM1/NTAB)
#define EPS 1.2e-7
#define RNMX (1.0-EPS)

double randomunitintervall()
/* Long period (> 2e18) random number generator. Returns a uniform random
   deviate between 0.0 and 1.0 (exclusive of endpoint values).

   Source:
   Press et al., "Numerical recipes in C", Cambridge University Press, 1992
   (chapter 7 "Random numbers", ran2 random number generator) */ {
    int j;
    long k;
    static long _idum2 = 123456789;
    static long iy = 0;
    static long iv[NTAB];
    double temp;

    if (_idum <= 0) {
        if (-(_idum) < 1)
            _idum = 1;
        else
            _idum = -(_idum);
        _idum2 = (_idum);
        for (j = NTAB + 7; j >= 0; j--) {
            k = (_idum) / IQ1;
            _idum = IA1 * (_idum - k * IQ1) - k*IR1;
            if (_idum < 0)
                _idum += IM1;
            if (j < NTAB)
                iv[j] = _idum;
        }
        iy = iv[0];
    }
    k = (_idum) / IQ1;
    _idum = IA1 * (_idum - k * IQ1) - k*IR1;
    if (_idum < 0)
        _idum += IM1;
    k = _idum2 / IQ2;
    _idum2 = IA2 * (_idum2 - k * IQ2) - k*IR2;
    if (_idum2 < 0)
        _idum2 += IM2;
    j = iy / NDIV;
    iy = iv[j] - _idum2;
    iv[j] = _idum;
    if (iy < 1)
        iy += IMM1;
    if ((temp = AM * iy) > RNMX)
        return RNMX;
    else
        return temp;
} /* randomunitintervall */

#undef IM1
#undef IM2
#undef AM
#undef IMM1
#undef IA1
#undef IA2
#undef IQ1
#undef IQ2
#undef IR1
#undef IR2
#undef NTAB
#undef NDIV
#undef EPS
#undef RNMX

int init_random(int seed) /* RAND4 */ {
    //    srand((unsigned) time(NULL));
    //    if (seed < 0)
    // 	seed = rand();
    _idum = -(long) seed;
#ifndef PARALLEL
    cout << "(Using RAND4 Random Number Generator)" << endl;
#else /* PARALLEL */
    {
        int n;
        if (PP_IamMaster) {
            cout << "(Using RAND4 Random Number Generator with leapfrog method)" << endl;
        }
        for (n = 0; n < PP_Myid; n++)
            (void) randomunitintervall();
        if (verbose_mode >= VB_MED) {
            cout << "(" << PP_Myid << ") !!! random seed set to " << seed << ", " << n << " drawn !!!" << endl;
        }
    }
#endif
    return (seed);
} /* initrandom */

int finish_random() {
	return 0;
}
/******************/

#else /* SPRNG */

/******************/

int *randstream;

int init_random(int seed, bool write_info, int** rstream) {
    //    srand((unsigned) time(NULL));
    if (seed < 0)
        seed = make_sprng_seed();
#ifndef PARALLEL
    if (write_info)
    	cout << "(Using SPRNG - Scalable Parallel Random Number Generator)" << endl;
    if (rstream) {
        *rstream = init_sprng(0, 1, seed, SPRNG_DEFAULT); /*init stream*/
    } else {
        randstream = init_sprng(0, 1, seed, SPRNG_DEFAULT); /*init stream*/
        if (verbose_mode >= VB_MED) {
            print_sprng(randstream);
        }
    }
#else /* PARALLEL */
    if (PP_IamMaster && write_info) {
        cout << "(Using SPRNG - Scalable Parallel Random Number Generator)" << endl;
    }
    /* MPI_Bcast(&seed, 1, MPI_UNSIGNED, PP_MyMaster, MPI_COMM_WORLD); */
    if (rstream) {
        *rstream = init_sprng(PP_Myid, PP_NumProcs, seed, SPRNG_DEFAULT); /*initialize stream*/
    } else {
        randstream = init_sprng(PP_Myid, PP_NumProcs, seed, SPRNG_DEFAULT); /*initialize stream*/
        if (verbose_mode >= VB_MED) {
            cout << "(" << PP_Myid << ") !!! random seed set to " << seed << " !!!" << endl;
            print_sprng(randstream);
        }
    }
#endif /* PARALLEL */
    return (seed);
} /* initrandom */

int finish_random(int *rstream) {
    if (rstream)
        return free_sprng(rstream);
    else
        return free_sprng(randstream);
}

#endif /* USE_SPRNG */

/******************/

/* returns a random integer in the range [0; n - 1] */
int random_int(int n, int *rstream) {
    return (int) floor(random_double(rstream) * n);
} /* randominteger */

//int randint(int a, int b) {
//	return a + (RAND_MAX * rand() + rand()) % (b + 1 - a);
//}
//

double random_double(int *rstream) {
#ifndef FIXEDINTRAND
#ifndef PARALLEL
#if RAN_TYPE == RAN_STANDARD
    return ((double) rand()) / ((double) RAND_MAX + 1);
#elif RAN_TYPE == RAN_SPRNG
    if (rstream)
        return sprng(rstream);
    else
        return sprng(randstream);
#else /* NO_SPRNG */
    return randomunitintervall();
#endif /* NO_SPRNG */
#else /* NOT PARALLEL */
#if RAN_TYPE == RAN_SPRNG
    if (rstream)
        return sprng(rstream);
    else
        return sprng(randstream);
#else /* NO_SPRNG */
    int m;
    for (m = 1; m < PP_NumProcs; m++)
        (void) randomunitintervall();
    PP_randn += (m - 1);
    PP_rand++;
    return randomunitintervall();
#endif /* NO_SPRNG */
#endif /* NOT PARALLEL */
#else /* FIXEDINTRAND */
    cerr << "!!! fixed \"random\" integers for testing purposes !!!" << endl;
    return 0.0;
#endif /* FIXEDINTRAND */

}

/* Following part is taken from ModelTest software */
#define	BIGX            20.0                                 /* max value to represent exp (x) */
#define	LOG_SQRT_PI     0.5723649429247000870717135          /* log (sqrt (pi)) */
#define	I_SQRT_PI       0.5641895835477562869480795          /* 1 / sqrt (pi) */
#define	Z_MAX           6.0                                  /* maximum meaningful z value */
#define	ex(x)           (((x) < -BIGX) ? 0.0 : exp (x))

/************** Normalz: probability of normal z value *********************/

/*
ALGORITHM:	Adapted from a polynomial approximation in:
                        Ibbetson D, Algorithm 209
                        Collected Algorithms of the CACM 1963 p. 616
                Note:
                        This routine has six digit accuracy, so it is only useful for absolute
                        z values < 6.  For z values >= to 6.0, Normalz() returns 0.0.
 */

double Normalz(double z) /*VAR returns cumulative probability from -oo to z VAR normal z value */ {
    double y, x, w;

    if (z == 0.0)
        x = 0.0;
    else {
        y = 0.5 * fabs(z);
        if (y >= (Z_MAX * 0.5))
            x = 1.0;
        else if (y < 1.0) {
            w = y*y;
            x = ((((((((0.000124818987 * w
                    - 0.001075204047) * w + 0.005198775019) * w
                    - 0.019198292004) * w + 0.059054035642) * w
                    - 0.151968751364) * w + 0.319152932694) * w
                    - 0.531923007300) * w + 0.797884560593) * y * 2.0;
        } else {
            y -= 2.0;
            x = (((((((((((((-0.000045255659 * y
                    + 0.000152529290) * y - 0.000019538132) * y
                    - 0.000676904986) * y + 0.001390604284) * y
                    - 0.000794620820) * y - 0.002034254874) * y
                    + 0.006549791214) * y - 0.010557625006) * y
                    + 0.011630447319) * y - 0.009279453341) * y
                    + 0.005353579108) * y - 0.002141268741) * y
                    + 0.000535310849) * y + 0.999936657524;
        }
    }
    return (z > 0.0 ? ((x + 1.0) * 0.5) : ((1.0 - x) * 0.5));
}


/**************  ChiSquare: probability of chi square value *************/

/*ALGORITHM Compute probability of chi square value.
Adapted from: 	Hill, I. D. and Pike, M. C.  Algorithm 299.Collected Algorithms for the CACM 1967 p. 243
Updated for rounding errors based on remark inACM TOMS June 1985, page 185. Found in Perlman.lib*/

double computePValueChiSquare(double x, int df) /* x: obtained chi-square value,  df: degrees of freedom */ {
    double a, y, s;
    double e, c, z;
    int even; /* true if df is an even number */

    if (x <= 0.0 || df < 1)
        return (1.0);

    y = 1;

    a = 0.5 * x;
    even = (2 * (df / 2)) == df;
    if (df > 1)
        y = ex(-a);
    s = (even ? y : (2.0 * Normalz(-sqrt(x))));
    if (df > 2) {
        x = 0.5 * (df - 1.0);
        z = (even ? 1.0 : 0.5);
        if (a > BIGX) {
            e = (even ? 0.0 : LOG_SQRT_PI);
            c = log(a);
            while (z <= x) {
                e = log(z) + e;
                s += ex(c * z - a - e);
                z += 1.0;
            }
            return (s);
        } else {
            e = (even ? 1.0 : (I_SQRT_PI / sqrt(a)));
            c = 0.0;
            while (z <= x) {
                e = e * (a / z);
                c = c + e;
                z += 1.0;
            }
            return (c * y + s);
        }
    } else
        return (s);
}


void trimString(string &str) {
    str.erase(0, str.find_first_not_of(" \n\r\t"));
    str.erase(str.find_last_not_of(" \n\r\t")+1);
}

Params& Params::getInstance() {
    static Params instance;
    return instance;
}


int countPhysicalCPUCores() {
    uint32_t registers[4];
    unsigned logicalcpucount;
    unsigned physicalcpucount;
#if defined(_WIN32) || defined(WIN32)
    SYSTEM_INFO systeminfo;
    GetSystemInfo( &systeminfo );
    logicalcpucount = systeminfo.dwNumberOfProcessors;
#else
    logicalcpucount = sysconf( _SC_NPROCESSORS_ONLN );
#endif
    return logicalcpucount;
    
    if (logicalcpucount % 2 != 0)
        return logicalcpucount;
    __asm__ __volatile__ ("cpuid " :
                          "=a" (registers[0]),
                          "=b" (registers[1]),
                          "=c" (registers[2]),
                          "=d" (registers[3])
                          : "a" (1), "c" (0));

    unsigned CPUFeatureSet = registers[3];
    bool hyperthreading = CPUFeatureSet & (1 << 28);    
    if (hyperthreading){
        physicalcpucount = logicalcpucount / 2;
    } else {
        physicalcpucount = logicalcpucount;
    }
    return physicalcpucount;
}

// stacktrace.h (c) 2008, Timo Bingmann from http://idlebox.net/
// published under the WTFPL v2.0

/** Print a demangled stack backtrace of the caller function to FILE* out. */

#if  defined(WIN32) || defined(__CYGWIN__) 

// donothing for WIN32
void print_stacktrace(ostream &out, unsigned int max_frames) {}

#else

void print_stacktrace(ostream &out, unsigned int max_frames)
{
#ifdef _OPENMP
#pragma omp master
{
#endif
    out << "STACK TRACE FOR DEBUGGING:" << endl;

    // storage array for stack trace address data
    void* addrlist[max_frames+1];

    // retrieve current stack addresses
    int addrlen = backtrace(addrlist, sizeof(addrlist) / sizeof(void*));

//    if (addrlen == 0) {
//        out << "  <empty, possibly corrupt>" << endl;
//        return;
//    }

    // resolve addresses into strings containing "filename(function+address)",
    // this array must be free()-ed
    char** symbollist = backtrace_symbols(addrlist, addrlen);

    // allocate string which will be filled with the demangled function name
    size_t funcnamesize = 256;
    char* funcname = (char*)malloc(funcnamesize);

    // iterate over the returned symbol lines. skip the first, it is the
    // address of this function.
    for (int i = 1; i < addrlen; i++)
    {
	char *begin_name = 0, *begin_offset = 0;

	// find parentheses and +address offset surrounding the mangled name:
#ifdef __clang__
      // OSX style stack trace
      for ( char *p = symbollist[i]; *p; ++p )
      {
         if (( *p == '_' ) && ( *(p-1) == ' ' ))
            begin_name = p-1;
         else if ( *p == '+' )
            begin_offset = p-1;
      }

      if ( begin_name && begin_offset && ( begin_name < begin_offset ))
      {
         *begin_name++ = '\0';
         *begin_offset++ = '\0';

         // mangled name is now in [begin_name, begin_offset) and caller
         // offset in [begin_offset, end_offset). now apply
         // __cxa_demangle():
         int status;
         char* ret = abi::__cxa_demangle( begin_name, &funcname[0],
                                          &funcnamesize, &status );
         if ( status == 0 )
         {
            funcname = ret; // use possibly realloc()-ed string
//            out << "  " << symbollist[i] << " : " << funcname << "+"<< begin_offset << endl;
            out << i << "   "  << funcname << endl;
         } else {
            // demangling failed. Output function name as a C function with
            // no arguments.
//             out << "  " << symbollist[i] << " : " << begin_name << "()+"<< begin_offset << endl;
            out << i << "   " << begin_name << "()" << endl;
         }

#else // !DARWIN - but is posix
         // ./module(function+0x15c) [0x8048a6d]
    char *end_offset = 0;
	for (char *p = symbollist[i]; *p; ++p)
	{
	    if (*p == '(')
		begin_name = p;
	    else if (*p == '+')
		begin_offset = p;
	    else if (*p == ')' && begin_offset) {
		end_offset = p;
		break;
	    }
	}

	if (begin_name && begin_offset && end_offset
	    && begin_name < begin_offset)
	{
	    *begin_name++ = '\0';
	    *begin_offset++ = '\0';
	    *end_offset = '\0';

	    // mangled name is now in [begin_name, begin_offset) and caller
	    // offset in [begin_offset, end_offset). now apply
	    // __cxa_demangle():

	    int status;
	    char* ret = abi::__cxa_demangle(begin_name,
					    funcname, &funcnamesize, &status);
	    if (status == 0) {
            funcname = ret; // use possibly realloc()-ed string
//            out << "  " << symbollist[i] << " : " << funcname << "+"<< begin_offset << endl;
            out << i << "   " << funcname << endl;
	    }
	    else {
            // demangling failed. Output function name as a C function with
            // no arguments.
//            out << "  " << symbollist[i] << " : " << begin_name << "()+"<< begin_offset << endl;
            out << i << "   " << begin_name << "()" << endl;
	    }
#endif
	}
	else
	{
	    // couldn't parse the line? print the whole line.
//	    out << i << ". " << symbollist[i] << endl;
	}
    }

    free(funcname);
    free(symbollist);
#ifdef _OPENMP
}
#endif

}

#endif // WIN32

bool memcmpcpy(void * destination, const void * source, size_t num) {
    bool diff = (memcmp(destination, source, num) != 0);
    memcpy(destination, source, num);
    return diff;
}<|MERGE_RESOLUTION|>--- conflicted
+++ resolved
@@ -882,13 +882,7 @@
     params.freq_const_patterns = NULL;
     params.no_rescale_gamma_invar = false;
     params.compute_seq_identity_along_tree = false;
-<<<<<<< HEAD
     params.num_mixlen = 1;
-=======
-    params.lmap_num_quartets = 0;
-    params.lmap_cluster_file = NULL;
-    params.print_lmap_quartet_lh = false;
->>>>>>> 9496269e
     params.link_alpha = false;
     params.ignore_checkpoint = false;
     params.checkpoint_dump_interval = 20;
@@ -2830,7 +2824,6 @@
 				continue;
 			}
             
-<<<<<<< HEAD
 			if (strcmp(argv[cnt], "-mixlen") == 0) {
 				cnt++;
 				if (cnt >= argc)
@@ -2841,34 +2834,6 @@
 				continue;
 			}
 
-=======
-			if (strcmp(argv[cnt], "-lmap") == 0) {
-				cnt++;
-				if (cnt >= argc)
-					throw "Use -lmap <likelihood_mapping_num_quartets>";
-				params.lmap_num_quartets = convert_int(argv[cnt]);
-				if (params.lmap_num_quartets < 1)
-					throw "Number of quartets must be >= 1";
-				continue;
-			}
-
-			if (strcmp(argv[cnt], "-lmclust") == 0) {
-				cnt++;
-				if (cnt >= argc)
-					throw "Use -lmclust <likelihood_mapping_cluster_file>";
-				params.lmap_cluster_file = argv[cnt];
-				// '-keep_ident' is currently required to allow a 1-to-1 mapping of the 
-				// user-given groups (HAS) - possibly obsolete in the future versions
-				params.ignore_identical_seqs = false;
-				continue;
-			}
-
-			if (strcmp(argv[cnt], "-wql") == 0) {
-				params.print_lmap_quartet_lh = true;
-				continue;
-			}
-            
->>>>>>> 9496269e
 			if (strcmp(argv[cnt], "--link-alpha") == 0) {
 				params.link_alpha = true;
 				continue;
