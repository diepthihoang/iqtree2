--- conflicted
+++ resolved
@@ -146,47 +146,6 @@
 # build tests
 #####################################################################
 if(TERRAPHAST_BUILD_TESTS)
-<<<<<<< HEAD
-    add_library(Catch INTERFACE)
-    target_include_directories(Catch INTERFACE ${CMAKE_CURRENT_SOURCE_DIR}/catch)
-
-    add_executable(unittests
-        test/main.cpp
-        test/advanced.cpp
-        test/bipartitions.cpp
-        test/bitmatrix.cpp
-        test/bits.cpp
-        test/bitvector.cpp
-        test/clamped_uint.cpp
-        test/constraints.cpp
-        test/compile_test.cpp
-        test/fast_set.cpp
-        test/integration.cpp
-        test/multitree_iterator.cpp
-        test/parser.cpp
-        test/rooting.cpp
-        test/small_bipartition.cpp
-        test/stack_allocator.cpp
-        test/subtree_extraction.cpp
-        test/supertree.cpp
-        test/trees.cpp
-        test/union_find.cpp
-        test/util.cpp
-        test/validation.cpp
-        test/simple.cpp
-    )
-    target_link_libraries(unittests terraphast Catch)
-    if(TERRAPHAST_BUILD_CLIB)
-        target_sources(unittests PRIVATE
-            test/c_api.cpp
-        )
-        target_link_libraries(unittests terraces_c)
-    endif()
-    add_test(NAME unittests COMMAND unittests)
-    enable_testing()
-
-    set(terraces_targets ${terraces_targets} unittests)
-=======
 	add_library(Catch INTERFACE)
 	target_include_directories(Catch INTERFACE ${CMAKE_CURRENT_SOURCE_DIR}/catch)
 
@@ -226,7 +185,6 @@
 	enable_testing()
 
 	set(terraces_targets ${terraces_targets} unittests)
->>>>>>> 9428f20a
 endif()
 
 set_target_properties(${terraces_targets} PROPERTIES CXX_STANDARD 11 CXX_STANDARD_REQUIRED ON)
@@ -235,17 +193,6 @@
 # set platform-specific options, include platform-specific files
 #####################################################################
 if("${CMAKE_CXX_COMPILER_ID}" STREQUAL "MSVC")
-<<<<<<< HEAD
-    set(TERRAPHAST_PLATFORM_INCLUDE "${CMAKE_CURRENT_SOURCE_DIR}/lib/cl")
-    set(TERRAPHAST_COMPILE_FLAGS -Oi -W4)
-
-    # Most of our files only compile with disabled language extensions for VC++
-    # Unfortunately, Catch uses some windows-specific features, so we have to
-    # enable these extensions for the Catch main method (more specific: not disable them)
-    file(GLOB ALL_SOURCES lib/*.cpp c_lib/*.cpp test/*.cpp tools/*.cpp app/*.cpp)
-    list(REMOVE_ITEM ALL_SOURCES "test/main.cpp")
-    set_source_files_properties(${ALL_SOURCES} PROPERTIES COMPILE_FLAGS "-Za")
-=======
 	set(TERRAPHAST_PLATFORM_INCLUDE "${CMAKE_CURRENT_SOURCE_DIR}/lib/cl")
 	set(TERRAPHAST_COMPILE_FLAGS -Oi -W4)
 
@@ -254,7 +201,6 @@
 	# enable these extensions for the Catch main method (more specific: not disable them)
 	file(GLOB ALL_SOURCES lib/*.cpp c_lib/*.cpp test/*.cpp tools/*.cpp app/*.cpp)
 	set_source_files_properties(${ALL_SOURCES} PROPERTIES COMPILE_FLAGS "-Za")
->>>>>>> 9428f20a
 elseif("${CMAKE_CXX_COMPILER_ID}" STREQUAL "Intel")
     set(TERRAPHAST_PLATFORM_INCLUDE "${CMAKE_CURRENT_SOURCE_DIR}/lib/intel")
     set(TERRAPHAST_COMPILE_FLAGS -Wall -Wextra -Wconversion -Wsign-conversion -Werror)
