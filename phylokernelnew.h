--- conflicted
+++ resolved
@@ -677,7 +677,6 @@
  *
  ******************************************************/
 
-<<<<<<< HEAD
 #ifndef KERNEL_FIX_STATES
 inline bool PhyloTree::computeTraversalInfo(PhyloNeighbor *dad_branch, PhyloNode *dad, double* &buffer) {
 
@@ -788,8 +787,6 @@
 #endif
 
 
-=======
->>>>>>> 77415261
 
 #ifdef KERNEL_FIX_STATES
 template<class VectorClass, const int nstates>
@@ -2401,20 +2398,11 @@
         return;
     }
 
-<<<<<<< HEAD
     // normal joint branch length model
     *df = horizontal_add(all_df);
     *ddf = horizontal_add(all_ddf);
 
     if (!SAFE_NUMERIC && (std::isnan(*df) || std::isinf(*df)))
-=======
-    if (std::isnan(df) || std::isinf(df)) {
-        getModel()->writeInfo(cout);
-        getRate()->writeInfo(cout);
-    }
-
-    if (!SAFE_NUMERIC && (std::isnan(df) || std::isinf(df)))
->>>>>>> 77415261
         outError("Numerical underflow (lh-derivative). Run again with the safe likelihood kernel via `-safe` option");
 
 //    ASSERT(!std::isnan(*df) && !std::isinf(*df) && "Numerical underflow for lh-derivative");
