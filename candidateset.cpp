--- conflicted
+++ resolved
@@ -373,7 +373,6 @@
 	if (candidateSplitsHash.empty())
 		return 0;
 	int numMaxSupport = 0;
-<<<<<<< HEAD
 	vector<string> trees = getBestLocalOptimalTrees(numTree);
 	assert(trees.size() > 1);
 	int maxSupport = trees.size();
@@ -382,11 +381,6 @@
 
 	for (SplitIntMap::iterator it = hash_ss.begin(); it != hash_ss.end(); it++) {
 		if (it->second == maxSupport && it->first->countTaxa() > 1) {
-=======
-	for (SplitIntMap::iterator it = candidateSplitsHash.begin(); it != candidateSplitsHash.end(); it++) {
-		if (it->first->getWeight() > thresHold && it->first->countTaxa() > 1) {
-			//cout << "Stable support: " << it->first->getWeight() << endl;
->>>>>>> 897df897
 			numMaxSupport++;
 		}
 	}
