--- conflicted
+++ resolved
@@ -601,18 +601,10 @@
         if (converged) break;
     }
     
-<<<<<<< HEAD
         // sort the rates in increasing order
     if (sorted_rates)
         quicksort(rates, 0, ncategory-1, prop);
     
-=======
-    // deattach memory
-//    tree->central_partial_lh = NULL;
-//    tree->central_scale_num = NULL;
-//    tree->central_partial_pars = NULL;
-
->>>>>>> d1dd0f69
     delete tree;
     aligned_free(new_prop);
     return phylo_tree->computeLikelihood();
