//
//  modelpomomixture.h
//  iqtree
//  Mixture PoMo models to include e.g. Gamma-rate heterogeneity
//
//  Created by Minh Bui on 7/22/16.
//
//

#ifndef modelpomomixture_h
#define modelpomomixture_h

#include <stdio.h>
#include "modelpomo.h"
#include "modelmixture.h"
#include "rateheterogeneity.h"

/**
    Mixture PoMo models
*/
class ModelPoMoMixture : public ModelPoMo, public ModelMixture {

public:
	/**
		constructor
		@param model_name model name, e.g., JC, HKY.
		@param freq state frequency type
		@param tree associated phylogenetic tree
	*/
    ModelPoMoMixture(const char *model_name,
                     string model_params,
                     StateFreqType freq_type,
                     string freq_params,
                     PhyloTree *tree,
                     string pomo_params,
                     string pomo_rate_str);

    virtual ~ModelPoMoMixture();

    /**
<<<<<<< HEAD
=======
        start structure for checkpointing
    */
    virtual void startCheckpoint();

    /** 
>>>>>>> 7b1b448c
        save object into the checkpoint
    */
    virtual void saveCheckpoint();

    /**
        restore object from the checkpoint
    */
    virtual void restoreCheckpoint();

	/**
		@return the number of dimensions
	*/
	virtual int getNDim();

	/**
		@return the number of dimensions corresponding to state frequencies
	*/
	virtual int getNDimFreq();


	/**
		the target function which needs to be optimized
		@param x the input vector x
		@return the function value at x
	*/
	virtual double targetFunk(double x[]);

    /**
     * @return TRUE if parameters are at the boundary that may cause
     * numerical unstability
     */
    virtual bool isUnstableParameters();

	/**
	 * setup the bounds for joint optimization with BFGS
	 */
	virtual void setBounds(double *lower_bound, double *upper_bound, bool *bound_check);

	/**
		optimize model parameters
		@return the best likelihood
	*/
	virtual double optimizeParameters(double gradient_epsilon);

	/**
		write information
		@param out output stream
	*/
	virtual void writeInfo(ostream &out);

	/**
		decompose the rate matrix into eigenvalues and eigenvectors
	*/
	virtual void decomposeRateMatrix();

    /**
     * Report the state frequencies to the output file stream 'out'.
     *
     * @param out Output file stream.
     */
    virtual void report(ostream &out);


    /**
        rate heterogeneity among sites, TODO: redesign this as separate
    */
    RateHeterogeneity *ratehet;

  // Mon Jul 3 14:47:08 BST 2017; added by Dominik. I had problems with mixture
  // models together with PoMo and rate heterogeneity. E.g., a model
  // "MIX{HKY+P+N9+G2,GTR+P+N9+G2}" leads to segmentation faults because the
  // `ModelPoMoMixture` reports a /wrong/ number of states (i.e., it reports 52
  // instead of 104). Consequently, the `initMem()` function of ModelMixture,
  // messes up the `eigenvalues`, etc., variables of the `ModelPoMoMixture`s. I
  // circumvent this, by adding this virtual function; for normal models, it
  // just returns `num_states`, however, for mixture models, it returns
  // `num_states*nmixtures`.
  virtual int get_num_states_total();

  // Mon Jul 3 15:53:00 BST 2017; added by Dominik. Same problem as with
  // `get_num_states_total()`. The pointers to the eigenvalues and eigenvectors
  // need to be updated recursively, if the model is a mixture model. For a
  // normal Markov model, only the standard pointers are set. This was done in
  // `ModelMixture::initMem()` before.
  virtual void update_eigen_pointers(double *eval, double *evec, double *inv_evec);

protected:

    /** normally false, set to true while optimizing rate heterogeneity */
    bool optimizing_ratehet;

	/**
		this function is served for the multi-dimension optimization. It should pack the model parameters
		into a vector that is index from 1 (NOTE: not from 0)
		@param variables (OUT) vector of variables, indexed from 1
	*/
	virtual void setVariables(double *variables);

	/**
		this function is served for the multi-dimension optimization. It should assign the model parameters
		from a vector of variables that is index from 1 (NOTE: not from 0)
		@param variables vector of variables, indexed from 1
		@return TRUE if parameters are changed, FALSE otherwise (2015-10-20)
	*/
	virtual bool getVariables(double *variables);

};

#endif /* modelpomomixture_h */<|MERGE_RESOLUTION|>--- conflicted
+++ resolved
@@ -38,14 +38,11 @@
     virtual ~ModelPoMoMixture();
 
     /**
-<<<<<<< HEAD
-=======
         start structure for checkpointing
     */
     virtual void startCheckpoint();
 
-    /** 
->>>>>>> 7b1b448c
+    /**
         save object into the checkpoint
     */
     virtual void saveCheckpoint();
