--- conflicted
+++ resolved
@@ -189,13 +189,8 @@
 
 void ModelNonRev::writeInfo(ostream &out) {
 	int i, j, k;
-<<<<<<< HEAD
-
     out << "Model parameters: ";
     if (num_params>0) out << model_parameters[0];
-=======
-    out << "Model parameters: " << model_parameters[0];
->>>>>>> 059c7513
     for (i=1; i < num_params; i++) out << "," << model_parameters[i];
     out << endl;
 
