<<<<<<< HEAD
/***************************************************************************
 *   Copyright (C) 2009 by BUI Quang Minh   *
 *   minh.bui@univie.ac.at   *
 *                                                                         *
 *   This program is free software; you can redistribute it and/or modify  *
 *   it under the terms of the GNU General Public License as published by  *
 *   the Free Software Foundation; either version 2 of the License, or     *
 *   (at your option) any later version.                                   *
 *                                                                         *
 *   This program is distributed in the hope that it will be useful,       *
 *   but WITHOUT ANY WARRANTY; without even the implied warranty of        *
 *   MERCHANTABILITY or FITNESS FOR A PARTICULAR PURPOSE.  See the         *
 *   GNU General Public License for more details.                          *
 *                                                                         *
 *   You should have received a copy of the GNU General Public License     *
 *   along with this program; if not, write to the                         *
 *   Free Software Foundation, Inc.,                                       *
 *   59 Temple Place - Suite 330, Boston, MA  02111-1307, USA.             *
 ***************************************************************************/
#include "rateinvar.h"
#include "modelfactory.h"
#include "rategamma.h"
#include "rategammainvar.h"
#include "modelmarkov.h"
#include "modelliemarkov.h"
#include "modeldna.h"
#include "modelprotein.h"
#include "modelbin.h"
#include "modelcodon.h"
#include "modelmorphology.h"
#include "modelpomo.h"
#include "modelset.h"
#include "modelmixture.h"
#include "ratemeyerhaeseler.h"
#include "ratemeyerdiscrete.h"
#include "ratekategory.h"
#include "ratefree.h"
#include "ratefreeinvar.h"
#include "rateheterotachy.h"
#include "rateheterotachyinvar.h"
//#include "ngs.h"
#include <string>
#include "utils/timeutil.h"
#include "nclextra/myreader.h"
#include <sstream>

ModelsBlock *readModelsDefinition(Params &params) {

	ModelsBlock *models_block = new ModelsBlock;

	try
	{
		// loading internal model definitions
		stringstream in(builtin_mixmodels_definition);
        ASSERT(in && "stringstream is OK");
		NxsReader nexus;
		nexus.Add(models_block);
	    MyToken token(in);
	    nexus.Execute(token);
//	    int num_model = 0, num_freq = 0;
//	    for (ModelsBlock::iterator it = models_block->begin(); it != models_block->end(); it++)
//	    	if ((*it).flag & NM_FREQ) num_freq++; else num_model++;
//	    cout << num_model << " models and " << num_freq << " frequency vectors loaded" << endl;
	} catch (...) {
        ASSERT(0 && "predefined mixture models initialized");
    }

	if (params.model_def_file) {
		cout << "Reading model definition file " << params.model_def_file << " ... ";
		MyReader nexus(params.model_def_file);
		nexus.Add(models_block);
	    MyToken token(nexus.inf);
	    nexus.Execute(token);
	    int num_model = 0, num_freq = 0;
	    for (ModelsBlock::iterator it = models_block->begin(); it != models_block->end(); it++)
	    	if ((*it).flag & NM_FREQ) num_freq++; else num_model++;
	    cout << num_model << " models and " << num_freq << " frequency vectors loaded" << endl;
	}
	return models_block;
}

ModelFactory::ModelFactory() : CheckpointFactory() {
	model = NULL;
	site_rate = NULL;
	store_trans_matrix = false;
	is_storing = false;
	joint_optimize = false;
	fused_mix_rate = false;
	unobserved_ptns = "";
}

size_t findCloseBracket(string &str, size_t start_pos) {
	int counter = 0;
	for (size_t pos = start_pos+1; pos < str.length(); pos++) {
		if (str[pos] == '{') counter++;
		if (str[pos] == '}') {
			if (counter == 0) return pos; else counter--;
		}
    }
	return string::npos;
}

ModelFactory::ModelFactory(Params &params, string &model_name, PhyloTree *tree, ModelsBlock *models_block) : CheckpointFactory() {
	store_trans_matrix = params.store_trans_matrix;
	is_storing = false;
	joint_optimize = params.optimize_model_rate_joint;
	fused_mix_rate = false;
    string model_str = model_name;
	string rate_str;

	try {


	if (model_str == "") {
		if (tree->aln->seq_type == SEQ_DNA) model_str = "HKY";
		else if (tree->aln->seq_type == SEQ_PROTEIN) model_str = "LG";
		else if (tree->aln->seq_type == SEQ_BINARY) model_str = "GTR2";
		else if (tree->aln->seq_type == SEQ_CODON) model_str = "GY";
		else if (tree->aln->seq_type == SEQ_MORPH) model_str = "MK";
        else if (tree->aln->seq_type == SEQ_POMO) model_str = "HKY+P";
		else model_str = "JC";
        if (tree->aln->seq_type != SEQ_POMO)
            outWarning("Default model "+model_str + " may be under-fitting. Use option '-m TEST' to determine the best-fit model.");
	}

	/********* preprocessing model string ****************/
	NxsModel *nxsmodel  = NULL;

    string new_model_str = "";
    size_t mix_pos;
    for (mix_pos = 0; mix_pos < model_str.length(); mix_pos++) {
        size_t next_mix_pos = model_str.find_first_of("+*", mix_pos);
        string sub_model_str = model_str.substr(mix_pos, next_mix_pos-mix_pos);
        nxsmodel = models_block->findMixModel(sub_model_str);
        if (nxsmodel) sub_model_str = nxsmodel->description;
        new_model_str += sub_model_str;
        if (next_mix_pos != string::npos)
            new_model_str += model_str[next_mix_pos];
        else
            break;
        mix_pos = next_mix_pos;
    }
    if (new_model_str != model_str)
        cout << "Model " << model_str << " is alias for " << new_model_str << endl;
    model_str = new_model_str;

    //	nxsmodel = models_block->findModel(model_str);
    //	if (nxsmodel && nxsmodel->description.find_first_of("+*") != string::npos) {
    //		cout << "Model " << model_str << " is alias for " << nxsmodel->description << endl;
    //		model_str = nxsmodel->description;
    //	}

    // Detect PoMo and throw error if sequence type is PoMo but +P is
    // not given.  This makes the model string cleaner and
    // compareable.
    bool pomo = false;
    string::size_type p_pos = model_str.find("+P");
    if ((p_pos != string::npos)) {
      // Check for +POISSON model.
      if ((model_str.length() > p_pos+2) and
          (model_str[p_pos+2] == 'O')) {
        // Don't activate PoMo because +POISSON model is used.
        ;
      }
      else
        pomo = true;
    }

    if ((p_pos == string::npos) &&
        (tree->aln->seq_type == SEQ_POMO))
        outError("Provided alignment is exclusively used by PoMo but model string does not contain, e.g., \"+P\".");

    // Decompose model string into model_str and rate_str string.
	size_t spec_pos = model_str.find_first_of("{+*");
	if (spec_pos != string::npos) {
		if (model_str[spec_pos] == '{') {
			// Scan for the corresponding '}'.
			size_t pos = findCloseBracket(model_str, spec_pos);
			if (pos == string::npos)
				outError("Model name has wrong bracket notation '{...}'");
			rate_str = model_str.substr(pos+1);
			model_str = model_str.substr(0, pos+1);
        } else {
            rate_str = model_str.substr(spec_pos);
            model_str = model_str.substr(0, spec_pos);
        }
    }

    // PoMo; +NXX and +W or +S because those flags are handled when
    // reading in the data.  Set PoMo parameters (heterozygosity).
    size_t n_pos_start = rate_str.find("+N");
    size_t n_pos_end   = rate_str.find_first_of("+", n_pos_start+1);
    if (n_pos_start != string::npos) {
        if (!pomo)
            outError("Virtual population size can only be set with PoMo.");
        if (n_pos_end != string::npos)
            rate_str = rate_str.substr(0, n_pos_start)
                + rate_str.substr(n_pos_end);
        else
            rate_str = rate_str.substr(0, n_pos_start);
    }

    size_t wb_pos = rate_str.find("+WB");
    if (wb_pos != string::npos) {
      if (!pomo)
        outError("Weighted binomial sampling can only be used with PoMo.");
      rate_str = rate_str.substr(0, wb_pos)
        + rate_str.substr(wb_pos+3);
    }
    size_t wh_pos = rate_str.find("+WH");
    if (wh_pos != string::npos) {
        if (!pomo)
            outError("Weighted hypergeometric sampling can only be used with PoMo.");
        rate_str = rate_str.substr(0, wh_pos)
            + rate_str.substr(wh_pos+3);
    }
    size_t s_pos = rate_str.find("+S");
    if ( s_pos != string::npos) {
        if (!pomo)
            outError("Binomial sampling can only be used with PoMo.");
        rate_str = rate_str.substr(0, s_pos)
            + rate_str.substr(s_pos+2);
    }

    // In case of PoMo, check that only supported flags are given.
    if (pomo) {
        if (rate_str.find("+ASC") != string::npos)
            // TODO DS: This is an important feature, because then,
            // PoMo can be applied to SNP data only.
            outError("PoMo does not yet support ascertainment bias correction (+ASC).");
        if (rate_str.find("+R") != string::npos)
            outError("PoMo does not yet support free rate models (+R).");
        if (rate_str.find("+FMIX") != string::npos)
            outError("PoMo does not yet support frequency mixture models (+FMIX).");
        if (rate_str.find("+H") != string::npos)
            outError("PoMo does not yet support heterotachy models (+H).");
    }

    // PoMo. The +P{}, +GXX and +I flags are interpreted during model creation.
    // This is necessary for compatibility with mixture models. If there is no
    // mixture model, move +P{}, +GXX and +I flags to model string. For mixture
    // models, the heterozygosity can be set separately for each model and the
    // +P{}, +GXX and +I flags should already be inside the model definition.
    if (model_str.substr(0, 3) != "MIX" && pomo) {

      // +P{} flag.
      p_pos = rate_str.find("+P");
      if (p_pos != string::npos) {
        if (rate_str[p_pos+2] == '{') {
          string::size_type close_bracket = rate_str.find("}");
          if (close_bracket == string::npos)
            outError("No closing bracket in PoMo parameters.");
          else {
            string pomo_heterozygosity = rate_str.substr(p_pos+3,close_bracket-p_pos-3);
            rate_str = rate_str.substr(0, p_pos) + rate_str.substr(close_bracket+1);
            model_str += "+P{" + pomo_heterozygosity + "}";
          }
        }
        else {
          rate_str = rate_str.substr(0, p_pos) + rate_str.substr(p_pos + 2);
          model_str += "+P";
        }
      }

      // +G flag.
      size_t pomo_rate_start_pos;
      if ((pomo_rate_start_pos = rate_str.find("+G")) != string::npos) {
        string pomo_rate_str = "";
        size_t pomo_rate_end_pos = rate_str.find_first_of("+*", pomo_rate_start_pos+1);
        if (pomo_rate_end_pos == string::npos) {
          pomo_rate_str = rate_str.substr(pomo_rate_start_pos, rate_str.length() - pomo_rate_start_pos);
          rate_str = rate_str.substr(0, pomo_rate_start_pos);
          model_str += pomo_rate_str;
        } else {
          pomo_rate_str = rate_str.substr(pomo_rate_start_pos, pomo_rate_end_pos - pomo_rate_start_pos);
          rate_str = rate_str.substr(0, pomo_rate_start_pos) + rate_str.substr(pomo_rate_end_pos);
          model_str += pomo_rate_str;
        }
      }

      // // +I flag.
      // size_t pomo_irate_start_pos;
      // if ((pomo_irate_start_pos = rate_str.find("+I")) != string::npos) {
      //   string pomo_irate_str = "";
      //   size_t pomo_irate_end_pos = rate_str.find_first_of("+*", pomo_irate_start_pos+1);
      //   if (pomo_irate_end_pos == string::npos) {
      //     pomo_irate_str = rate_str.substr(pomo_irate_start_pos, rate_str.length() - pomo_irate_start_pos);
      //     rate_str = rate_str.substr(0, pomo_irate_start_pos);
      //     model_str += pomo_irate_str;
      //   } else {
      //     pomo_irate_str = rate_str.substr(pomo_irate_start_pos, pomo_irate_end_pos - pomo_irate_start_pos);
      //     rate_str = rate_str.substr(0, pomo_irate_start_pos) + rate_str.substr(pomo_irate_end_pos);
      //     model_str += pomo_irate_str;
      //   }
    }

    //	nxsmodel = models_block->findModel(model_str);
    //	if (nxsmodel && nxsmodel->description.find("MIX") != string::npos) {
    //		cout << "Model " << model_str << " is alias for " << nxsmodel->description << endl;
    //		model_str = nxsmodel->description;
    //	}

	/******************** initialize state frequency ****************************/

	StateFreqType freq_type = params.freq_type;

	if (freq_type == FREQ_UNKNOWN) {
		switch (tree->aln->seq_type) {
		case SEQ_BINARY: freq_type = FREQ_ESTIMATE; break; // default for binary: optimized frequencies
		case SEQ_PROTEIN: freq_type = FREQ_USER_DEFINED; break; // default for protein: frequencies of the empirical AA matrix
		case SEQ_MORPH: freq_type = FREQ_EQUAL; break;
		case SEQ_CODON: freq_type = FREQ_UNKNOWN; break;
            break;
		default: freq_type = FREQ_EMPIRICAL; break; // default for DNA, PoMo and others: counted frequencies from alignment
		}
	}

    // first handle mixture frequency
    string::size_type posfreq = rate_str.find("+FMIX");
	string freq_params;
    size_t close_bracket;

    if (posfreq != string::npos) {
		string freq_str;
		size_t last_pos = rate_str.find_first_of("+*", posfreq+1);

		if (last_pos == string::npos) {
			freq_str = rate_str.substr(posfreq);
			rate_str = rate_str.substr(0, posfreq);
		} else {
			freq_str = rate_str.substr(posfreq, last_pos-posfreq);
			rate_str = rate_str.substr(0, posfreq) + rate_str.substr(last_pos);
		}

        if (freq_str[5] != OPEN_BRACKET)
            outError("Mixture-frequency must start with +FMIX{");
        close_bracket = freq_str.find(CLOSE_BRACKET);
        if (close_bracket == string::npos)
            outError("Close bracket not found in ", freq_str);
        if (close_bracket != freq_str.length()-1)
            outError("Wrong close bracket position ", freq_str);
        freq_type = FREQ_MIXTURE;
        freq_params = freq_str.substr(6, close_bracket-6);
    }

    // then normal frequency
    if (rate_str.find("+FO") != string::npos)
        posfreq = rate_str.find("+FO");
    else if (rate_str.find("+Fo") != string::npos)
        posfreq = rate_str.find("+Fo");
    else
        posfreq = rate_str.find("+F");

    bool optimize_mixmodel_weight = params.optimize_mixmodel_weight;

	if (posfreq != string::npos) {
		string freq_str;
		size_t last_pos = rate_str.find_first_of("+*", posfreq+1);
		if (last_pos == string::npos) {
			freq_str = rate_str.substr(posfreq);
			rate_str = rate_str.substr(0, posfreq);
		} else {
			freq_str = rate_str.substr(posfreq, last_pos-posfreq);
			rate_str = rate_str.substr(0, posfreq) + rate_str.substr(last_pos);
		}

        if (freq_str.length() > 2 && freq_str[2] == OPEN_BRACKET) {
            if (freq_type == FREQ_MIXTURE)
                outError("Mixture frequency with user-defined frequency is not allowed");
            close_bracket = freq_str.find(CLOSE_BRACKET);
            if (close_bracket == string::npos)
                outError("Close bracket not found in ", freq_str);
            if (close_bracket != freq_str.length()-1)
                outError("Wrong close bracket position ", freq_str);
            freq_type = FREQ_USER_DEFINED;
            freq_params = freq_str.substr(3, close_bracket-3);
        } else if (freq_str == "+FC" || freq_str == "+Fc" || freq_str == "+F") {
            if (freq_type == FREQ_MIXTURE) {
                freq_params = "empirical," + freq_params;
                optimize_mixmodel_weight = true;
            } else
                freq_type = FREQ_EMPIRICAL;
	} else if (freq_str == "+FU" || freq_str == "+Fu") {
            if (freq_type == FREQ_MIXTURE)
                outError("Mixture frequency with user-defined frequency is not allowed");
            else
                freq_type = FREQ_USER_DEFINED;
        } else if (freq_str == "+FQ" || freq_str == "+Fq") {
            if (freq_type == FREQ_MIXTURE)
                outError("Mixture frequency with equal frequency is not allowed");
            else
            freq_type = FREQ_EQUAL;
        } else if (freq_str == "+FO" || freq_str == "+Fo") {
            if (freq_type == FREQ_MIXTURE) {
                freq_params = "optimize," + freq_params;
                optimize_mixmodel_weight = true;
            } else
                freq_type = FREQ_ESTIMATE;
	} else if (freq_str == "+F1x4" || freq_str == "+F1X4") {
            if (freq_type == FREQ_MIXTURE)
                outError("Mixture frequency with " + freq_str + " is not allowed");
            else
                freq_type = FREQ_CODON_1x4;
        } else if (freq_str == "+F3x4" || freq_str == "+F3X4") {
            if (freq_type == FREQ_MIXTURE)
                outError("Mixture frequency with " + freq_str + " is not allowed");
            else
                freq_type = FREQ_CODON_3x4;
        } else if (freq_str == "+F3x4C" || freq_str == "+F3x4c" || freq_str == "+F3X4C" || freq_str == "+F3X4c") {
            if (freq_type == FREQ_MIXTURE)
                outError("Mixture frequency with " + freq_str + " is not allowed");
            else
                freq_type = FREQ_CODON_3x4C;
        } else if (freq_str == "+FRY") {
	    // MDW to Minh: I don't know how these should interact with FREQ_MIXTURE,
	    // so as nearly everything else treats it as an error, I do too.
        // BQM answer: that's fine
            if (freq_type == FREQ_MIXTURE)
                outError("Mixture frequency with " + freq_str + " is not allowed");
            else
                freq_type = FREQ_DNA_RY;
        } else if (freq_str == "+FWS") {
            if (freq_type == FREQ_MIXTURE)
                outError("Mixture frequency with " + freq_str + " is not allowed");
            else
                freq_type = FREQ_DNA_WS;
        } else if (freq_str == "+FMK") {
            if (freq_type == FREQ_MIXTURE)
                outError("Mixture frequency with " + freq_str + " is not allowed");
            else
                freq_type = FREQ_DNA_MK;
        } else {
            // might be "+F####" where # are digits
            try {
                freq_type = parseStateFreqDigits(freq_str.substr(2)); // throws an error if not in +F#### format
            } catch (...) {
                outError("Unknown state frequency type ",freq_str);
            }
        }
//          model_str = model_str.substr(0, posfreq);
        }

	/******************** initialize model ****************************/

	if (tree->aln->site_state_freq.empty()) {
		if (model_str.substr(0, 3) == "MIX" || freq_type == FREQ_MIXTURE) {
			string model_list;
			if (model_str.substr(0, 3) == "MIX") {
				if (model_str[3] != OPEN_BRACKET)
					outError("Mixture model name must start with 'MIX{'");
				if (model_str.rfind(CLOSE_BRACKET) != model_str.length()-1)
					outError("Close bracket not found at the end of ", model_str);
				model_list = model_str.substr(4, model_str.length()-5);
				model_str = model_str.substr(0, 3);
			}
			model = new ModelMixture(model_name, model_str, model_list, models_block, freq_type, freq_params, tree, optimize_mixmodel_weight);
		} else {
            //			string model_desc;
            //			NxsModel *nxsmodel = models_block->findModel(model_str);
            //			if (nxsmodel) model_desc = nxsmodel->description;
			model = createModel(model_str, models_block, freq_type, freq_params, tree);
		}
//		fused_mix_rate &= model->isMixture() && site_rate->getNRate() > 1;
	} else {
		// site-specific model
		if (model_str == "JC" || model_str == "POISSON")
			outError("JC is not suitable for site-specific model");
		model = new ModelSet(model_str.c_str(), tree);
		ModelSet *models = (ModelSet*)model; // assign pointer for convenience
		models->init((params.freq_type != FREQ_UNKNOWN) ? params.freq_type : FREQ_EMPIRICAL);
		int i;
		models->pattern_model_map.resize(tree->aln->getNPattern(), -1);
		for (i = 0; i < tree->aln->getNSite(); i++) {
			models->pattern_model_map[tree->aln->getPatternID(i)] = tree->aln->site_model[i];
			//cout << "site " << i << " ptn " << tree->aln->getPatternID(i) << " -> model " << site_model[i] << endl;
		}
		double *state_freq = new double[model->num_states];
		double *rates = new double[model->getNumRateEntries()];
		for (i = 0; i < tree->aln->site_state_freq.size(); i++) {
			ModelMarkov *modeli;
			if (i == 0) {
				modeli = (ModelMarkov*)createModel(model_str, models_block, (params.freq_type != FREQ_UNKNOWN) ? params.freq_type : FREQ_EMPIRICAL, "", tree);
				modeli->getStateFrequency(state_freq);
				modeli->getRateMatrix(rates);
			} else {
				modeli = (ModelMarkov*)createModel(model_str, models_block, FREQ_EQUAL, "", tree);
				modeli->setStateFrequency(state_freq);
				modeli->setRateMatrix(rates);
			}
			if (tree->aln->site_state_freq[i])
				modeli->setStateFrequency (tree->aln->site_state_freq[i]);

			modeli->init(FREQ_USER_DEFINED);
			models->push_back(modeli);
		}
		delete [] rates;
		delete [] state_freq;

        models->joinEigenMemory();

        // delete information of the old alignment
//        tree->aln->ordered_pattern.clear();
//        tree->deleteAllPartialLh();
	}

//	if (model->isMixture())
//		cout << "Mixture model with " << model->getNMixtures() << " components!" << endl;

	/******************** initialize ascertainment bias correction model ****************************/

	string::size_type posasc;

	if ((posasc = rate_str.find("+ASC")) != string::npos) {
		// ascertainment bias correction
		unobserved_ptns = tree->aln->getUnobservedConstPatterns();
		// rebuild the seq_states to contain states of unobserved constant patterns
		tree->aln->buildSeqStates(true);
//		if (unobserved_ptns.size() <= 0)
//			outError("Invalid use of +ASC because all constant patterns are observed in the alignment");
		if (tree->aln->frac_invariant_sites > 0) {
//            cerr << tree->aln->frac_invariant_sites*tree->aln->getNSite() << " invariant sites observed in the alignment" << endl;
//            for (Alignment::iterator pit = tree->aln->begin(); pit != tree->aln->end(); pit++)
//                if (pit->isInvariant()) {
//                    string pat_str = "";
//                    for (Pattern::iterator it = pit->begin(); it != pit->end(); it++)
//                        pat_str += tree->aln->convertStateBackStr(*it);
//                    cerr << pat_str << " is invariant site pattern" << endl;
//                }
            if (!params.partition_file) {
                string varsites_file = ((string)params.out_prefix + ".varsites.phy");
                tree->aln->printPhylip(varsites_file.c_str(), false, NULL, false, true);
                cerr << "For your convenience alignment with variable sites printed to " << varsites_file << endl;
            }
            outError("Invalid use of +ASC because of " + convertIntToString(tree->aln->frac_invariant_sites*tree->aln->getNSite()) +
                " invariant sites in the alignment");
        }
		cout << "Ascertainment bias correction: " << unobserved_ptns.size() << " unobservable constant patterns"<< endl;
		rate_str = rate_str.substr(0, posasc) + rate_str.substr(posasc+4);
	} else {
        tree->aln->buildSeqStates(false);
    }


	/******************** initialize site rate heterogeneity ****************************/

	string::size_type posI = rate_str.find("+I");
	string::size_type posG = rate_str.find("+G");
	string::size_type posG2 = rate_str.find("*G");
    if (posG != string::npos && posG2 != string::npos) {
        cout << "NOTE: both +G and *G were specified, continue with "
            << ((posG < posG2)? rate_str.substr(posG,2) : rate_str.substr(posG2,2)) << endl;
    }
    if (posG2 != string::npos && posG2 < posG) {
        posG = posG2;
        fused_mix_rate = true;
    }

	string::size_type posR = rate_str.find("+R"); // FreeRate model
	string::size_type posR2 = rate_str.find("*R"); // FreeRate model

    if (posG != string::npos && (posR != string::npos || posR2 != string::npos)) {
        outWarning("Both Gamma and FreeRate models were specified, continue with FreeRate model");
        posG = string::npos;
        fused_mix_rate = false;
    }

    if (posR != string::npos && posR2 != string::npos) {
        cout << "NOTE: both +R and *R were specified, continue with "
            << ((posR < posR2)? rate_str.substr(posR,2) : rate_str.substr(posR2,2)) << endl;
    }

    if (posR2 != string::npos && posR2 < posR) {
        posR = posR2;
        fused_mix_rate = true;
    }

	string::size_type posH = rate_str.find("+H"); // heterotachy model
	string::size_type posH2 = rate_str.find("*H"); // heterotachy model

    if (posG != string::npos && (posH != string::npos || posH2 != string::npos)) {
        outWarning("Both Gamma and heterotachy models were specified, continue with heterotachy model");
        posG = string::npos;
        fused_mix_rate = false;
    }

    if (posR != string::npos && (posH != string::npos || posH2 != string::npos)) {
        outWarning("Both FreeRate and heterotachy models were specified, continue with heterotachy model");
        posR = string::npos;
        fused_mix_rate = false;
    }

    if (posH != string::npos && posH2 != string::npos) {
        cout << "NOTE: both +H and *H were specified, continue with "
            << ((posH < posH2)? rate_str.substr(posH,2) : rate_str.substr(posH2,2)) << endl;
    }
    if (posH2 != string::npos && posH2 < posH) {
        posH = posH2;
        fused_mix_rate = true;
    }

	string::size_type posX;
	/* create site-rate heterogeneity */
	int num_rate_cats = params.num_rate_cats;
	if (fused_mix_rate && model->isMixture()) num_rate_cats = model->getNMixtures();
	double gamma_shape = params.gamma_shape;
	double p_invar_sites = params.p_invar_sites;
	string freerate_params = "";
	if (posI != string::npos) {
		// invariable site model
		if (rate_str.length() > posI+2 && rate_str[posI+2] == OPEN_BRACKET) {
			close_bracket = rate_str.find(CLOSE_BRACKET, posI);
			if (close_bracket == string::npos)
				outError("Close bracket not found in ", rate_str);
			p_invar_sites = convert_double(rate_str.substr(posI+3, close_bracket-posI-3).c_str());
			if (p_invar_sites < 0 || p_invar_sites >= 1)
				outError("p_invar must be in [0,1)");
		} else if (rate_str.length() > posI+2 && rate_str[posI+2] != '+' && rate_str[posI+2] != '*')
			outError("Wrong model name ", rate_str);
	}
	if (posG != string::npos) {
		// Gamma rate model
		int end_pos = 0;
		if (rate_str.length() > posG+2 && isdigit(rate_str[posG+2])) {
			num_rate_cats = convert_int(rate_str.substr(posG+2).c_str(), end_pos);
			if (num_rate_cats < 1) outError("Wrong number of rate categories");
		}
		if (rate_str.length() > posG+2+end_pos && rate_str[posG+2+end_pos] == OPEN_BRACKET) {
			close_bracket = rate_str.find(CLOSE_BRACKET, posG);
			if (close_bracket == string::npos)
				outError("Close bracket not found in ", rate_str);
			gamma_shape = convert_double(rate_str.substr(posG+3+end_pos, close_bracket-posG-3-end_pos).c_str());
//			if (gamma_shape < MIN_GAMMA_SHAPE || gamma_shape > MAX_GAMMA_SHAPE) {
//				stringstream str;
//				str << "Gamma shape parameter " << gamma_shape << "out of range ["
//						<< MIN_GAMMA_SHAPE << ',' << MAX_GAMMA_SHAPE << "]" << endl;
//				outError(str.str());
//			}
		} else if (rate_str.length() > posG+2+end_pos && rate_str[posG+2+end_pos] != '+')
			outError("Wrong model name ", rate_str);
	}
	if (posR != string::npos) {
		// FreeRate model
		int end_pos = 0;
		if (rate_str.length() > posR+2 && isdigit(rate_str[posR+2])) {
			num_rate_cats = convert_int(rate_str.substr(posR+2).c_str(), end_pos);
				if (num_rate_cats < 1) outError("Wrong number of rate categories");
			}
		if (rate_str.length() > posR+2+end_pos && rate_str[posR+2+end_pos] == OPEN_BRACKET) {
			close_bracket = rate_str.find(CLOSE_BRACKET, posR);
			if (close_bracket == string::npos)
				outError("Close bracket not found in ", rate_str);
			freerate_params = rate_str.substr(posR+3+end_pos, close_bracket-posR-3-end_pos).c_str();
		} else if (rate_str.length() > posR+2+end_pos && rate_str[posR+2+end_pos] != '+')
			outError("Wrong model name ", rate_str);
	}

	string heterotachy_params = "";
	if (posH != string::npos) {
		// Heterotachy model
		int end_pos = 0;
		if (rate_str.length() > posH+2 && isdigit(rate_str[posH+2])) {
			num_rate_cats = convert_int(rate_str.substr(posH+2).c_str(), end_pos);
				if (num_rate_cats < 1) outError("Wrong number of rate categories");
        } else {
            if (!model->isMixture() || !fused_mix_rate)
                outError("Please specify number of heterotachy classes (e.g., +H2)");
        }
		if (rate_str.length() > posH+2+end_pos && rate_str[posH+2+end_pos] == OPEN_BRACKET) {
			close_bracket = rate_str.find(CLOSE_BRACKET, posH);
			if (close_bracket == string::npos)
				outError("Close bracket not found in ", rate_str);
			heterotachy_params = rate_str.substr(posH+3+end_pos, close_bracket-posH-3-end_pos).c_str();
		} else if (rate_str.length() > posH+2+end_pos && rate_str[posH+2+end_pos] != '+')
			outError("Wrong model name ", rate_str);
	}


	if (rate_str.find('+') != string::npos || rate_str.find('*') != string::npos) {
		//string rate_str = model_str.substr(pos);
        if (posI != string::npos && posH != string::npos) {
			site_rate = new RateHeterotachyInvar(num_rate_cats, heterotachy_params, p_invar_sites, tree);
        } else if (posH != string::npos) {
			site_rate = new RateHeterotachy(num_rate_cats, heterotachy_params, tree);
		} else if (posI != string::npos && posG != string::npos) {
			site_rate = new RateGammaInvar(num_rate_cats, gamma_shape, params.gamma_median,
					p_invar_sites, params.optimize_alg_gammai, tree, false);
		} else if (posI != string::npos && posR != string::npos) {
			site_rate = new RateFreeInvar(num_rate_cats, gamma_shape, freerate_params, !fused_mix_rate, p_invar_sites, params.optimize_alg, tree);
		} else if (posI != string::npos) {
			site_rate = new RateInvar(p_invar_sites, tree);
		} else if (posG != string::npos) {
			site_rate = new RateGamma(num_rate_cats, gamma_shape, params.gamma_median, tree);
		} else if (posR != string::npos) {
			site_rate = new RateFree(num_rate_cats, gamma_shape, freerate_params, !fused_mix_rate, params.optimize_alg, tree);
//		} else if ((posX = rate_str.find("+M")) != string::npos) {
//			tree->setLikelihoodKernel(LK_NORMAL);
//			params.rate_mh_type = true;
//			if (rate_str.length() > posX+2 && isdigit(rate_str[posX+2])) {
//				num_rate_cats = convert_int(rate_str.substr(posX+2).c_str());
//				if (num_rate_cats < 0) outError("Wrong number of rate categories");
//			} else num_rate_cats = -1;
//			if (num_rate_cats >= 0)
//				site_rate = new RateMeyerDiscrete(num_rate_cats, params.mcat_type,
//					params.rate_file, tree, params.rate_mh_type);
//			else
//				site_rate = new RateMeyerHaeseler(params.rate_file, tree, params.rate_mh_type);
//			site_rate->setTree(tree);
//		} else if ((posX = rate_str.find("+D")) != string::npos) {
//			tree->setLikelihoodKernel(LK_NORMAL);
//			params.rate_mh_type = false;
//			if (rate_str.length() > posX+2 && isdigit(rate_str[posX+2])) {
//				num_rate_cats = convert_int(rate_str.substr(posX+2).c_str());
//				if (num_rate_cats < 0) outError("Wrong number of rate categories");
//			} else num_rate_cats = -1;
//			if (num_rate_cats >= 0)
//				site_rate = new RateMeyerDiscrete(num_rate_cats, params.mcat_type,
//					params.rate_file, tree, params.rate_mh_type);
//			else
//				site_rate = new RateMeyerHaeseler(params.rate_file, tree, params.rate_mh_type);
//			site_rate->setTree(tree);
//		} else if ((posX = rate_str.find("+NGS")) != string::npos) {
//			tree->setLikelihoodKernel(LK_NORMAL);
//			if (rate_str.length() > posX+4 && isdigit(rate_str[posX+4])) {
//				num_rate_cats = convert_int(rate_str.substr(posX+4).c_str());
//				if (num_rate_cats < 0) outError("Wrong number of rate categories");
//			} else num_rate_cats = -1;
//			site_rate = new NGSRateCat(tree, num_rate_cats);
//			site_rate->setTree(tree);
//		} else if ((posX = rate_str.find("+NGS")) != string::npos) {
//			tree->setLikelihoodKernel(LK_NORMAL);
//			if (rate_str.length() > posX+4 && isdigit(rate_str[posX+4])) {
//				num_rate_cats = convert_int(rate_str.substr(posX+4).c_str());
//				if (num_rate_cats < 0) outError("Wrong number of rate categories");
//			} else num_rate_cats = -1;
//			site_rate = new NGSRate(tree);
//			site_rate->setTree(tree);
		} else if ((posX = rate_str.find("+K")) != string::npos) {
			if (rate_str.length() > posX+2 && isdigit(rate_str[posX+2])) {
				num_rate_cats = convert_int(rate_str.substr(posX+2).c_str());
				if (num_rate_cats < 1) outError("Wrong number of rate categories");
			}
			site_rate = new RateKategory(num_rate_cats, tree);
		} else
			outError("Invalid rate heterogeneity type");
//		if (model_str.find('+') != string::npos)
//			model_str = model_str.substr(0, model_str.find('+'));
//		else
//			model_str = model_str.substr(0, model_str.find('*'));
	} else {
		site_rate = new RateHeterogeneity();
		site_rate->setTree(tree);
	}

	if (fused_mix_rate) {
		if (!model->isMixture()) {
			cout << endl << "NOTE: Using mixture model with unlinked " << model_str << " parameters" << endl;
            string model_list = model_str;
            delete model;
            for (int i = 1; i < site_rate->getNRate(); i++)
                model_list += "," + model_str;
            model = new ModelMixture(model_name, model_str, model_list, models_block, freq_type, freq_params, tree, optimize_mixmodel_weight);
        }
		if (model->getNMixtures() != site_rate->getNRate())
			outError("Mixture model and site rate model do not have the same number of categories");
//        if (!tree->isMixlen()) {
            // reset mixture model
            model->setFixMixtureWeight(true);
            int mix, nmix = model->getNMixtures();
            for (mix = 0; mix < nmix; mix++) {
                ((ModelMarkov*)model->getMixtureClass(mix))->total_num_subst = 1.0;
                model->setMixtureWeight(mix, 1.0);
            }
            model->decomposeRateMatrix();
//        } else {
//            site_rate->setFixParams(1);
//            int c, ncat = site_rate->getNRate();
//            for (c = 0; c < ncat; c++)
//                site_rate->setProp(c, 1.0);
//        }
	}

	tree->discardSaturatedSite(params.discard_saturated_site);

	} catch (const char* str) {
		outError(str);
	}

}

void ModelFactory::setCheckpoint(Checkpoint *checkpoint) {
	CheckpointFactory::setCheckpoint(checkpoint);
	model->setCheckpoint(checkpoint);
	site_rate->setCheckpoint(checkpoint);
}

void ModelFactory::startCheckpoint() {
    checkpoint->startStruct("ModelFactory");
}

void ModelFactory::saveCheckpoint() {
    model->saveCheckpoint();
    site_rate->saveCheckpoint();
    startCheckpoint();
//    CKP_SAVE(fused_mix_rate);
//    CKP_SAVE(unobserved_ptns);
//    CKP_SAVE(joint_optimize);
    endCheckpoint();
    CheckpointFactory::saveCheckpoint();
}

void ModelFactory::restoreCheckpoint() {
    model->restoreCheckpoint();
    site_rate->restoreCheckpoint();
    startCheckpoint();
//    CKP_RESTORE(fused_mix_rate);
//    CKP_RESTORE(unobserved_ptns);
//    CKP_RESTORE(joint_optimize);
    endCheckpoint();
}

int ModelFactory::getNParameters() {
	int df = model->getNDim() + model->getNDimFreq() + site_rate->getNDim();

    if (!site_rate->getTree()->params->fixed_branch_length) {
        df += site_rate->phylo_tree->branchNum - (int)site_rate->phylo_tree->rooted;
	// If model is Lie-Markov, and is in fact time reversible, one of the
	// degrees of freedom is illusary. (Of the two edges coming from the
	// root, only sum of their lenghts affects likelihood.)
	// So correct for this. Without this correction, K2P and RY2.2b
	// would not be synonymous, for example.

//	string className(typeid(*model).name());
//	if (className.find("ModelLieMarkov")!=string::npos && model->isReversible())
//	    df--;

        // BQM 2017-04-28, alternatively, check if there is a virtual_root and model is reversible
        if (site_rate->phylo_tree->rooted && model->isReversible())
            df--;

    }
    return df;
}
/*
double ModelFactory::initGTRGammaIParameters(RateHeterogeneity *rate, ModelSubst *model, double initAlpha,
                                           double initPInvar, double *initRates, double *initStateFreqs)  {

    RateHeterogeneity* rateGammaInvar = rate;
    ModelMarkov* modelGTR = (ModelMarkov*)(model);
    modelGTR->setRateMatrix(initRates);
    modelGTR->setStateFrequency(initStateFreqs);
    rateGammaInvar->setGammaShape(initAlpha);
    rateGammaInvar->setPInvar(initPInvar);
    modelGTR->decomposeRateMatrix();
    site_rate->phylo_tree->clearAllPartialLH();
    return site_rate->phylo_tree->computeLikelihood();
}
*/

double ModelFactory::optimizeParametersOnly(int num_steps, double gradient_epsilon, double cur_logl) {
	double logl;
	/* Optimize substitution and heterogeneity rates independently */
	if (!joint_optimize) {
        // more steps for fused mix rate model
        int steps;
        if (false && fused_mix_rate && model->getNDim() > 0 && site_rate->getNDim() > 0) {
            model->setOptimizeSteps(1);
            site_rate->setOptimizeSteps(1);
            steps = max(model->getNDim()+site_rate->getNDim(), num_steps) * 3;
        } else {
            steps = 1;
        }
        double prev_logl = cur_logl;
        for (int step = 0; step < steps; step++) {
            double model_lh = model->optimizeParameters(gradient_epsilon);
            double rate_lh = site_rate->optimizeParameters(gradient_epsilon);

            if (rate_lh == 0.0)
                logl = model_lh;
            else
                logl = rate_lh;
            if (logl <= prev_logl + gradient_epsilon)
                break;
            prev_logl = logl;
        }
	} else {
		/* Optimize substitution and heterogeneity rates jointly using BFGS */
		logl = optimizeAllParameters(gradient_epsilon);
	}
	return logl;
}

double ModelFactory::optimizeAllParameters(double gradient_epsilon) {
    int ndim = getNDim();

    // return if nothing to be optimized
    if (ndim == 0) return 0.0;

    double *variables = new double[ndim+1];
    double *upper_bound = new double[ndim+1];
    double *lower_bound = new double[ndim+1];
    bool *bound_check = new bool[ndim+1];
    int i;
    double score;

    // setup the bounds for model
    setVariables(variables);
    int model_ndim = model->getNDim();
    for (i = 1; i <= model_ndim; i++) {
        //cout << variables[i] << endl;
        lower_bound[i] = MIN_RATE;
        upper_bound[i] = MAX_RATE;
        bound_check[i] = false;
    }

    if (model->freq_type == FREQ_ESTIMATE) {
        for (i = model_ndim- model->num_states+2; i <= model_ndim; i++)
            upper_bound[i] = 1.0;
    }

    // setup the bounds for site_rate
    site_rate->setBounds(lower_bound+model_ndim, upper_bound+model_ndim, bound_check+model_ndim);

    score = -minimizeMultiDimen(variables, ndim, lower_bound, upper_bound, bound_check, max(gradient_epsilon, TOL_RATE));

    getVariables(variables);
    //if (freq_type == FREQ_ESTIMATE) scaleStateFreq(true);
    model->decomposeRateMatrix();
    site_rate->phylo_tree->clearAllPartialLH();

    score = site_rate->phylo_tree->computeLikelihood();

    delete [] bound_check;
    delete [] lower_bound;
    delete [] upper_bound;
    delete [] variables;

    return score;
}

double ModelFactory::optimizeParametersGammaInvar(int fixed_len, bool write_info, double logl_epsilon, double gradient_epsilon) {
    if (!site_rate->isGammai() || site_rate->isFixPInvar() || site_rate->isFixGammaShape() || site_rate->getTree()->aln->frac_const_sites == 0.0 || model->isMixture())
        return optimizeParameters(fixed_len, write_info, logl_epsilon, gradient_epsilon);

	double begin_time = getRealTime();

    PhyloTree *tree = site_rate->getTree();
	double frac_const = tree->aln->frac_const_sites;
    tree->setCurScore(tree->computeLikelihood());

	/* Back up branch lengths and substitutional rates */
	DoubleVector initBranLens;
	DoubleVector bestLens;
	tree->saveBranchLengths(initBranLens);
    bestLens = initBranLens;
//	int numRateEntries = tree->getModel()->getNumRateEntries();
    Checkpoint *model_ckp = new Checkpoint;
    Checkpoint *best_ckp = new Checkpoint;
    Checkpoint *saved_ckp = model->getCheckpoint();
    *model_ckp = *saved_ckp;
//	double *rates = new double[numRateEntries];
//	double *bestRates = new double[numRateEntries];
//	tree->getModel()->getRateMatrix(rates);
//	int numStates = tree->aln->num_states;
//	double *state_freqs = new double[numStates];
//	tree->getModel()->getStateFrequency(state_freqs);

	/* Best estimates found */
//	double *bestStateFreqs =  new double[numStates];
	double bestLogl = -DBL_MAX;
	double bestAlpha = 0.0;
	double bestPInvar = 0.0;

	double testInterval = (frac_const - MIN_PINVAR * 2) / 9;
	double initPInv = MIN_PINVAR;
	double initAlpha = site_rate->getGammaShape();

    if (Params::getInstance().opt_gammai_fast) {
        initPInv = frac_const/2;
        bool stop = false;
        while(!stop) {
            if (write_info) {
                cout << endl;
                cout << "Testing with init. pinv = " << initPInv << " / init. alpha = "  << initAlpha << endl;
            }

            vector<double> estResults = optimizeGammaInvWithInitValue(fixed_len, logl_epsilon, gradient_epsilon,
                                                                   initPInv, initAlpha, initBranLens, model_ckp);


            if (write_info) {
                cout << "Est. p_inv: " << estResults[0] << " / Est. gamma shape: " << estResults[1]
                << " / Logl: " << estResults[2] << endl;
            }

            if (estResults[2] > bestLogl) {
                bestLogl = estResults[2];
                bestAlpha = estResults[1];
                bestPInvar = estResults[0];
                bestLens.clear();
                tree->saveBranchLengths(bestLens);
                model->setCheckpoint(best_ckp);
                model->saveCheckpoint();
                model->setCheckpoint(saved_ckp);
//                *best_ckp = *saved_ckp;

//                tree->getModel()->getRateMatrix(bestRates);
//                tree->getModel()->getStateFrequency(bestStateFreqs);
                if (estResults[0] < initPInv) {
                    initPInv = estResults[0] - testInterval;
                    if (initPInv < 0.0)
                        initPInv = 0.0;
                } else {
                    initPInv = estResults[0] + testInterval;
                    if (initPInv > frac_const)
                        initPInv = frac_const;
                }
                //cout << "New initPInv = " << initPInv << endl;
            }  else {
                stop = true;
            }
        }
    } else {
        // Now perform testing different initial p_inv values
        if (write_info)
            cout << "Thoroughly optimizing +I+G parameters from 10 start values..." << endl;
        while (initPInv <= frac_const) {
            vector<double> estResults; // vector of p_inv, alpha and logl
            if (Params::getInstance().opt_gammai_keep_bran)
                estResults = optimizeGammaInvWithInitValue(fixed_len, logl_epsilon, gradient_epsilon,
                    initPInv, initAlpha, bestLens, model_ckp);
            else
                estResults = optimizeGammaInvWithInitValue(fixed_len, logl_epsilon, gradient_epsilon,
                    initPInv, initAlpha, initBranLens, model_ckp);
            if (write_info) {
                cout << "Init pinv, alpha: " << initPInv << ", "  << initAlpha
                     << " / Estimate: " << estResults[0] << ", " << estResults[1]
                     << " / LogL: " << estResults[2] << endl;
            }

            initPInv = initPInv + testInterval;

            if (estResults[2] > bestLogl) {
                bestLogl = estResults[2];
                bestAlpha = estResults[1];
                bestPInvar = estResults[0];
                bestLens.clear();
                tree->saveBranchLengths(bestLens);
                model->setCheckpoint(best_ckp);
                model->saveCheckpoint();
                model->setCheckpoint(saved_ckp);
//                *best_ckp = *saved_ckp;

//                tree->getModel()->getRateMatrix(bestRates);
//                tree->getModel()->getStateFrequency(bestStateFreqs);
            }
        }
    }

    site_rate->setGammaShape(bestAlpha);
    site_rate->setPInvar(bestPInvar);

    // -- Mon Apr 17 21:12:14 BST 2017
    // DONE Minh, merged correctly
    model->setCheckpoint(best_ckp);
    model->restoreCheckpoint();
    model->setCheckpoint(saved_ckp);
    // ((ModelGTR*) tree->getModel())->setRateMatrix(bestRates);
    // ((ModelGTR*) tree->getModel())->setStateFrequency(bestStateFreqs);
    // --

	tree->restoreBranchLengths(bestLens);
    // tree->getModel()->decomposeRateMatrix();

	tree->clearAllPartialLH();
	tree->setCurScore(tree->computeLikelihood());
    if (write_info) {
        cout << "Optimal pinv,alpha: " << bestPInvar << ", " << bestAlpha << " / ";
        cout << "LogL: " << tree->getCurScore() << endl << endl;
    }
    ASSERT(fabs(tree->getCurScore() - bestLogl) < 1.0);

//	delete [] rates;
//	delete [] state_freqs;
//	delete [] bestRates;
//	delete [] bestStateFreqs;

    delete model_ckp;
    delete best_ckp;

	double elapsed_secs = getRealTime() - begin_time;
	if (write_info)
		cout << "Parameters optimization took " << elapsed_secs << " sec" << endl;

    // updating global variable is not safe!
//	Params::getInstance().testAlpha = false;

    // 2016-03-14: this was missing!
    return tree->getCurScore();
}

vector<double> ModelFactory::optimizeGammaInvWithInitValue(int fixed_len, double logl_epsilon, double gradient_epsilon,
                                                 double initPInv, double initAlpha,
                                                 DoubleVector &lenvec, Checkpoint *model_ckp) {
    PhyloTree *tree = site_rate->getTree();
    tree->restoreBranchLengths(lenvec);

    // -- Mon Apr 17 21:12:24 BST 2017
    // DONE Minh: merged correctly
    Checkpoint *saved_ckp = model->getCheckpoint();
    model->setCheckpoint(model_ckp);
    model->restoreCheckpoint();
    model->setCheckpoint(saved_ckp);
    site_rate->setPInvar(initPInv);
    site_rate->setGammaShape(initAlpha);
    // --

    tree->clearAllPartialLH();
    optimizeParameters(fixed_len, false, logl_epsilon, gradient_epsilon);

    vector<double> estResults;
    double estPInv = site_rate->getPInvar();
    double estAlpha = site_rate->getGammaShape();
    double logl = tree->getCurScore();
    estResults.push_back(estPInv);
    estResults.push_back(estAlpha);
    estResults.push_back(logl);
    return estResults;
}


double ModelFactory::optimizeParameters(int fixed_len, bool write_info,
                                        double logl_epsilon, double gradient_epsilon) {
	ASSERT(model);
	ASSERT(site_rate);

//    double defaultEpsilon = logl_epsilon;

	double begin_time = getRealTime();
	double cur_lh;
	PhyloTree *tree = site_rate->getTree();
	ASSERT(tree);

	stopStoringTransMatrix();
    // modified by Thomas Wong on Sept 11, 15
    // no optimization of branch length in the first round
    cur_lh = tree->computeLikelihood();
    tree->setCurScore(cur_lh);
	if (verbose_mode >= VB_MED || write_info) {
		cout << "1. Initial log-likelihood: " << cur_lh << endl;
        if (verbose_mode >= VB_MAX) {
            tree->printTree(cout);
            cout << endl;
        }
    }

	// For UpperBounds -----------
	//cout<<"MLCheck = "<<tree->mlCheck <<endl;
	if(tree->mlCheck == 0){
		tree->mlInitial = cur_lh;
	}
	// ---------------------------


	int i;
	//bool optimize_rate = true;
//	double gradient_epsilon = min(logl_epsilon, 0.01); // epsilon for parameters starts at epsilon for logl
	for (i = 2; i < tree->params->num_param_iterations; i++) {
        double new_lh;

        // changed to opimise edge length first, and then Q,W,R inside the loop by Thomas on Sept 11, 15
		if (fixed_len == BRLEN_OPTIMIZE)
			new_lh = tree->optimizeAllBranches(min(i,3), logl_epsilon);  // loop only 3 times in total (previously in v0.9.6 5 times)
        else if (fixed_len == BRLEN_SCALE) {
            double scaling = 1.0;
            new_lh = tree->optimizeTreeLengthScaling(MIN_BRLEN_SCALE, scaling, MAX_BRLEN_SCALE, gradient_epsilon);
        } else
            new_lh = cur_lh;

        new_lh = optimizeParametersOnly(i, gradient_epsilon, new_lh);

		if (new_lh == 0.0) {
            if (fixed_len == BRLEN_OPTIMIZE)
                cur_lh = tree->optimizeAllBranches(tree->params->num_param_iterations, logl_epsilon);
            else if (fixed_len == BRLEN_SCALE) {
                double scaling = 1.0;
                cur_lh = tree->optimizeTreeLengthScaling(MIN_BRLEN_SCALE, scaling, MAX_BRLEN_SCALE, gradient_epsilon);
            }
			break;
		}
		if (verbose_mode >= VB_MED) {
			model->writeInfo(cout);
			site_rate->writeInfo(cout);
            if (fixed_len == BRLEN_SCALE)
                cout << "Scaled tree length: " << tree->treeLength() << endl;
		}
		if (new_lh > cur_lh + logl_epsilon) {
			cur_lh = new_lh;
			if (write_info)
				cout << i << ". Current log-likelihood: " << cur_lh << endl;
		} else {
			site_rate->classifyRates(new_lh);
            if (fixed_len == BRLEN_OPTIMIZE)
                cur_lh = tree->optimizeAllBranches(100, logl_epsilon);
            else if (fixed_len == BRLEN_SCALE) {
                double scaling = 1.0;
                cur_lh = tree->optimizeTreeLengthScaling(MIN_BRLEN_SCALE, scaling, MAX_BRLEN_SCALE, gradient_epsilon);
            }
            break;
		}
	}

	// normalize rates s.t. branch lengths are #subst per site
//    if (Params::getInstance().optimize_alg_gammai != "EM")
    {
        double mean_rate = site_rate->rescaleRates();
        if (mean_rate != 1.0) {
            if (fixed_len == BRLEN_FIX)
                outError("Fixing branch lengths not supported under specified site rate model");
            tree->scaleLength(mean_rate);
            tree->clearAllPartialLH();
        }
    }



	if (verbose_mode >= VB_MED || write_info)
		cout << "Optimal log-likelihood: " << cur_lh << endl;

	// For UpperBounds -----------
	if(tree->mlCheck == 0)
		tree->mlFirstOpt = cur_lh;
	// ---------------------------

	if (verbose_mode <= VB_MIN && write_info) {
		model->writeInfo(cout);
		site_rate->writeInfo(cout);
        if (fixed_len == BRLEN_SCALE)
            cout << "Scaled tree length: " << tree->treeLength() << endl;
	}
	double elapsed_secs = getRealTime() - begin_time;
	if (write_info)
		cout << "Parameters optimization took " << i-1 << " rounds (" << elapsed_secs << " sec)" << endl;
	startStoringTransMatrix();

	// For UpperBounds -----------
	tree->mlCheck = 1;
	// ---------------------------

	tree->setCurScore(cur_lh);
	return cur_lh;
}

/**
 * @return TRUE if parameters are at the boundary that may cause numerical unstability
 */
bool ModelFactory::isUnstableParameters() {
	if (model->isUnstableParameters()) return true;
	return false;
}

void ModelFactory::startStoringTransMatrix() {
	if (!store_trans_matrix) return;
	is_storing = true;
}

void ModelFactory::stopStoringTransMatrix() {
	if (!store_trans_matrix) return;
	is_storing = false;
	if (!empty()) {
		for (iterator it = begin(); it != end(); it++)
			delete it->second;
		clear();
	}
}


double ModelFactory::computeTrans(double time, int state1, int state2) {
	return model->computeTrans(time, state1, state2);
}

double ModelFactory::computeTrans(double time, int state1, int state2, double &derv1, double &derv2) {
	return model->computeTrans(time, state1, state2, derv1, derv2);
}

void ModelFactory::computeTransMatrix(double time, double *trans_matrix, int mixture) {
	if (!store_trans_matrix || !is_storing || model->isSiteSpecificModel()) {
		model->computeTransMatrix(time, trans_matrix, mixture);
		return;
	}
	int mat_size = model->num_states * model->num_states;
	iterator ass_it = find(round(time * 1e6));
	if (ass_it == end()) {
		// allocate memory for 3 matricies
		double *trans_entry = new double[mat_size * 3];
		trans_entry[mat_size] = trans_entry[mat_size+1] = 0.0;
		model->computeTransMatrix(time, trans_entry, mixture);
		ass_it = insert(value_type(round(time * 1e6), trans_entry)).first;
	} else {
		//if (verbose_mode >= VB_MAX)
			//cout << "ModelFactory bingo" << endl;
	}

	memcpy(trans_matrix, ass_it->second, mat_size * sizeof(double));
}

void ModelFactory::computeTransDerv(double time, double *trans_matrix,
	double *trans_derv1, double *trans_derv2, int mixture) {
	if (!store_trans_matrix || !is_storing || model->isSiteSpecificModel()) {
		model->computeTransDerv(time, trans_matrix, trans_derv1, trans_derv2, mixture);
		return;
	}
	int mat_size = model->num_states * model->num_states;
	iterator ass_it = find(round(time * 1e6));
	if (ass_it == end()) {
		// allocate memory for 3 matricies
		double *trans_entry = new double[mat_size * 3];
		trans_entry[mat_size] = trans_entry[mat_size+1] = 0.0;
		model->computeTransDerv(time, trans_entry, trans_entry+mat_size, trans_entry+(mat_size*2), mixture);
		ass_it = insert(value_type(round(time * 1e6), trans_entry)).first;
	} else if (ass_it->second[mat_size] == 0.0 && ass_it->second[mat_size+1] == 0.0) {
		double *trans_entry = ass_it->second;
		model->computeTransDerv(time, trans_entry, trans_entry+mat_size, trans_entry+(mat_size*2), mixture);
	}
	memcpy(trans_matrix, ass_it->second, mat_size * sizeof(double));
	memcpy(trans_derv1, ass_it->second + mat_size, mat_size * sizeof(double));
	memcpy(trans_derv2, ass_it->second + (mat_size*2), mat_size * sizeof(double));
}

ModelFactory::~ModelFactory()
{
	for (iterator it = begin(); it != end(); it++)
		delete it->second;
	clear();
}

/************* FOLLOWING SERVE FOR JOINT OPTIMIZATION OF MODEL AND RATE PARAMETERS *******/
int ModelFactory::getNDim()
{
	return model->getNDim() + site_rate->getNDim();
}

double ModelFactory::targetFunk(double x[]) {
	model->getVariables(x);
	// need to compute rates again if p_inv or Gamma shape changes!
	if (model->state_freq[model->num_states-1] < MIN_RATE) return 1.0e+12;
	model->decomposeRateMatrix();
	site_rate->phylo_tree->clearAllPartialLH();
	return site_rate->targetFunk(x + model->getNDim());
}

void ModelFactory::setVariables(double *variables) {
	model->setVariables(variables);
	site_rate->setVariables(variables + model->getNDim());
}

bool ModelFactory::getVariables(double *variables) {
	bool changed = model->getVariables(variables);
	changed |= site_rate->getVariables(variables + model->getNDim());
    return changed;
}
=======
/***************************************************************************
 *   Copyright (C) 2009 by BUI Quang Minh   *
 *   minh.bui@univie.ac.at   *
 *                                                                         *
 *   This program is free software; you can redistribute it and/or modify  *
 *   it under the terms of the GNU General Public License as published by  *
 *   the Free Software Foundation; either version 2 of the License, or     *
 *   (at your option) any later version.                                   *
 *                                                                         *
 *   This program is distributed in the hope that it will be useful,       *
 *   but WITHOUT ANY WARRANTY; without even the implied warranty of        *
 *   MERCHANTABILITY or FITNESS FOR A PARTICULAR PURPOSE.  See the         *
 *   GNU General Public License for more details.                          *
 *                                                                         *
 *   You should have received a copy of the GNU General Public License     *
 *   along with this program; if not, write to the                         *
 *   Free Software Foundation, Inc.,                                       *
 *   59 Temple Place - Suite 330, Boston, MA  02111-1307, USA.             *
 ***************************************************************************/
#include "rateinvar.h"
#include "modelfactory.h"
#include "rategamma.h"
#include "rategammainvar.h"
#include "modelgtr.h"
#include "modelnonrev.h"
#include "modeldna.h"
#include "modelprotein.h"
#include "modelbin.h"
#include "modelcodon.h"
#include "modelmorphology.h"
#include "modelset.h"
#include "modelmixture.h"
#include "ratemeyerhaeseler.h"
#include "ratemeyerdiscrete.h"
#include "ratekategory.h"
#include "ratefree.h"
#include "ratefreeinvar.h"
#include "ngs.h"
#include <string>
#include "timeutil.h"
#include "myreader.h"
#include <sstream>

ModelsBlock *readModelsDefinition(Params &params) {

	ModelsBlock *models_block = new ModelsBlock;

	try
	{
		// loading internal model definitions
		stringstream in(builtin_mixmodels_definition);
        assert(in && "stringstream is OK");
		NxsReader nexus;
		nexus.Add(models_block);
	    MyToken token(in);
	    nexus.Execute(token);
//	    int num_model = 0, num_freq = 0;
//	    for (ModelsBlock::iterator it = models_block->begin(); it != models_block->end(); it++)
//	    	if ((*it).flag & NM_FREQ) num_freq++; else num_model++;
//	    cout << num_model << " models and " << num_freq << " frequency vectors loaded" << endl;
	} catch (...) {
        assert(0 && "predefined mixture models initialized");
    }

	if (params.model_def_file) {
		cout << "Reading model definition file " << params.model_def_file << " ... ";
		MyReader nexus(params.model_def_file);
		nexus.Add(models_block);
	    MyToken token(nexus.inf);
	    nexus.Execute(token);
	    int num_model = 0, num_freq = 0;
	    for (ModelsBlock::iterator it = models_block->begin(); it != models_block->end(); it++)
	    	if ((*it).flag & NM_FREQ) num_freq++; else num_model++;
	    cout << num_model << " models and " << num_freq << " frequency vectors loaded" << endl;
	}
	return models_block;
}

ModelFactory::ModelFactory() : CheckpointFactory() { 
	model = NULL; 
	site_rate = NULL;
	store_trans_matrix = false;
	is_storing = false;
	joint_optimize = false;
	fused_mix_rate = false;
	unobserved_ptns = "";
}

size_t findCloseBracket(string &str, size_t start_pos) {
	int counter = 0;
	for (size_t pos = start_pos+1; pos < str.length(); pos++) {
		if (str[pos] == '{') counter++;
		if (str[pos] == '}') {
			if (counter == 0) return pos; else counter--;
		}
	}
	return string::npos;
}

ModelFactory::ModelFactory(Params &params, PhyloTree *tree, ModelsBlock *models_block) : CheckpointFactory() {
	store_trans_matrix = params.store_trans_matrix;
	is_storing = false;
	joint_optimize = params.optimize_model_rate_joint;
	fused_mix_rate = false;
    string model_str = params.model_name;
	string rate_str;

	try {


	if (model_str == "") {
		if (tree->aln->seq_type == SEQ_DNA) model_str = "HKY";
		else if (tree->aln->seq_type == SEQ_PROTEIN) model_str = "LG";
		else if (tree->aln->seq_type == SEQ_BINARY) model_str = "GTR2";
		else if (tree->aln->seq_type == SEQ_CODON) model_str = "GY";
		else if (tree->aln->seq_type == SEQ_MORPH) model_str = "MK";
		else model_str = "JC";
		outWarning("Default model "+model_str + " may be under-fitting. Use option '-m TEST' to determine the best-fit model.");
	}

	/********* preprocessing model string ****************/
	NxsModel *nxsmodel  = NULL;

    string new_model_str = "";
    size_t mix_pos;
    for (mix_pos = 0; mix_pos < model_str.length(); mix_pos++) {
        size_t next_mix_pos = model_str.find_first_of("+*", mix_pos);
        string sub_model_str = model_str.substr(mix_pos, next_mix_pos-mix_pos);
        nxsmodel = models_block->findMixModel(sub_model_str);
        if (nxsmodel) sub_model_str = nxsmodel->description;
        new_model_str += sub_model_str;
        if (next_mix_pos != string::npos)
            new_model_str += model_str[next_mix_pos];
        else 
            break;
        mix_pos = next_mix_pos;
    }
    if (new_model_str != model_str)
        cout << "Model " << model_str << " is alias for " << new_model_str << endl;
    model_str = new_model_str;
    
//	nxsmodel = models_block->findModel(model_str);
//	if (nxsmodel && nxsmodel->description.find_first_of("+*") != string::npos) {
//		cout << "Model " << model_str << " is alias for " << nxsmodel->description << endl;
//		model_str = nxsmodel->description;
//	}

	// decompose model string into model_str and rate_str string
	size_t spec_pos = model_str.find_first_of("{+*");
	if (spec_pos != string::npos) {
		if (model_str[spec_pos] == '{') {
			// scan for the corresponding '}'
			size_t pos = findCloseBracket(model_str, spec_pos);
			if (pos == string::npos)
				outError("Model name has wrong bracket notation '{...}'");
			rate_str = model_str.substr(pos+1);
			model_str = model_str.substr(0, pos+1);
		} else {
			rate_str = model_str.substr(spec_pos);
			model_str = model_str.substr(0, spec_pos);
		}
	}

//	nxsmodel = models_block->findModel(model_str);
//	if (nxsmodel && nxsmodel->description.find("MIX") != string::npos) {
//		cout << "Model " << model_str << " is alias for " << nxsmodel->description << endl;
//		model_str = nxsmodel->description;
//	}

	/******************** initialize state frequency ****************************/

	StateFreqType freq_type = params.freq_type;

	if (freq_type == FREQ_UNKNOWN) {
		switch (tree->aln->seq_type) {
		case SEQ_BINARY: freq_type = FREQ_ESTIMATE; break; // default for binary: optimized frequencies
		case SEQ_PROTEIN: freq_type = FREQ_USER_DEFINED; break; // default for protein: frequencies of the empirical AA matrix
		case SEQ_MORPH: freq_type = FREQ_EQUAL; break;
		case SEQ_CODON: freq_type = FREQ_UNKNOWN; break;
		default: freq_type = FREQ_EMPIRICAL; break; // default for DNA and others: counted frequencies from alignment
		}
	}

    // first handle mixture frequency
    string::size_type posfreq = rate_str.find("+FMIX");
	string freq_params;
    size_t close_bracket;

    if (posfreq != string::npos) {
		string freq_str;
		size_t last_pos = rate_str.find_first_of("+*", posfreq+1);
        
		if (last_pos == string::npos) {
			freq_str = rate_str.substr(posfreq);
			rate_str = rate_str.substr(0, posfreq);
		} else {
			freq_str = rate_str.substr(posfreq, last_pos-posfreq);
			rate_str = rate_str.substr(0, posfreq) + rate_str.substr(last_pos);
		}
        
        if (freq_str[5] != OPEN_BRACKET)
            outError("Mixture-frequency must start with +FMIX{");
        close_bracket = freq_str.find(CLOSE_BRACKET);
        if (close_bracket == string::npos)
            outError("Close bracket not found in ", freq_str);
        if (close_bracket != freq_str.length()-1)
            outError("Wrong close bracket position ", freq_str);
        freq_type = FREQ_MIXTURE;
        freq_params = freq_str.substr(6, close_bracket-6);
    }

    // then normal frequency
    if (rate_str.find("+FO") != string::npos)
        posfreq = rate_str.find("+FO");
    else if (rate_str.find("+Fo") != string::npos)
        posfreq = rate_str.find("+Fo");
    else
        posfreq = rate_str.find("+F");
        
    bool optimize_mixmodel_weight = params.optimize_mixmodel_weight;

	if (posfreq != string::npos) {
		string freq_str;
		size_t last_pos = rate_str.find_first_of("+*", posfreq+1);
		if (last_pos == string::npos) {
			freq_str = rate_str.substr(posfreq);
			rate_str = rate_str.substr(0, posfreq);
		} else {
			freq_str = rate_str.substr(posfreq, last_pos-posfreq);
			rate_str = rate_str.substr(0, posfreq) + rate_str.substr(last_pos);
		}

        if (freq_str.length() > 2 && freq_str[2] == OPEN_BRACKET) {
            if (freq_type == FREQ_MIXTURE)
                outError("Mixture frequency with user-defined frequency is not allowed");
			close_bracket = freq_str.find(CLOSE_BRACKET);
			if (close_bracket == string::npos)
				outError("Close bracket not found in ", freq_str);
			if (close_bracket != freq_str.length()-1)
				outError("Wrong close bracket position ", freq_str);
			freq_type = FREQ_USER_DEFINED;
			freq_params = freq_str.substr(3, close_bracket-3);
		} else if (freq_str == "+FC" || freq_str == "+Fc" || freq_str == "+F") {
            if (freq_type == FREQ_MIXTURE) {
                freq_params = "empirical," + freq_params;
                optimize_mixmodel_weight = true;
            } else
                freq_type = FREQ_EMPIRICAL;
		} else if (freq_str == "+FU" || freq_str == "+Fu") {
            if (freq_type == FREQ_MIXTURE)
                outError("Mixture frequency with user-defined frequency is not allowed");
            else
                freq_type = FREQ_USER_DEFINED;
		} else if (freq_str == "+FQ" || freq_str == "+Fq") {
            if (freq_type == FREQ_MIXTURE)
                outError("Mixture frequency with equal frequency is not allowed");
            else
                freq_type = FREQ_EQUAL;
		} else if (freq_str == "+FO" || freq_str == "+Fo") {
            if (freq_type == FREQ_MIXTURE) {
                freq_params = "optimize," + freq_params;
                optimize_mixmodel_weight = true;                
            } else
                freq_type = FREQ_ESTIMATE;
		} else if (freq_str == "+F1x4" || freq_str == "+F1X4") {
            if (freq_type == FREQ_MIXTURE)
                outError("Mixture frequency with " + freq_str + " is not allowed");
            else
                freq_type = FREQ_CODON_1x4;
		} else if (freq_str == "+F3x4" || freq_str == "+F3X4") {
            if (freq_type == FREQ_MIXTURE)
                outError("Mixture frequency with " + freq_str + " is not allowed");
            else
                freq_type = FREQ_CODON_3x4;
		} else if (freq_str == "+F3x4C" || freq_str == "+F3x4c" || freq_str == "+F3X4C" || freq_str == "+F3X4c") {
            if (freq_type == FREQ_MIXTURE)
                outError("Mixture frequency with " + freq_str + " is not allowed");
            else
                freq_type = FREQ_CODON_3x4C;
		} else outError("Unknown state frequency type ",freq_str);
//		model_str = model_str.substr(0, posfreq);
	}

	/******************** initialize model ****************************/

	if (tree->aln->site_state_freq.empty()) {
		if (model_str.substr(0, 3) == "MIX" || freq_type == FREQ_MIXTURE) {
			string model_list;
			if (model_str.substr(0, 3) == "MIX") {
				if (model_str[3] != OPEN_BRACKET)
					outError("Mixture model name must start with 'MIX{'");
				if (model_str.rfind(CLOSE_BRACKET) != model_str.length()-1)
					outError("Close bracket not found at the end of ", model_str);
				model_list = model_str.substr(4, model_str.length()-5);
				model_str = model_str.substr(0, 3);
			}
			model = new ModelMixture(params.model_name, model_str, model_list, models_block, freq_type, freq_params, tree, optimize_mixmodel_weight);
		} else {
//			string model_desc;
//			NxsModel *nxsmodel = models_block->findModel(model_str);
//			if (nxsmodel) model_desc = nxsmodel->description;
			model = createModel(model_str, models_block, freq_type, freq_params, tree);
		}

//		fused_mix_rate &= model->isMixture() && site_rate->getNRate() > 1;
	} else {
		// site-specific model
		if (model_str == "JC" || model_str == "POISSON")
			outError("JC is not suitable for site-specific model");
		model = new ModelSet(model_str.c_str(), tree);
		ModelSet *models = (ModelSet*)model; // assign pointer for convenience
		models->init((params.freq_type != FREQ_UNKNOWN) ? params.freq_type : FREQ_EMPIRICAL);
		int i;
		models->pattern_model_map.resize(tree->aln->getNPattern(), -1);
		for (i = 0; i < tree->aln->getNSite(); i++) {
			models->pattern_model_map[tree->aln->getPatternID(i)] = tree->aln->site_model[i];
			//cout << "site " << i << " ptn " << tree->aln->getPatternID(i) << " -> model " << site_model[i] << endl;
		}
		double *state_freq = new double[model->num_states];
		double *rates = new double[model->getNumRateEntries()];
		for (i = 0; i < tree->aln->site_state_freq.size(); i++) {
			ModelGTR *modeli;
			if (i == 0) {
				modeli = (ModelGTR*)createModel(model_str, models_block, (params.freq_type != FREQ_UNKNOWN) ? params.freq_type : FREQ_EMPIRICAL, "", tree, true);
				modeli->getStateFrequency(state_freq);
				modeli->getRateMatrix(rates);
			} else {
				modeli = (ModelGTR*)createModel(model_str, models_block, FREQ_EQUAL, "", tree, false);
				modeli->setStateFrequency(state_freq);
				modeli->setRateMatrix(rates);
			}
			if (tree->aln->site_state_freq[i])
				modeli->setStateFrequency (tree->aln->site_state_freq[i]);

			modeli->init(FREQ_USER_DEFINED);
			models->push_back(modeli);
		}
		delete [] rates;
		delete [] state_freq;

        models->joinEigenMemory();
        models->decomposeRateMatrix();

        // delete information of the old alignment
//        tree->aln->ordered_pattern.clear();
//        tree->deleteAllPartialLh();
	}
    
//	if (model->isMixture())
//		cout << "Mixture model with " << model->getNMixtures() << " components!" << endl;

	/******************** initialize ascertainment bias correction model ****************************/

	string::size_type posasc;

	if ((posasc = rate_str.find("+ASC")) != string::npos) {
		// ascertainment bias correction
		unobserved_ptns = tree->aln->getUnobservedConstPatterns();
		// rebuild the seq_states to contain states of unobserved constant patterns
		tree->aln->buildSeqStates(true);
//		if (unobserved_ptns.size() <= 0)
//			outError("Invalid use of +ASC because all constant patterns are observed in the alignment");
		if (tree->aln->frac_invariant_sites > 0) {
//            cerr << tree->aln->frac_invariant_sites*tree->aln->getNSite() << " invariant sites observed in the alignment" << endl;
//            for (Alignment::iterator pit = tree->aln->begin(); pit != tree->aln->end(); pit++)
//                if (pit->isInvariant()) {
//                    string pat_str = "";
//                    for (Pattern::iterator it = pit->begin(); it != pit->end(); it++)
//                        pat_str += tree->aln->convertStateBackStr(*it);
//                    cerr << pat_str << " is invariant site pattern" << endl;
//                }
            if (!params.partition_file) {                
                string varsites_file = ((string)params.out_prefix + ".varsites.phy");
                tree->aln->printPhylip(varsites_file.c_str(), false, NULL, false, true);
                cerr << "For your convenience alignment with variable sites printed to " << varsites_file << endl;
            } 
            outError("Invalid use of +ASC because of " + convertIntToString(tree->aln->frac_invariant_sites*tree->aln->getNSite()) +
                " invariant sites in the alignment");
        }
		cout << "Ascertainment bias correction: " << unobserved_ptns.size() << " unobservable constant patterns"<< endl;
		rate_str = rate_str.substr(0, posasc) + rate_str.substr(posasc+4);
	}


	/******************** initialize site rate heterogeneity ****************************/

	string::size_type posI = rate_str.find("+I");
	string::size_type posG = rate_str.find("+G");
	string::size_type posG2 = rate_str.find("*G");
    if (posG != string::npos && posG2 != string::npos) {
        cout << "NOTE: both +G and *G were specified, continue with " 
            << ((posG < posG2)? rate_str.substr(posG,2) : rate_str.substr(posG2,2)) << endl;
    }
    if (posG2 != string::npos && posG2 < posG) {
        posG = posG2;
        fused_mix_rate = true;
    }
//	if (posG == string::npos) {
//		posG = rate_str.find("*G");
//		if (posG != string::npos)
//			fused_mix_rate = true;
//	}
	string::size_type posR = rate_str.find("+R"); // FreeRate model
	string::size_type posR2 = rate_str.find("*R"); // FreeRate model
    if (posR != string::npos && posR2 != string::npos) {
        cout << "NOTE: both +R and *R were specified, continue with " 
            << ((posR < posR2)? rate_str.substr(posR,2) : rate_str.substr(posR2,2)) << endl;
    }
    if (posR2 != string::npos && posR2 < posR) {
        posR = posR2;
        fused_mix_rate = true;
    }
    
//	if (posR == string::npos) {
//		posR = rate_str.find("*R");
//		if (posR != string::npos)
//			fused_mix_rate = true;
//	}
	if (posG != string::npos && posR != string::npos) {
        if (posG == posG2 && posR != posR2) {
            outWarning("Both Gamma and FreeRate models were specified, continue with Gamma model because *G has higher priority than +R");
            posR = string::npos;
        } else {
            outWarning("Both Gamma and FreeRate models were specified, continue with FreeRate model");
            posG = string::npos;
        }
    }
	string::size_type posX;
	/* create site-rate heterogeneity */
	int num_rate_cats = params.num_rate_cats;
	if (fused_mix_rate) num_rate_cats = model->getNMixtures();
	double gamma_shape = params.gamma_shape;
	double p_invar_sites = params.p_invar_sites;
	string freerate_params = "";
	if (posI != string::npos) {
		// invariable site model
		if (rate_str.length() > posI+2 && rate_str[posI+2] == OPEN_BRACKET) {
			close_bracket = rate_str.find(CLOSE_BRACKET, posI);
			if (close_bracket == string::npos)
				outError("Close bracket not found in ", rate_str);
			p_invar_sites = convert_double(rate_str.substr(posI+3, close_bracket-posI-3).c_str());
			if (p_invar_sites < 0 || p_invar_sites >= 1)
				outError("p_invar must be in [0,1)");
		} else if (rate_str.length() > posI+2 && rate_str[posI+2] != '+')
			outError("Wrong model name ", rate_str);
	}
	if (posG != string::npos) {
		// Gamma rate model
		int end_pos = 0;
		if (rate_str.length() > posG+2 && isdigit(rate_str[posG+2])) {
			num_rate_cats = convert_int(rate_str.substr(posG+2).c_str(), end_pos);
			if (num_rate_cats < 1) outError("Wrong number of rate categories");
		}
		if (rate_str.length() > posG+2+end_pos && rate_str[posG+2+end_pos] == OPEN_BRACKET) {
			close_bracket = rate_str.find(CLOSE_BRACKET, posG);
			if (close_bracket == string::npos)
				outError("Close bracket not found in ", rate_str);
			gamma_shape = convert_double(rate_str.substr(posG+3+end_pos, close_bracket-posG-3-end_pos).c_str());
//			if (gamma_shape < MIN_GAMMA_SHAPE || gamma_shape > MAX_GAMMA_SHAPE) {
//				stringstream str;
//				str << "Gamma shape parameter " << gamma_shape << "out of range ["
//						<< MIN_GAMMA_SHAPE << ',' << MAX_GAMMA_SHAPE << "]" << endl;
//				outError(str.str());
//			}
		} else if (rate_str.length() > posG+2+end_pos && rate_str[posG+2+end_pos] != '+')
			outError("Wrong model name ", rate_str);
	}
	if (posR != string::npos) {
		// FreeRate model
		int end_pos = 0;
		if (rate_str.length() > posR+2 && isdigit(rate_str[posR+2])) {
			num_rate_cats = convert_int(rate_str.substr(posR+2).c_str(), end_pos);
				if (num_rate_cats < 1) outError("Wrong number of rate categories");
			}
		if (rate_str.length() > posR+2+end_pos && rate_str[posR+2+end_pos] == OPEN_BRACKET) {
			close_bracket = rate_str.find(CLOSE_BRACKET, posR);
			if (close_bracket == string::npos)
				outError("Close bracket not found in ", rate_str);
			freerate_params = rate_str.substr(posR+3+end_pos, close_bracket-posR-3-end_pos).c_str();
		} else if (rate_str.length() > posR+2+end_pos && rate_str[posR+2+end_pos] != '+')
			outError("Wrong model name ", rate_str);
	}
	if (rate_str.find('+') != string::npos || rate_str.find('*') != string::npos) {
		//string rate_str = model_str.substr(pos);
		if (posI != string::npos && posG != string::npos) {
			site_rate = new RateGammaInvar(num_rate_cats, gamma_shape, params.gamma_median,
					p_invar_sites, params.optimize_alg_gammai, tree, false);
		} else if (posI != string::npos && posR != string::npos) {
			site_rate = new RateFreeInvar(num_rate_cats, gamma_shape, freerate_params, !fused_mix_rate, p_invar_sites, params.optimize_alg, tree);
		} else if (posI != string::npos) {
			site_rate = new RateInvar(p_invar_sites, tree);
		} else if (posG != string::npos) {
			site_rate = new RateGamma(num_rate_cats, gamma_shape, params.gamma_median, tree);
		} else if (posR != string::npos) {
			site_rate = new RateFree(num_rate_cats, gamma_shape, freerate_params, !fused_mix_rate, params.optimize_alg, tree);
//		} else if ((posX = rate_str.find("+M")) != string::npos) {
//			tree->setLikelihoodKernel(LK_NORMAL);
//			params.rate_mh_type = true;
//			if (rate_str.length() > posX+2 && isdigit(rate_str[posX+2])) {
//				num_rate_cats = convert_int(rate_str.substr(posX+2).c_str());
//				if (num_rate_cats < 0) outError("Wrong number of rate categories");
//			} else num_rate_cats = -1;
//			if (num_rate_cats >= 0)
//				site_rate = new RateMeyerDiscrete(num_rate_cats, params.mcat_type, 
//					params.rate_file, tree, params.rate_mh_type);
//			else
//				site_rate = new RateMeyerHaeseler(params.rate_file, tree, params.rate_mh_type);
//			site_rate->setTree(tree);
//		} else if ((posX = rate_str.find("+D")) != string::npos) {
//			tree->setLikelihoodKernel(LK_NORMAL);
//			params.rate_mh_type = false;
//			if (rate_str.length() > posX+2 && isdigit(rate_str[posX+2])) {
//				num_rate_cats = convert_int(rate_str.substr(posX+2).c_str());
//				if (num_rate_cats < 0) outError("Wrong number of rate categories");
//			} else num_rate_cats = -1;
//			if (num_rate_cats >= 0)
//				site_rate = new RateMeyerDiscrete(num_rate_cats, params.mcat_type, 
//					params.rate_file, tree, params.rate_mh_type);
//			else
//				site_rate = new RateMeyerHaeseler(params.rate_file, tree, params.rate_mh_type);
//			site_rate->setTree(tree);
//		} else if ((posX = rate_str.find("+NGS")) != string::npos) {
//			tree->setLikelihoodKernel(LK_NORMAL);
//			if (rate_str.length() > posX+4 && isdigit(rate_str[posX+4])) {
//				num_rate_cats = convert_int(rate_str.substr(posX+4).c_str());
//				if (num_rate_cats < 0) outError("Wrong number of rate categories");
//			} else num_rate_cats = -1;
//			site_rate = new NGSRateCat(tree, num_rate_cats);
//			site_rate->setTree(tree);
//		} else if ((posX = rate_str.find("+NGS")) != string::npos) {
//			tree->setLikelihoodKernel(LK_NORMAL);
//			if (rate_str.length() > posX+4 && isdigit(rate_str[posX+4])) {
//				num_rate_cats = convert_int(rate_str.substr(posX+4).c_str());
//				if (num_rate_cats < 0) outError("Wrong number of rate categories");
//			} else num_rate_cats = -1;
//			site_rate = new NGSRate(tree);
//			site_rate->setTree(tree);
		} else if ((posX = rate_str.find("+K")) != string::npos) {
			if (rate_str.length() > posX+2 && isdigit(rate_str[posX+2])) {
				num_rate_cats = convert_int(rate_str.substr(posX+2).c_str());
				if (num_rate_cats < 1) outError("Wrong number of rate categories");
			}
			site_rate = new RateKategory(num_rate_cats, tree);
		} else
			outError("Invalid rate heterogeneity type");
//		if (model_str.find('+') != string::npos)
//			model_str = model_str.substr(0, model_str.find('+'));
//		else
//			model_str = model_str.substr(0, model_str.find('*'));
	} else {
		site_rate = new RateHeterogeneity();
		site_rate->setTree(tree);
	} 	

	if (fused_mix_rate) {
		if (!model->isMixture())
			outError("Model is not a mixture model");
		if (model->getNMixtures() != site_rate->getNRate())
			outError("Mixture model and site rate model do not have the same number of categories");
		ModelMixture *mmodel = (ModelMixture*)model;
		// reset mixture model
		mmodel->fix_prop = true;
		for (ModelMixture::iterator it = mmodel->begin(); it != mmodel->end(); it++) {
			(*it)->total_num_subst = 1.0;
			mmodel->prop[it-mmodel->begin()] = 1.0;
		}
		mmodel->decomposeRateMatrix();
	}

	tree->discardSaturatedSite(params.discard_saturated_site);

	} catch (const char* str) {
		outError(str);
	}

}

void ModelFactory::setCheckpoint(Checkpoint *checkpoint) {
	CheckpointFactory::setCheckpoint(checkpoint);
	model->setCheckpoint(checkpoint);
	site_rate->setCheckpoint(checkpoint);
}

void ModelFactory::saveCheckpoint() {
    model->saveCheckpoint();
    site_rate->saveCheckpoint();
    checkpoint->startStruct("ModelFactory");
//    CKP_SAVE(fused_mix_rate);
//    CKP_SAVE(unobserved_ptns);
//    CKP_SAVE(joint_optimize);
    checkpoint->endStruct();
    CheckpointFactory::saveCheckpoint();
}

void ModelFactory::restoreCheckpoint() {
    model->restoreCheckpoint();
    site_rate->restoreCheckpoint();
    checkpoint->startStruct("ModelFactory");
//    CKP_RESTORE(fused_mix_rate);
//    CKP_RESTORE(unobserved_ptns);
//    CKP_RESTORE(joint_optimize);
    checkpoint->endStruct();
}

int ModelFactory::getNParameters() {
	int df = model->getNDim() + model->getNDimFreq() + site_rate->getNDim() + site_rate->phylo_tree->branchNum;
	return df;
}
/*
double ModelFactory::initGTRGammaIParameters(RateHeterogeneity *rate, ModelSubst *model, double initAlpha,
                                           double initPInvar, double *initRates, double *initStateFreqs)  {

    RateHeterogeneity* rateGammaInvar = rate;
    ModelGTR* modelGTR = (ModelGTR*)(model);
    modelGTR->setRateMatrix(initRates);
    modelGTR->setStateFrequency(initStateFreqs);
    rateGammaInvar->setGammaShape(initAlpha);
    rateGammaInvar->setPInvar(initPInvar);
    modelGTR->decomposeRateMatrix();
    site_rate->phylo_tree->clearAllPartialLH();
    return site_rate->phylo_tree->computeLikelihood();
}
*/
double ModelFactory::optimizeParametersOnly(double gradient_epsilon) {
	double logl;
	/* Optimize substitution and heterogeneity rates independently */
	if (!joint_optimize) {
		double model_lh = model->optimizeParameters(gradient_epsilon);
		double rate_lh = site_rate->optimizeParameters(gradient_epsilon);
		if (rate_lh == 0.0)
			logl = model_lh;
		else
			logl = rate_lh;
	} else {
		/* Optimize substitution and heterogeneity rates jointly using BFGS */
		logl = optimizeAllParameters(gradient_epsilon);
	}
	return logl;
}

double ModelFactory::optimizeAllParameters(double gradient_epsilon) {
    int ndim = getNDim();

    // return if nothing to be optimized
    if (ndim == 0) return 0.0;

    double *variables = new double[ndim+1];
    double *upper_bound = new double[ndim+1];
    double *lower_bound = new double[ndim+1];
    bool *bound_check = new bool[ndim+1];
    int i;
    double score;

    // setup the bounds for model
    setVariables(variables);
    int model_ndim = model->getNDim();
    for (i = 1; i <= model_ndim; i++) {
        //cout << variables[i] << endl;
        lower_bound[i] = MIN_RATE;
        upper_bound[i] = MAX_RATE;
        bound_check[i] = false;
    }

    if (model->freq_type == FREQ_ESTIMATE) {
        for (i = model_ndim- model->num_states+2; i <= model_ndim; i++)
            upper_bound[i] = 1.0;
    }

    // setup the bounds for site_rate
    site_rate->setBounds(lower_bound+model_ndim, upper_bound+model_ndim, bound_check+model_ndim);

    score = -minimizeMultiDimen(variables, ndim, lower_bound, upper_bound, bound_check, max(gradient_epsilon, TOL_RATE));

    getVariables(variables);
    //if (freq_type == FREQ_ESTIMATE) scaleStateFreq(true);
    model->decomposeRateMatrix();
    site_rate->phylo_tree->clearAllPartialLH();

    score = site_rate->phylo_tree->computeLikelihood();

    delete [] bound_check;
    delete [] lower_bound;
    delete [] upper_bound;
    delete [] variables;

    return score;
}

double ModelFactory::optimizeParametersGammaInvar(int fixed_len, bool write_info, double logl_epsilon, double gradient_epsilon) {
    if (!site_rate->isGammai() || site_rate->isFixPInvar() || site_rate->isFixGammaShape() || site_rate->getTree()->aln->frac_const_sites == 0.0)
        return optimizeParameters(fixed_len, write_info, logl_epsilon, gradient_epsilon);
        
	double begin_time = getRealTime();
        
    PhyloTree *tree = site_rate->getTree();
	double frac_const = tree->aln->frac_const_sites;
    tree->setCurScore(tree->computeLikelihood());

	/* Back up branch lengths and substitutional rates */
	DoubleVector initBranLens;
	DoubleVector bestLens;
	tree->saveBranchLengths(initBranLens);
    bestLens = initBranLens;
//	int numRateEntries = tree->getModel()->getNumRateEntries();
    Checkpoint *model_ckp = new Checkpoint;
    Checkpoint *best_ckp = new Checkpoint;
    Checkpoint *saved_ckp = model->getCheckpoint();
    *model_ckp = *saved_ckp;
//	double *rates = new double[numRateEntries];
//	double *bestRates = new double[numRateEntries];
//	tree->getModel()->getRateMatrix(rates);
//	int numStates = tree->aln->num_states;
//	double *state_freqs = new double[numStates];
//	tree->getModel()->getStateFrequency(state_freqs);

	/* Best estimates found */
//	double *bestStateFreqs =  new double[numStates];
	double bestLogl = -DBL_MAX;
	double bestAlpha = 0.0;
	double bestPInvar = 0.0;

	double testInterval = (frac_const - MIN_PINVAR * 2) / 9;
	double initPInv = MIN_PINVAR;
	double initAlpha = site_rate->getGammaShape();

    if (Params::getInstance().opt_gammai_fast) {
        initPInv = frac_const/2;
        bool stop = false;
        while(!stop) {
            if (write_info) {
                cout << endl;
                cout << "Testing with init. pinv = " << initPInv << " / init. alpha = "  << initAlpha << endl;
            }

            vector<double> estResults = optimizeGammaInvWithInitValue(fixed_len, logl_epsilon, gradient_epsilon,
                                                                   initPInv, initAlpha, initBranLens, model_ckp);


            if (write_info) {
                cout << "Est. p_inv: " << estResults[0] << " / Est. gamma shape: " << estResults[1]
                << " / Logl: " << estResults[2] << endl;
            }

            if (estResults[2] > bestLogl) {
                bestLogl = estResults[2];
                bestAlpha = estResults[1];
                bestPInvar = estResults[0];
                bestLens.clear();
                tree->saveBranchLengths(bestLens);
                model->setCheckpoint(best_ckp);
                model->saveCheckpoint();
                model->setCheckpoint(saved_ckp);
//                *best_ckp = *saved_ckp;

//                tree->getModel()->getRateMatrix(bestRates);
//                tree->getModel()->getStateFrequency(bestStateFreqs);
                if (estResults[0] < initPInv) {
                    initPInv = estResults[0] - testInterval;
                    if (initPInv < 0.0)
                        initPInv = 0.0;
                } else {
                    initPInv = estResults[0] + testInterval;
                    if (initPInv > frac_const)
                        initPInv = frac_const;
                }
                //cout << "New initPInv = " << initPInv << endl;
            }  else {
                stop = true;
            }
        }
    } else {
        // Now perform testing different initial p_inv values
        if (write_info)
            cout << "Thoroughly optimizing +I+G parameters from 10 start values..." << endl;
        while (initPInv <= frac_const) {
            vector<double> estResults; // vector of p_inv, alpha and logl
            if (Params::getInstance().opt_gammai_keep_bran)
                estResults = optimizeGammaInvWithInitValue(fixed_len, logl_epsilon, gradient_epsilon,
                    initPInv, initAlpha, bestLens, model_ckp);
            else
                estResults = optimizeGammaInvWithInitValue(fixed_len, logl_epsilon, gradient_epsilon,
                    initPInv, initAlpha, initBranLens, model_ckp);
            if (write_info) {
                cout << "Init pinv, alpha: " << initPInv << ", "  << initAlpha
                     << " / Estimate: " << estResults[0] << ", " << estResults[1]
                     << " / LogL: " << estResults[2] << endl;
            }

            initPInv = initPInv + testInterval;

            if (estResults[2] > bestLogl) {
                bestLogl = estResults[2];
                bestAlpha = estResults[1];
                bestPInvar = estResults[0];
                bestLens.clear();
                tree->saveBranchLengths(bestLens);
                model->setCheckpoint(best_ckp);
                model->saveCheckpoint();
                model->setCheckpoint(saved_ckp);
//                *best_ckp = *saved_ckp;

//                tree->getModel()->getRateMatrix(bestRates);
//                tree->getModel()->getStateFrequency(bestStateFreqs);
            }
        }
    }

    site_rate->setGammaShape(bestAlpha);
    site_rate->setPInvar(bestPInvar);
    model->setCheckpoint(best_ckp);
    model->restoreCheckpoint();
    model->setCheckpoint(saved_ckp);
//	((ModelGTR*) tree->getModel())->setRateMatrix(bestRates);
//	((ModelGTR*) tree->getModel())->setStateFrequency(bestStateFreqs);
	tree->restoreBranchLengths(bestLens);
//	tree->getModel()->decomposeRateMatrix();

	tree->clearAllPartialLH();
	tree->setCurScore(tree->computeLikelihood());
    if (write_info) {
        cout << "Optimal pinv,alpha: " << bestPInvar << ", " << bestAlpha << " / ";
        cout << "LogL: " << tree->getCurScore() << endl << endl;
    }
    assert(fabs(tree->getCurScore() - bestLogl) < 1.0);

//	delete [] rates;
//	delete [] state_freqs;
//	delete [] bestRates;
//	delete [] bestStateFreqs;

    delete model_ckp;
    delete best_ckp;

	double elapsed_secs = getRealTime() - begin_time;
	if (write_info)
		cout << "Parameters optimization took " << elapsed_secs << " sec" << endl;
    
    // updating global variable is not safe!
//	Params::getInstance().testAlpha = false;
    
    // 2016-03-14: this was missing!
    return tree->getCurScore();
}

vector<double> ModelFactory::optimizeGammaInvWithInitValue(int fixed_len, double logl_epsilon, double gradient_epsilon,
                                                 double initPInv, double initAlpha,
                                                 DoubleVector &lenvec, Checkpoint *model_ckp) {
    PhyloTree *tree = site_rate->getTree();
    tree->restoreBranchLengths(lenvec);
    Checkpoint *saved_ckp = model->getCheckpoint();
    model->setCheckpoint(model_ckp);
    model->restoreCheckpoint();
    model->setCheckpoint(saved_ckp);
//    ((ModelGTR*) tree->getModel())->setRateMatrix(rates);
//    ((ModelGTR*) tree->getModel())->setStateFrequency(state_freqs);
//    tree->getModel()->decomposeRateMatrix();
    site_rate->setPInvar(initPInv);
    site_rate->setGammaShape(initAlpha);
    tree->clearAllPartialLH();
    optimizeParameters(fixed_len, false, logl_epsilon, gradient_epsilon);

    vector<double> estResults;
    double estPInv = site_rate->getPInvar();
    double estAlpha = site_rate->getGammaShape();
    double logl = tree->getCurScore();
    estResults.push_back(estPInv);
    estResults.push_back(estAlpha);
    estResults.push_back(logl);
    return estResults;
}


double ModelFactory::optimizeParameters(int fixed_len, bool write_info,
                                        double logl_epsilon, double gradient_epsilon) {
	assert(model);
	assert(site_rate);

//    double defaultEpsilon = logl_epsilon;

	double begin_time = getRealTime();
	double cur_lh;
	PhyloTree *tree = site_rate->getTree();
	assert(tree);

	stopStoringTransMatrix();
    // modified by Thomas Wong on Sept 11, 15
    // no optimization of branch length in the first round
    cur_lh = tree->computeLikelihood();
    tree->setCurScore(cur_lh);
	if (write_info)
		cout << "1. Initial log-likelihood: " << cur_lh << endl;

	// For UpperBounds -----------
	//cout<<"MLCheck = "<<tree->mlCheck <<endl;
	if(tree->mlCheck == 0){
		tree->mlInitial = cur_lh;
	}
	// ---------------------------


	int i;
	//bool optimize_rate = true;
//	double gradient_epsilon = min(logl_epsilon, 0.01); // epsilon for parameters starts at epsilon for logl
	for (i = 2; i < tree->params->num_param_iterations; i++) {
        double new_lh;

        // changed to opimise edge length first, and then Q,W,R inside the loop by Thomas on Sept 11, 15
		if (fixed_len == BRLEN_OPTIMIZE)
			new_lh = tree->optimizeAllBranches(min(i,3), logl_epsilon);  // loop only 3 times in total (previously in v0.9.6 5 times)
        else if (fixed_len == BRLEN_SCALE) {
            double scaling = 1.0;
            new_lh = tree->optimizeTreeLengthScaling(MIN_BRLEN_SCALE, scaling, MAX_BRLEN_SCALE, gradient_epsilon);
        }
        new_lh = optimizeParametersOnly(gradient_epsilon);

		if (new_lh == 0.0) {
            if (fixed_len == BRLEN_OPTIMIZE)
                cur_lh = tree->optimizeAllBranches(100, logl_epsilon);
            else if (fixed_len == BRLEN_SCALE) {
                double scaling = 1.0;
                cur_lh = tree->optimizeTreeLengthScaling(MIN_BRLEN_SCALE, scaling, MAX_BRLEN_SCALE, gradient_epsilon);
            }
			break;
		}
		if (verbose_mode >= VB_MED) {
			model->writeInfo(cout);
			site_rate->writeInfo(cout);
            if (fixed_len == BRLEN_SCALE)
                cout << "Scaled tree length: " << tree->treeLength() << endl;
		}
		if (new_lh > cur_lh + logl_epsilon) {
			cur_lh = new_lh;
			if (write_info)
				cout << i << ". Current log-likelihood: " << cur_lh << endl;
		} else {
			site_rate->classifyRates(new_lh);
            if (fixed_len == BRLEN_OPTIMIZE)
                cur_lh = tree->optimizeAllBranches(100, logl_epsilon);
            else if (fixed_len == BRLEN_SCALE) {
                double scaling = 1.0;
                cur_lh = tree->optimizeTreeLengthScaling(MIN_BRLEN_SCALE, scaling, MAX_BRLEN_SCALE, gradient_epsilon);
            }
            break;
		}
	}

	// normalize rates s.t. branch lengths are #subst per site
//    if (Params::getInstance().optimize_alg_gammai != "EM") 
    {
        double mean_rate = site_rate->rescaleRates();
        if (mean_rate != 1.0) {
            if (fixed_len == BRLEN_FIX)
                outError("Fixing branch lengths not supported under specified site rate model");
            tree->scaleLength(mean_rate);
            tree->clearAllPartialLH();
        }
    }
    

    
	if (verbose_mode >= VB_MED || write_info)
		cout << "Optimal log-likelihood: " << cur_lh << endl;

	// For UpperBounds -----------
	if(tree->mlCheck == 0)
		tree->mlFirstOpt = cur_lh;
	// ---------------------------

	if (verbose_mode <= VB_MIN && write_info) {
		model->writeInfo(cout);
		site_rate->writeInfo(cout);
        if (fixed_len == BRLEN_SCALE)
            cout << "Scaled tree length: " << tree->treeLength() << endl;
	}
	double elapsed_secs = getRealTime() - begin_time;
	if (write_info)
		cout << "Parameters optimization took " << i-1 << " rounds (" << elapsed_secs << " sec)" << endl;
	startStoringTransMatrix();

	// For UpperBounds -----------
	tree->mlCheck = 1;
	// ---------------------------

	tree->setCurScore(cur_lh);
	return cur_lh;
}

/**
 * @return TRUE if parameters are at the boundary that may cause numerical unstability
 */
bool ModelFactory::isUnstableParameters() {
	if (model->isUnstableParameters()) return true;
	return false;
}

void ModelFactory::startStoringTransMatrix() {
	if (!store_trans_matrix) return;
	is_storing = true;
}

void ModelFactory::stopStoringTransMatrix() {
	if (!store_trans_matrix) return;
	is_storing = false;
	if (!empty()) {
		for (iterator it = begin(); it != end(); it++)
			delete it->second;
		clear();
	}
}


double ModelFactory::computeTrans(double time, int state1, int state2) {
	return model->computeTrans(time, state1, state2);
}

double ModelFactory::computeTrans(double time, int state1, int state2, double &derv1, double &derv2) {
	return model->computeTrans(time, state1, state2, derv1, derv2);
}

void ModelFactory::computeTransMatrix(double time, double *trans_matrix) {
	if (!store_trans_matrix || !is_storing || model->isSiteSpecificModel()) {
		model->computeTransMatrix(time, trans_matrix);
		return;
	}
	int mat_size = model->num_states * model->num_states;
	iterator ass_it = find(round(time * 1e6));
	if (ass_it == end()) {
		// allocate memory for 3 matricies
		double *trans_entry = new double[mat_size * 3];
		trans_entry[mat_size] = trans_entry[mat_size+1] = 0.0;
		model->computeTransMatrix(time, trans_entry);
		ass_it = insert(value_type(round(time * 1e6), trans_entry)).first;
	} else {
		//if (verbose_mode >= VB_MAX) 
			//cout << "ModelFactory bingo" << endl;
	} 
	
	memcpy(trans_matrix, ass_it->second, mat_size * sizeof(double));
}

void ModelFactory::computeTransMatrixFreq(double time, double *state_freq, double *trans_matrix) {
	if (model->isSiteSpecificModel()) {
		model->computeTransMatrixFreq(time, trans_matrix);
		return;
	}
	int nstates = model->num_states;
	computeTransMatrix(time, trans_matrix);
	for (int state1 = 0; state1 < nstates; state1++) {
		double *trans_mat_state = trans_matrix + (state1 * nstates);
		for (int state2 = 0; state2 < nstates; state2++)
			trans_mat_state[state2] *= state_freq[state1];
	}
}

void ModelFactory::computeTransDerv(double time, double *trans_matrix, 
	double *trans_derv1, double *trans_derv2) {
	if (!store_trans_matrix || !is_storing || model->isSiteSpecificModel()) {
		model->computeTransDerv(time, trans_matrix, trans_derv1, trans_derv2);
		return;
	}
	int mat_size = model->num_states * model->num_states;
	iterator ass_it = find(round(time * 1e6));
	if (ass_it == end()) {
		// allocate memory for 3 matricies
		double *trans_entry = new double[mat_size * 3];
		trans_entry[mat_size] = trans_entry[mat_size+1] = 0.0;
		model->computeTransDerv(time, trans_entry, trans_entry+mat_size, trans_entry+(mat_size*2));
		ass_it = insert(value_type(round(time * 1e6), trans_entry)).first;
	} else if (ass_it->second[mat_size] == 0.0 && ass_it->second[mat_size+1] == 0.0) {
		double *trans_entry = ass_it->second;
		model->computeTransDerv(time, trans_entry, trans_entry+mat_size, trans_entry+(mat_size*2));
	}
	memcpy(trans_matrix, ass_it->second, mat_size * sizeof(double));
	memcpy(trans_derv1, ass_it->second + mat_size, mat_size * sizeof(double));
	memcpy(trans_derv2, ass_it->second + (mat_size*2), mat_size * sizeof(double));
}

void ModelFactory::computeTransDervFreq(double time, double rate_val, double *state_freq, double *trans_matrix, 
		double *trans_derv1, double *trans_derv2) 
{
	if (model->isSiteSpecificModel()) {
		model->computeTransDervFreq(time, rate_val, trans_matrix, trans_derv1, trans_derv2);
		return;
	}
	int nstates = model->num_states;	
	double rate_sqr = rate_val*rate_val;
	computeTransDerv(time * rate_val, trans_matrix, trans_derv1, trans_derv2);
	for (int state1 = 0; state1 < nstates; state1++) {
		double *trans_mat_state = trans_matrix + (state1 * nstates);
		double *trans_derv1_state = trans_derv1 + (state1 * nstates);
		double *trans_derv2_state = trans_derv2 + (state1 * nstates);
		for (int state2 = 0; state2 < nstates; state2++) {
			trans_mat_state[state2] *= state_freq[state1];
			trans_derv1_state[state2] *= (state_freq[state1] * rate_val);
			trans_derv2_state[state2] *= (state_freq[state1] * rate_sqr);
		}
	}
}

ModelFactory::~ModelFactory()
{
	for (iterator it = begin(); it != end(); it++)
		delete it->second;
	clear();
}

/************* FOLLOWING SERVE FOR JOINT OPTIMIZATION OF MODEL AND RATE PARAMETERS *******/
int ModelFactory::getNDim()
{
	return model->getNDim() + site_rate->getNDim();
}

double ModelFactory::targetFunk(double x[]) {
	model->getVariables(x);
	// need to compute rates again if p_inv or Gamma shape changes!
	if (model->state_freq[model->num_states-1] < MIN_RATE) return 1.0e+12;
	model->decomposeRateMatrix();
	site_rate->phylo_tree->clearAllPartialLH();
	return site_rate->targetFunk(x + model->getNDim());
}

void ModelFactory::setVariables(double *variables) {
	model->setVariables(variables);
	site_rate->setVariables(variables + model->getNDim());
}

bool ModelFactory::getVariables(double *variables) {
	bool changed = model->getVariables(variables);
	changed |= site_rate->getVariables(variables + model->getNDim());
    return changed;
}


>>>>>>> e8e49a35
<|MERGE_RESOLUTION|>--- conflicted
+++ resolved
@@ -1,4 +1,3 @@
-<<<<<<< HEAD
 /***************************************************************************
  *   Copyright (C) 2009 by BUI Quang Minh   *
  *   minh.bui@univie.ac.at   *
@@ -498,6 +497,7 @@
 		delete [] state_freq;
 
         models->joinEigenMemory();
+        models->decomposeRateMatrix();
 
         // delete information of the old alignment
 //        tree->aln->ordered_pattern.clear();
@@ -1358,1139 +1358,4 @@
 	bool changed = model->getVariables(variables);
 	changed |= site_rate->getVariables(variables + model->getNDim());
     return changed;
-}
-=======
-/***************************************************************************
- *   Copyright (C) 2009 by BUI Quang Minh   *
- *   minh.bui@univie.ac.at   *
- *                                                                         *
- *   This program is free software; you can redistribute it and/or modify  *
- *   it under the terms of the GNU General Public License as published by  *
- *   the Free Software Foundation; either version 2 of the License, or     *
- *   (at your option) any later version.                                   *
- *                                                                         *
- *   This program is distributed in the hope that it will be useful,       *
- *   but WITHOUT ANY WARRANTY; without even the implied warranty of        *
- *   MERCHANTABILITY or FITNESS FOR A PARTICULAR PURPOSE.  See the         *
- *   GNU General Public License for more details.                          *
- *                                                                         *
- *   You should have received a copy of the GNU General Public License     *
- *   along with this program; if not, write to the                         *
- *   Free Software Foundation, Inc.,                                       *
- *   59 Temple Place - Suite 330, Boston, MA  02111-1307, USA.             *
- ***************************************************************************/
-#include "rateinvar.h"
-#include "modelfactory.h"
-#include "rategamma.h"
-#include "rategammainvar.h"
-#include "modelgtr.h"
-#include "modelnonrev.h"
-#include "modeldna.h"
-#include "modelprotein.h"
-#include "modelbin.h"
-#include "modelcodon.h"
-#include "modelmorphology.h"
-#include "modelset.h"
-#include "modelmixture.h"
-#include "ratemeyerhaeseler.h"
-#include "ratemeyerdiscrete.h"
-#include "ratekategory.h"
-#include "ratefree.h"
-#include "ratefreeinvar.h"
-#include "ngs.h"
-#include <string>
-#include "timeutil.h"
-#include "myreader.h"
-#include <sstream>
-
-ModelsBlock *readModelsDefinition(Params &params) {
-
-	ModelsBlock *models_block = new ModelsBlock;
-
-	try
-	{
-		// loading internal model definitions
-		stringstream in(builtin_mixmodels_definition);
-        assert(in && "stringstream is OK");
-		NxsReader nexus;
-		nexus.Add(models_block);
-	    MyToken token(in);
-	    nexus.Execute(token);
-//	    int num_model = 0, num_freq = 0;
-//	    for (ModelsBlock::iterator it = models_block->begin(); it != models_block->end(); it++)
-//	    	if ((*it).flag & NM_FREQ) num_freq++; else num_model++;
-//	    cout << num_model << " models and " << num_freq << " frequency vectors loaded" << endl;
-	} catch (...) {
-        assert(0 && "predefined mixture models initialized");
-    }
-
-	if (params.model_def_file) {
-		cout << "Reading model definition file " << params.model_def_file << " ... ";
-		MyReader nexus(params.model_def_file);
-		nexus.Add(models_block);
-	    MyToken token(nexus.inf);
-	    nexus.Execute(token);
-	    int num_model = 0, num_freq = 0;
-	    for (ModelsBlock::iterator it = models_block->begin(); it != models_block->end(); it++)
-	    	if ((*it).flag & NM_FREQ) num_freq++; else num_model++;
-	    cout << num_model << " models and " << num_freq << " frequency vectors loaded" << endl;
-	}
-	return models_block;
-}
-
-ModelFactory::ModelFactory() : CheckpointFactory() { 
-	model = NULL; 
-	site_rate = NULL;
-	store_trans_matrix = false;
-	is_storing = false;
-	joint_optimize = false;
-	fused_mix_rate = false;
-	unobserved_ptns = "";
-}
-
-size_t findCloseBracket(string &str, size_t start_pos) {
-	int counter = 0;
-	for (size_t pos = start_pos+1; pos < str.length(); pos++) {
-		if (str[pos] == '{') counter++;
-		if (str[pos] == '}') {
-			if (counter == 0) return pos; else counter--;
-		}
-	}
-	return string::npos;
-}
-
-ModelFactory::ModelFactory(Params &params, PhyloTree *tree, ModelsBlock *models_block) : CheckpointFactory() {
-	store_trans_matrix = params.store_trans_matrix;
-	is_storing = false;
-	joint_optimize = params.optimize_model_rate_joint;
-	fused_mix_rate = false;
-    string model_str = params.model_name;
-	string rate_str;
-
-	try {
-
-
-	if (model_str == "") {
-		if (tree->aln->seq_type == SEQ_DNA) model_str = "HKY";
-		else if (tree->aln->seq_type == SEQ_PROTEIN) model_str = "LG";
-		else if (tree->aln->seq_type == SEQ_BINARY) model_str = "GTR2";
-		else if (tree->aln->seq_type == SEQ_CODON) model_str = "GY";
-		else if (tree->aln->seq_type == SEQ_MORPH) model_str = "MK";
-		else model_str = "JC";
-		outWarning("Default model "+model_str + " may be under-fitting. Use option '-m TEST' to determine the best-fit model.");
-	}
-
-	/********* preprocessing model string ****************/
-	NxsModel *nxsmodel  = NULL;
-
-    string new_model_str = "";
-    size_t mix_pos;
-    for (mix_pos = 0; mix_pos < model_str.length(); mix_pos++) {
-        size_t next_mix_pos = model_str.find_first_of("+*", mix_pos);
-        string sub_model_str = model_str.substr(mix_pos, next_mix_pos-mix_pos);
-        nxsmodel = models_block->findMixModel(sub_model_str);
-        if (nxsmodel) sub_model_str = nxsmodel->description;
-        new_model_str += sub_model_str;
-        if (next_mix_pos != string::npos)
-            new_model_str += model_str[next_mix_pos];
-        else 
-            break;
-        mix_pos = next_mix_pos;
-    }
-    if (new_model_str != model_str)
-        cout << "Model " << model_str << " is alias for " << new_model_str << endl;
-    model_str = new_model_str;
-    
-//	nxsmodel = models_block->findModel(model_str);
-//	if (nxsmodel && nxsmodel->description.find_first_of("+*") != string::npos) {
-//		cout << "Model " << model_str << " is alias for " << nxsmodel->description << endl;
-//		model_str = nxsmodel->description;
-//	}
-
-	// decompose model string into model_str and rate_str string
-	size_t spec_pos = model_str.find_first_of("{+*");
-	if (spec_pos != string::npos) {
-		if (model_str[spec_pos] == '{') {
-			// scan for the corresponding '}'
-			size_t pos = findCloseBracket(model_str, spec_pos);
-			if (pos == string::npos)
-				outError("Model name has wrong bracket notation '{...}'");
-			rate_str = model_str.substr(pos+1);
-			model_str = model_str.substr(0, pos+1);
-		} else {
-			rate_str = model_str.substr(spec_pos);
-			model_str = model_str.substr(0, spec_pos);
-		}
-	}
-
-//	nxsmodel = models_block->findModel(model_str);
-//	if (nxsmodel && nxsmodel->description.find("MIX") != string::npos) {
-//		cout << "Model " << model_str << " is alias for " << nxsmodel->description << endl;
-//		model_str = nxsmodel->description;
-//	}
-
-	/******************** initialize state frequency ****************************/
-
-	StateFreqType freq_type = params.freq_type;
-
-	if (freq_type == FREQ_UNKNOWN) {
-		switch (tree->aln->seq_type) {
-		case SEQ_BINARY: freq_type = FREQ_ESTIMATE; break; // default for binary: optimized frequencies
-		case SEQ_PROTEIN: freq_type = FREQ_USER_DEFINED; break; // default for protein: frequencies of the empirical AA matrix
-		case SEQ_MORPH: freq_type = FREQ_EQUAL; break;
-		case SEQ_CODON: freq_type = FREQ_UNKNOWN; break;
-		default: freq_type = FREQ_EMPIRICAL; break; // default for DNA and others: counted frequencies from alignment
-		}
-	}
-
-    // first handle mixture frequency
-    string::size_type posfreq = rate_str.find("+FMIX");
-	string freq_params;
-    size_t close_bracket;
-
-    if (posfreq != string::npos) {
-		string freq_str;
-		size_t last_pos = rate_str.find_first_of("+*", posfreq+1);
-        
-		if (last_pos == string::npos) {
-			freq_str = rate_str.substr(posfreq);
-			rate_str = rate_str.substr(0, posfreq);
-		} else {
-			freq_str = rate_str.substr(posfreq, last_pos-posfreq);
-			rate_str = rate_str.substr(0, posfreq) + rate_str.substr(last_pos);
-		}
-        
-        if (freq_str[5] != OPEN_BRACKET)
-            outError("Mixture-frequency must start with +FMIX{");
-        close_bracket = freq_str.find(CLOSE_BRACKET);
-        if (close_bracket == string::npos)
-            outError("Close bracket not found in ", freq_str);
-        if (close_bracket != freq_str.length()-1)
-            outError("Wrong close bracket position ", freq_str);
-        freq_type = FREQ_MIXTURE;
-        freq_params = freq_str.substr(6, close_bracket-6);
-    }
-
-    // then normal frequency
-    if (rate_str.find("+FO") != string::npos)
-        posfreq = rate_str.find("+FO");
-    else if (rate_str.find("+Fo") != string::npos)
-        posfreq = rate_str.find("+Fo");
-    else
-        posfreq = rate_str.find("+F");
-        
-    bool optimize_mixmodel_weight = params.optimize_mixmodel_weight;
-
-	if (posfreq != string::npos) {
-		string freq_str;
-		size_t last_pos = rate_str.find_first_of("+*", posfreq+1);
-		if (last_pos == string::npos) {
-			freq_str = rate_str.substr(posfreq);
-			rate_str = rate_str.substr(0, posfreq);
-		} else {
-			freq_str = rate_str.substr(posfreq, last_pos-posfreq);
-			rate_str = rate_str.substr(0, posfreq) + rate_str.substr(last_pos);
-		}
-
-        if (freq_str.length() > 2 && freq_str[2] == OPEN_BRACKET) {
-            if (freq_type == FREQ_MIXTURE)
-                outError("Mixture frequency with user-defined frequency is not allowed");
-			close_bracket = freq_str.find(CLOSE_BRACKET);
-			if (close_bracket == string::npos)
-				outError("Close bracket not found in ", freq_str);
-			if (close_bracket != freq_str.length()-1)
-				outError("Wrong close bracket position ", freq_str);
-			freq_type = FREQ_USER_DEFINED;
-			freq_params = freq_str.substr(3, close_bracket-3);
-		} else if (freq_str == "+FC" || freq_str == "+Fc" || freq_str == "+F") {
-            if (freq_type == FREQ_MIXTURE) {
-                freq_params = "empirical," + freq_params;
-                optimize_mixmodel_weight = true;
-            } else
-                freq_type = FREQ_EMPIRICAL;
-		} else if (freq_str == "+FU" || freq_str == "+Fu") {
-            if (freq_type == FREQ_MIXTURE)
-                outError("Mixture frequency with user-defined frequency is not allowed");
-            else
-                freq_type = FREQ_USER_DEFINED;
-		} else if (freq_str == "+FQ" || freq_str == "+Fq") {
-            if (freq_type == FREQ_MIXTURE)
-                outError("Mixture frequency with equal frequency is not allowed");
-            else
-                freq_type = FREQ_EQUAL;
-		} else if (freq_str == "+FO" || freq_str == "+Fo") {
-            if (freq_type == FREQ_MIXTURE) {
-                freq_params = "optimize," + freq_params;
-                optimize_mixmodel_weight = true;                
-            } else
-                freq_type = FREQ_ESTIMATE;
-		} else if (freq_str == "+F1x4" || freq_str == "+F1X4") {
-            if (freq_type == FREQ_MIXTURE)
-                outError("Mixture frequency with " + freq_str + " is not allowed");
-            else
-                freq_type = FREQ_CODON_1x4;
-		} else if (freq_str == "+F3x4" || freq_str == "+F3X4") {
-            if (freq_type == FREQ_MIXTURE)
-                outError("Mixture frequency with " + freq_str + " is not allowed");
-            else
-                freq_type = FREQ_CODON_3x4;
-		} else if (freq_str == "+F3x4C" || freq_str == "+F3x4c" || freq_str == "+F3X4C" || freq_str == "+F3X4c") {
-            if (freq_type == FREQ_MIXTURE)
-                outError("Mixture frequency with " + freq_str + " is not allowed");
-            else
-                freq_type = FREQ_CODON_3x4C;
-		} else outError("Unknown state frequency type ",freq_str);
-//		model_str = model_str.substr(0, posfreq);
-	}
-
-	/******************** initialize model ****************************/
-
-	if (tree->aln->site_state_freq.empty()) {
-		if (model_str.substr(0, 3) == "MIX" || freq_type == FREQ_MIXTURE) {
-			string model_list;
-			if (model_str.substr(0, 3) == "MIX") {
-				if (model_str[3] != OPEN_BRACKET)
-					outError("Mixture model name must start with 'MIX{'");
-				if (model_str.rfind(CLOSE_BRACKET) != model_str.length()-1)
-					outError("Close bracket not found at the end of ", model_str);
-				model_list = model_str.substr(4, model_str.length()-5);
-				model_str = model_str.substr(0, 3);
-			}
-			model = new ModelMixture(params.model_name, model_str, model_list, models_block, freq_type, freq_params, tree, optimize_mixmodel_weight);
-		} else {
-//			string model_desc;
-//			NxsModel *nxsmodel = models_block->findModel(model_str);
-//			if (nxsmodel) model_desc = nxsmodel->description;
-			model = createModel(model_str, models_block, freq_type, freq_params, tree);
-		}
-
-//		fused_mix_rate &= model->isMixture() && site_rate->getNRate() > 1;
-	} else {
-		// site-specific model
-		if (model_str == "JC" || model_str == "POISSON")
-			outError("JC is not suitable for site-specific model");
-		model = new ModelSet(model_str.c_str(), tree);
-		ModelSet *models = (ModelSet*)model; // assign pointer for convenience
-		models->init((params.freq_type != FREQ_UNKNOWN) ? params.freq_type : FREQ_EMPIRICAL);
-		int i;
-		models->pattern_model_map.resize(tree->aln->getNPattern(), -1);
-		for (i = 0; i < tree->aln->getNSite(); i++) {
-			models->pattern_model_map[tree->aln->getPatternID(i)] = tree->aln->site_model[i];
-			//cout << "site " << i << " ptn " << tree->aln->getPatternID(i) << " -> model " << site_model[i] << endl;
-		}
-		double *state_freq = new double[model->num_states];
-		double *rates = new double[model->getNumRateEntries()];
-		for (i = 0; i < tree->aln->site_state_freq.size(); i++) {
-			ModelGTR *modeli;
-			if (i == 0) {
-				modeli = (ModelGTR*)createModel(model_str, models_block, (params.freq_type != FREQ_UNKNOWN) ? params.freq_type : FREQ_EMPIRICAL, "", tree, true);
-				modeli->getStateFrequency(state_freq);
-				modeli->getRateMatrix(rates);
-			} else {
-				modeli = (ModelGTR*)createModel(model_str, models_block, FREQ_EQUAL, "", tree, false);
-				modeli->setStateFrequency(state_freq);
-				modeli->setRateMatrix(rates);
-			}
-			if (tree->aln->site_state_freq[i])
-				modeli->setStateFrequency (tree->aln->site_state_freq[i]);
-
-			modeli->init(FREQ_USER_DEFINED);
-			models->push_back(modeli);
-		}
-		delete [] rates;
-		delete [] state_freq;
-
-        models->joinEigenMemory();
-        models->decomposeRateMatrix();
-
-        // delete information of the old alignment
-//        tree->aln->ordered_pattern.clear();
-//        tree->deleteAllPartialLh();
-	}
-    
-//	if (model->isMixture())
-//		cout << "Mixture model with " << model->getNMixtures() << " components!" << endl;
-
-	/******************** initialize ascertainment bias correction model ****************************/
-
-	string::size_type posasc;
-
-	if ((posasc = rate_str.find("+ASC")) != string::npos) {
-		// ascertainment bias correction
-		unobserved_ptns = tree->aln->getUnobservedConstPatterns();
-		// rebuild the seq_states to contain states of unobserved constant patterns
-		tree->aln->buildSeqStates(true);
-//		if (unobserved_ptns.size() <= 0)
-//			outError("Invalid use of +ASC because all constant patterns are observed in the alignment");
-		if (tree->aln->frac_invariant_sites > 0) {
-//            cerr << tree->aln->frac_invariant_sites*tree->aln->getNSite() << " invariant sites observed in the alignment" << endl;
-//            for (Alignment::iterator pit = tree->aln->begin(); pit != tree->aln->end(); pit++)
-//                if (pit->isInvariant()) {
-//                    string pat_str = "";
-//                    for (Pattern::iterator it = pit->begin(); it != pit->end(); it++)
-//                        pat_str += tree->aln->convertStateBackStr(*it);
-//                    cerr << pat_str << " is invariant site pattern" << endl;
-//                }
-            if (!params.partition_file) {                
-                string varsites_file = ((string)params.out_prefix + ".varsites.phy");
-                tree->aln->printPhylip(varsites_file.c_str(), false, NULL, false, true);
-                cerr << "For your convenience alignment with variable sites printed to " << varsites_file << endl;
-            } 
-            outError("Invalid use of +ASC because of " + convertIntToString(tree->aln->frac_invariant_sites*tree->aln->getNSite()) +
-                " invariant sites in the alignment");
-        }
-		cout << "Ascertainment bias correction: " << unobserved_ptns.size() << " unobservable constant patterns"<< endl;
-		rate_str = rate_str.substr(0, posasc) + rate_str.substr(posasc+4);
-	}
-
-
-	/******************** initialize site rate heterogeneity ****************************/
-
-	string::size_type posI = rate_str.find("+I");
-	string::size_type posG = rate_str.find("+G");
-	string::size_type posG2 = rate_str.find("*G");
-    if (posG != string::npos && posG2 != string::npos) {
-        cout << "NOTE: both +G and *G were specified, continue with " 
-            << ((posG < posG2)? rate_str.substr(posG,2) : rate_str.substr(posG2,2)) << endl;
-    }
-    if (posG2 != string::npos && posG2 < posG) {
-        posG = posG2;
-        fused_mix_rate = true;
-    }
-//	if (posG == string::npos) {
-//		posG = rate_str.find("*G");
-//		if (posG != string::npos)
-//			fused_mix_rate = true;
-//	}
-	string::size_type posR = rate_str.find("+R"); // FreeRate model
-	string::size_type posR2 = rate_str.find("*R"); // FreeRate model
-    if (posR != string::npos && posR2 != string::npos) {
-        cout << "NOTE: both +R and *R were specified, continue with " 
-            << ((posR < posR2)? rate_str.substr(posR,2) : rate_str.substr(posR2,2)) << endl;
-    }
-    if (posR2 != string::npos && posR2 < posR) {
-        posR = posR2;
-        fused_mix_rate = true;
-    }
-    
-//	if (posR == string::npos) {
-//		posR = rate_str.find("*R");
-//		if (posR != string::npos)
-//			fused_mix_rate = true;
-//	}
-	if (posG != string::npos && posR != string::npos) {
-        if (posG == posG2 && posR != posR2) {
-            outWarning("Both Gamma and FreeRate models were specified, continue with Gamma model because *G has higher priority than +R");
-            posR = string::npos;
-        } else {
-            outWarning("Both Gamma and FreeRate models were specified, continue with FreeRate model");
-            posG = string::npos;
-        }
-    }
-	string::size_type posX;
-	/* create site-rate heterogeneity */
-	int num_rate_cats = params.num_rate_cats;
-	if (fused_mix_rate) num_rate_cats = model->getNMixtures();
-	double gamma_shape = params.gamma_shape;
-	double p_invar_sites = params.p_invar_sites;
-	string freerate_params = "";
-	if (posI != string::npos) {
-		// invariable site model
-		if (rate_str.length() > posI+2 && rate_str[posI+2] == OPEN_BRACKET) {
-			close_bracket = rate_str.find(CLOSE_BRACKET, posI);
-			if (close_bracket == string::npos)
-				outError("Close bracket not found in ", rate_str);
-			p_invar_sites = convert_double(rate_str.substr(posI+3, close_bracket-posI-3).c_str());
-			if (p_invar_sites < 0 || p_invar_sites >= 1)
-				outError("p_invar must be in [0,1)");
-		} else if (rate_str.length() > posI+2 && rate_str[posI+2] != '+')
-			outError("Wrong model name ", rate_str);
-	}
-	if (posG != string::npos) {
-		// Gamma rate model
-		int end_pos = 0;
-		if (rate_str.length() > posG+2 && isdigit(rate_str[posG+2])) {
-			num_rate_cats = convert_int(rate_str.substr(posG+2).c_str(), end_pos);
-			if (num_rate_cats < 1) outError("Wrong number of rate categories");
-		}
-		if (rate_str.length() > posG+2+end_pos && rate_str[posG+2+end_pos] == OPEN_BRACKET) {
-			close_bracket = rate_str.find(CLOSE_BRACKET, posG);
-			if (close_bracket == string::npos)
-				outError("Close bracket not found in ", rate_str);
-			gamma_shape = convert_double(rate_str.substr(posG+3+end_pos, close_bracket-posG-3-end_pos).c_str());
-//			if (gamma_shape < MIN_GAMMA_SHAPE || gamma_shape > MAX_GAMMA_SHAPE) {
-//				stringstream str;
-//				str << "Gamma shape parameter " << gamma_shape << "out of range ["
-//						<< MIN_GAMMA_SHAPE << ',' << MAX_GAMMA_SHAPE << "]" << endl;
-//				outError(str.str());
-//			}
-		} else if (rate_str.length() > posG+2+end_pos && rate_str[posG+2+end_pos] != '+')
-			outError("Wrong model name ", rate_str);
-	}
-	if (posR != string::npos) {
-		// FreeRate model
-		int end_pos = 0;
-		if (rate_str.length() > posR+2 && isdigit(rate_str[posR+2])) {
-			num_rate_cats = convert_int(rate_str.substr(posR+2).c_str(), end_pos);
-				if (num_rate_cats < 1) outError("Wrong number of rate categories");
-			}
-		if (rate_str.length() > posR+2+end_pos && rate_str[posR+2+end_pos] == OPEN_BRACKET) {
-			close_bracket = rate_str.find(CLOSE_BRACKET, posR);
-			if (close_bracket == string::npos)
-				outError("Close bracket not found in ", rate_str);
-			freerate_params = rate_str.substr(posR+3+end_pos, close_bracket-posR-3-end_pos).c_str();
-		} else if (rate_str.length() > posR+2+end_pos && rate_str[posR+2+end_pos] != '+')
-			outError("Wrong model name ", rate_str);
-	}
-	if (rate_str.find('+') != string::npos || rate_str.find('*') != string::npos) {
-		//string rate_str = model_str.substr(pos);
-		if (posI != string::npos && posG != string::npos) {
-			site_rate = new RateGammaInvar(num_rate_cats, gamma_shape, params.gamma_median,
-					p_invar_sites, params.optimize_alg_gammai, tree, false);
-		} else if (posI != string::npos && posR != string::npos) {
-			site_rate = new RateFreeInvar(num_rate_cats, gamma_shape, freerate_params, !fused_mix_rate, p_invar_sites, params.optimize_alg, tree);
-		} else if (posI != string::npos) {
-			site_rate = new RateInvar(p_invar_sites, tree);
-		} else if (posG != string::npos) {
-			site_rate = new RateGamma(num_rate_cats, gamma_shape, params.gamma_median, tree);
-		} else if (posR != string::npos) {
-			site_rate = new RateFree(num_rate_cats, gamma_shape, freerate_params, !fused_mix_rate, params.optimize_alg, tree);
-//		} else if ((posX = rate_str.find("+M")) != string::npos) {
-//			tree->setLikelihoodKernel(LK_NORMAL);
-//			params.rate_mh_type = true;
-//			if (rate_str.length() > posX+2 && isdigit(rate_str[posX+2])) {
-//				num_rate_cats = convert_int(rate_str.substr(posX+2).c_str());
-//				if (num_rate_cats < 0) outError("Wrong number of rate categories");
-//			} else num_rate_cats = -1;
-//			if (num_rate_cats >= 0)
-//				site_rate = new RateMeyerDiscrete(num_rate_cats, params.mcat_type, 
-//					params.rate_file, tree, params.rate_mh_type);
-//			else
-//				site_rate = new RateMeyerHaeseler(params.rate_file, tree, params.rate_mh_type);
-//			site_rate->setTree(tree);
-//		} else if ((posX = rate_str.find("+D")) != string::npos) {
-//			tree->setLikelihoodKernel(LK_NORMAL);
-//			params.rate_mh_type = false;
-//			if (rate_str.length() > posX+2 && isdigit(rate_str[posX+2])) {
-//				num_rate_cats = convert_int(rate_str.substr(posX+2).c_str());
-//				if (num_rate_cats < 0) outError("Wrong number of rate categories");
-//			} else num_rate_cats = -1;
-//			if (num_rate_cats >= 0)
-//				site_rate = new RateMeyerDiscrete(num_rate_cats, params.mcat_type, 
-//					params.rate_file, tree, params.rate_mh_type);
-//			else
-//				site_rate = new RateMeyerHaeseler(params.rate_file, tree, params.rate_mh_type);
-//			site_rate->setTree(tree);
-//		} else if ((posX = rate_str.find("+NGS")) != string::npos) {
-//			tree->setLikelihoodKernel(LK_NORMAL);
-//			if (rate_str.length() > posX+4 && isdigit(rate_str[posX+4])) {
-//				num_rate_cats = convert_int(rate_str.substr(posX+4).c_str());
-//				if (num_rate_cats < 0) outError("Wrong number of rate categories");
-//			} else num_rate_cats = -1;
-//			site_rate = new NGSRateCat(tree, num_rate_cats);
-//			site_rate->setTree(tree);
-//		} else if ((posX = rate_str.find("+NGS")) != string::npos) {
-//			tree->setLikelihoodKernel(LK_NORMAL);
-//			if (rate_str.length() > posX+4 && isdigit(rate_str[posX+4])) {
-//				num_rate_cats = convert_int(rate_str.substr(posX+4).c_str());
-//				if (num_rate_cats < 0) outError("Wrong number of rate categories");
-//			} else num_rate_cats = -1;
-//			site_rate = new NGSRate(tree);
-//			site_rate->setTree(tree);
-		} else if ((posX = rate_str.find("+K")) != string::npos) {
-			if (rate_str.length() > posX+2 && isdigit(rate_str[posX+2])) {
-				num_rate_cats = convert_int(rate_str.substr(posX+2).c_str());
-				if (num_rate_cats < 1) outError("Wrong number of rate categories");
-			}
-			site_rate = new RateKategory(num_rate_cats, tree);
-		} else
-			outError("Invalid rate heterogeneity type");
-//		if (model_str.find('+') != string::npos)
-//			model_str = model_str.substr(0, model_str.find('+'));
-//		else
-//			model_str = model_str.substr(0, model_str.find('*'));
-	} else {
-		site_rate = new RateHeterogeneity();
-		site_rate->setTree(tree);
-	} 	
-
-	if (fused_mix_rate) {
-		if (!model->isMixture())
-			outError("Model is not a mixture model");
-		if (model->getNMixtures() != site_rate->getNRate())
-			outError("Mixture model and site rate model do not have the same number of categories");
-		ModelMixture *mmodel = (ModelMixture*)model;
-		// reset mixture model
-		mmodel->fix_prop = true;
-		for (ModelMixture::iterator it = mmodel->begin(); it != mmodel->end(); it++) {
-			(*it)->total_num_subst = 1.0;
-			mmodel->prop[it-mmodel->begin()] = 1.0;
-		}
-		mmodel->decomposeRateMatrix();
-	}
-
-	tree->discardSaturatedSite(params.discard_saturated_site);
-
-	} catch (const char* str) {
-		outError(str);
-	}
-
-}
-
-void ModelFactory::setCheckpoint(Checkpoint *checkpoint) {
-	CheckpointFactory::setCheckpoint(checkpoint);
-	model->setCheckpoint(checkpoint);
-	site_rate->setCheckpoint(checkpoint);
-}
-
-void ModelFactory::saveCheckpoint() {
-    model->saveCheckpoint();
-    site_rate->saveCheckpoint();
-    checkpoint->startStruct("ModelFactory");
-//    CKP_SAVE(fused_mix_rate);
-//    CKP_SAVE(unobserved_ptns);
-//    CKP_SAVE(joint_optimize);
-    checkpoint->endStruct();
-    CheckpointFactory::saveCheckpoint();
-}
-
-void ModelFactory::restoreCheckpoint() {
-    model->restoreCheckpoint();
-    site_rate->restoreCheckpoint();
-    checkpoint->startStruct("ModelFactory");
-//    CKP_RESTORE(fused_mix_rate);
-//    CKP_RESTORE(unobserved_ptns);
-//    CKP_RESTORE(joint_optimize);
-    checkpoint->endStruct();
-}
-
-int ModelFactory::getNParameters() {
-	int df = model->getNDim() + model->getNDimFreq() + site_rate->getNDim() + site_rate->phylo_tree->branchNum;
-	return df;
-}
-/*
-double ModelFactory::initGTRGammaIParameters(RateHeterogeneity *rate, ModelSubst *model, double initAlpha,
-                                           double initPInvar, double *initRates, double *initStateFreqs)  {
-
-    RateHeterogeneity* rateGammaInvar = rate;
-    ModelGTR* modelGTR = (ModelGTR*)(model);
-    modelGTR->setRateMatrix(initRates);
-    modelGTR->setStateFrequency(initStateFreqs);
-    rateGammaInvar->setGammaShape(initAlpha);
-    rateGammaInvar->setPInvar(initPInvar);
-    modelGTR->decomposeRateMatrix();
-    site_rate->phylo_tree->clearAllPartialLH();
-    return site_rate->phylo_tree->computeLikelihood();
-}
-*/
-double ModelFactory::optimizeParametersOnly(double gradient_epsilon) {
-	double logl;
-	/* Optimize substitution and heterogeneity rates independently */
-	if (!joint_optimize) {
-		double model_lh = model->optimizeParameters(gradient_epsilon);
-		double rate_lh = site_rate->optimizeParameters(gradient_epsilon);
-		if (rate_lh == 0.0)
-			logl = model_lh;
-		else
-			logl = rate_lh;
-	} else {
-		/* Optimize substitution and heterogeneity rates jointly using BFGS */
-		logl = optimizeAllParameters(gradient_epsilon);
-	}
-	return logl;
-}
-
-double ModelFactory::optimizeAllParameters(double gradient_epsilon) {
-    int ndim = getNDim();
-
-    // return if nothing to be optimized
-    if (ndim == 0) return 0.0;
-
-    double *variables = new double[ndim+1];
-    double *upper_bound = new double[ndim+1];
-    double *lower_bound = new double[ndim+1];
-    bool *bound_check = new bool[ndim+1];
-    int i;
-    double score;
-
-    // setup the bounds for model
-    setVariables(variables);
-    int model_ndim = model->getNDim();
-    for (i = 1; i <= model_ndim; i++) {
-        //cout << variables[i] << endl;
-        lower_bound[i] = MIN_RATE;
-        upper_bound[i] = MAX_RATE;
-        bound_check[i] = false;
-    }
-
-    if (model->freq_type == FREQ_ESTIMATE) {
-        for (i = model_ndim- model->num_states+2; i <= model_ndim; i++)
-            upper_bound[i] = 1.0;
-    }
-
-    // setup the bounds for site_rate
-    site_rate->setBounds(lower_bound+model_ndim, upper_bound+model_ndim, bound_check+model_ndim);
-
-    score = -minimizeMultiDimen(variables, ndim, lower_bound, upper_bound, bound_check, max(gradient_epsilon, TOL_RATE));
-
-    getVariables(variables);
-    //if (freq_type == FREQ_ESTIMATE) scaleStateFreq(true);
-    model->decomposeRateMatrix();
-    site_rate->phylo_tree->clearAllPartialLH();
-
-    score = site_rate->phylo_tree->computeLikelihood();
-
-    delete [] bound_check;
-    delete [] lower_bound;
-    delete [] upper_bound;
-    delete [] variables;
-
-    return score;
-}
-
-double ModelFactory::optimizeParametersGammaInvar(int fixed_len, bool write_info, double logl_epsilon, double gradient_epsilon) {
-    if (!site_rate->isGammai() || site_rate->isFixPInvar() || site_rate->isFixGammaShape() || site_rate->getTree()->aln->frac_const_sites == 0.0)
-        return optimizeParameters(fixed_len, write_info, logl_epsilon, gradient_epsilon);
-        
-	double begin_time = getRealTime();
-        
-    PhyloTree *tree = site_rate->getTree();
-	double frac_const = tree->aln->frac_const_sites;
-    tree->setCurScore(tree->computeLikelihood());
-
-	/* Back up branch lengths and substitutional rates */
-	DoubleVector initBranLens;
-	DoubleVector bestLens;
-	tree->saveBranchLengths(initBranLens);
-    bestLens = initBranLens;
-//	int numRateEntries = tree->getModel()->getNumRateEntries();
-    Checkpoint *model_ckp = new Checkpoint;
-    Checkpoint *best_ckp = new Checkpoint;
-    Checkpoint *saved_ckp = model->getCheckpoint();
-    *model_ckp = *saved_ckp;
-//	double *rates = new double[numRateEntries];
-//	double *bestRates = new double[numRateEntries];
-//	tree->getModel()->getRateMatrix(rates);
-//	int numStates = tree->aln->num_states;
-//	double *state_freqs = new double[numStates];
-//	tree->getModel()->getStateFrequency(state_freqs);
-
-	/* Best estimates found */
-//	double *bestStateFreqs =  new double[numStates];
-	double bestLogl = -DBL_MAX;
-	double bestAlpha = 0.0;
-	double bestPInvar = 0.0;
-
-	double testInterval = (frac_const - MIN_PINVAR * 2) / 9;
-	double initPInv = MIN_PINVAR;
-	double initAlpha = site_rate->getGammaShape();
-
-    if (Params::getInstance().opt_gammai_fast) {
-        initPInv = frac_const/2;
-        bool stop = false;
-        while(!stop) {
-            if (write_info) {
-                cout << endl;
-                cout << "Testing with init. pinv = " << initPInv << " / init. alpha = "  << initAlpha << endl;
-            }
-
-            vector<double> estResults = optimizeGammaInvWithInitValue(fixed_len, logl_epsilon, gradient_epsilon,
-                                                                   initPInv, initAlpha, initBranLens, model_ckp);
-
-
-            if (write_info) {
-                cout << "Est. p_inv: " << estResults[0] << " / Est. gamma shape: " << estResults[1]
-                << " / Logl: " << estResults[2] << endl;
-            }
-
-            if (estResults[2] > bestLogl) {
-                bestLogl = estResults[2];
-                bestAlpha = estResults[1];
-                bestPInvar = estResults[0];
-                bestLens.clear();
-                tree->saveBranchLengths(bestLens);
-                model->setCheckpoint(best_ckp);
-                model->saveCheckpoint();
-                model->setCheckpoint(saved_ckp);
-//                *best_ckp = *saved_ckp;
-
-//                tree->getModel()->getRateMatrix(bestRates);
-//                tree->getModel()->getStateFrequency(bestStateFreqs);
-                if (estResults[0] < initPInv) {
-                    initPInv = estResults[0] - testInterval;
-                    if (initPInv < 0.0)
-                        initPInv = 0.0;
-                } else {
-                    initPInv = estResults[0] + testInterval;
-                    if (initPInv > frac_const)
-                        initPInv = frac_const;
-                }
-                //cout << "New initPInv = " << initPInv << endl;
-            }  else {
-                stop = true;
-            }
-        }
-    } else {
-        // Now perform testing different initial p_inv values
-        if (write_info)
-            cout << "Thoroughly optimizing +I+G parameters from 10 start values..." << endl;
-        while (initPInv <= frac_const) {
-            vector<double> estResults; // vector of p_inv, alpha and logl
-            if (Params::getInstance().opt_gammai_keep_bran)
-                estResults = optimizeGammaInvWithInitValue(fixed_len, logl_epsilon, gradient_epsilon,
-                    initPInv, initAlpha, bestLens, model_ckp);
-            else
-                estResults = optimizeGammaInvWithInitValue(fixed_len, logl_epsilon, gradient_epsilon,
-                    initPInv, initAlpha, initBranLens, model_ckp);
-            if (write_info) {
-                cout << "Init pinv, alpha: " << initPInv << ", "  << initAlpha
-                     << " / Estimate: " << estResults[0] << ", " << estResults[1]
-                     << " / LogL: " << estResults[2] << endl;
-            }
-
-            initPInv = initPInv + testInterval;
-
-            if (estResults[2] > bestLogl) {
-                bestLogl = estResults[2];
-                bestAlpha = estResults[1];
-                bestPInvar = estResults[0];
-                bestLens.clear();
-                tree->saveBranchLengths(bestLens);
-                model->setCheckpoint(best_ckp);
-                model->saveCheckpoint();
-                model->setCheckpoint(saved_ckp);
-//                *best_ckp = *saved_ckp;
-
-//                tree->getModel()->getRateMatrix(bestRates);
-//                tree->getModel()->getStateFrequency(bestStateFreqs);
-            }
-        }
-    }
-
-    site_rate->setGammaShape(bestAlpha);
-    site_rate->setPInvar(bestPInvar);
-    model->setCheckpoint(best_ckp);
-    model->restoreCheckpoint();
-    model->setCheckpoint(saved_ckp);
-//	((ModelGTR*) tree->getModel())->setRateMatrix(bestRates);
-//	((ModelGTR*) tree->getModel())->setStateFrequency(bestStateFreqs);
-	tree->restoreBranchLengths(bestLens);
-//	tree->getModel()->decomposeRateMatrix();
-
-	tree->clearAllPartialLH();
-	tree->setCurScore(tree->computeLikelihood());
-    if (write_info) {
-        cout << "Optimal pinv,alpha: " << bestPInvar << ", " << bestAlpha << " / ";
-        cout << "LogL: " << tree->getCurScore() << endl << endl;
-    }
-    assert(fabs(tree->getCurScore() - bestLogl) < 1.0);
-
-//	delete [] rates;
-//	delete [] state_freqs;
-//	delete [] bestRates;
-//	delete [] bestStateFreqs;
-
-    delete model_ckp;
-    delete best_ckp;
-
-	double elapsed_secs = getRealTime() - begin_time;
-	if (write_info)
-		cout << "Parameters optimization took " << elapsed_secs << " sec" << endl;
-    
-    // updating global variable is not safe!
-//	Params::getInstance().testAlpha = false;
-    
-    // 2016-03-14: this was missing!
-    return tree->getCurScore();
-}
-
-vector<double> ModelFactory::optimizeGammaInvWithInitValue(int fixed_len, double logl_epsilon, double gradient_epsilon,
-                                                 double initPInv, double initAlpha,
-                                                 DoubleVector &lenvec, Checkpoint *model_ckp) {
-    PhyloTree *tree = site_rate->getTree();
-    tree->restoreBranchLengths(lenvec);
-    Checkpoint *saved_ckp = model->getCheckpoint();
-    model->setCheckpoint(model_ckp);
-    model->restoreCheckpoint();
-    model->setCheckpoint(saved_ckp);
-//    ((ModelGTR*) tree->getModel())->setRateMatrix(rates);
-//    ((ModelGTR*) tree->getModel())->setStateFrequency(state_freqs);
-//    tree->getModel()->decomposeRateMatrix();
-    site_rate->setPInvar(initPInv);
-    site_rate->setGammaShape(initAlpha);
-    tree->clearAllPartialLH();
-    optimizeParameters(fixed_len, false, logl_epsilon, gradient_epsilon);
-
-    vector<double> estResults;
-    double estPInv = site_rate->getPInvar();
-    double estAlpha = site_rate->getGammaShape();
-    double logl = tree->getCurScore();
-    estResults.push_back(estPInv);
-    estResults.push_back(estAlpha);
-    estResults.push_back(logl);
-    return estResults;
-}
-
-
-double ModelFactory::optimizeParameters(int fixed_len, bool write_info,
-                                        double logl_epsilon, double gradient_epsilon) {
-	assert(model);
-	assert(site_rate);
-
-//    double defaultEpsilon = logl_epsilon;
-
-	double begin_time = getRealTime();
-	double cur_lh;
-	PhyloTree *tree = site_rate->getTree();
-	assert(tree);
-
-	stopStoringTransMatrix();
-    // modified by Thomas Wong on Sept 11, 15
-    // no optimization of branch length in the first round
-    cur_lh = tree->computeLikelihood();
-    tree->setCurScore(cur_lh);
-	if (write_info)
-		cout << "1. Initial log-likelihood: " << cur_lh << endl;
-
-	// For UpperBounds -----------
-	//cout<<"MLCheck = "<<tree->mlCheck <<endl;
-	if(tree->mlCheck == 0){
-		tree->mlInitial = cur_lh;
-	}
-	// ---------------------------
-
-
-	int i;
-	//bool optimize_rate = true;
-//	double gradient_epsilon = min(logl_epsilon, 0.01); // epsilon for parameters starts at epsilon for logl
-	for (i = 2; i < tree->params->num_param_iterations; i++) {
-        double new_lh;
-
-        // changed to opimise edge length first, and then Q,W,R inside the loop by Thomas on Sept 11, 15
-		if (fixed_len == BRLEN_OPTIMIZE)
-			new_lh = tree->optimizeAllBranches(min(i,3), logl_epsilon);  // loop only 3 times in total (previously in v0.9.6 5 times)
-        else if (fixed_len == BRLEN_SCALE) {
-            double scaling = 1.0;
-            new_lh = tree->optimizeTreeLengthScaling(MIN_BRLEN_SCALE, scaling, MAX_BRLEN_SCALE, gradient_epsilon);
-        }
-        new_lh = optimizeParametersOnly(gradient_epsilon);
-
-		if (new_lh == 0.0) {
-            if (fixed_len == BRLEN_OPTIMIZE)
-                cur_lh = tree->optimizeAllBranches(100, logl_epsilon);
-            else if (fixed_len == BRLEN_SCALE) {
-                double scaling = 1.0;
-                cur_lh = tree->optimizeTreeLengthScaling(MIN_BRLEN_SCALE, scaling, MAX_BRLEN_SCALE, gradient_epsilon);
-            }
-			break;
-		}
-		if (verbose_mode >= VB_MED) {
-			model->writeInfo(cout);
-			site_rate->writeInfo(cout);
-            if (fixed_len == BRLEN_SCALE)
-                cout << "Scaled tree length: " << tree->treeLength() << endl;
-		}
-		if (new_lh > cur_lh + logl_epsilon) {
-			cur_lh = new_lh;
-			if (write_info)
-				cout << i << ". Current log-likelihood: " << cur_lh << endl;
-		} else {
-			site_rate->classifyRates(new_lh);
-            if (fixed_len == BRLEN_OPTIMIZE)
-                cur_lh = tree->optimizeAllBranches(100, logl_epsilon);
-            else if (fixed_len == BRLEN_SCALE) {
-                double scaling = 1.0;
-                cur_lh = tree->optimizeTreeLengthScaling(MIN_BRLEN_SCALE, scaling, MAX_BRLEN_SCALE, gradient_epsilon);
-            }
-            break;
-		}
-	}
-
-	// normalize rates s.t. branch lengths are #subst per site
-//    if (Params::getInstance().optimize_alg_gammai != "EM") 
-    {
-        double mean_rate = site_rate->rescaleRates();
-        if (mean_rate != 1.0) {
-            if (fixed_len == BRLEN_FIX)
-                outError("Fixing branch lengths not supported under specified site rate model");
-            tree->scaleLength(mean_rate);
-            tree->clearAllPartialLH();
-        }
-    }
-    
-
-    
-	if (verbose_mode >= VB_MED || write_info)
-		cout << "Optimal log-likelihood: " << cur_lh << endl;
-
-	// For UpperBounds -----------
-	if(tree->mlCheck == 0)
-		tree->mlFirstOpt = cur_lh;
-	// ---------------------------
-
-	if (verbose_mode <= VB_MIN && write_info) {
-		model->writeInfo(cout);
-		site_rate->writeInfo(cout);
-        if (fixed_len == BRLEN_SCALE)
-            cout << "Scaled tree length: " << tree->treeLength() << endl;
-	}
-	double elapsed_secs = getRealTime() - begin_time;
-	if (write_info)
-		cout << "Parameters optimization took " << i-1 << " rounds (" << elapsed_secs << " sec)" << endl;
-	startStoringTransMatrix();
-
-	// For UpperBounds -----------
-	tree->mlCheck = 1;
-	// ---------------------------
-
-	tree->setCurScore(cur_lh);
-	return cur_lh;
-}
-
-/**
- * @return TRUE if parameters are at the boundary that may cause numerical unstability
- */
-bool ModelFactory::isUnstableParameters() {
-	if (model->isUnstableParameters()) return true;
-	return false;
-}
-
-void ModelFactory::startStoringTransMatrix() {
-	if (!store_trans_matrix) return;
-	is_storing = true;
-}
-
-void ModelFactory::stopStoringTransMatrix() {
-	if (!store_trans_matrix) return;
-	is_storing = false;
-	if (!empty()) {
-		for (iterator it = begin(); it != end(); it++)
-			delete it->second;
-		clear();
-	}
-}
-
-
-double ModelFactory::computeTrans(double time, int state1, int state2) {
-	return model->computeTrans(time, state1, state2);
-}
-
-double ModelFactory::computeTrans(double time, int state1, int state2, double &derv1, double &derv2) {
-	return model->computeTrans(time, state1, state2, derv1, derv2);
-}
-
-void ModelFactory::computeTransMatrix(double time, double *trans_matrix) {
-	if (!store_trans_matrix || !is_storing || model->isSiteSpecificModel()) {
-		model->computeTransMatrix(time, trans_matrix);
-		return;
-	}
-	int mat_size = model->num_states * model->num_states;
-	iterator ass_it = find(round(time * 1e6));
-	if (ass_it == end()) {
-		// allocate memory for 3 matricies
-		double *trans_entry = new double[mat_size * 3];
-		trans_entry[mat_size] = trans_entry[mat_size+1] = 0.0;
-		model->computeTransMatrix(time, trans_entry);
-		ass_it = insert(value_type(round(time * 1e6), trans_entry)).first;
-	} else {
-		//if (verbose_mode >= VB_MAX) 
-			//cout << "ModelFactory bingo" << endl;
-	} 
-	
-	memcpy(trans_matrix, ass_it->second, mat_size * sizeof(double));
-}
-
-void ModelFactory::computeTransMatrixFreq(double time, double *state_freq, double *trans_matrix) {
-	if (model->isSiteSpecificModel()) {
-		model->computeTransMatrixFreq(time, trans_matrix);
-		return;
-	}
-	int nstates = model->num_states;
-	computeTransMatrix(time, trans_matrix);
-	for (int state1 = 0; state1 < nstates; state1++) {
-		double *trans_mat_state = trans_matrix + (state1 * nstates);
-		for (int state2 = 0; state2 < nstates; state2++)
-			trans_mat_state[state2] *= state_freq[state1];
-	}
-}
-
-void ModelFactory::computeTransDerv(double time, double *trans_matrix, 
-	double *trans_derv1, double *trans_derv2) {
-	if (!store_trans_matrix || !is_storing || model->isSiteSpecificModel()) {
-		model->computeTransDerv(time, trans_matrix, trans_derv1, trans_derv2);
-		return;
-	}
-	int mat_size = model->num_states * model->num_states;
-	iterator ass_it = find(round(time * 1e6));
-	if (ass_it == end()) {
-		// allocate memory for 3 matricies
-		double *trans_entry = new double[mat_size * 3];
-		trans_entry[mat_size] = trans_entry[mat_size+1] = 0.0;
-		model->computeTransDerv(time, trans_entry, trans_entry+mat_size, trans_entry+(mat_size*2));
-		ass_it = insert(value_type(round(time * 1e6), trans_entry)).first;
-	} else if (ass_it->second[mat_size] == 0.0 && ass_it->second[mat_size+1] == 0.0) {
-		double *trans_entry = ass_it->second;
-		model->computeTransDerv(time, trans_entry, trans_entry+mat_size, trans_entry+(mat_size*2));
-	}
-	memcpy(trans_matrix, ass_it->second, mat_size * sizeof(double));
-	memcpy(trans_derv1, ass_it->second + mat_size, mat_size * sizeof(double));
-	memcpy(trans_derv2, ass_it->second + (mat_size*2), mat_size * sizeof(double));
-}
-
-void ModelFactory::computeTransDervFreq(double time, double rate_val, double *state_freq, double *trans_matrix, 
-		double *trans_derv1, double *trans_derv2) 
-{
-	if (model->isSiteSpecificModel()) {
-		model->computeTransDervFreq(time, rate_val, trans_matrix, trans_derv1, trans_derv2);
-		return;
-	}
-	int nstates = model->num_states;	
-	double rate_sqr = rate_val*rate_val;
-	computeTransDerv(time * rate_val, trans_matrix, trans_derv1, trans_derv2);
-	for (int state1 = 0; state1 < nstates; state1++) {
-		double *trans_mat_state = trans_matrix + (state1 * nstates);
-		double *trans_derv1_state = trans_derv1 + (state1 * nstates);
-		double *trans_derv2_state = trans_derv2 + (state1 * nstates);
-		for (int state2 = 0; state2 < nstates; state2++) {
-			trans_mat_state[state2] *= state_freq[state1];
-			trans_derv1_state[state2] *= (state_freq[state1] * rate_val);
-			trans_derv2_state[state2] *= (state_freq[state1] * rate_sqr);
-		}
-	}
-}
-
-ModelFactory::~ModelFactory()
-{
-	for (iterator it = begin(); it != end(); it++)
-		delete it->second;
-	clear();
-}
-
-/************* FOLLOWING SERVE FOR JOINT OPTIMIZATION OF MODEL AND RATE PARAMETERS *******/
-int ModelFactory::getNDim()
-{
-	return model->getNDim() + site_rate->getNDim();
-}
-
-double ModelFactory::targetFunk(double x[]) {
-	model->getVariables(x);
-	// need to compute rates again if p_inv or Gamma shape changes!
-	if (model->state_freq[model->num_states-1] < MIN_RATE) return 1.0e+12;
-	model->decomposeRateMatrix();
-	site_rate->phylo_tree->clearAllPartialLH();
-	return site_rate->targetFunk(x + model->getNDim());
-}
-
-void ModelFactory::setVariables(double *variables) {
-	model->setVariables(variables);
-	site_rate->setVariables(variables + model->getNDim());
-}
-
-bool ModelFactory::getVariables(double *variables) {
-	bool changed = model->getVariables(variables);
-	changed |= site_rate->getVariables(variables + model->getNDim());
-    return changed;
-}
-
-
->>>>>>> e8e49a35
+}