/***************************************************************************
 *   Copyright (C) 2009 by BUI Quang Minh   *
 *   minh.bui@univie.ac.at   *
 *                                                                         *
 *   This program is free software; you can redistribute it and/or modify  *
 *   it under the terms of the GNU General Public License as published by  *
 *   the Free Software Foundation; either version 2 of the License, or     *
 *   (at your option) any later version.                                   *
 *                                                                         *
 *   This program is distributed in the hope that it will be useful,       *
 *   but WITHOUT ANY WARRANTY; without even the implied warranty of        *
 *   MERCHANTABILITY or FITNESS FOR A PARTICULAR PURPOSE.  See the         *
 *   GNU General Public License for more details.                          *
 *                                                                         *
 *   You should have received a copy of the GNU General Public License     *
 *   along with this program; if not, write to the                         *
 *   Free Software Foundation, Inc.,                                       *
 *   59 Temple Place - Suite 330, Boston, MA  02111-1307, USA.             *
 ***************************************************************************/
#include "rateinvar.h"
#include "modelfactory.h"
#include "rategamma.h"
#include "rategammainvar.h"
#include "modelmarkov.h"
#include "modelliemarkov.h"
#include "modeldna.h"
#include "modelprotein.h"
#include "modelbin.h"
#include "modelcodon.h"
#include "modelmorphology.h"
#include "modelpomo.h"
#include "modelset.h"
#include "modelmixture.h"
#include "ratemeyerhaeseler.h"
#include "ratemeyerdiscrete.h"
#include "ratekategory.h"
#include "ratefree.h"
#include "ratefreeinvar.h"
#include "rateheterotachy.h"
#include "rateheterotachyinvar.h"
//#include "ngs.h"
#include <string>
#include "utils/timeutil.h"
#include "nclextra/myreader.h"
#include <sstream>

string::size_type findSubStr(string &name, string sub1, string sub2) {
    string::size_type pos1, pos2;
    for (pos1 = 0; pos1 != string::npos; pos1++) {
        pos1 = name.find(sub1, pos1);
        if (pos1 == string::npos)
            break;
        if (pos1+2 >= name.length() || !isalpha(name[pos1+2])) {
            break;
        }
    }
    
    for (pos2 = 0; pos2 != string::npos; pos2++) {
        pos2 = name.find(sub2, pos2);
        if (pos2 == string::npos)
            break;
        if (pos2+2 >= name.length() ||!isalpha(name[pos2+2]))
            break;
    }
    
    if (pos1 != string::npos && pos2 != string::npos) {
        return min(pos1, pos2);
    } else if (pos1 != string::npos)
        return pos1;
    else
        return pos2;
}

string::size_type posRateHeterotachy(string &model_name) {
    return findSubStr(model_name, "+H", "*H");
}

string::size_type posRateFree(string &model_name) {
    return findSubStr(model_name, "+R", "*R");
}

string::size_type posPOMO(string &model_name) {
    return findSubStr(model_name, "+P", "*P");
}

ModelsBlock *readModelsDefinition(Params &params) {

    ModelsBlock *models_block = new ModelsBlock;

    try
    {
        // loading internal model definitions
        stringstream in(builtin_mixmodels_definition);
        ASSERT(in && "stringstream is OK");
        NxsReader nexus;
        nexus.Add(models_block);
        MyToken token(in);
        nexus.Execute(token);
    } catch (...) {
        ASSERT(0 && "predefined mixture models not initialized");
    }

    try
    {
        // loading internal protei model definitions
        stringstream in(builtin_prot_models);
        ASSERT(in && "stringstream is OK");
        NxsReader nexus;
        nexus.Add(models_block);
        MyToken token(in);
        nexus.Execute(token);
    } catch (...) {
        ASSERT(0 && "predefined protein models not initialized");
    }

    if (params.model_def_file) {
        cout << "Reading model definition file " << params.model_def_file << " ... ";
        MyReader nexus(params.model_def_file);
        nexus.Add(models_block);
        MyToken token(nexus.inf);
        nexus.Execute(token);
        int num_model = 0, num_freq = 0;
        for (ModelsBlock::iterator it = models_block->begin(); it != models_block->end(); it++)
            if (it->second.flag & NM_FREQ) num_freq++; else num_model++;
        cout << num_model << " models and " << num_freq << " frequency vectors loaded" << endl;
    }
    return models_block;
}

ModelFactory::ModelFactory() : CheckpointFactory() {
    model = NULL;
    site_rate = NULL;
    store_trans_matrix = false;
    is_storing = false;
    joint_optimize = false;
    fused_mix_rate = false;
    unobserved_ptns = "";
}

size_t findCloseBracket(string &str, size_t start_pos) {
    int counter = 0;
    for (size_t pos = start_pos+1; pos < str.length(); pos++) {
        if (str[pos] == '{') counter++;
        if (str[pos] == '}') {
            if (counter == 0) return pos; else counter--;
        }
    }
    return string::npos;
}

ModelFactory::ModelFactory(Params &params, string &model_name, PhyloTree *tree, ModelsBlock *models_block) : CheckpointFactory() {
    store_trans_matrix = params.store_trans_matrix;
    is_storing = false;
    joint_optimize = params.optimize_model_rate_joint;
    fused_mix_rate = false;
    string model_str = model_name;
    string rate_str;

    try {


    if (model_str == "") {
        if (tree->aln->seq_type == SEQ_DNA) model_str = "HKY";
        else if (tree->aln->seq_type == SEQ_PROTEIN) model_str = "LG";
        else if (tree->aln->seq_type == SEQ_BINARY) model_str = "GTR2";
        else if (tree->aln->seq_type == SEQ_CODON) model_str = "GY";
        else if (tree->aln->seq_type == SEQ_MORPH) model_str = "MK";
        else if (tree->aln->seq_type == SEQ_POMO) model_str = "HKY+P";
        else model_str = "JC";
        if (tree->aln->seq_type != SEQ_POMO && !params.model_joint)
            outWarning("Default model "+model_str + " may be under-fitting. Use option '-m TEST' to determine the best-fit model.");
    }

    /********* preprocessing model string ****************/
    NxsModel *nxsmodel  = NULL;

    string new_model_str = "";
    size_t mix_pos;
    for (mix_pos = 0; mix_pos < model_str.length(); mix_pos++) {
        size_t next_mix_pos = model_str.find_first_of("+*", mix_pos);
        string sub_model_str = model_str.substr(mix_pos, next_mix_pos-mix_pos);
        nxsmodel = models_block->findMixModel(sub_model_str);
        if (nxsmodel) sub_model_str = nxsmodel->description;
        new_model_str += sub_model_str;
        if (next_mix_pos != string::npos)
            new_model_str += model_str[next_mix_pos];
        else
            break;
        mix_pos = next_mix_pos;
    }
    if (new_model_str != model_str)
        cout << "Model " << model_str << " is alias for " << new_model_str << endl;
    model_str = new_model_str;

    //    nxsmodel = models_block->findModel(model_str);
    //    if (nxsmodel && nxsmodel->description.find_first_of("+*") != string::npos) {
    //        cout << "Model " << model_str << " is alias for " << nxsmodel->description << endl;
    //        model_str = nxsmodel->description;
    //    }

    // Detect PoMo and throw error if sequence type is PoMo but +P is
    // not given.  This makes the model string cleaner and
    // compareable.
    string::size_type p_pos = posPOMO(model_str);
    bool pomo = (p_pos != string::npos);

    if ((p_pos == string::npos) &&
        (tree->aln->seq_type == SEQ_POMO))
        outError("Provided alignment is exclusively used by PoMo but model string does not contain, e.g., \"+P\".");

    // Decompose model string into model_str and rate_str string.
    size_t spec_pos = model_str.find_first_of("{+*");
    if (spec_pos != string::npos) {
        if (model_str[spec_pos] == '{') {
            // Scan for the corresponding '}'.
            size_t pos = findCloseBracket(model_str, spec_pos);
            if (pos == string::npos)
                outError("Model name has wrong bracket notation '{...}'");
            rate_str = model_str.substr(pos+1);
            model_str = model_str.substr(0, pos+1);
        } else {
            rate_str = model_str.substr(spec_pos);
            model_str = model_str.substr(0, spec_pos);
        }
    }
    
    // decompose +F from rate_str
    string freq_str = "";
    while ((spec_pos = rate_str.find("+F")) != string::npos) {
        size_t end_pos = rate_str.find_first_of("+*", spec_pos+1);
        if (end_pos == string::npos) {
            freq_str += rate_str.substr(spec_pos);
            rate_str = rate_str.substr(0, spec_pos);
        } else {
            freq_str += rate_str.substr(spec_pos, end_pos - spec_pos);
            rate_str = rate_str.substr(0, spec_pos) + rate_str.substr(end_pos);
        }
    }

    // set to model_joint if set
    if (Params::getInstance().model_joint) {
        model_str = Params::getInstance().model_joint;
        freq_str = "";
        while ((spec_pos = model_str.find("+F")) != string::npos) {
            size_t end_pos = model_str.find_first_of("+*", spec_pos+1);
            if (end_pos == string::npos) {
                freq_str += model_str.substr(spec_pos);
                model_str = model_str.substr(0, spec_pos);
            } else {
                freq_str += model_str.substr(spec_pos, end_pos - spec_pos);
                model_str = model_str.substr(0, spec_pos) + model_str.substr(end_pos);
            }
        }
    }
        
    // PoMo; +NXX and +W or +S because those flags are handled when
    // reading in the data.  Set PoMo parameters (heterozygosity).
    size_t n_pos_start = rate_str.find("+N");
    size_t n_pos_end   = rate_str.find_first_of("+", n_pos_start+1);
    if (n_pos_start != string::npos) {
        if (!pomo)
            outError("Virtual population size can only be set with PoMo.");
        if (n_pos_end != string::npos)
            rate_str = rate_str.substr(0, n_pos_start)
                + rate_str.substr(n_pos_end);
        else
            rate_str = rate_str.substr(0, n_pos_start);
    }

    size_t wb_pos = rate_str.find("+WB");
    if (wb_pos != string::npos) {
      if (!pomo)
        outError("Weighted binomial sampling can only be used with PoMo.");
      rate_str = rate_str.substr(0, wb_pos)
        + rate_str.substr(wb_pos+3);
    }
    size_t wh_pos = rate_str.find("+WH");
    if (wh_pos != string::npos) {
        if (!pomo)
            outError("Weighted hypergeometric sampling can only be used with PoMo.");
        rate_str = rate_str.substr(0, wh_pos)
            + rate_str.substr(wh_pos+3);
    }
    size_t s_pos = rate_str.find("+S");
    if ( s_pos != string::npos) {
        if (!pomo)
            outError("Binomial sampling can only be used with PoMo.");
        rate_str = rate_str.substr(0, s_pos)
            + rate_str.substr(s_pos+2);
    }

    // In case of PoMo, check that only supported flags are given.
    if (pomo) {
        if (rate_str.find("+ASC") != string::npos)
            // TODO DS: This is an important feature, because then,
            // PoMo can be applied to SNP data only.
            outError("PoMo does not yet support ascertainment bias correction (+ASC).");
        if (posRateFree(rate_str) != string::npos)
            outError("PoMo does not yet support free rate models (+R).");
        if (rate_str.find("+FMIX") != string::npos)
            outError("PoMo does not yet support frequency mixture models (+FMIX).");
        if (posRateHeterotachy(rate_str) != string::npos)
            outError("PoMo does not yet support heterotachy models (+H).");
    }

    // PoMo. The +P{}, +GXX and +I flags are interpreted during model creation.
    // This is necessary for compatibility with mixture models. If there is no
    // mixture model, move +P{}, +GXX and +I flags to model string. For mixture
    // models, the heterozygosity can be set separately for each model and the
    // +P{}, +GXX and +I flags should already be inside the model definition.
    if (model_str.substr(0, 3) != "MIX" && pomo) {
      // +P{} flag.
      p_pos = posPOMO(rate_str);
      if (p_pos != string::npos) {
        if (rate_str[p_pos+2] == '{') {
          string::size_type close_bracket = rate_str.find("}");
          if (close_bracket == string::npos)
            outError("No closing bracket in PoMo parameters.");
          else {
            string pomo_heterozygosity = rate_str.substr(p_pos+3,close_bracket-p_pos-3);
            rate_str = rate_str.substr(0, p_pos) + rate_str.substr(close_bracket+1);
            model_str += "+P{" + pomo_heterozygosity + "}";
          }
        }
        else {
          rate_str = rate_str.substr(0, p_pos) + rate_str.substr(p_pos + 2);
          model_str += "+P";
        }
      }

      // +G flag.
      size_t pomo_rate_start_pos;
      if ((pomo_rate_start_pos = rate_str.find("+G")) != string::npos) {
        string pomo_rate_str = "";
        size_t pomo_rate_end_pos = rate_str.find_first_of("+*", pomo_rate_start_pos+1);
        if (pomo_rate_end_pos == string::npos) {
          pomo_rate_str = rate_str.substr(pomo_rate_start_pos, rate_str.length() - pomo_rate_start_pos);
          rate_str = rate_str.substr(0, pomo_rate_start_pos);
          model_str += pomo_rate_str;
        } else {
          pomo_rate_str = rate_str.substr(pomo_rate_start_pos, pomo_rate_end_pos - pomo_rate_start_pos);
          rate_str = rate_str.substr(0, pomo_rate_start_pos) + rate_str.substr(pomo_rate_end_pos);
          model_str += pomo_rate_str;
        }
      }

      // // +I flag.
      // size_t pomo_irate_start_pos;
      // if ((pomo_irate_start_pos = rate_str.find("+I")) != string::npos) {
      //   string pomo_irate_str = "";
      //   size_t pomo_irate_end_pos = rate_str.find_first_of("+*", pomo_irate_start_pos+1);
      //   if (pomo_irate_end_pos == string::npos) {
      //     pomo_irate_str = rate_str.substr(pomo_irate_start_pos, rate_str.length() - pomo_irate_start_pos);
      //     rate_str = rate_str.substr(0, pomo_irate_start_pos);
      //     model_str += pomo_irate_str;
      //   } else {
      //     pomo_irate_str = rate_str.substr(pomo_irate_start_pos, pomo_irate_end_pos - pomo_irate_start_pos);
      //     rate_str = rate_str.substr(0, pomo_irate_start_pos) + rate_str.substr(pomo_irate_end_pos);
      //     model_str += pomo_irate_str;
      //   }
    }

    //    nxsmodel = models_block->findModel(model_str);
    //    if (nxsmodel && nxsmodel->description.find("MIX") != string::npos) {
    //        cout << "Model " << model_str << " is alias for " << nxsmodel->description << endl;
    //        model_str = nxsmodel->description;
    //    }

    /******************** initialize state frequency ****************************/

    StateFreqType freq_type = params.freq_type;

    if (freq_type == FREQ_UNKNOWN) {
        switch (tree->aln->seq_type) {
        case SEQ_BINARY: freq_type = FREQ_ESTIMATE; break; // default for binary: optimized frequencies
        case SEQ_PROTEIN: break; // let ModelProtein decide by itself
        case SEQ_MORPH: freq_type = FREQ_EQUAL; break;
        case SEQ_CODON: freq_type = FREQ_UNKNOWN; break;
            break;
        default: freq_type = FREQ_EMPIRICAL; break; // default for DNA, PoMo and others: counted frequencies from alignment
        }
    }

    // first handle mixture frequency
    string::size_type posfreq = freq_str.find("+FMIX");
    string freq_params;
    size_t close_bracket;

    if (posfreq != string::npos) {
        string fmix_str;
        size_t last_pos = freq_str.find_first_of("+*", posfreq+1);

        if (last_pos == string::npos) {
            fmix_str = freq_str.substr(posfreq);
            freq_str = freq_str.substr(0, posfreq);
        } else {
            fmix_str = freq_str.substr(posfreq, last_pos-posfreq);
            freq_str = freq_str.substr(0, posfreq) + freq_str.substr(last_pos);
        }

        if (fmix_str[5] != OPEN_BRACKET)
            outError("Mixture-frequency must start with +FMIX{");
        close_bracket = fmix_str.find(CLOSE_BRACKET);
        if (close_bracket == string::npos)
            outError("Close bracket not found in ", fmix_str);
        if (close_bracket != fmix_str.length()-1)
            outError("Wrong close bracket position ", fmix_str);
        freq_type = FREQ_MIXTURE;
        freq_params = fmix_str.substr(6, close_bracket-6);
    }

    // then normal frequency
    if (freq_str.find("+FO") != string::npos)
        posfreq = freq_str.find("+FO");
    else if (freq_str.find("+Fo") != string::npos)
        posfreq = freq_str.find("+Fo");
    else
        posfreq = freq_str.find("+F");

    bool optimize_mixmodel_weight = params.optimize_mixmodel_weight;

    if (posfreq != string::npos) {
        string fstr;
        size_t last_pos = freq_str.find_first_of("+*", posfreq+1);
        if (last_pos == string::npos) {
            fstr = freq_str.substr(posfreq);
            freq_str = freq_str.substr(0, posfreq);
        } else {
            fstr = freq_str.substr(posfreq, last_pos-posfreq);
            freq_str = freq_str.substr(0, posfreq) + freq_str.substr(last_pos);
        }

        if (fstr.length() > 2 && fstr[2] == OPEN_BRACKET) {
            if (freq_type == FREQ_MIXTURE)
                outError("Mixture frequency with user-defined frequency is not allowed");
            close_bracket = fstr.find(CLOSE_BRACKET);
            if (close_bracket == string::npos)
                outError("Close bracket not found in ", fstr);
            if (close_bracket != fstr.length()-1)
                outError("Wrong close bracket position ", fstr);
            freq_type = FREQ_USER_DEFINED;
            freq_params = fstr.substr(3, close_bracket-3);
        } else if (fstr == "+FC" || fstr == "+Fc" || fstr == "+F") {
            if (freq_type == FREQ_MIXTURE) {
                freq_params = "empirical," + freq_params;
                optimize_mixmodel_weight = true;
            } else
                freq_type = FREQ_EMPIRICAL;
        } else if (fstr == "+FU" || fstr == "+Fu") {
            if (freq_type == FREQ_MIXTURE)
                outError("Mixture frequency with user-defined frequency is not allowed");
            else
                freq_type = FREQ_USER_DEFINED;
        } else if (fstr == "+FQ" || fstr == "+Fq") {
            if (freq_type == FREQ_MIXTURE)
                outError("Mixture frequency with equal frequency is not allowed");
            else
            freq_type = FREQ_EQUAL;
        } else if (fstr == "+FO" || fstr == "+Fo") {
            if (freq_type == FREQ_MIXTURE) {
                freq_params = "optimize," + freq_params;
                optimize_mixmodel_weight = true;
            } else
                freq_type = FREQ_ESTIMATE;
    } else if (fstr == "+F1x4" || fstr == "+F1X4") {
            if (freq_type == FREQ_MIXTURE)
                outError("Mixture frequency with " + fstr + " is not allowed");
            else
                freq_type = FREQ_CODON_1x4;
        } else if (fstr == "+F3x4" || fstr == "+F3X4") {
            if (freq_type == FREQ_MIXTURE)
                outError("Mixture frequency with " + fstr + " is not allowed");
            else
                freq_type = FREQ_CODON_3x4;
        } else if (fstr == "+F3x4C" || fstr == "+F3x4c" || fstr == "+F3X4C" || fstr == "+F3X4c") {
            if (freq_type == FREQ_MIXTURE)
                outError("Mixture frequency with " + fstr + " is not allowed");
            else
                freq_type = FREQ_CODON_3x4C;
        } else if (fstr == "+FRY") {
        // MDW to Minh: I don't know how these should interact with FREQ_MIXTURE,
        // so as nearly everything else treats it as an error, I do too.
        // BQM answer: that's fine
            if (freq_type == FREQ_MIXTURE)
                outError("Mixture frequency with " + fstr + " is not allowed");
            else
                freq_type = FREQ_DNA_RY;
        } else if (fstr == "+FWS") {
            if (freq_type == FREQ_MIXTURE)
                outError("Mixture frequency with " + fstr + " is not allowed");
            else
                freq_type = FREQ_DNA_WS;
        } else if (fstr == "+FMK") {
            if (freq_type == FREQ_MIXTURE)
                outError("Mixture frequency with " + fstr + " is not allowed");
            else
                freq_type = FREQ_DNA_MK;
        } else {
            // might be "+F####" where # are digits
            try {
                freq_type = parseStateFreqDigits(fstr.substr(2)); // throws an error if not in +F#### format
            } catch (...) {
                outError("Unknown state frequency type ",fstr);
            }
        }
//          model_str = model_str.substr(0, posfreq);
        }

    /******************** initialize model ****************************/

    if (tree->aln->site_state_freq.empty()) {
        if (model_str.substr(0, 3) == "MIX" || freq_type == FREQ_MIXTURE) {
            string model_list;
            if (model_str.substr(0, 3) == "MIX") {
                if (model_str[3] != OPEN_BRACKET)
                    outError("Mixture model name must start with 'MIX{'");
                if (model_str.rfind(CLOSE_BRACKET) != model_str.length()-1)
                    outError("Close bracket not found at the end of ", model_str);
                model_list = model_str.substr(4, model_str.length()-5);
                model_str = model_str.substr(0, 3);
            }
            model = new ModelMixture(model_name, model_str, model_list, models_block, freq_type, freq_params, tree, optimize_mixmodel_weight);
        } else {
            //            string model_desc;
            //            NxsModel *nxsmodel = models_block->findModel(model_str);
            //            if (nxsmodel) model_desc = nxsmodel->description;
            model = createModel(model_str, models_block, freq_type, freq_params, tree);
        }
//        fused_mix_rate &= model->isMixture() && site_rate->getNRate() > 1;
    } else {
        // site-specific model
        if (model_str == "JC" || model_str == "POISSON")
            outError("JC is not suitable for site-specific model");
        model = new ModelSet(model_str.c_str(), tree);
        ModelSet *models = (ModelSet*)model; // assign pointer for convenience
        models->init((params.freq_type != FREQ_UNKNOWN) ? params.freq_type : FREQ_EMPIRICAL);
        int i;
        models->pattern_model_map.resize(tree->aln->getNPattern(), -1);
        for (i = 0; i < tree->aln->getNSite(); i++) {
            models->pattern_model_map[tree->aln->getPatternID(i)] = tree->aln->site_model[i];
            //cout << "site " << i << " ptn " << tree->aln->getPatternID(i) << " -> model " << site_model[i] << endl;
        }
        double *state_freq = new double[model->num_states];
        double *rates = new double[model->getNumRateEntries()];
        for (i = 0; i < tree->aln->site_state_freq.size(); i++) {
            ModelMarkov *modeli;
            if (i == 0) {
                modeli = (ModelMarkov*)createModel(model_str, models_block, (params.freq_type != FREQ_UNKNOWN) ? params.freq_type : FREQ_EMPIRICAL, "", tree);
                modeli->getStateFrequency(state_freq);
                modeli->getRateMatrix(rates);
            } else {
                modeli = (ModelMarkov*)createModel(model_str, models_block, FREQ_EQUAL, "", tree);
                modeli->setStateFrequency(state_freq);
                modeli->setRateMatrix(rates);
            }
            if (tree->aln->site_state_freq[i])
                modeli->setStateFrequency (tree->aln->site_state_freq[i]);

            modeli->init(FREQ_USER_DEFINED);
            models->push_back(modeli);
        }
        delete [] rates;
        delete [] state_freq;

        models->joinEigenMemory();
        models->decomposeRateMatrix();

        // delete information of the old alignment
//        tree->aln->ordered_pattern.clear();
//        tree->deleteAllPartialLh();
    }

//    if (model->isMixture())
//        cout << "Mixture model with " << model->getNMixtures() << " components!" << endl;

    /******************** initialize ascertainment bias correction model ****************************/

    string::size_type posasc;

    if ((posasc = rate_str.find("+ASC")) != string::npos) {
        // ascertainment bias correction
        unobserved_ptns = tree->aln->getUnobservedConstPatterns();
        
        // delete rarely observed state
        for (int i = unobserved_ptns.length()-1; i >= 0; i--)
            if (model->state_freq[(int)unobserved_ptns[i]] < 1e-8)
                unobserved_ptns.erase(i);
                
        // rebuild the seq_states to contain states of unobserved constant patterns
        tree->aln->buildSeqStates(true);
//        if (unobserved_ptns.size() <= 0)
//            outError("Invalid use of +ASC because all constant patterns are observed in the alignment");
        if (tree->aln->frac_invariant_sites > 0) {
//            cerr << tree->aln->frac_invariant_sites*tree->aln->getNSite() << " invariant sites observed in the alignment" << endl;
//            for (Alignment::iterator pit = tree->aln->begin(); pit != tree->aln->end(); pit++)
//                if (pit->isInvariant()) {
//                    string pat_str = "";
//                    for (Pattern::iterator it = pit->begin(); it != pit->end(); it++)
//                        pat_str += tree->aln->convertStateBackStr(*it);
//                    cerr << pat_str << " is invariant site pattern" << endl;
//                }
            if (!params.partition_file) {
                string varsites_file = ((string)params.out_prefix + ".varsites.phy");
                tree->aln->printPhylip(varsites_file.c_str(), false, NULL, false, true);
                cerr << "For your convenience alignment with variable sites printed to " << varsites_file << endl;
            }
            outError("Invalid use of +ASC because of " + convertIntToString(tree->aln->frac_invariant_sites*tree->aln->getNSite()) +
                " invariant sites in the alignment");
        }
<<<<<<< HEAD
        cout << "Ascertainment bias correction: " << unobserved_ptns.size() << " unobservable constant patterns"<< endl;
        rate_str = rate_str.substr(0, posasc) + rate_str.substr(posasc+4);
    } else {
=======
        if (verbose_mode >= VB_MED)
            cout << "Ascertainment bias correction: " << unobserved_ptns.size() << " unobservable constant patterns"<< endl;
		rate_str = rate_str.substr(0, posasc) + rate_str.substr(posasc+4);
	} else {
>>>>>>> 520be624
        tree->aln->buildSeqStates(false);
    }


    /******************** initialize site rate heterogeneity ****************************/

    string::size_type posI = rate_str.find("+I");
    string::size_type posG = rate_str.find("+G");
    string::size_type posG2 = rate_str.find("*G");
    if (posG != string::npos && posG2 != string::npos) {
        cout << "NOTE: both +G and *G were specified, continue with "
            << ((posG < posG2)? rate_str.substr(posG,2) : rate_str.substr(posG2,2)) << endl;
    }
    if (posG2 != string::npos && posG2 < posG) {
        posG = posG2;
        fused_mix_rate = true;
    }

    string::size_type posR = rate_str.find("+R"); // FreeRate model
    string::size_type posR2 = rate_str.find("*R"); // FreeRate model

    if (posG != string::npos && (posR != string::npos || posR2 != string::npos)) {
        outWarning("Both Gamma and FreeRate models were specified, continue with FreeRate model");
        posG = string::npos;
        fused_mix_rate = false;
    }

    if (posR != string::npos && posR2 != string::npos) {
        cout << "NOTE: both +R and *R were specified, continue with "
            << ((posR < posR2)? rate_str.substr(posR,2) : rate_str.substr(posR2,2)) << endl;
    }

    if (posR2 != string::npos && posR2 < posR) {
        posR = posR2;
        fused_mix_rate = true;
    }

    string::size_type posH = rate_str.find("+H"); // heterotachy model
    string::size_type posH2 = rate_str.find("*H"); // heterotachy model

    if (posG != string::npos && (posH != string::npos || posH2 != string::npos)) {
        outWarning("Both Gamma and heterotachy models were specified, continue with heterotachy model");
        posG = string::npos;
        fused_mix_rate = false;
    }

    if (posR != string::npos && (posH != string::npos || posH2 != string::npos)) {
        outWarning("Both FreeRate and heterotachy models were specified, continue with heterotachy model");
        posR = string::npos;
        fused_mix_rate = false;
    }

    if (posH != string::npos && posH2 != string::npos) {
        cout << "NOTE: both +H and *H were specified, continue with "
            << ((posH < posH2)? rate_str.substr(posH,2) : rate_str.substr(posH2,2)) << endl;
    }
    if (posH2 != string::npos && posH2 < posH) {
        posH = posH2;
        fused_mix_rate = true;
    }

    string::size_type posX;
    /* create site-rate heterogeneity */
    int num_rate_cats = params.num_rate_cats;
    if (fused_mix_rate && model->isMixture()) num_rate_cats = model->getNMixtures();
    double gamma_shape = params.gamma_shape;
    double p_invar_sites = params.p_invar_sites;
    string freerate_params = "";
    if (posI != string::npos) {
        // invariable site model
        if (rate_str.length() > posI+2 && rate_str[posI+2] == OPEN_BRACKET) {
            close_bracket = rate_str.find(CLOSE_BRACKET, posI);
            if (close_bracket == string::npos)
                outError("Close bracket not found in ", rate_str);
            p_invar_sites = convert_double(rate_str.substr(posI+3, close_bracket-posI-3).c_str());
            if (p_invar_sites < 0 || p_invar_sites >= 1)
                outError("p_invar must be in [0,1)");
        } else if (rate_str.length() > posI+2 && rate_str[posI+2] != '+' && rate_str[posI+2] != '*')
            outError("Wrong model name ", rate_str);
    }
    if (posG != string::npos) {
        // Gamma rate model
        int end_pos = 0;
        if (rate_str.length() > posG+2 && isdigit(rate_str[posG+2])) {
            num_rate_cats = convert_int(rate_str.substr(posG+2).c_str(), end_pos);
            if (num_rate_cats < 1) outError("Wrong number of rate categories");
        }
        if (rate_str.length() > posG+2+end_pos && rate_str[posG+2+end_pos] == OPEN_BRACKET) {
            close_bracket = rate_str.find(CLOSE_BRACKET, posG);
            if (close_bracket == string::npos)
                outError("Close bracket not found in ", rate_str);
            gamma_shape = convert_double(rate_str.substr(posG+3+end_pos, close_bracket-posG-3-end_pos).c_str());
//            if (gamma_shape < MIN_GAMMA_SHAPE || gamma_shape > MAX_GAMMA_SHAPE) {
//                stringstream str;
//                str << "Gamma shape parameter " << gamma_shape << "out of range ["
//                        << MIN_GAMMA_SHAPE << ',' << MAX_GAMMA_SHAPE << "]" << endl;
//                outError(str.str());
//            }
        } else if (rate_str.length() > posG+2+end_pos && rate_str[posG+2+end_pos] != '+')
            outError("Wrong model name ", rate_str);
    }
    if (posR != string::npos) {
        // FreeRate model
        int end_pos = 0;
        if (rate_str.length() > posR+2 && isdigit(rate_str[posR+2])) {
            num_rate_cats = convert_int(rate_str.substr(posR+2).c_str(), end_pos);
                if (num_rate_cats < 1) outError("Wrong number of rate categories");
            }
        if (rate_str.length() > posR+2+end_pos && rate_str[posR+2+end_pos] == OPEN_BRACKET) {
            close_bracket = rate_str.find(CLOSE_BRACKET, posR);
            if (close_bracket == string::npos)
                outError("Close bracket not found in ", rate_str);
            freerate_params = rate_str.substr(posR+3+end_pos, close_bracket-posR-3-end_pos).c_str();
        } else if (rate_str.length() > posR+2+end_pos && rate_str[posR+2+end_pos] != '+')
            outError("Wrong model name ", rate_str);
    }

    string heterotachy_params = "";
    if (posH != string::npos) {
        // Heterotachy model
        int end_pos = 0;
        if (rate_str.length() > posH+2 && isdigit(rate_str[posH+2])) {
            num_rate_cats = convert_int(rate_str.substr(posH+2).c_str(), end_pos);
                if (num_rate_cats < 1) outError("Wrong number of rate categories");
        } else {
            if (!model->isMixture() || !fused_mix_rate)
                outError("Please specify number of heterotachy classes (e.g., +H2)");
        }
        if (rate_str.length() > posH+2+end_pos && rate_str[posH+2+end_pos] == OPEN_BRACKET) {
            close_bracket = rate_str.find(CLOSE_BRACKET, posH);
            if (close_bracket == string::npos)
                outError("Close bracket not found in ", rate_str);
            heterotachy_params = rate_str.substr(posH+3+end_pos, close_bracket-posH-3-end_pos).c_str();
        } else if (rate_str.length() > posH+2+end_pos && rate_str[posH+2+end_pos] != '+')
            outError("Wrong model name ", rate_str);
    }


    if (rate_str.find('+') != string::npos || rate_str.find('*') != string::npos) {
        //string rate_str = model_str.substr(pos);
        if (posI != string::npos && posH != string::npos) {
            site_rate = new RateHeterotachyInvar(num_rate_cats, heterotachy_params, p_invar_sites, tree);
        } else if (posH != string::npos) {
            site_rate = new RateHeterotachy(num_rate_cats, heterotachy_params, tree);
        } else if (posI != string::npos && posG != string::npos) {
            site_rate = new RateGammaInvar(num_rate_cats, gamma_shape, params.gamma_median,
                    p_invar_sites, params.optimize_alg_gammai, tree, false);
        } else if (posI != string::npos && posR != string::npos) {
            site_rate = new RateFreeInvar(num_rate_cats, gamma_shape, freerate_params, !fused_mix_rate, p_invar_sites, params.optimize_alg, tree);
        } else if (posI != string::npos) {
            site_rate = new RateInvar(p_invar_sites, tree);
        } else if (posG != string::npos) {
            site_rate = new RateGamma(num_rate_cats, gamma_shape, params.gamma_median, tree);
        } else if (posR != string::npos) {
            site_rate = new RateFree(num_rate_cats, gamma_shape, freerate_params, !fused_mix_rate, params.optimize_alg, tree);
//        } else if ((posX = rate_str.find("+M")) != string::npos) {
//            tree->setLikelihoodKernel(LK_NORMAL);
//            params.rate_mh_type = true;
//            if (rate_str.length() > posX+2 && isdigit(rate_str[posX+2])) {
//                num_rate_cats = convert_int(rate_str.substr(posX+2).c_str());
//                if (num_rate_cats < 0) outError("Wrong number of rate categories");
//            } else num_rate_cats = -1;
//            if (num_rate_cats >= 0)
//                site_rate = new RateMeyerDiscrete(num_rate_cats, params.mcat_type,
//                    params.rate_file, tree, params.rate_mh_type);
//            else
//                site_rate = new RateMeyerHaeseler(params.rate_file, tree, params.rate_mh_type);
//            site_rate->setTree(tree);
//        } else if ((posX = rate_str.find("+D")) != string::npos) {
//            tree->setLikelihoodKernel(LK_NORMAL);
//            params.rate_mh_type = false;
//            if (rate_str.length() > posX+2 && isdigit(rate_str[posX+2])) {
//                num_rate_cats = convert_int(rate_str.substr(posX+2).c_str());
//                if (num_rate_cats < 0) outError("Wrong number of rate categories");
//            } else num_rate_cats = -1;
//            if (num_rate_cats >= 0)
//                site_rate = new RateMeyerDiscrete(num_rate_cats, params.mcat_type,
//                    params.rate_file, tree, params.rate_mh_type);
//            else
//                site_rate = new RateMeyerHaeseler(params.rate_file, tree, params.rate_mh_type);
//            site_rate->setTree(tree);
//        } else if ((posX = rate_str.find("+NGS")) != string::npos) {
//            tree->setLikelihoodKernel(LK_NORMAL);
//            if (rate_str.length() > posX+4 && isdigit(rate_str[posX+4])) {
//                num_rate_cats = convert_int(rate_str.substr(posX+4).c_str());
//                if (num_rate_cats < 0) outError("Wrong number of rate categories");
//            } else num_rate_cats = -1;
//            site_rate = new NGSRateCat(tree, num_rate_cats);
//            site_rate->setTree(tree);
//        } else if ((posX = rate_str.find("+NGS")) != string::npos) {
//            tree->setLikelihoodKernel(LK_NORMAL);
//            if (rate_str.length() > posX+4 && isdigit(rate_str[posX+4])) {
//                num_rate_cats = convert_int(rate_str.substr(posX+4).c_str());
//                if (num_rate_cats < 0) outError("Wrong number of rate categories");
//            } else num_rate_cats = -1;
//            site_rate = new NGSRate(tree);
//            site_rate->setTree(tree);
        } else if ((posX = rate_str.find("+K")) != string::npos) {
            if (rate_str.length() > posX+2 && isdigit(rate_str[posX+2])) {
                num_rate_cats = convert_int(rate_str.substr(posX+2).c_str());
                if (num_rate_cats < 1) outError("Wrong number of rate categories");
            }
            site_rate = new RateKategory(num_rate_cats, tree);
        } else
            outError("Invalid rate heterogeneity type");
//        if (model_str.find('+') != string::npos)
//            model_str = model_str.substr(0, model_str.find('+'));
//        else
//            model_str = model_str.substr(0, model_str.find('*'));
    } else {
        site_rate = new RateHeterogeneity();
        site_rate->setTree(tree);
    }

    if (fused_mix_rate) {
        if (!model->isMixture()) {
            if (verbose_mode >= VB_MED)
                cout << endl << "NOTE: Using mixture model with unlinked " << model_str << " parameters" << endl;
            string model_list = model_str;
            delete model;
            for (int i = 1; i < site_rate->getNRate(); i++)
                model_list += "," + model_str;
            model = new ModelMixture(model_name, model_str, model_list, models_block, freq_type, freq_params, tree, optimize_mixmodel_weight);
        }
        if (model->getNMixtures() != site_rate->getNRate())
            outError("Mixture model and site rate model do not have the same number of categories");
//        if (!tree->isMixlen()) {
            // reset mixture model
            model->setFixMixtureWeight(true);
            int mix, nmix = model->getNMixtures();
            for (mix = 0; mix < nmix; mix++) {
                ((ModelMarkov*)model->getMixtureClass(mix))->total_num_subst = 1.0;
                model->setMixtureWeight(mix, 1.0);
            }
            model->decomposeRateMatrix();
//        } else {
//            site_rate->setFixParams(1);
//            int c, ncat = site_rate->getNRate();
//            for (c = 0; c < ncat; c++)
//                site_rate->setProp(c, 1.0);
//        }
    }

    tree->discardSaturatedSite(params.discard_saturated_site);

    } catch (const char* str) {
        outError(str);
    }

}

void ModelFactory::setCheckpoint(Checkpoint *checkpoint) {
    CheckpointFactory::setCheckpoint(checkpoint);
    model->setCheckpoint(checkpoint);
    site_rate->setCheckpoint(checkpoint);
}

void ModelFactory::startCheckpoint() {
    checkpoint->startStruct("ModelFactory");
}

void ModelFactory::saveCheckpoint() {
    model->saveCheckpoint();
    site_rate->saveCheckpoint();
    startCheckpoint();
//    CKP_SAVE(fused_mix_rate);
//    CKP_SAVE(unobserved_ptns);
//    CKP_SAVE(joint_optimize);
    endCheckpoint();
    CheckpointFactory::saveCheckpoint();
}

void ModelFactory::restoreCheckpoint() {
    model->restoreCheckpoint();
    site_rate->restoreCheckpoint();
    startCheckpoint();
//    CKP_RESTORE(fused_mix_rate);
//    CKP_RESTORE(unobserved_ptns);
//    CKP_RESTORE(joint_optimize);
    endCheckpoint();
}

int ModelFactory::getNParameters(int brlen_type) {
    int df = model->getNDim() + model->getNDimFreq() + site_rate->getNDim() +
        site_rate->getTree()->getNBranchParameters(brlen_type);

    return df;
}
/*
double ModelFactory::initGTRGammaIParameters(RateHeterogeneity *rate, ModelSubst *model, double initAlpha,
                                           double initPInvar, double *initRates, double *initStateFreqs)  {

    RateHeterogeneity* rateGammaInvar = rate;
    ModelMarkov* modelGTR = (ModelMarkov*)(model);
    modelGTR->setRateMatrix(initRates);
    modelGTR->setStateFrequency(initStateFreqs);
    rateGammaInvar->setGammaShape(initAlpha);
    rateGammaInvar->setPInvar(initPInvar);
    modelGTR->decomposeRateMatrix();
    site_rate->phylo_tree->clearAllPartialLH();
    return site_rate->phylo_tree->computeLikelihood();
}
*/

double ModelFactory::optimizeParametersOnly(int num_steps, double gradient_epsilon, double cur_logl) {
    double logl;
    /* Optimize substitution and heterogeneity rates independently */
    if (!joint_optimize) {
        // more steps for fused mix rate model
        int steps;
        if (false && fused_mix_rate && model->getNDim() > 0 && site_rate->getNDim() > 0) {
            model->setOptimizeSteps(1);
            site_rate->setOptimizeSteps(1);
            steps = max(model->getNDim()+site_rate->getNDim(), num_steps) * 3;
        } else {
            steps = 1;
        }
        double prev_logl = cur_logl;
        for (int step = 0; step < steps; step++) {
            double model_lh = 0.0;
            // only optimized if model is not linked
            model_lh = model->optimizeParameters(gradient_epsilon);

            double rate_lh = site_rate->optimizeParameters(gradient_epsilon);

            if (rate_lh == 0.0)
                logl = model_lh;
            else
                logl = rate_lh;
            if (logl <= prev_logl + gradient_epsilon)
                break;
            prev_logl = logl;
        }
    } else {
        /* Optimize substitution and heterogeneity rates jointly using BFGS */
        logl = optimizeAllParameters(gradient_epsilon);
    }
    return logl;
}

double ModelFactory::optimizeAllParameters(double gradient_epsilon) {
    int ndim = getNDim();

    // return if nothing to be optimized
    if (ndim == 0) return 0.0;

    double *variables = new double[ndim+1];
    double *upper_bound = new double[ndim+1];
    double *lower_bound = new double[ndim+1];
    bool *bound_check = new bool[ndim+1];
    int i;
    double score;

    // setup the bounds for model
    setVariables(variables);
    int model_ndim = model->getNDim();
    for (i = 1; i <= model_ndim; i++) {
        //cout << variables[i] << endl;
        lower_bound[i] = MIN_RATE;
        upper_bound[i] = MAX_RATE;
        bound_check[i] = false;
    }

    if (model->freq_type == FREQ_ESTIMATE) {
        for (i = model_ndim- model->num_states+2; i <= model_ndim; i++)
            upper_bound[i] = 1.0;
    }

    // setup the bounds for site_rate
    site_rate->setBounds(lower_bound+model_ndim, upper_bound+model_ndim, bound_check+model_ndim);

    score = -minimizeMultiDimen(variables, ndim, lower_bound, upper_bound, bound_check, max(gradient_epsilon, TOL_RATE));

    getVariables(variables);
    //if (freq_type == FREQ_ESTIMATE) scaleStateFreq(true);
    model->decomposeRateMatrix();
    site_rate->phylo_tree->clearAllPartialLH();

    score = site_rate->phylo_tree->computeLikelihood();

    delete [] bound_check;
    delete [] lower_bound;
    delete [] upper_bound;
    delete [] variables;

    return score;
}

double ModelFactory::optimizeParametersGammaInvar(int fixed_len, bool write_info, double logl_epsilon, double gradient_epsilon) {
    if (!site_rate->isGammai() || site_rate->isFixPInvar() || site_rate->isFixGammaShape() || site_rate->getTree()->aln->frac_const_sites == 0.0 || model->isMixture())
        return optimizeParameters(fixed_len, write_info, logl_epsilon, gradient_epsilon);

    double begin_time = getRealTime();

    PhyloTree *tree = site_rate->getTree();
    double frac_const = tree->aln->frac_const_sites;
    tree->setCurScore(tree->computeLikelihood());

    /* Back up branch lengths and substitutional rates */
    DoubleVector initBranLens;
    DoubleVector bestLens;
    tree->saveBranchLengths(initBranLens);
    bestLens = initBranLens;
//    int numRateEntries = tree->getModel()->getNumRateEntries();
    Checkpoint *model_ckp = new Checkpoint;
    Checkpoint *best_ckp = new Checkpoint;
    Checkpoint *saved_ckp = model->getCheckpoint();
    *model_ckp = *saved_ckp;
//    double *rates = new double[numRateEntries];
//    double *bestRates = new double[numRateEntries];
//    tree->getModel()->getRateMatrix(rates);
//    int numStates = tree->aln->num_states;
//    double *state_freqs = new double[numStates];
//    tree->getModel()->getStateFrequency(state_freqs);

    /* Best estimates found */
//    double *bestStateFreqs =  new double[numStates];
    double bestLogl = -DBL_MAX;
    double bestAlpha = 0.0;
    double bestPInvar = 0.0;

    double testInterval = (frac_const - MIN_PINVAR * 2) / 9;
    double initPInv = MIN_PINVAR;
    double initAlpha = site_rate->getGammaShape();

    if (Params::getInstance().opt_gammai_fast) {
        initPInv = frac_const/2;
        bool stop = false;
        while(!stop) {
            if (write_info) {
                cout << endl;
                cout << "Testing with init. pinv = " << initPInv << " / init. alpha = "  << initAlpha << endl;
            }

            vector<double> estResults = optimizeGammaInvWithInitValue(fixed_len, logl_epsilon, gradient_epsilon,
                                                                   initPInv, initAlpha, initBranLens, model_ckp);


            if (write_info) {
                cout << "Est. p_inv: " << estResults[0] << " / Est. gamma shape: " << estResults[1]
                << " / Logl: " << estResults[2] << endl;
            }

            if (estResults[2] > bestLogl) {
                bestLogl = estResults[2];
                bestAlpha = estResults[1];
                bestPInvar = estResults[0];
                bestLens.clear();
                tree->saveBranchLengths(bestLens);
                model->setCheckpoint(best_ckp);
                model->saveCheckpoint();
                model->setCheckpoint(saved_ckp);
//                *best_ckp = *saved_ckp;

//                tree->getModel()->getRateMatrix(bestRates);
//                tree->getModel()->getStateFrequency(bestStateFreqs);
                if (estResults[0] < initPInv) {
                    initPInv = estResults[0] - testInterval;
                    if (initPInv < 0.0)
                        initPInv = 0.0;
                } else {
                    initPInv = estResults[0] + testInterval;
                    if (initPInv > frac_const)
                        initPInv = frac_const;
                }
                //cout << "New initPInv = " << initPInv << endl;
            }  else {
                stop = true;
            }
        }
    } else {
        // Now perform testing different initial p_inv values
        if (write_info)
            cout << "Thoroughly optimizing +I+G parameters from 10 start values..." << endl;
        while (initPInv <= frac_const) {
            vector<double> estResults; // vector of p_inv, alpha and logl
            if (Params::getInstance().opt_gammai_keep_bran)
                estResults = optimizeGammaInvWithInitValue(fixed_len, logl_epsilon, gradient_epsilon,
                    initPInv, initAlpha, bestLens, model_ckp);
            else
                estResults = optimizeGammaInvWithInitValue(fixed_len, logl_epsilon, gradient_epsilon,
                    initPInv, initAlpha, initBranLens, model_ckp);
            if (write_info) {
                cout << "Init pinv, alpha: " << initPInv << ", "  << initAlpha
                     << " / Estimate: " << estResults[0] << ", " << estResults[1]
                     << " / LogL: " << estResults[2] << endl;
            }

            initPInv = initPInv + testInterval;

            if (estResults[2] > bestLogl) {
                bestLogl = estResults[2];
                bestAlpha = estResults[1];
                bestPInvar = estResults[0];
                bestLens.clear();
                tree->saveBranchLengths(bestLens);
                model->setCheckpoint(best_ckp);
                model->saveCheckpoint();
                model->setCheckpoint(saved_ckp);
//                *best_ckp = *saved_ckp;

//                tree->getModel()->getRateMatrix(bestRates);
//                tree->getModel()->getStateFrequency(bestStateFreqs);
            }
        }
    }

    site_rate->setGammaShape(bestAlpha);
    site_rate->setPInvar(bestPInvar);

    // -- Mon Apr 17 21:12:14 BST 2017
    // DONE Minh, merged correctly
    model->setCheckpoint(best_ckp);
    model->restoreCheckpoint();
    model->setCheckpoint(saved_ckp);
    // ((ModelGTR*) tree->getModel())->setRateMatrix(bestRates);
    // ((ModelGTR*) tree->getModel())->setStateFrequency(bestStateFreqs);
    // --

    tree->restoreBranchLengths(bestLens);
    // tree->getModel()->decomposeRateMatrix();

    tree->clearAllPartialLH();
    tree->setCurScore(tree->computeLikelihood());
    if (write_info) {
        cout << "Optimal pinv,alpha: " << bestPInvar << ", " << bestAlpha << " / ";
        cout << "LogL: " << tree->getCurScore() << endl << endl;
    }
    ASSERT(fabs(tree->getCurScore() - bestLogl) < 1.0);

//    delete [] rates;
//    delete [] state_freqs;
//    delete [] bestRates;
//    delete [] bestStateFreqs;

    delete model_ckp;
    delete best_ckp;

    double elapsed_secs = getRealTime() - begin_time;
    if (write_info)
        cout << "Parameters optimization took " << elapsed_secs << " sec" << endl;

    // updating global variable is not safe!
//    Params::getInstance().testAlpha = false;

    // 2016-03-14: this was missing!
    return tree->getCurScore();
}

vector<double> ModelFactory::optimizeGammaInvWithInitValue(int fixed_len, double logl_epsilon, double gradient_epsilon,
                                                 double initPInv, double initAlpha,
                                                 DoubleVector &lenvec, Checkpoint *model_ckp) {
    PhyloTree *tree = site_rate->getTree();
    tree->restoreBranchLengths(lenvec);

    // -- Mon Apr 17 21:12:24 BST 2017
    // DONE Minh: merged correctly
    Checkpoint *saved_ckp = model->getCheckpoint();
    model->setCheckpoint(model_ckp);
    model->restoreCheckpoint();
    model->setCheckpoint(saved_ckp);
    site_rate->setPInvar(initPInv);
    site_rate->setGammaShape(initAlpha);
    // --

    tree->clearAllPartialLH();
    optimizeParameters(fixed_len, false, logl_epsilon, gradient_epsilon);

    vector<double> estResults;
    double estPInv = site_rate->getPInvar();
    double estAlpha = site_rate->getGammaShape();
    double logl = tree->getCurScore();
    estResults.push_back(estPInv);
    estResults.push_back(estAlpha);
    estResults.push_back(logl);
    return estResults;
}


double ModelFactory::optimizeParameters(int fixed_len, bool write_info,
                                        double logl_epsilon, double gradient_epsilon) {
    ASSERT(model);
    ASSERT(site_rate);

//    double defaultEpsilon = logl_epsilon;

    double begin_time = getRealTime();
    double cur_lh;
    PhyloTree *tree = site_rate->getTree();
    ASSERT(tree);

    stopStoringTransMatrix();
    // modified by Thomas Wong on Sept 11, 15
    // no optimization of branch length in the first round
    cur_lh = tree->computeLikelihood();
    tree->setCurScore(cur_lh);
    if (verbose_mode >= VB_MED || write_info) {
    int p = -1;

    // SET precision to 17 (temporarily)
    if (verbose_mode >= VB_DEBUG) p = cout.precision(17);

    // PRINT Log-Likelihood
    cout << "1. Initial log-likelihood: " << cur_lh << endl;

    // RESTORE previous precision
    if (verbose_mode >= VB_DEBUG) cout.precision(p);

        if (verbose_mode >= VB_MAX) {
            tree->printTree(cout);
            cout << endl;
        }
    }

    // For UpperBounds -----------
    //cout<<"MLCheck = "<<tree->mlCheck <<endl;
    if(tree->mlCheck == 0){
        tree->mlInitial = cur_lh;
    }
    // ---------------------------


    int i;
    //bool optimize_rate = true;
//    double gradient_epsilon = min(logl_epsilon, 0.01); // epsilon for parameters starts at epsilon for logl
    for (i = 2; i < tree->params->num_param_iterations; i++) {
        double new_lh;

        // changed to opimise edge length first, and then Q,W,R inside the loop by Thomas on Sept 11, 15
        if (fixed_len == BRLEN_OPTIMIZE)
            new_lh = tree->optimizeAllBranches(min(i,3), logl_epsilon);  // loop only 3 times in total (previously in v0.9.6 5 times)
        else if (fixed_len == BRLEN_SCALE) {
            double scaling = 1.0;
            new_lh = tree->optimizeTreeLengthScaling(MIN_BRLEN_SCALE, scaling, MAX_BRLEN_SCALE, gradient_epsilon);
        } else
            new_lh = cur_lh;

        new_lh = optimizeParametersOnly(i, gradient_epsilon, new_lh);

        if (new_lh == 0.0) {
            if (fixed_len == BRLEN_OPTIMIZE)
                cur_lh = tree->optimizeAllBranches(tree->params->num_param_iterations, logl_epsilon);
            else if (fixed_len == BRLEN_SCALE) {
                double scaling = 1.0;
                cur_lh = tree->optimizeTreeLengthScaling(MIN_BRLEN_SCALE, scaling, MAX_BRLEN_SCALE, gradient_epsilon);
            }
            break;
        }
        if (verbose_mode >= VB_MED) {
            model->writeInfo(cout);
            site_rate->writeInfo(cout);
            if (fixed_len == BRLEN_SCALE)
                cout << "Scaled tree length: " << tree->treeLength() << endl;
        }
        if (new_lh > cur_lh + logl_epsilon) {
            cur_lh = new_lh;
            if (write_info)
                cout << i << ". Current log-likelihood: " << cur_lh << endl;
        } else {
            site_rate->classifyRates(new_lh);
            if (fixed_len == BRLEN_OPTIMIZE)
                cur_lh = tree->optimizeAllBranches(100, logl_epsilon);
            else if (fixed_len == BRLEN_SCALE) {
                double scaling = 1.0;
                cur_lh = tree->optimizeTreeLengthScaling(MIN_BRLEN_SCALE, scaling, MAX_BRLEN_SCALE, gradient_epsilon);
            }
            break;
        }
    }

    // normalize rates s.t. branch lengths are #subst per site
//    if (Params::getInstance().optimize_alg_gammai != "EM")
    {
        double mean_rate = site_rate->rescaleRates();
        if (fabs(mean_rate-1.0) > 1e-6) {
            if (fixed_len == BRLEN_FIX)
                outError("Fixing branch lengths not supported under specified site rate model");
            tree->scaleLength(mean_rate);
            tree->clearAllPartialLH();
        }
    }

    if (Params::getInstance().root_find && tree->rooted && Params::getInstance().root_move_dist > 0) {
        cur_lh = tree->optimizeRootPosition(Params::getInstance().root_move_dist, write_info, logl_epsilon);
        if (verbose_mode >= VB_MED || write_info)
            cout << "Rooting log-likelihood: " << cur_lh << endl;
    }
    
    if (verbose_mode >= VB_MED || write_info)
        cout << "Optimal log-likelihood: " << cur_lh << endl;

    // For UpperBounds -----------
    if(tree->mlCheck == 0)
        tree->mlFirstOpt = cur_lh;
    // ---------------------------

    if (verbose_mode <= VB_MIN && write_info) {
        model->writeInfo(cout);
        site_rate->writeInfo(cout);
        if (fixed_len == BRLEN_SCALE)
            cout << "Scaled tree length: " << tree->treeLength() << endl;
    }
    double elapsed_secs = getRealTime() - begin_time;
    if (write_info)
        cout << "Parameters optimization took " << i-1 << " rounds (" << elapsed_secs << " sec)" << endl;
    startStoringTransMatrix();

    // For UpperBounds -----------
    tree->mlCheck = 1;
    // ---------------------------

    tree->setCurScore(cur_lh);
    return cur_lh;
}

/**
 * @return TRUE if parameters are at the boundary that may cause numerical unstability
 */
bool ModelFactory::isUnstableParameters() {
    if (model->isUnstableParameters()) return true;
    return false;
}

void ModelFactory::startStoringTransMatrix() {
    if (!store_trans_matrix) return;
    is_storing = true;
}

void ModelFactory::stopStoringTransMatrix() {
    if (!store_trans_matrix) return;
    is_storing = false;
    if (!empty()) {
        for (iterator it = begin(); it != end(); it++)
            delete it->second;
        clear();
    }
}


double ModelFactory::computeTrans(double time, int state1, int state2) {
    return model->computeTrans(time, state1, state2);
}

double ModelFactory::computeTrans(double time, int state1, int state2, double &derv1, double &derv2) {
    return model->computeTrans(time, state1, state2, derv1, derv2);
}

void ModelFactory::computeTransMatrix(double time, double *trans_matrix, int mixture) {
    if (!store_trans_matrix || !is_storing || model->isSiteSpecificModel()) {
        model->computeTransMatrix(time, trans_matrix, mixture);
        return;
    }
    int mat_size = model->num_states * model->num_states;
    iterator ass_it = find(round(time * 1e6));
    if (ass_it == end()) {
        // allocate memory for 3 matricies
        double *trans_entry = new double[mat_size * 3];
        trans_entry[mat_size] = trans_entry[mat_size+1] = 0.0;
        model->computeTransMatrix(time, trans_entry, mixture);
        ass_it = insert(value_type(round(time * 1e6), trans_entry)).first;
    } else {
        //if (verbose_mode >= VB_MAX)
            //cout << "ModelFactory bingo" << endl;
    }

    memcpy(trans_matrix, ass_it->second, mat_size * sizeof(double));
}

void ModelFactory::computeTransDerv(double time, double *trans_matrix,
    double *trans_derv1, double *trans_derv2, int mixture) {
    if (!store_trans_matrix || !is_storing || model->isSiteSpecificModel()) {
        model->computeTransDerv(time, trans_matrix, trans_derv1, trans_derv2, mixture);
        return;
    }
    int mat_size = model->num_states * model->num_states;
    iterator ass_it = find(round(time * 1e6));
    if (ass_it == end()) {
        // allocate memory for 3 matricies
        double *trans_entry = new double[mat_size * 3];
        trans_entry[mat_size] = trans_entry[mat_size+1] = 0.0;
        model->computeTransDerv(time, trans_entry, trans_entry+mat_size, trans_entry+(mat_size*2), mixture);
        ass_it = insert(value_type(round(time * 1e6), trans_entry)).first;
    } else if (ass_it->second[mat_size] == 0.0 && ass_it->second[mat_size+1] == 0.0) {
        double *trans_entry = ass_it->second;
        model->computeTransDerv(time, trans_entry, trans_entry+mat_size, trans_entry+(mat_size*2), mixture);
    }
    memcpy(trans_matrix, ass_it->second, mat_size * sizeof(double));
    memcpy(trans_derv1, ass_it->second + mat_size, mat_size * sizeof(double));
    memcpy(trans_derv2, ass_it->second + (mat_size*2), mat_size * sizeof(double));
}

ModelFactory::~ModelFactory()
{
    for (iterator it = begin(); it != end(); it++)
        delete it->second;
    clear();
}

/************* FOLLOWING SERVE FOR JOINT OPTIMIZATION OF MODEL AND RATE PARAMETERS *******/
int ModelFactory::getNDim()
{
    return model->getNDim() + site_rate->getNDim();
}

double ModelFactory::targetFunk(double x[]) {
    model->getVariables(x);
    // need to compute rates again if p_inv or Gamma shape changes!
    if (model->state_freq[model->num_states-1] < MIN_RATE) return 1.0e+12;
    model->decomposeRateMatrix();
    site_rate->phylo_tree->clearAllPartialLH();
    return site_rate->targetFunk(x + model->getNDim());
}

void ModelFactory::setVariables(double *variables) {
    model->setVariables(variables);
    site_rate->setVariables(variables + model->getNDim());
}

bool ModelFactory::getVariables(double *variables) {
    bool changed = model->getVariables(variables);
    changed |= site_rate->getVariables(variables + model->getNDim());
    return changed;
}<|MERGE_RESOLUTION|>--- conflicted
+++ resolved
@@ -607,16 +607,10 @@
             outError("Invalid use of +ASC because of " + convertIntToString(tree->aln->frac_invariant_sites*tree->aln->getNSite()) +
                 " invariant sites in the alignment");
         }
-<<<<<<< HEAD
-        cout << "Ascertainment bias correction: " << unobserved_ptns.size() << " unobservable constant patterns"<< endl;
-        rate_str = rate_str.substr(0, posasc) + rate_str.substr(posasc+4);
-    } else {
-=======
         if (verbose_mode >= VB_MED)
             cout << "Ascertainment bias correction: " << unobserved_ptns.size() << " unobservable constant patterns"<< endl;
 		rate_str = rate_str.substr(0, posasc) + rate_str.substr(posasc+4);
 	} else {
->>>>>>> 520be624
         tree->aln->buildSeqStates(false);
     }
 
