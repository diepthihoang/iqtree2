#include "modelpomo.h"
#include "modeldna.h"
#include "modelmixture.h"
#include <stdlib.h>
#include <assert.h>
#include <string.h>

ModelPoMo::ModelPoMo(PhyloTree *tree) : ModelMarkov(tree) {
}

ModelPoMo::ModelPoMo(const char *model_name,
                     string model_params,
                     StateFreqType freq_type,
                     string freq_params,
                     PhyloTree *tree,
                     string pomo_theta)
    // Set reversibility to true to allocate memory for objects (like
    // eigenvalues) necessary when the model is reversible.  In case
    // the model is not reversible memory for different object has to
    // be allocated separately.  This is done during the
    // initialization in ModelPoMo::init_mutation_model().
    : ModelMarkov(tree, true) {
    init(model_name, model_params, freq_type, freq_params, pomo_theta);
}

void ModelPoMo::init_mutation_model(const char *model_name,
                                        string model_params,
                                        StateFreqType freq_type,
                                        string freq_params,
                                        string pomo_theta)
{
    // Trick ModelDNA constructor by setting the number of states to 4 (DNA).
    phylo_tree->aln->num_states = n_alleles;
    // This would be ideal but the try and catch statement does not
    // work yet.  I guess, for the moment, the user has to find out
    // what went wrong during DNA model initialization.
    try {
        cout << "Initialize PoMo DNA mutation model." << endl;
        string model_str = model_name;
        if (ModelMarkov::validModelName(model_str))
            mutation_model = ModelMarkov::getModelByName(model_str, phylo_tree, model_params, freq_type, freq_params);
        else
            mutation_model = new ModelDNA(model_name, model_params, freq_type, freq_params, phylo_tree);
    }
    catch (string str) {
        cout << "Error during initialization of the underlying mutation model of PoMo." << endl;
        cout << "PoMo only works with DNA models at the moment." << endl;
        outError(str);
    }

    // Reset the number of states.
    phylo_tree->aln->num_states = num_states;

    // Set reversibility state.
    is_reversible = mutation_model->is_reversible;
    if (!is_reversible)
        setReversible(is_reversible);

    this->name = mutation_model->name;
    if (model_params.length() > 0)
        this->name += "{" + model_params + "}";
    this->name += "+P";
    if (pomo_theta.length() > 0)
        this->name += "{" + pomo_theta + "}";
    this->name += "+N" + convertIntToString(N);
}

void ModelPoMo::init_sampling_method()
{
    sampling_method = phylo_tree->aln->pomo_sampling_method;
    string sampling_method_str;
    if (sampling_method == SAMPLING_SAMPLED) {
        this->name += "+S";
        sampling_method_str = "Sampled";
    }
    else if (sampling_method == SAMPLING_WEIGHTED_BINOM) {
        this->name += "+WB";
        sampling_method_str = "Weighted binomial";
    }
    else if (sampling_method == SAMPLING_WEIGHTED_HYPER) {
      this->name += "+WH";
      sampling_method_str = "Weighted hypergeometric";
    }
    else outError("Sampling type is not supported.");

    this->full_name =
        "PoMo with N=" + convertIntToString(N) + " and " +
        mutation_model->full_name + " mutation model; " +
        "Sampling method: " + sampling_method_str + "; " +
        convertIntToString(num_states) + " states in total;";
}

void ModelPoMo::init_boundary_frequencies()
{
    // Get boundary state frequencies from underlying mutation model.
    freq_boundary_states = mutation_model->state_freq;
    // Get the empirical boundary state frequencies from the data.
    freq_boundary_states_emp = new double[4];
    estimateEmpiricalBoundaryStateFreqs(freq_boundary_states_emp);
    // Get frequency type from mutation model.
    freq_type = mutation_model->freq_type;

    // Handle frequency type.  This cannot be done by the underlying
    // mutation model because interpretation of polymorphic states is
    // undefined.
    switch (freq_type) {
    case FREQ_EQUAL:
        // '+FQ'.
        for (int i = 0; i < 4; i++)
            freq_boundary_states[i] = 1.0/ (double)n_alleles;
        break;
    case FREQ_ESTIMATE:
        // '+FO'.  Start estimation at empirical frequencies.
        for (int i = 0; i < 4; i++)
            freq_boundary_states[i] = freq_boundary_states_emp[i];
        break;
    case FREQ_EMPIRICAL:
        // '+F'.
        for (int i = 0; i < 4; i++)
            freq_boundary_states[i] = freq_boundary_states_emp[i];
        break;
    case FREQ_USER_DEFINED:
        // '+FU'. ModelDNA should have set them already.
        if (freq_boundary_states[0] == 0.0)
            outError("State frequencies not specified");
        break;
    case FREQ_UNKNOWN:
        outError("No frequency type given.");
        break;
    default:
        outError("Unknown frequency type.");
        break;
    }
}

void ModelPoMo::init_fixed_parameters(string model_params,
                                      string pomo_theta)
{
    fixed_model_params = false;
    fixed_theta_emp = false;
    fixed_theta_usr = false;
    fixed_theta = false;
    if (model_params.length() > 0)
        // The rest ist done by the underlying mutation model.
        fixed_model_params = true;
    if (pomo_theta.length() > 0) {
        fixed_theta = true;
        cout << setprecision(5);
        if (pomo_theta == "EMP") {
            cout << "Level of polymorphism is fixed to the estimate from the data: ";
            cout << theta << "." << endl;
            fixed_theta_emp = true;
            // No need to set the level of polymorphism here because
            // of initialization.
        }
        else {
            cout << "Level of polymorphism is fixed to the value given by the user: ";
            theta = convert_double(pomo_theta.c_str());
            cout << theta << "." << endl;
            fixed_theta_usr = true;
        }
    }
}


void ModelPoMo::init(const char *model_name,
                     string model_params,
                     StateFreqType freq_type,
                     string freq_params,
                     string pomo_theta) {
    // Initialize model constants.
    N = phylo_tree->aln->virtual_pop_size;
    n_alleles = 4;
    n_connections = n_alleles * (n_alleles-1) / 2;
    eps = 1e-8;
    // Check if number of states of PoMo match the provided data.
    ASSERT(num_states == (n_alleles + (n_alleles*(n_alleles-1)/2 * (N-1))) );

    // Main initialization of model and parameters.
    init_mutation_model(model_name,
                        model_params,
                        freq_type,
                        freq_params,
                        pomo_theta);
    init_sampling_method();
    init_boundary_frequencies();
    theta = estimateEmpiricalWattersonTheta();
    init_fixed_parameters(model_params, pomo_theta);
    set_theta_boundaries();
    setInitialMutCoeff();
    rate_matrix = new double[num_states*num_states];
    updatePoMoStatesAndRateMatrix();
    decomposeRateMatrix();

    cout << "Initialized PoMo model." << endl;
    cout << "Model name: " << this->name << "." << endl;
    cout << this->full_name << endl;
    if (verbose_mode >= VB_MAX)
        writeInfo(cout);
}

ModelPoMo::~ModelPoMo() {
    // Rate matrix is deleted by ~ModelMarkov().
    // delete [] rate_matrix;
    delete mutation_model;
    delete [] freq_boundary_states_emp;
    delete [] mutation_rate_matrix;
}

double ModelPoMo::computeSumFreqBoundaryStates() {
    int i;
    double norm_boundary = 0.0;
    for (i = 0; i < 4; i++)
        norm_boundary += freq_boundary_states[i];
    // Should be 1.0!
    if ((norm_boundary > 1.0 + eps) || (norm_boundary < 1.0 - eps))
      outError("Calculation of boundary state frequencies faulty (maybe a numerical problem).");
    return norm_boundary;
}

double harmonic(int n) {
    double harmonic = 0.0;
    for (int i = 1; i <= n; i++)
        harmonic += 1.0/(double)i;
    return harmonic;
}

void ModelPoMo::setInitialMutCoeff() {
    mutation_rate_matrix = new double[n_alleles*n_alleles];
    memset(mutation_rate_matrix, 0, n_alleles*n_alleles*sizeof(double));

    // Check if polymorphism data is available.
    double lambda_poly_sum_no_mu = computeSumFreqPolyStatesNoMut();
    if (lambda_poly_sum_no_mu <= 0) {
      outWarning("We discourage usage of PoMo on data without polymorphisms.");
      if (!fixed_theta_usr)
        outError("Please fix the level of polymorphism (theta) when population data is unavailable.");
    }

    normalizeMutationRates();
}

double ModelPoMo::computeSumFreqPolyStatesNoMut() {
    double norm_polymorphic = 0.0;
    int i, j;
    for (i = 0; i < 4; i++) {
        for (j = 0; j < i; j++)
            norm_polymorphic +=
                2 * freq_boundary_states[i] * freq_boundary_states[j];
    }
    norm_polymorphic *= harmonic(N-1);
    return norm_polymorphic;
}

double ModelPoMo::computeSumFreqPolyStates() {
    double norm_polymorphic = 0.0;
    double dpoly;
    int i, j;
    for (i = 0; i < n_alleles; i++) {
      for (j = 0; j < n_alleles; j++) {
        if (i != j) {
          dpoly = freq_boundary_states[i] * freq_boundary_states[j];
          dpoly *= mutation_rate_matrix[i*n_alleles+j];
          norm_polymorphic += dpoly;
        }
      }
    }
    norm_polymorphic *= harmonic(N-1);
    return norm_polymorphic;
}

double ModelPoMo::computeNormConst() {
    double norm_boundary = computeSumFreqBoundaryStates();
    double norm_polymorphic = computeSumFreqPolyStates();
    return 1.0/(norm_boundary + norm_polymorphic);
}

void ModelPoMo::computeStateFreq () {
    double norm = computeNormConst();
    int state;

    double * m = mutation_rate_matrix;
    // double * r = mutation_rate_matrix_sym;
    // double * f = mutation_rate_matrix_asy;
    double * pi = freq_boundary_states;
    int n = n_alleles;

    for (state = 0; state < num_states; state++) {
        if (isBoundary(state))
            state_freq[state] = pi[state]*norm;
        else {
            // Allele count, first and second type.
            int i, a, b;
            decomposeState(state, i, a, b);
            state_freq[state] = norm * pi[a] * pi[b];
            state_freq[state] *= (m[a*n + b]*1.0/(N-i) + m[b*n + a]*1.0/i);
            // double sym =  r[a*n + b]*(1.0/i + 1.0/(N-i));
            // double asy = -f[a*n + b]*(1.0/i - 1.0/(N-i));
            // state_freq[state] *= (sym + asy);
        }
    }
}

void ModelPoMo::updatePoMoStatesAndRateMatrix () {
    computeStateFreq();

    // Compute and normalzie the rate matrix such that on average one
    // event happens per delta_t = 1.0.  This seems to be stable.
    int i, j;
    double tot_sum = 0.0;
    for (i = 0; i < num_states; i++) {
        double row_sum = 0.0;
        // Loop over columns in row state1 (transition to state2).
        for (j = 0; j < num_states; j++)
            if (i != j) {
                row_sum +=
                    (rate_matrix[i*num_states+j] =
                     computeProbBoundaryMutation(i, j));
            }
        tot_sum += state_freq[i]*row_sum;
        rate_matrix[i*num_states+i] = -(row_sum);
    }
    for (int i = 0; i < num_states; i++) {
        for (int j = 0; j < num_states; j++) {
            rate_matrix[i*num_states+j] /= tot_sum;
        }
    }
}

void ModelPoMo::decomposeState(int state, int &i, int &nt1, int &nt2) {
    if (state < 4) {
        // Boundary A, C, G or T
        i = N;
        nt1 = state;
        nt2 = -1; // -1 for unknown nt
    } else if (state < 4+(N-1)) {
        // (iA,N-iC)
        i = state-3;
        nt1 = 0; // A
        nt2 = 1; // C
    } else if (state < 4+2*(N-1)) {
        // (iA,N-iG)
        i = state-3-(N-1);
        nt1 = 0; // A
        nt2 = 2; // G
    } else if (state < 4+3*(N-1)) {
        // (iA,N-iT)
        i = state-3-2*(N-1);
        nt1 = 0; // A
        nt2 = 3; // T
    } else if (state < 4+4*(N-1)) {
        // (iC,N-iG)
        i = state-3-3*(N-1);
        nt1 = 1; // C
        nt2 = 2; // G
    } else if (state < 4+5*(N-1)) {
        // (iC,N-iT)
        i = state-3-4*(N-1);
        nt1 = 1; // C
        nt2 = 3; // T
    } else if (state < 4+6*(N-1)) {
        // (iG,N-iT)
        i = state-3-5*(N-1);
        nt1 = 2; // G
        nt2 = 3; // T
    } else {
        outError("State exceeds limit");
    }
}

bool ModelPoMo::isBoundary(int state) {
    return (state < 4);
}

bool ModelPoMo::isPolymorphic(int state) {
    return (!isBoundary(state));
}

double ModelPoMo::mutCoeff(int nt1, int nt2) {
    return mutation_rate_matrix[nt1*n_alleles+nt2];
}

double ModelPoMo::computeProbBoundaryMutation(int state1, int state2) {
    // The transition rate to the same state will be calculated by
    // setting the row sum to 0.
    ASSERT(state1 != state2);

    // Both states are decomposed into the abundance of the first
    // allele as well as the nucleotide of the first and the second
    // allele.
    int i1=0, i2=0, nt1=-1, nt2=-1, nt3=-1, nt4=-1;
    decomposeState(state1, i1, nt1, nt2);
    decomposeState(state2, i2, nt3, nt4);

    // Either the first nucleotides match or the first of state 1 with
    // the second of state 2 or the first of state 2 with the second
    // of state 1.  Additionally, we have to consider boundary states as
    // special cases.
    if (nt1 == nt3 && (nt2==nt4 || nt2==-1 || nt4 == -1)) {
        ASSERT(i1 != i2); // because state1 != state2
        if (i1+1==i2)
            // e.g.: 2A8C -> 3A7C or 9A1C -> 10A
            // Changed Dom Tue Sep 29 13:31:02 CEST 2015
            // return double(i1*(N-i1)) / double(N*N);
            return double(i1*(N-i1)) / double(N);
        else if (i1-1 == i2)
            // e.g.: 3A7C -> 2A8C or 10A -> 9A1C
            if (nt2 == -1)
                // e.g. 10A -> 9A1C
                // return mutCoeff(nt1,nt4) * state_freq[nt4];
                return mutCoeff(nt1,nt4) * freq_boundary_states[nt4];
            else
                // e.g. 9A1C -> 8A2C
                // Changed Dom Tue Sep 29 13:30:43 CEST 2015
                // return double(i1*(N-i1)) / double(N*N);
                return double(i1*(N-i1)) / double(N);
        else
            return 0.0;
    } else if (nt1 == nt4 && nt2 == -1 && i2 == 1)  {
        // e.g.: 10G -> 1A9G
        //return mutCoeff(nt1,nt3) * state_freq[nt3];
        return mutCoeff(nt1,nt3) * freq_boundary_states[nt3];
    } else if (nt2 == nt3  && i1 == 1 && nt4 == -1) {
        // E.g.: 1A9G -> 10G
        // Changed Dom Tue Sep 29 13:30:25 CEST 2015
        // return double(i1*(N-i1)) / double(N*N);
        return double(i1*(N-i1)) / double(N);
    } else
        // 0 for all other transitions
        return 0.0;
}

int ModelPoMo::getNDim() {
    if (fixed_theta)
        return mutation_model->getNDim();
    else
        return mutation_model->getNDim()+1;
}

int ModelPoMo::getNDimFreq() {
    return mutation_model->getNDimFreq();
}

void ModelPoMo::setBounds(double *lower_bound,
                          double *upper_bound,
                          bool *bound_check) {
    // Set boundaries of underlying mutation model.
    mutation_model->setBounds(lower_bound, upper_bound, bound_check);

    // Level of polymorphism.
    if (!fixed_theta) {
        int ndim = getNDim();
        lower_bound[ndim] = min_theta;
        upper_bound[ndim] = max_theta;
        bound_check[ndim] = false;
    }
}

// Get rates from underlying mutation model and normalize them such
// that the level of polymorphism (theta) matches.
void ModelPoMo::normalizeMutationRates() {
    double * m = mutation_rate_matrix;
    double * pi = mutation_model->state_freq;
    mutation_model->getQMatrix(m);
    int n = n_alleles;
    for (int i = 0; i < n; i++)
        for (int j = 0; j < n; j++)
            m[i*n+j] /= pi[j];

    // Normalize the mutation probability so that they resemble the
    // given level of polymorphism.
    computeStateFreq();
    double poly = computeSumFreqPolyStates();
    double theta_bm = poly/harmonic(N-1);

    // Mon Apr 17 10:21:09 BST 2017.  See Eq. (12.14) in my
    // (Dominik's) thesis.

    // The correction factor is exactly the difference between sampling with and
    // without replacement. Without replacement, the correction factor is 1.0
    // and the heterozygosity values are very far off if N is low. Even with the
    // correction, the estimated heterozygosity is still too high when N is low.
    // A correct calculation of the heterozygosity requires a rethinking of the
    // sampling step together with a correction of heterozygosity for low N.

    // No correction, sampling without replacement:
    double correction = 1.0;

    // Correction, sampling with replacement (see above), seems to
    // work better to estimate level of polymorphism but deteriorates
    // branch scrore distance, so deactivated.
    // double correction = (double) (N-1) / double (N);

    // Interestingly, a correction factor of (N-1)/(N+1) gives very
    // good results but I cannot derive it and do not know why.
    // double correction = (double) (N-1) / double (N+1);

    double m_norm = theta / (theta_bm * (correction - harmonic(N-1) * theta));

    if (verbose_mode >= VB_MAX) {
      cout << "Normalization constant of mutation rates: " << m_norm << endl;
    }

    for (int i = 0; i < n; i++) {
        for (int j = 0; j < n; j++) {
            m[i*n+j] *= m_norm;
        }
    }

    // Recompute stationary frequency vector with updated mutation rates.
    computeStateFreq();
}

void ModelPoMo::scaleMutationRatesAndUpdateRateMatrix(double scale) {
    for (int i = 0; i < n_alleles*n_alleles; i++) {
        mutation_rate_matrix[i] = mutation_rate_matrix[i]*scale;
        // mutation_rate_matrix_sym[i] = mutation_rate_matrix_sym[i]*scale;
        // mutation_rate_matrix_asy[i] = mutation_rate_matrix_asy[i]*scale;
    }
    updatePoMoStatesAndRateMatrix();
}

bool ModelPoMo::getVariables(double *variables) {
    bool changed = false;
    changed = mutation_model->getVariables(variables);

    if (!fixed_theta) {
        int ndim = getNDim();
        changed |= (theta != variables[ndim+1]);
        theta = variables[ndim];
    }

    normalizeMutationRates();
    updatePoMoStatesAndRateMatrix();
    return changed;
}

void ModelPoMo::setRates() {
    return;
}

void ModelPoMo::setVariables(double *variables) {
    mutation_model->setVariables(variables);

    if (!fixed_theta) {
        int ndim = getNDim();
        variables[ndim] = theta;
    }
}

void ModelPoMo::writeInfo(ostream &out) {
  report(out);
}

void ModelPoMo::computeRateMatrix(double **r_matrix, double *s_freqs, int n_states) {
    for (int i = 0; i < n_states; i++) {
        for (int j = 0; j < n_states; j++) {
            r_matrix[i][j] = rate_matrix[i*n_states+j];
        }
    }
}

double ModelPoMo::targetFunk(double x[]) {
    getVariables(x);
    // Disable test for low stationary frequency in PoMo.
    // if (state_freq[num_states-1] < 1e-4) return 1.0e+12;
    decomposeRateMatrix();
    ASSERT(phylo_tree);
    phylo_tree->clearAllPartialLH();
    return -phylo_tree->computeLikelihood();
}

bool ModelPoMo::isUnstableParameters() {
    // More checking could be done.
    for (int i = 0; i < num_states; i++) {
        if (state_freq[i] < eps) return true;
    }
    return false;
}

void ModelPoMo::normalize_boundary_freqs(double * bfs) {
    // Normalize frequencies so that they sum to 1.0.
    double sum = 0.0;
    for (int i = 0; i < n_alleles; i++)
        sum += bfs[i];
    for (int i = 0; i < n_alleles; i++)
        bfs[i] /= sum;
    if (verbose_mode >= VB_MAX) {
        std::cout << "The empirical frequencies of the boundary states are:" << std::endl;
        for (int i = 0; i < n_alleles; i++)
            std::cout << bfs[i] << " ";
        std::cout << std::endl;
    }
    check_boundary_freqs(bfs);
}

void ModelPoMo::check_boundary_freqs(double * bfs) {
    // Check if boundary frequencies are within bounds.
    bool change = false;
    for (int i = 0; i < n_alleles; i++) {
        if (bfs[i] < POMO_MIN_BOUNDARY_FREQ) {
            bfs[i] = POMO_MIN_BOUNDARY_FREQ;
            cout << "WARNING: A boundary state has very low frequency." << endl;
            cout << "WARNING: Frequency set to." << POMO_MIN_BOUNDARY_FREQ;
            change = true;
        }
        if (bfs[i] > POMO_MAX_BOUNDARY_FREQ) {
            bfs[i] = POMO_MAX_BOUNDARY_FREQ;
            cout << "WARNING: A boundary state has very high frequency." << endl;
            cout << "WARNING: Frequency set to." << POMO_MAX_BOUNDARY_FREQ;
            change = true;
        }
    }
    if (change)
        normalize_boundary_freqs(bfs);
}

void
ModelPoMo::estimateEmpiricalBoundaryStateFreqs(double * freq_boundary_states)
{
    memset(freq_boundary_states, 0, sizeof(double)*n_alleles);

    if (sampling_method == SAMPLING_SAMPLED) {
        unsigned int abs_state_freq[num_states];
        memset(abs_state_freq, 0, sizeof(unsigned int)*num_states);
        phylo_tree->aln->computeAbsoluteStateFreq(abs_state_freq);
        int n;
        int x;
        int y;

        int sum[n_alleles];
        int tot_sum = 0;
        memset (sum, 0, n_alleles * sizeof(int));

        for (int i = 0; i < num_states; i++) {
            decomposeState(i, n, x, y);
            sum[x]+= n*abs_state_freq[i];
            if (y >= 0) sum[y]+= (N-n)*abs_state_freq[i];
        }
        for (int i = 0; i < n_alleles; i++) {
            tot_sum += sum[i];
        }
        for (int i = 0; i < n_alleles; i++) {
            freq_boundary_states[i] = (double) sum[i]/tot_sum;
        }
        // Output vector if verbose mode.
        if (verbose_mode >= VB_MAX) {
            std::cout << "Absolute empirical state frequencies:" << std::endl;
            for (int i = 0; i < num_states; i++)
                std::cout << abs_state_freq[i] << " ";
            std::cout << std::endl;
        }
        // Set highest_freq_state.
        for (int i = 0; i < num_states; i++)
            if (abs_state_freq[i] > abs_state_freq[highest_freq_state])
                highest_freq_state = i;
    } else {
        for (Alignment::iterator it = phylo_tree->aln->begin();
             it != phylo_tree->aln->end(); it++) {
            for (Pattern::iterator it2 = it->begin(); it2 != it->end(); it2++) {
                int state = (int)*it2;
                if (state < num_states)
                    outError("Unknown PoMo state in pattern.");
                else if ((unsigned int)state == phylo_tree->aln->STATE_UNKNOWN)
                    continue;
                state -= num_states;
                ASSERT((unsigned int)state < phylo_tree->aln->pomo_sampled_states.size());
                // Decode the id and counts.
                int id1 = phylo_tree->aln->pomo_sampled_states[state] & 3;
                int id2 = (phylo_tree->aln->pomo_sampled_states[state] >> 16) & 3;
                int j1 = (phylo_tree->aln->pomo_sampled_states[state] >> 2) & 16383;
                int j2 = (phylo_tree->aln->pomo_sampled_states[state] >> 18);
                freq_boundary_states[id1] += j1*(it->frequency);
                freq_boundary_states[id2] += j2*(it->frequency);
            }
        }
    }
    normalize_boundary_freqs(freq_boundary_states);
    if (verbose_mode >= VB_MAX) {
        cout << "Empirical boundary state frequencies: ";
        for (int i = 0; i< n_alleles; i++)
            cout << freq_boundary_states[i] << " ";
        cout << endl;
    }
}

double
ModelPoMo::estimateEmpiricalWattersonTheta()
{
    double theta_p = 0.0;
    int sum_pol = 0;
    int sum_fix = 0;
    double sum_theta_w = 0.0;

    if (sampling_method == SAMPLING_SAMPLED) {
        unsigned int abs_state_freq[num_states];
        memset(abs_state_freq, 0, sizeof(unsigned int)*num_states);
        phylo_tree->aln->computeAbsoluteStateFreq(abs_state_freq);
        for (int i = 0; i < n_alleles; i++) sum_fix += abs_state_freq[i];
        for (int i = n_alleles; i < num_states; i++) sum_pol += abs_state_freq[i];
        theta_p = (double) sum_pol / (double) (sum_fix + sum_pol);
        // TODO DS: This is wrong because Watterson's estimator is
        // expected to decrease when sampling step is performed.  Some
        // sequences will be taken more often and necessarily,
        // polymorphism is lost.
    } else {
        for (Alignment::iterator it = phylo_tree->aln->begin();
             it != phylo_tree->aln->end(); it++) {
            for (Pattern::iterator it2 = it->begin(); it2 != it->end(); it2++) {
                int state = (int)*it2;
                if (state < num_states)
                    outError("Unknown PoMo state in pattern.");
                else if ((unsigned int)state == phylo_tree->aln->STATE_UNKNOWN)
                    continue;
                state -= num_states;
                ASSERT((unsigned int)state < phylo_tree->aln->pomo_sampled_states.size());
                // Decode counts.
                int j1 = (phylo_tree->aln->pomo_sampled_states[state] >> 2) & 16383;
                int j2 = (phylo_tree->aln->pomo_sampled_states[state] >> 18);
                if (j2 == 0) sum_fix += it->frequency;
                else {
                    // Have to use Watterson Theta because sample size may be different.
                    sum_pol += it->frequency;
                    sum_theta_w += (double) it->frequency / harmonic(j1 + j2 - 1);
                }
            }
        }
        // Calculate Watterson Theta per site.
        double theta_w_temp = sum_theta_w;
        sum_theta_w = theta_w_temp / (double) (sum_fix + sum_pol);
        theta_p = sum_theta_w;
    }
    // Output vector if verbose mode.
    if (verbose_mode >= VB_MAX) {
        cout << setprecision(8);
        cout << "Estimated relative frequency of polymorphic states:" << std::endl;
        cout << theta_p << std::endl;
        cout << setprecision(5);
    }
    // Normalize frequencies so that the last entry is 1.0.
    return theta_p;
}

void ModelPoMo::report_rates(ostream &out) {
  out << setprecision(8);
  out << "In the following, the term 'mutation rate' does not contain the stationary" << endl;
  out << "frequency of the target allele. This is also sometimes called exchangeability." << endl << endl;
  out << "Mutation rates (in the order AC, AG, AT, CG, CT, GT):" << endl;
  int n = n_alleles;

  for (int i = 0; i < n; i++)
    for (int j = i+1; j < n; j++) {
      out << mutation_rate_matrix[i*n+j] << " ";
    }
  out << endl;

  if (!is_reversible) {
    out << endl;
    // Output full mutation rate matrix.
    out << "Mutation rate matrix: " << endl;
    for (int i = 0; i < n; i++) {
      for (int j = 0; j < n; j++)
        out << mutation_rate_matrix[i*n+j] << " ";
      out << endl;
    }
    out << endl;

    // Calculate reversible and flux matrizes.
    // Symmetric (reversible) mutation rate matrix.
    double * r = new double[n_alleles*n_alleles];
    // Skew-symmetric (non-reversible) mutation rate matrix.
    double * f = new double[n_alleles*n_alleles];
    double * m = mutation_rate_matrix;
    memset(r, 0, n_alleles*n_alleles*sizeof(double));
    memset(f, 0, n_alleles*n_alleles*sizeof(double));
    for (int i = 0; i < n; i++) {
      for (int j = 0; j < n; j++) {
        r[i*n+j] = m[i*n+j] + m[j*n+i];
        r[i*n+j] /= 2.0;
      }
    }
    if (!is_reversible) {
      for (int i = 0; i < n; i++) {
        for (int j = 0; j < n; j++) {
          if (i==j)
            f[i*n+j] = 0;
          else {
            f[i*n+j] = m[i*n+j] - m[j*n+i];
            f[i*n+j] /= 2.0;
          }
        }
      }
    }

    out << "Symmetric part of the mutation rate matrix:" << endl;
    for (int i = 0; i < n; i++) {
      for (int j = 0; j < n; j++)
        out << r[i*n+j] << " ";
      out << endl;
    }
    out << endl;
    out << "Skew-symmetric part of the mutation rate matrix:" << endl;
    for (int i = 0; i < n; i++) {
      for (int j = 0; j < n; j++)
        out << f[i*n+j] << " ";
      out << endl;
    }
    out << endl;
    delete [] r;
    delete [] f;
  }
}

void ModelPoMo::report(ostream &out) {
  ios  state(NULL);
  out << this->full_name << endl;

  out << endl;
  out << "Estimated quantities:" << endl;
  if (freq_type == FREQ_ESTIMATE) {
    out << "Frequencies of boundary states (in the order A, C, G T):" << endl;
    for (int i = 0; i < n_alleles; i++)
      out << freq_boundary_states[i] << " ";
    out << endl;
    report_rates(out);
  }

  out << setprecision(8);

  if (!fixed_theta) {
    out << "Estimated heterozygosity: " << theta << endl;
    if (sampling_method == SAMPLING_WEIGHTED_BINOM)
      out << "Please note that we expect a slight overestimation of weighted, binomial sampling (see manual)." << endl;
  }

  out << endl;
  out << "Empirical quantities:" << endl;

  out << "Frequencies of boundary states (in the order A, C, G, T):" << endl;
  for (int i = 0; i < n_alleles; i++)
    out << freq_boundary_states_emp[i] << " ";
  out << endl;

  double emp_watterson_theta = estimateEmpiricalWattersonTheta();
  out << "Watterson's estimator of heterozygosity: " << emp_watterson_theta << endl;
  out << endl;

  if (fixed_theta_emp)
    out << "Empirical heterozygosity: " << theta << endl;
  else if (fixed_theta_usr)
    out << "User-defined heterozygosity: " << theta << endl;
}

void ModelPoMo::startCheckpoint() {
    checkpoint->startStruct("ModelPoMo");
}

void ModelPoMo::saveCheckpoint() {
<<<<<<< HEAD
    int n_rates = n_alleles * (n_alleles-1) / 2;
    checkpoint->startStruct("ModelPoMo");
    CKP_ARRAY_SAVE(n_rates, mutation_model->rates);
    CKP_ARRAY_SAVE(n_alleles, mutation_model->state_freq);
    checkpoint->endStruct();
=======
    int n_rates = nnuc * (nnuc-1) / 2;
    startCheckpoint();
    CKP_ARRAY_SAVE(n_rates, dna_model->rates);
    CKP_ARRAY_SAVE(nnuc, dna_model->state_freq);
    endCheckpoint();
>>>>>>> 7b1b448c
    ModelMarkov::saveCheckpoint();
}

void ModelPoMo::restoreCheckpoint() {
    int n_rates = n_alleles * (n_alleles-1) / 2;
    // First, get variables from checkpoint.
<<<<<<< HEAD
    checkpoint->startStruct("ModelPoMo");
    CKP_ARRAY_RESTORE(n_rates, mutation_model->rates);
    CKP_ARRAY_RESTORE(n_alleles, mutation_model->state_freq);
    checkpoint->endStruct();
    // Second, restore underlying mutation model.
=======
    startCheckpoint();
    CKP_ARRAY_RESTORE(n_rates, dna_model->rates);
    CKP_ARRAY_RESTORE(nnuc, dna_model->state_freq);
    endCheckpoint();
    // Second, update states and rate matrix.
    updatePoMoStatesAndRateMatrix();
    // Third, restore ModelGTR.
>>>>>>> 7b1b448c
    ModelMarkov::restoreCheckpoint();
    decomposeRateMatrix();
    if (phylo_tree)
        phylo_tree->clearAllPartialLH();
}

// Declaration of helper function; needed by decomposeRateMatrix().
int computeStateFreqFromQMatrix (double Q[], double pi[], int n, double space[]);

void ModelPoMo::decomposeRateMatrix() {
    updatePoMoStatesAndRateMatrix();
    // Non-reversible.
    if (!is_reversible) {
        if (phylo_tree->params->matrix_exp_technique == MET_EIGEN_DECOMPOSITION) {
            eigensystem_nonrev(rate_matrix, state_freq, eigenvalues, eigenvalues_imag, eigenvectors, inv_eigenvectors, num_states);
            return;
        }
        else if (phylo_tree->params->matrix_exp_technique == MET_SCALING_SQUARING) {
            return;
        }
        else if (phylo_tree->params->matrix_exp_technique == MET_EIGEN3LIB_DECOMPOSITION) {
            // Not (yet?) implemented.
            // decomposeRateMatrixEigen3lib();
            outError("MET_EIGEN3LIB_DECOMPOSITION does not work with PoMo.");
        }
        else if (phylo_tree->params->matrix_exp_technique == MET_LIE_MARKOV_DECOMPOSITION)
            // Not possible?
            // decomposeRateMatrixClosedForm();
            outError("Matrix decomposition in closed form not available for PoMo.");
        else
            outError("Matrix decomposition method unknown.");
    }
    // Reversible.  Alogrithms for symmetric matrizes can be used.
    else {
        // TODO DS: This leaves room for speed improvements.
        // EigenDecomposition::eigensystem_sym() expects a matrix[][]
        // object with two indices.  However, it is not used, because
        // ModelPoMo::computeRateMatrix() is called anyways from
        // within eigensystem_sym().
		double **temp_matrix = new double*[num_states];
		for (int i = 0; i < num_states; i++)
			temp_matrix[i] = new double[num_states];
		eigensystem_sym(temp_matrix, state_freq, eigenvalues, eigenvectors, inv_eigenvectors, num_states);
		for (int i = num_states-1; i >= 0; i--)
			delete [] temp_matrix[i];
		delete [] temp_matrix;
    return;
    }
}

void ModelPoMo::set_theta_boundaries() {
  min_theta = POMO_MIN_REL_THETA * theta;
  max_theta = POMO_MAX_REL_THETA * theta;
  if (min_theta < POMO_MIN_THETA)
    outWarning("The polymorphism level in the data is very low.");
  if (max_theta > POMO_MAX_THETA)
    outWarning("The polymorphism level in the data is very high.");
}
<|MERGE_RESOLUTION|>--- conflicted
+++ resolved
@@ -856,40 +856,23 @@
 }
 
 void ModelPoMo::saveCheckpoint() {
-<<<<<<< HEAD
     int n_rates = n_alleles * (n_alleles-1) / 2;
-    checkpoint->startStruct("ModelPoMo");
+    startCheckpoint();
     CKP_ARRAY_SAVE(n_rates, mutation_model->rates);
     CKP_ARRAY_SAVE(n_alleles, mutation_model->state_freq);
-    checkpoint->endStruct();
-=======
-    int n_rates = nnuc * (nnuc-1) / 2;
-    startCheckpoint();
-    CKP_ARRAY_SAVE(n_rates, dna_model->rates);
-    CKP_ARRAY_SAVE(nnuc, dna_model->state_freq);
     endCheckpoint();
->>>>>>> 7b1b448c
     ModelMarkov::saveCheckpoint();
 }
 
+// TODO DS: Check checkpointing :-).
 void ModelPoMo::restoreCheckpoint() {
     int n_rates = n_alleles * (n_alleles-1) / 2;
     // First, get variables from checkpoint.
-<<<<<<< HEAD
-    checkpoint->startStruct("ModelPoMo");
+    startCheckpoint();
     CKP_ARRAY_RESTORE(n_rates, mutation_model->rates);
     CKP_ARRAY_RESTORE(n_alleles, mutation_model->state_freq);
-    checkpoint->endStruct();
+    endCheckpoint();
     // Second, restore underlying mutation model.
-=======
-    startCheckpoint();
-    CKP_ARRAY_RESTORE(n_rates, dna_model->rates);
-    CKP_ARRAY_RESTORE(nnuc, dna_model->state_freq);
-    endCheckpoint();
-    // Second, update states and rate matrix.
-    updatePoMoStatesAndRateMatrix();
-    // Third, restore ModelGTR.
->>>>>>> 7b1b448c
     ModelMarkov::restoreCheckpoint();
     decomposeRateMatrix();
     if (phylo_tree)
