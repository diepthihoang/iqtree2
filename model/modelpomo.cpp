--- conflicted
+++ resolved
@@ -863,12 +863,7 @@
     out << endl;
 }
 
-<<<<<<< HEAD
 void ModelPoMo::report(ostream &out) {
-=======
-void ModelPoMo::report(ofstream &out) {
-    out << "Reversible PoMo." << endl;
->>>>>>> 6a8b4e32
     out << "Virtual population size N: " << N << endl;
     if (sampling_type == SAMPLING_SAMPLED)
         out << "Sampling method: Sampled." << endl;
