--- conflicted
+++ resolved
@@ -4,12 +4,7 @@
 #include <assert.h>
 #include <string.h>
 
-<<<<<<< HEAD
 ModelPoMo::ModelPoMo() {
-=======
-ModelPoMo::ModelPoMo(PhyloTree *tree) : ModelGTR(tree, false) {
-}
->>>>>>> 52e10c52
 
 ModelPoMo::ModelPoMo(const char *model_name,
                      string model_params,
@@ -175,298 +170,7 @@
 }
 
 ModelPoMo::~ModelPoMo() {
-<<<<<<< HEAD
-
-=======
-    delete [] rate_matrix;
-//  delete [] freq_fixed_states;
-    delete dna_model;
-    delete [] freq_fixed_states_emp;
-    // delete [] fixed_model_params_ratio;
-    }
-
-double ModelPoMo::computeSumFreqFixedStates() {
-    int i;
-    double norm_fixed = 0.0;
-    for (i = 0; i < 4; i++)
-        norm_fixed += freq_fixed_states[i];
-    return norm_fixed;
-}
-
-// Give back the harmonic number of n-1 (also needed for Watterson
-// theta).
-double harmonic(int n) {
-    double harmonic = 0.0;
-    for (int i = 1; i < n; i++)
-        harmonic += 1.0/(double)i;
-    return harmonic;
-}
-
-void ModelPoMo::setInitialMutCoeff() {
-    // Mutation probabilities point to the rates of the DNA model.
-    mutation_prob = dna_model->rates;
-    // for (int i = 0; i < 6; i++) mutation_prob[i] = POMO_INIT_RATE;
-    // double m_init = 0;
-    // double theta_p = level_of_polymorphism;
-    // double lambda_fixed_sum = computeSumFreqFixedStates();
-    double lambda_poly_sum_no_mu = computeSumFreqPolyStatesNoMut();
-    // // cout << "DEBUGDEBUGDEBUGDEBUGDEBUGDEBUGDEBUGDEBUGDEBUGDEBUGDEBUGDEBUGDEBUG" << endl;
-    // // cout << theta_p << endl;
-    // // cout << lambda_fixed_sum << endl;
-    // // cout << lambda_poly_sum_no_mu << endl;
-
-    if (!fixed_level_of_polymorphism && lambda_poly_sum_no_mu <= 0) {
-        outWarning("We strongly discourage to use PoMo on data without polymorphisms.");
-        outWarning("Set initial rates to predefined values.");
-        for (int i = 0; i < 6; i++) mutation_prob[i] = POMO_INIT_RATE;
-        return;
-    }
-
-    normalizeMutationProbs();
-    // m_init = theta_p * lambda_fixed_sum / (lambda_poly_sum_no_mu * (1.0 - theta_p));
-    // if (m_init < POMO_MIN_RATE || m_init > POMO_MAX_RATE)
-    //     outError("Initial rate not within boundaries.  Please check data.");
-    // // cout << "DEBUGDEBUGDEBUGDEBUGDEBUGDEBUGDEBUGDEBUGDEBUGDEBUGDEBUGDEBUGDEBUG" << endl;
-    // // cout << m_init << endl;
-    // // Honor fixed rate specifications.
-    // double sum = 0;
-    // int n_mu = 6;
-    // for (int i = 0; i < n_mu; i++) sum += mutation_prob[i];
-    // for (int i = 0; i < n_mu; i++) {
-    //     double new_mut_prob = m_init*mutation_prob[i]*n_mu/sum;
-    //     mutation_prob[i] = new_mut_prob;
-    // }
-}
-
-double ModelPoMo::computeSumFreqPolyStatesNoMut() {
-    double norm_polymorphic = 0.0;
-    int i, j;
-    for (i = 0; i < 4; i++) {
-        for (j = 0; j < i; j++)
-            norm_polymorphic +=
-                2 * freq_fixed_states[i] * freq_fixed_states[j];
-    }
-    // Changed Dom Tue Sep 29 13:13:21 CEST 2015
-    // norm_polymorphic *= N * harmonic;
-    norm_polymorphic *= harmonic(N);
-    return norm_polymorphic;
-}
-
-double ModelPoMo::computeSumFreqPolyStates() {
-    double norm_polymorphic = 0.0;
-    int i, j;
-    for (i = 0; i < 4; i++) {
-        for (j = 0; j < i; j++)
-            norm_polymorphic +=
-                2 * freq_fixed_states[i] * freq_fixed_states[j] * mutCoeff(i, j);
-    }
-    // Changed Dom Tue Sep 29 13:13:21 CEST 2015
-    // norm_polymorphic *= N * harmonic;
-    norm_polymorphic *= harmonic(N);
-    return norm_polymorphic;
-}
-
-double ModelPoMo::computeNormConst() {
-    double norm_fixed = computeSumFreqFixedStates();
-    double norm_polymorphic = computeSumFreqPolyStates();
-    return 1.0/(norm_fixed + norm_polymorphic);
-}
-
-void ModelPoMo::computeStateFreq () {
-    double norm = computeNormConst();
-    int state;
-
-    for (state = 0; state < num_states; state++) {
-        if (isFixed(state))
-            state_freq[state] = freq_fixed_states[state]*norm;
-        else {
-            int k, X, Y;
-            decomposeState(state, k, X, Y);
-            // Changed Dom Tue Sep 29 13:14:06 CEST 2015
-            // state_freq[state] =
-            //     norm * freq_fixed_states[X] * freq_fixed_states[Y] *
-            //     mutCoeff(X, Y)*N*N / (k*(N-k));
-            state_freq[state] =
-                norm * freq_fixed_states[X] * freq_fixed_states[Y] *
-                mutCoeff(X, Y)*N / (k*(N-k));
-        }
-    }
-}
-
-void ModelPoMo::updatePoMoStatesAndRateMatrix () {
-    // Activate this if frequencies of fixed states sum up to 1.0.
-    // updateFreqFixedState();
-    computeStateFreq();
-
-    // Compute and normalzie the rate matrix such that on average one
-    // event happens per delta_t = 1.0.  This seems to be stable.
-    int i, j;
-    double tot_sum = 0.0;
-    for (i = 0; i < num_states; i++) {
-        double row_sum = 0.0;
-        // Loop over columns in row state1 (transition to state2).
-        for (j = 0; j < num_states; j++)
-            if (i != j) {
-                row_sum +=
-                    (rate_matrix[i*num_states+j] =
-                     computeProbBoundaryMutation(i, j));
-            }
-        tot_sum += state_freq[i]*row_sum;
-        rate_matrix[i*num_states+i] = -(row_sum);
-    }
-    for (int i = 0; i < num_states; i++) {
-        for (int j = 0; j < num_states; j++) {
-            rate_matrix[i*num_states+j] /= tot_sum;
-        }
-    }
-}
-
-void ModelPoMo::decomposeState(int state, int &i, int &nt1, int &nt2) {
-    if (state < 4) {
-        // Fixed A, C, G or T
-        i = N;
-        nt1 = state;
-        nt2 = -1; // -1 for unknown nt
-    } else if (state < 4+(N-1)) {
-        // (iA,N-iC)
-        i = state-3;
-        nt1 = 0; // A
-        nt2 = 1; // C
-    } else if (state < 4+2*(N-1)) {
-        // (iA,N-iG)
-        i = state-3-(N-1);
-        nt1 = 0; // A
-        nt2 = 2; // G
-    } else if (state < 4+3*(N-1)) {
-        // (iA,N-iT)
-        i = state-3-2*(N-1);
-        nt1 = 0; // A
-        nt2 = 3; // T
-    } else if (state < 4+4*(N-1)) {
-        // (iC,N-iG)
-        i = state-3-3*(N-1);
-        nt1 = 1; // C
-        nt2 = 2; // G
-    } else if (state < 4+5*(N-1)) {
-        // (iC,N-iT)
-        i = state-3-4*(N-1);
-        nt1 = 1; // C
-        nt2 = 3; // T
-    } else if (state < 4+6*(N-1)) {
-        // (iG,N-iT)
-        i = state-3-5*(N-1);
-        nt1 = 2; // G
-        nt2 = 3; // T
-    } else {
-        outError("State exceeds limit");
-    }
-}
-
-bool ModelPoMo::isFixed(int state) {
-    return (state < 4);
-}
-
-bool ModelPoMo::isPolymorphic(int state) {
-    return (!isFixed(state));
-}
-
-double ModelPoMo::mutCoeff(int nt1, int nt2) {
-    assert(nt1!=nt2 && nt1<4 && nt2<4);
-    if (nt2 < nt1) {
-        int tmp=nt1;
-        nt1=nt2;
-        nt2=tmp;
-    }
-    if (nt1==0) return mutation_prob[nt2-1];
-    if (nt1==1) return mutation_prob[nt2+1];
-    if (nt1==2) return mutation_prob[5];
-    assert(0);
-}
-
-double ModelPoMo::computeProbBoundaryMutation(int state1, int state2) {
-    // The transition rate to the same state will be calculated by
-    // (row_sum = 0).
-    assert(state1 != state2);
-
-    // Both states are decomposed into the abundance of the first
-    // allele as well as the nucleotide of the first and the second
-    // allele.
-    int i1=0, i2=0, nt1=-1, nt2=-1, nt3=-1, nt4=-1;
-    decomposeState(state1, i1, nt1, nt2);
-    decomposeState(state2, i2, nt3, nt4);
-
-    // Either the first nucleotides match or the first of state 1 with
-    // the second of state 2 or the first of state 2 with the second
-    // of state 1.  Additionally, we have to consider fixed states as
-    // special cases.
-    if (nt1 == nt3 && (nt2==nt4 || nt2==-1 || nt4 == -1)) {
-        assert(i1 != i2); // because state1 != state2
-        if (i1+1==i2)
-            // e.g.: 2A8C -> 3A7C or 9A1C -> 10A
-            // Changed Dom Tue Sep 29 13:31:02 CEST 2015
-            // return double(i1*(N-i1)) / double(N*N);
-            return double(i1*(N-i1)) / double(N);
-        else if (i1-1 == i2)
-            // e.g.: 3A7C -> 2A8C or 10A -> 9A1C
-            if (nt2 == -1)
-                // e.g. 10A -> 9A1C
-                // return mutCoeff(nt1,nt4) * state_freq[nt4];
-                return mutCoeff(nt1,nt4) * freq_fixed_states[nt4];
-            else
-                // e.g. 9A1C -> 8A2C
-                // Changed Dom Tue Sep 29 13:30:43 CEST 2015
-                // return double(i1*(N-i1)) / double(N*N);
-                return double(i1*(N-i1)) / double(N);
-        else
-            return 0.0;
-    } else if (nt1 == nt4 && nt2 == -1 && i2 == 1)  {
-        // e.g.: 10G -> 1A9G
-        //return mutCoeff(nt1,nt3) * state_freq[nt3];
-        return mutCoeff(nt1,nt3) * freq_fixed_states[nt3];
-    } else if (nt2 == nt3  && i1 == 1 && nt4 == -1) {
-        // E.g.: 1A9G -> 10G
-        // Changed Dom Tue Sep 29 13:30:25 CEST 2015
-        // return double(i1*(N-i1)) / double(N*N);
-        return double(i1*(N-i1)) / double(N);
-    } else
-        // 0 for all other transitions
-        return 0.0;
-}
-
-int ModelPoMo::getNDim() {
-    if (fixed_level_of_polymorphism)
-        return dna_model->getNDim();
-    else
-        return dna_model->getNDim()+1;
-}
-
-int ModelPoMo::getNDimFreq() {
-    return dna_model->getNDimFreq();
-}
-
-void ModelPoMo::setBounds(double *lower_bound,
-                          double *upper_bound,
-                          bool *bound_check) {
-    int i, ndim = getNDim();
-    if (verbose_mode >= VB_MAX)
-        cout << "Set new bounds." << endl;
-
-    // Mutation rates.
-    for (i = 1; i <= ndim; i++) {
-        lower_bound[i] = POMO_MIN_RATE;
-        upper_bound[i] = POMO_MAX_RATE;
-        bound_check[i] = false;
-    }
-
-    // Frequencies of fixed states.
-    if (freq_type == FREQ_ESTIMATE) {
-        for (i = ndim-nnuc+2; i <= ndim; i++) {
-            lower_bound[i] = POMO_MIN_REL_FREQ * freq_fixed_states[i-ndim+nnuc-2];
-            upper_bound[i] = POMO_MAX_REL_FREQ * freq_fixed_states[i-ndim+nnuc-2];
-            bound_check[i] = false;
-        }
-    }
->>>>>>> 52e10c52
+
 }
 
 void ModelPoMo::normalizeMutationProbs() {
