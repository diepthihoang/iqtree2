#include "modelpomo.h"
#include "modeldna.h"
#include <stdlib.h>
#include <assert.h>
#include <string.h>

ModelPoMo::ModelPoMo(const char *model_name,
                     string model_params,
                     StateFreqType freq_type,
                     string freq_params,
                     PhyloTree *tree,
                     bool is_reversible)
    // Do not count rates; does not make sense for PoMo.
    : ModelGTR(tree, false) {
    init(model_name, model_params, freq_type, freq_params, is_reversible);
}

void ModelPoMo::init(const char *model_name,
                     string model_params,
                     StateFreqType freq_type,
                     string freq_params,
                     bool is_reversible) {
    // Check num_states (set in Alignment::readCountsFormat()).
    N = phylo_tree->aln->virtual_pop_size;
    nnuc = 4;
    assert(num_states == (nnuc + (nnuc*(nnuc-1)/2 * (N-1))) );

    if (is_reversible != true) throw "Non-reversible PoMo not supported yet.";

    // Get DNA model info from model_name.  Use ModelDNA for this
    // purpose.  It acts as the basis of the `ModelPoMo' (the mutation
    // coefficients point to the rates of ModelDNA, the fixed state
    // frequencies to the state frequencies and so on).
    phylo_tree->aln->num_states = 4;
    dna_model = new ModelDNA(model_name, model_params, freq_type, freq_params, phylo_tree);
    phylo_tree->aln->num_states = num_states;
    num_params = dna_model->num_params + 1;

    this->name = dna_model->name + "+rP" + convertIntToString(N);
    this->full_name =
        "reversible PoMo with N=" +
        convertIntToString(N) + " and " +
        dna_model->full_name + " substitution model; " +
        convertIntToString(num_states) + " states in total";

    eps = 1e-6;

    // Mutation probabilities point to the rates of the DNA model.
    mutation_prob = dna_model->rates;
    for (int i = 0; i < 6; i++) mutation_prob[i] = POMO_INIT_RATE;

    // TODO: DOM; DEBUGGING IQ-TREE CONVERGENCE ONLY; REMOVE THIS.
    // mutation_prob[0] = 0.00153064;
    // mutation_prob[1] = 0.00399536;
    // mutation_prob[2] = 0.00153064;
    // mutation_prob[3] = 0.00153064;
    // mutation_prob[4] = 0.00399536;
    // mutation_prob[5] = 0.00153064;

    // mutation_prob[0] = 0.0014;
    // mutation_prob[1] = 0.00399536;
    // mutation_prob[2] = 0.0014;
    // mutation_prob[3] = 0.0014;
    // mutation_prob[4] = 0.00399536;
    // mutation_prob[5] = 0.0014;

    // Frequencies of the boundary states (fixed states, e.g., 10A).
    // These correspond to the state frequencies in the DNA
    // substitution models.
    freq_fixed_states = dna_model->state_freq;

    // Create PoMo rate matrix.  This is the actual rate matrix of
    // PoMo.
    rate_matrix = new double[num_states*num_states];


    freq_type = dna_model->freq_type;
    // ModelGTR.freq_type is not set correctly.  Set it here
    // explicitely.  Needed for some verbose output functions.
    this->freq_type = dna_model->freq_type;

    switch (freq_type) {
    case FREQ_EQUAL:            // '+FQ'
    case FREQ_ESTIMATE:         // '+FO'
        for (int i = 0; i < 4; i++) freq_fixed_states[i] = 1.0;
        break;
    case FREQ_EMPIRICAL:        // '+F'
        // Get the fixed state frequencies from the data and normalize
        // them such that the last one is 1.0.
        estimateEmpiricalFixedStateFreqs(freq_fixed_states);
        break;
    case FREQ_USER_DEFINED:     // '+FU'
        // ModelDNA should have set them already.
        if (freq_fixed_states[0] == 0.0)
            outError("State frequencies not specified");
        break;
    case FREQ_UNKNOWN:
        outError("No frequency type given.");
        break;
    default:
        outError("Unknown frequency type.");
        break;
    }

    updatePoMoStatesAndRates();

    estimateEmpiricalPolymorphicFreq();
    
    decomposeRateMatrix();
    if (verbose_mode >= VB_MAX)
        writeInfo(cout);
}

ModelPoMo::~ModelPoMo() {
    delete [] rate_matrix;
//  delete [] freq_fixed_states;
    delete dna_model;
//  delete [] mutation_prob;
}

double ModelPoMo::computeSumFreqFixedStates() {
    int i;
    double norm_fixed = 0.0;
    for (i = 0; i < 4; i++)
        norm_fixed += freq_fixed_states[i];
    return norm_fixed;
}

// Give back the harmonic number of n-1 (also needed for Watterson
// theta).
double harmonic(int n) {
    double harmonic = 0.0;
    for (int i = 1; i < n; i++)
        harmonic += 1.0/(double)i;
    return harmonic;
}

double ModelPoMo::computeSumFreqPolyStates() {
    double norm_polymorphic = 0.0;
    int i, j;
    for (i = 0; i < 4; i++) {
        for (j = 0; j < i; j++)
            norm_polymorphic +=
                2 * freq_fixed_states[i] * freq_fixed_states[j] * mutCoeff(i, j);
    }
    // Changed Dom Tue Sep 29 13:13:21 CEST 2015
    // norm_polymorphic *= N * harmonic;
    norm_polymorphic *= harmonic(N);
    return norm_polymorphic;
}

double ModelPoMo::computeNormConst() {
    double norm_fixed = computeSumFreqFixedStates();
    double norm_polymorphic = computeSumFreqPolyStates();
    return 1.0/(norm_fixed + norm_polymorphic);
}

// void ModelPoMo::updateFreqFixedState () {
//     // Sat Mar 28 22:10:49 CET 2015: This function is not needed, when
//     // the frequencies of the fixed states do not sum up to 1.0.  This
//     // might be better, because of numerical instabilities.
//     double f_sum = freq_fixed_states[0] +
//         freq_fixed_states[1] + freq_fixed_states[2];
//     // Make sure that this assertion is met and that IQ-Tree is
//     // not unstable.  Probably the lh diverges and this assertion is
//     // not met sometimes?
//     assert(f_sum <= 1.0);
//     freq_fixed_states[3] = 1.0 - f_sum;
// }

void ModelPoMo::computeStateFreq () {
    double norm = computeNormConst();
    int state;

    for (state = 0; state < num_states; state++) {
        if (isFixed(state))
            state_freq[state] = freq_fixed_states[state]*norm;
        else {
            int k, X, Y;
            decomposeState(state, k, X, Y);
            // Changed Dom Tue Sep 29 13:14:06 CEST 2015
            // state_freq[state] =
            //     norm * freq_fixed_states[X] * freq_fixed_states[Y] *
            //     mutCoeff(X, Y)*N*N / (k*(N-k));
            state_freq[state] =
                norm * freq_fixed_states[X] * freq_fixed_states[Y] *
                mutCoeff(X, Y)*N / (k*(N-k));
        }
    }
}

void ModelPoMo::updatePoMoStatesAndRates () {
    int state1, state2;

    // Activate this if frequencies of fixed states sum up to 1.0.
    // updateFreqFixedState();
    computeStateFreq();

    // Loop over rows (transition starting from state1).
    for (state1 = 0; state1 < num_states; state1++) {
        double row_sum = 0.0;
        // Loop over columns in row state1 (transition to state2).
        for (state2 = 0; state2 < num_states; state2++)
            if (state2 != state1) {
                row_sum +=
                    (rate_matrix[state1*num_states+state2] =
                     computeProbBoundaryMutation(state1, state2));
            }
        rate_matrix[state1*num_states+state1] = -(row_sum);
    }
    if (verbose_mode >= VB_MAX) {
        std::cout << std::setprecision(7)
                  << "DEBUG: Rate Matrix calculated." << std::endl
                  << "DEBUG: mu=" << "\t"
                  << mutation_prob[0] << "\t"
                  << mutation_prob[1] << "\t"
                  << mutation_prob[2] << "\t"
                  << mutation_prob[3] << "\t"
                  << mutation_prob[4] << "\t"
                  << mutation_prob[5] << std::endl;
        std::cout << "DEBUG: " << std::setprecision(3) << "PIs:\t"
                  << freq_fixed_states[0] << "\t"
                  << freq_fixed_states[1] << "\t"
                  << freq_fixed_states[2] << "\t"
                  << freq_fixed_states[3] << std::endl;
    }
}

// void ModelPoMo::initMoranWithMutation() {

//  // // This code was used to run a dummy JC69 model with 58 states.
//  // int i=0;

//  // for (i=0; i<num_states*(num_states-1)/2; i++) {
//  //  rates[i] = 1.0;
//  // }
//  // for (i=0; i<num_states; i++) {
//  //  state_freq[i] = 1.0/num_states;
//  // }

//  // Recheck this.
//  // Initialize rate matrix Q[state1,state2] = transition rate from
//  // state1 to state2.
//  int state1, state2;
//  if (verbose_mode >= VB_MED) cout << "PoMo rate matrix:" << endl;
//  // Loop over rows (transition starting from state1)
//  for (state1 = 0; state1 < num_states; state1++) {
//      double row_sum = 0.0;
//      // Loop over columns (transition to state2)
//      for (state2 = 0; state2 < num_states; state2++) {
//          if (state1 == state2) {
//              // Q = P - I
//              rate_matrix[state1*num_states+state2] = computeProb(state1, state2) - 1.0;
//          } else {
//              rate_matrix[state1*num_states+state2] = computeProb(state1, state2);
//          }
//          // Compute row sum.
//          row_sum += rate_matrix[state1*num_states+state2];
//          if (verbose_mode >= VB_MED)
//              cout << rate_matrix[state1*num_states+state2] << "\t";
//      }
//      if (verbose_mode >= VB_MED) cout << endl;
//      // Check row sum.
//      if (fabs(row_sum) > 0.000001) outError("Row sum not equal 0");
//  }

// }

// double ModelPoMo::computeP(int i, int major, int minor) {
//  // Cf. Moran model with mutation.
//  int N = phylo_tree->aln->virtual_pop_size;
//  return (1.0 - mutation_prob[major*4+minor])*(i)*(N-i)/(N*N) +
//          mutation_prob[minor*4+major]*(N-i)*(N-i)/(N*N);
// }

// double ModelPoMo::computeR(int i, int major, int minor) {
//  // Cf. Moran model with mutation.
//  int N = phylo_tree->aln->virtual_pop_size;
//  return (mutation_prob[major*4+minor]+mutation_prob[minor*4+major])*i*(N-i)/(N*N) +
//          (1-mutation_prob[minor*4+major])*(N-i)*(N-i)/(N*N) +
//          (1-mutation_prob[major*4+minor])*i*i/(N*N);
// }

void ModelPoMo::decomposeState(int state, int &i, int &nt1, int &nt2) {
    if (state < 4) {
        // Fixed A, C, G or T
        i = N;
        nt1 = state;
        nt2 = -1; // -1 for unknown nt
    } else if (state < 4+(N-1)) {
        // (iA,N-iC)
        i = state-3;
        nt1 = 0; // A
        nt2 = 1; // C
    } else if (state < 4+2*(N-1)) {
        // (iA,N-iG)
        i = state-3-(N-1);
        nt1 = 0; // A
        nt2 = 2; // G
    } else if (state < 4+3*(N-1)) {
        // (iA,N-iT)
        i = state-3-2*(N-1);
        nt1 = 0; // A
        nt2 = 3; // T
    } else if (state < 4+4*(N-1)) {
        // (iC,N-iG)
        i = state-3-3*(N-1);
        nt1 = 1; // C
        nt2 = 2; // G
    } else if (state < 4+5*(N-1)) {
        // (iC,N-iT)
        i = state-3-4*(N-1);
        nt1 = 1; // C
        nt2 = 3; // T
    } else if (state < 4+6*(N-1)) {
        // (iG,N-iT)
        i = state-3-5*(N-1);
        nt1 = 2; // G
        nt2 = 3; // T
    } else {
        outError("State exceeds limit");
    }
}

// double ModelPoMo::computeProb(int state1, int state2) {
//  int N = phylo_tree->aln->virtual_pop_size;

//  // Both states are decomposed into the abundance of the first
//  // allele as well as the nucleotide of the first and the second
//  // allele.
//  int i1=0, i2=0, nt1=-1, nt2=-1, nt3=-1, nt4=-1;
//  decomposeState(state1, i1, nt1, nt2);
//  decomposeState(state2, i2, nt3, nt4);
//  // Either the first nucleotides match or the first of state 1 with
//  // the second of state 2 or the first of state 2 with the second
//  // of state 1.  Additionally, we have to consider fixed states as
//  // special cases.
//  if (nt1 == nt3 && (nt2==nt4 || nt2==-1 || nt4 == -1)) {
//      if (i1==i2) {
//          if (i1==N) {
//              // e.g.: 10A -> 10A
//              double sum = 0;
//              for (int nt=0; nt < 4; nt++)
//                  if (nt != nt1) sum += computeR(N, nt1, nt);
//              return sum-2.0;
//          } else
//              // e.g.: nA(N-n)C -> nA(N-n)C where 0<n<N
//              return computeR(i1, nt1, nt2);
//      } else if (i1+1==i2)
//          // e.g.: 2A8C -> 3A7C or 9A1C -> 10A
//          if (nt2 == -1)
//              // e.g. 10A ->
//              return computeP(i1, nt1, nt4);
//          else
//              return computeP(i1, nt1, nt2);
//      else if (i1-1 == i2)
//          // e.g.: 3A7C -> 2A8C or 10A -> 9A1C
//          if (nt2 == -1)
//              // e.g. 10A -> 9A1C
//              return computeP(N-i1, nt4, nt1);
//          else
//              // e.g. 9A1C -> 8A2C
//              return computeP(N-i1, nt2, nt1);
//      else
//          // 0 for all others
//          return 0.0;
//  } else if (nt1 == nt4 && nt2 == -1 && i2 == 1)  {
//      // e.g.: 10G -> 1A9G
//      return computeP(0, nt3, nt1);
//  } else if (nt2 == nt3  && i1 == 1 && nt4 == -1) {
//      // E.g.: 1A9G -> 10G
//      return computeP(N-1, nt2, nt1);
//  } else
//      // 0 for all other transitions
//      return 0.0;
// }

bool ModelPoMo::isFixed(int state) {
    return (state < 4);
}

bool ModelPoMo::isPolymorphic(int state) {
    return (!isFixed(state));
}

double ModelPoMo::mutCoeff(int nt1, int nt2) {
    assert(nt1!=nt2 && nt1<4 && nt2<4);
    if (nt2 < nt1) {
        int tmp=nt1;
        nt1=nt2;
        nt2=tmp;
    }
    if (nt1==0) return mutation_prob[nt2-1];
    if (nt1==1) return mutation_prob[nt2+1];
    if (nt1==2) return mutation_prob[5];
    assert(0);
}

double ModelPoMo::computeProbBoundaryMutation(int state1, int state2) {
    // The transition rate to the same state will be calculated by
    // (row_sum = 0).
    assert(state1 != state2);

    // Both states are decomposed into the abundance of the first
    // allele as well as the nucleotide of the first and the second
    // allele.
    int i1=0, i2=0, nt1=-1, nt2=-1, nt3=-1, nt4=-1;
    decomposeState(state1, i1, nt1, nt2);
    decomposeState(state2, i2, nt3, nt4);

    // Either the first nucleotides match or the first of state 1 with
    // the second of state 2 or the first of state 2 with the second
    // of state 1.  Additionally, we have to consider fixed states as
    // special cases.
    if (nt1 == nt3 && (nt2==nt4 || nt2==-1 || nt4 == -1)) {
        assert(i1 != i2); // because state1 != state2
        if (i1+1==i2)
            // e.g.: 2A8C -> 3A7C or 9A1C -> 10A
            // Changed Dom Tue Sep 29 13:31:02 CEST 2015
            // return double(i1*(N-i1)) / double(N*N);
            return double(i1*(N-i1)) / double(N);
        else if (i1-1 == i2)
            // e.g.: 3A7C -> 2A8C or 10A -> 9A1C
            if (nt2 == -1)
                // e.g. 10A -> 9A1C
                // return mutCoeff(nt1,nt4) * state_freq[nt4];
                return mutCoeff(nt1,nt4) * freq_fixed_states[nt4];
            else
                // e.g. 9A1C -> 8A2C
                // Changed Dom Tue Sep 29 13:30:43 CEST 2015
                // return double(i1*(N-i1)) / double(N*N);
                return double(i1*(N-i1)) / double(N);
        else
            return 0.0;
    } else if (nt1 == nt4 && nt2 == -1 && i2 == 1)  {
        // e.g.: 10G -> 1A9G
        //return mutCoeff(nt1,nt3) * state_freq[nt3];
        return mutCoeff(nt1,nt3) * freq_fixed_states[nt3];
    } else if (nt2 == nt3  && i1 == 1 && nt4 == -1) {
        // E.g.: 1A9G -> 10G
        // Changed Dom Tue Sep 29 13:30:25 CEST 2015
        // return double(i1*(N-i1)) / double(N*N);
        return double(i1*(N-i1)) / double(N);
    } else
        // 0 for all other transitions
        return 0.0;
}

int ModelPoMo::getNDim() {
    return dna_model->getNDim()+1;
}

void ModelPoMo::setBounds(double *lower_bound,
                          double *upper_bound,
                          bool *bound_check) {
    int i, ndim = getNDim();

    // Mutation rates.
    for (i = 1; i <= ndim; i++) {
        lower_bound[i] = POMO_MIN_RATE;
        upper_bound[i] = POMO_MAX_RATE;
        bound_check[i] = false;
    }

    // Frequencies of fixed states.
    if (freq_type == FREQ_ESTIMATE) {
        for (i = ndim-nnuc+2; i <= ndim; i++) {
            lower_bound[i] = POMO_MIN_REL_FREQ * freq_fixed_states[i-ndim+nnuc-2];
            upper_bound[i] = POMO_MAX_REL_FREQ * freq_fixed_states[i-ndim+nnuc-2];
            bound_check[i] = false;
        }
    }
}

void ModelPoMo::setVariables(double *variables) {
    // for (int i = 1; i <= 6; i++) {
    //  variables[i] = mutation_prob[i-1];
    // }
    // for (int i = 7; i <= 9; i++) {
    //  variables[i] = freq_fixed_states[i-7];
    // }

    if (num_params > 0) {
        int num_all = dna_model->param_spec.length();
        for (int i = 0; i < num_all; i++)
            variables[(int)dna_model->param_spec[i]+1] = mutation_prob[i];
    }
    if (freq_type == FREQ_ESTIMATE) {
        int ndim = getNDim();
        memcpy(variables+(ndim-nnuc+2), freq_fixed_states, (nnuc-1)*sizeof(double));
    }
}

bool ModelPoMo::getVariables(double *variables) {
    int i;
    // for (i = 1; i <= 6; i++) {
    //  mutation_prob[i-1] = variables[i];
    // }
    // for (i = 7; i <= 9; i++) {
    //  freq_fixed_states[i-7] = variables[i];
    // }
    // updatePoMoStatesAndRates();

    // TODO: DOM; DEBUGGING IQ-TREE CONVERGENCE ONLY; REMOVE THIS.
    // return;

    bool changed = false;
    
    if (num_params > 0) {
        int num_all = dna_model->param_spec.length();
        if (verbose_mode >= VB_MAX) {
            for (i = 1; i <= num_params; i++) {
                cout << setprecision(8);
                cout << "  Estimated mutation rates[" << i << "] = ";
                cout << variables[i] << endl;
            }
        }
        for (i = 0; i < num_all; i++) {
            if (mutation_prob[i] != variables[(int)dna_model->param_spec[i]+1])
                changed = true;
            mutation_prob[i] = variables[(int)dna_model->param_spec[i]+1];
        }
    }
    if (freq_type == FREQ_ESTIMATE) {
        int ndim = getNDim();
        changed = true;
        memcpy(freq_fixed_states, variables+(ndim-nnuc+2), (nnuc-1)*sizeof(double));
        if (verbose_mode >= VB_MAX) {
            for (i = 0; i < nnuc-1; i++) {
                cout << setprecision(8);
                cout << "  Estimated fixed frequencies[" << i << "] = ";
                cout << variables[ndim-nnuc+2+i] << endl;
            }
        }
        // double sum = 0;
        // for (i = 0; i < num_states-1; i++)
        //  sum += state_freq[i];
        // state_freq[num_states-1] = 1.0 - sum;
    }
    updatePoMoStatesAndRates();
    return changed;
}

void ModelPoMo::writeInfo(ostream &out) {
    int i;
    int state1;
    ios  state(NULL);
    state.copyfmt(out);

    out << setprecision(8);
    out << endl;

    out << "==========================" << endl;
    out << "Frequency of fixed states: " << endl;;
    for (i = 0; i < 4; i++)
        out << freq_fixed_states[i] << " ";
    out << endl << endl;

    out << "===============" << endl;
    out << "Mutation rates: " << endl;
    for (i = 0; i < 6; i++)
        out << mutation_prob[i] << " ";
    out << endl << endl;;

    out << "==================================" << endl;
    out << "State frequency vector state_freq: " << endl;
    for (state1 = 0; state1 < num_states; state1++) {
        if (state1 == 4 || (state1-4)%(N-1) == 0) out << endl;
        out << state_freq[state1] << " ";
    }
    out << endl << endl;

    // out << "Rates (upper triangular) without diagonal: ";
    // i = 0;
    // for (state1 = 0; state1 < num_states; state1++) {
    //     for (state2 = state1+1; state2 < num_states; state2++) {
    //         out << rates[i++] << '\t';
    //     }
    //     out << endl;
    // }

    // out << "PoMo rate matrix:" << endl;
    // for (int state1 = 0; state1 < num_states; state1++) {
    //     for (int state2 = 0; state2 < num_states; state2++)
    //         out << rate_matrix[state1*num_states+state2] << "\t";
    //     out << endl;
    // }

    out.copyfmt(state);
}

void ModelPoMo::computeRateMatrix(double **r_matrix, double *s_freqs, int n_states) {
    // Normalize the rate matrix such that on average one mutation
    // event happens per delta_t = 1.0.
    // double sum = 0.0;
    // for (int i = 0; i < 4; i++) {
    //     sum -= s_freqs[i]*rate_matrix[i*n_states + i];
    // }

    // Normalzie the rate matrix such that on average one event
    // happens per delta_t = 1.0.  This seems to be more stable.
    double tot_sum = 0.0;
    double row_sum;

    for (int i = 0; i < n_states; i++) {
        row_sum = 0.0;
        for (int j = 0; j < n_states; j++) {
            if (i != j) row_sum += rate_matrix[i*n_states + j];
        }
        tot_sum += s_freqs[i]*row_sum;
    }
    for (int i = 0; i < n_states; i++) {
        for (int j = 0; j < n_states; j++) {
            r_matrix[i][j] = rate_matrix[i*n_states+j] / tot_sum;
        }
    }

    // // Set rate matrix without normalization.
    // for (int i = 0; i < n_states; i++) {
    //     for (int j = 0; j < n_states; j++) {
    //         r_matrix[i][j] = rate_matrix[i*n_states+j];
    //     }
    // }

    // std::cout << "DEBUG Rate Matrix." << std::endl;
    // for (int i = 0; i < n_states; i++) {
    //     std::cout << "Row " << i << ": ";
    //     for (int j = 0; j < n_states; j++) {
    //         std::cout << rate_matrix[i*n_states+j] << " ";
    //     }
    //     std::cout << std::endl;
    // }
    // std::cout << "DEBUG State Frequency." << setprecision(10) << std::endl;
    // for (int i = 0; i < n_states; i++) {
    //     std::cout << s_freqs[i] << " ";
    // }
    // std::cout << std::endl;
}

double ModelPoMo::targetFunk(double x[]) {
    // Define PoMo targetFunkt because state_freq might be very low.
    getVariables(x);
    // if (state_freq[num_states-1] < 1e-4) return 1.0e+12;
    decomposeRateMatrix();
    assert(phylo_tree);
    phylo_tree->clearAllPartialLH();
    return -phylo_tree->computeLikelihood();
}

bool ModelPoMo::isUnstableParameters() {
    // More checking could be done.
    for (int i = 0; i < num_states; i++) {
        if (state_freq[i] < eps) return true;
    }
    return false;
}

// bool ModelPoMo::setRateType(const char *rate_str) {
//  int num_ch = strlen(rate_str);
//  int i;

//  if (num_ch != getNumRateEntries()) {
//      return false;
//  }

//  // Only accept string of digits.
//  for (i = 0; i < num_ch; i++)
//      if (!isdigit(rate_str[i])) return false;

//  map<char,char> param_k;
//  num_params = 0;
//  param_spec = "";
//  // Set ID of last element to 0.
//  param_k[rate_str[num_ch-1]] = 0;
//  for (i = 0; i < num_ch; i++) {
//      if (param_k.find(rate_str[i]) == param_k.end()) {
//          num_params++;
//          param_k[rate_str[i]] = (char)num_params;
//          param_spec.push_back(num_params);
//      } else {
//          param_spec.push_back(param_k[rate_str[i]]);
//      }
//  }

//     bool t = (param_spec.length() == (unsigned int) num_ch);
//  assert(t);

//     // Do not normalize mutation_prob for PoMo.

//  // double *avg_rates = new double[num_params+1];
//  // int *num_rates = new int[num_params+1];
//  // memset(avg_rates, 0, sizeof(double) * (num_params+1));
//  // memset(num_rates, 0, sizeof(int) * (num_params+1));
//  // for (i = 0; i < param_spec.size(); i++) {
//  //  avg_rates[(int)param_spec[i]] += mutation_prob[i];
//  //  num_rates[(int)param_spec[i]]++;
//  // }
//  // for (i = 0; i <= num_params; i++)
//  //  avg_rates[i] /= num_rates[i];
//  // for (i = 0; i < param_spec.size(); i++) {
//  //  mutation_prob[i] = avg_rates[(int)param_spec[i]] / avg_rates[0];
//  // }
//  // if (verbose_mode >= VB_DEBUG) {
//  //  cout << "Initialized mutation rates: ";
//  //  for (i = 0; i < param_spec.size(); i++)
//  //      cout << mutation_prob[i] << " ";
//  //  cout << endl;
//  // }
//  // delete [] num_rates;
//  // delete [] avg_rates;

//  param_fixed.resize(num_params+1, false);
//     // Fix the last entry.
//  param_fixed[0] = true;
//  return true;
// }

// void ModelPoMo::readFixedStateFreq(istream &in) {
//  int i;
//  for (i = 0; i < nnuc; i++) {
//      if (!(in >> freq_fixed_states[i]))
//          throw "State frequencies could not be read";
//      if (freq_fixed_states[i] < 0.0)
//          throw "Negative state frequencies found";
//  }
//  double sum = 0.0;
//  for (i = 0; i < nnuc; i++) sum += freq_fixed_states[i];
//  if (fabs(sum-1.0) > 1e-3)
//      throw "State frequencies do not sum up to 1.0";
// }

// void ModelPoMo::readFixedStateFreq(string str) {
//  int i;
//  unsigned int end_pos = 0;
//  for (i = 0; i < nnuc; i++) {
//      int new_end_pos;
//      freq_fixed_states[i] = convert_double(str.substr(end_pos).c_str(), new_end_pos);
//      end_pos += new_end_pos;
//      //cout << i << " " << freq_fixed_states[i] << endl;
//      if (freq_fixed_states[i] < 0.0 || freq_fixed_states[i] > 1)
//          outError("State frequency must be in [0,1] in ", str);
//      if (i == nnuc-1 && end_pos < str.length())
//          outError("Unexpected end of string ", str);
//      if (end_pos < str.length() && str[end_pos] != ',')
//          outError("Comma to separate state frequencies not found in ", str);
//      end_pos++;
//  }
//  double sum = 0.0;
//  for (i = 0; i < nnuc; i++) sum += freq_fixed_states[i];
//  if (fabs(sum-1.0) > 1e-2)
//      outError("State frequencies do not sum up to 1.0 in ", str);
// }

// void ModelPoMo::readMutationParameters(const char *file_name) {
//  try {
//      ifstream in(file_name);
//      if (in.fail())
//          outError("Invalid model name ", file_name);
//      cout << "Reading model parameters from file " << file_name << endl;
//      readMutationRates(in);
//      readFixedStateFreq(in);
//      in.close();
//  }
//  catch (const char *str) {
//      outError(str);
//  }
//  num_params = 0;
//  writeInfo(cout);
// }

// void ModelPoMo::readMutationRates(istream &in) {
//  int nrates = getNumRateEntries();
//  string str;
//  in >> str;
//  if (str == "equalrate") {
//      for (int i = 0; i < nrates; i++)
//          mutation_prob[i] = 1.0;
//  } else {
//      try {
//          mutation_prob[0] = convert_double(str.c_str());
//      } catch (string &str) {
//          outError(str);
//      }
//      if (mutation_prob[0] < 0.0)
//          throw "Negative rates not allowed";
//      for (int i = 1; i < nrates; i++) {
//          if (!(in >> mutation_prob[i]))
//              throw "Rate entries could not be read";
//          if (mutation_prob[i] < 0.0)
//              throw "Negative rates not allowed";
//      }
//  }
// }

// void ModelPoMo::readMutationRates(string str) {
//  unsigned int nrates = *max_element(param_spec.begin(), param_spec.end());
//  unsigned int end_pos = 0;
//  unsigned int i, j;
//  for (j = 0; j < param_spec.length(); j++)
//      mutation_prob[j] = 1.0;
//  num_params = 0;
//  for (i = 0; i < nrates && end_pos < str.length(); i++) {
//      int new_end_pos;
//      double rate = 0;
//      if (str[end_pos] == '?') {
//          param_fixed[i+1] = false;
//          end_pos++;
//          rate = i + 0.4;
//          num_params++;
//      } else {
//          param_fixed[i+1] = true;
//          try {
//              rate = convert_double(str.substr(end_pos).c_str(), new_end_pos);
//          } catch (string str) {
//              outError(str);
//          }
//          end_pos += new_end_pos;
//      }
//      if (rate < 0.0)
//          outError("Negative rates found");
//      if (i == nrates-1 && end_pos < str.length())
//          outError("String too long ", str);
//      if (i < nrates-1 && end_pos >= str.length())
//          outError("Unexpected end of string ", str);
//      if (end_pos < str.length() && str[end_pos] != ',')
//          outError("Comma to separate rates not found in ", str);
//      end_pos++;
//      for (j = 0; j < param_spec.length(); j++)
//          if (param_spec[j] == (int) i+1)
//              mutation_prob[j] = rate;
//  }
// }

void
ModelPoMo::estimateEmpiricalFixedStateFreqs(double * freq_fixed_states)
{
    memset(freq_fixed_states, 0, sizeof(double)*nnuc);

    if (phylo_tree->aln->pomo_random_sampling) {
        unsigned int abs_state_freq[num_states];
        memset(abs_state_freq, 0, sizeof(unsigned int)*num_states);
        phylo_tree->aln->computeAbsoluteStateFreq(abs_state_freq);
        int n;
        int x;
        int y;

        int sum[nnuc];
        int tot_sum = 0;
        memset (sum, 0, nnuc * sizeof(int));

        for (int i = 0; i < num_states; i++) {
            decomposeState(i, n, x, y);
            sum[x]+= n*abs_state_freq[i];
            if (y >= 0) sum[y]+= (N-n)*abs_state_freq[i];
        }
        for (int i = 0; i < nnuc; i++) {
            tot_sum += sum[i];
        }
        for (int i = 0; i < nnuc; i++) {
            freq_fixed_states[i] = (double) sum[i]/tot_sum;
        }
        // Output vector if verbose mode.
        if (verbose_mode >= VB_MAX) {
            std::cout << "Absolute empirical state frequencies:" << std::endl;
            for (int i = 0; i < num_states; i++)
                std::cout << abs_state_freq[i] << " ";
            std::cout << std::endl;
        }
        // Set highest_freq_state.
        for (int i = 0; i < num_states; i++)
            if (abs_state_freq[i] > abs_state_freq[highest_freq_state])
                highest_freq_state = i;
    } else {
        for (Alignment::iterator it = phylo_tree->aln->begin();
             it != phylo_tree->aln->end(); it++) {
            for (Pattern::iterator it2 = it->begin(); it2 != it->end(); it2++) {
                int state = (int)*it2;
                if (state < num_states)
                    outError("Unknown PoMo state in pattern.");
                else if (state == phylo_tree->aln->STATE_UNKNOWN)
                    continue;
                state -= num_states;
                assert(state < phylo_tree->aln->pomo_states.size());
                // Decode the id and counts.
                int id1 = phylo_tree->aln->pomo_states[state] & 3;
                int id2 = (phylo_tree->aln->pomo_states[state] >> 16) & 3;
                int j1 = (phylo_tree->aln->pomo_states[state] >> 2) & 16383;
                int j2 = (phylo_tree->aln->pomo_states[state] >> 18);
                freq_fixed_states[id1] += j1*(it->frequency);
                freq_fixed_states[id2] += j2*(it->frequency);
            }
        }
    }
    // Normalize frequencies so that the last entry is 1.0.
    for (int i = 0; i < nnuc; i++)
        freq_fixed_states[i] /= freq_fixed_states[nnuc-1];
    if (verbose_mode >= VB_MAX) {
        std::cout << "The empirical frequencies of the fixed states are:" << std::endl;
        for (int i = 0; i < nnuc; i++)
            std::cout << freq_fixed_states[i] << " ";
        std::cout << std::endl;
    }
}

// TODO: This function is not being used yet.  Also, we might want to
// enable the user to enter an estiamte of the polymorphisms.  We have
// to think about how to use this estimate.  If theta_p is empirically
// estimated or given by the user, the number of parameters of PoMo is
// reduced by 1.
double
ModelPoMo::estimateEmpiricalPolymorphicFreq()
{
    double theta_p = 0.0;
    int sum_pol = 0;
    int sum_fix = 0;
    double sum_theta_w = 0.0;

    if (phylo_tree->aln->pomo_random_sampling) {
        unsigned int abs_state_freq[num_states];
        memset(abs_state_freq, 0, sizeof(unsigned int)*num_states);
        phylo_tree->aln->computeAbsoluteStateFreq(abs_state_freq);
        for (int i = 0; i < nnuc; i++) sum_fix += abs_state_freq[i];
        for (int i = nnuc; i < num_states; i++) sum_pol += abs_state_freq[i];
        theta_p = (double) sum_pol / (double) (sum_fix + sum_pol);
    } else {
        for (Alignment::iterator it = phylo_tree->aln->begin();
             it != phylo_tree->aln->end(); it++) {
            for (Pattern::iterator it2 = it->begin(); it2 != it->end(); it2++) {
                int state = (int)*it2;
                if (state < num_states)
                    outError("Unknown PoMo state in pattern.");
                else if (state == phylo_tree->aln->STATE_UNKNOWN)
                    continue;
                state -= num_states;
                assert(state < phylo_tree->aln->pomo_states.size());
                // Decode the id and counts.
                // int id1 = phylo_tree->aln->pomo_states[state] & 3;
                // int id2 = (phylo_tree->aln->pomo_states[state] >> 16) & 3;
                int j1 = (phylo_tree->aln->pomo_states[state] >> 2) & 16383;
                int j2 = (phylo_tree->aln->pomo_states[state] >> 18);
                if (j2 == 0) sum_fix += it->frequency;
                else {
                    // Have to use Watterson Theta because sample size may be different.
                    sum_pol += it->frequency;
                    sum_theta_w += (double) it->frequency / harmonic(j1 + j2);
                }
            }
        }
        // Calculate Watterson Theta per site.
        double theta_w_temp = sum_theta_w;
        sum_theta_w = theta_w_temp / (double) (sum_fix + sum_pol);
        // // DEBUG.
        // cout << setprecision(8);
        // cout << "DEBUG ==========: " << endl;
        // cout << "Estimated Watterson's Theta: ";
        // cout << sum_theta_w << endl;
        theta_p = sum_theta_w * harmonic(N);
    }
    // Output vector if verbose mode.
    if (verbose_mode >= VB_MAX) {
        cout << setprecision(8);
        cout << "Estimated relative frequency of polymorphic states:" << std::endl;
        cout << theta_p << std::endl;
        cout << setprecision(5);
    }
    // Normalize frequencies so that the last entry is 1.0.
    return theta_p;
}

void ModelPoMo::reportPoMoRates(ofstream &out) {
    out << setprecision(8);
    out << "Estimated mutation rates:" << endl;
    for (int i = 0; i < 6; i++)
        out << mutation_prob[i] << " ";
    out << endl << endl;;

}

void ModelPoMo::reportPoMoStateFreqs(ofstream &out) {
    double sum = 0.0;
    for (int i = 0; i < nnuc; i++) {
        sum += freq_fixed_states[i];
    }

    double poly = computeSumFreqPolyStates();
    double fixed = computeSumFreqFixedStates();
    double prop_poly = poly / (poly + fixed);
    double watterson_theta = prop_poly / harmonic(N);
    double emp_prop_poly = estimateEmpiricalPolymorphicFreq();
    
    out << setprecision(8);
<<<<<<< HEAD
    out << "Sum of fixed states:" << endl;
    out << fixed << endl;
    out << "Sum of polymorphic states" << endl;
=======
    out << "Estimated sum of fixed states:" << endl;
    out << computeSumFreqFixedStates() << endl;
    out << "Estimated sum of polymorphic states" << endl;
>>>>>>> 128befb3
    out << poly << endl;
    out << "Estimated proportion of polymorphic states:" << endl;
    out << prop_poly << endl;
    out << "Empirical proportion of polymorphic states:" << endl;
    out << emp_prop_poly << endl;
    out << "Estimated Watterson Theta:" << endl;
    out << watterson_theta << endl;
    out << endl;

    out << "(Estimated) frequencies of fixed states:" << endl;
    for (int i = 0; i < nnuc; i++)
        out << freq_fixed_states[i] << " ";
    out << endl << endl;

    out << "(Estimated) normalized frequencies of fixed states:" << endl;
    for (int i = 0; i < nnuc; i++)
        out << freq_fixed_states[i]/sum << " ";
    out << endl << endl;

    // Output expected number of substitutions without
    // total_tree_length/t_fix.
    out << "Total mutation rate: ";
    double mu_tot = 0.0;
    // for (int i = 0; i < nnuc; i++)
    //     for (int j = 0; j < nnuc; j++)
    //         if (i != j) mu_tot1 += (double) freq_fixed_states[i]*freq_fixed_states[j]*mutCoeff(i,j);
    for (int i = 0; i < nnuc; i++)
        for (int j = 0; j < num_states; j++)
            // if (i != j) mu_tot += (double) freq_fixed_states[i]*rate_matrix[i*num_states + j];
            if (i != j) mu_tot += (double) state_freq[i]*rate_matrix[i*num_states + j];
    out << mu_tot << endl;

    double fr_tot = 0.0;
    double row_sum;
    out << "Total rate of frequency shifts: ";
    // fr_tot = tot_sum-mu_tot;
    for (int i = nnuc; i < num_states; i++) {
        row_sum = 0.0;
        for (int j = 0; j < num_states; j++) {
            if (i != j) row_sum += rate_matrix[i*num_states +j];
        }
        fr_tot += state_freq[i]*row_sum;
    }
    out << fr_tot << endl;

    out << "Total rate (normalization constant of Q-matrix): ";
    double tot_sum = 0.0;
    for (int i = 0; i < num_states; i++) {
        row_sum = 0.0;
        for (int j = 0; j < num_states; j++) {
            if (i != j) row_sum += rate_matrix[i*num_states + j];
        }
        tot_sum += state_freq[i]*row_sum;
    }
    out << tot_sum << endl;

    out << "Ratio of mutation rate to rate of frequency shifts: ";
    out << mu_tot / fr_tot << endl;

    out << "Ratio of mutation rate to total rate: ";
    out << mu_tot / (fr_tot + mu_tot) << endl << endl;

}<|MERGE_RESOLUTION|>--- conflicted
+++ resolved
@@ -989,15 +989,9 @@
     double emp_prop_poly = estimateEmpiricalPolymorphicFreq();
     
     out << setprecision(8);
-<<<<<<< HEAD
-    out << "Sum of fixed states:" << endl;
+    out << "Estimated sum of fixed states:" << endl;
     out << fixed << endl;
-    out << "Sum of polymorphic states" << endl;
-=======
-    out << "Estimated sum of fixed states:" << endl;
-    out << computeSumFreqFixedStates() << endl;
     out << "Estimated sum of polymorphic states" << endl;
->>>>>>> 128befb3
     out << poly << endl;
     out << "Estimated proportion of polymorphic states:" << endl;
     out << prop_poly << endl;
