#ifndef _MODELPOMO_H_
#define _MODELPOMO_H_

#include "modeldna.h"

<<<<<<< HEAD
const double POMO_MIN_RATE =  5e-5;
const double POMO_INIT_RATE = 1e-3;
const double POMO_MAX_RATE =  1e-2;
/* The actual boundaries will be set, e.g., to
   #freq_fixed_states[i]*POMO_MIN_REL_FREQ. */
const double POMO_MIN_REL_FREQ = 0.5;
const double POMO_MAX_REL_FREQ = 2.0;
=======
/* TODO DS: Code documentation!  Put documentation here; remove
   unnecessary documentation from the cpp file. */

/* TODO DS: PoMo mutation rate boundaries.  This may not be necessary
   because rates are bounded by underlying Markov model*/
/* const double POMO_MIN_RATE =  5e-5; */
/* const double POMO_INIT_RATE = 1e-3; */
/* const double POMO_MAX_RATE =  1e-1; */

/* Boundaries for level of polymorphism. */
const double POMO_MIN_THETA =  1e-4;
const double POMO_MAX_THETA =  1e-1;

/* TODO DS: Boundaries for boundary frequencies.  This may not be
   necessary because those are set by the underlying Markov model.
   The actual boundaries will be set, e.g., to
   freq_boundary_states[i]*POMO_MIN_REL_FREQ. */
/* const double POMO_MIN_REL_FREQ = 0.5; */
/* const double POMO_MAX_REL_FREQ = 2.0; */
>>>>>>> 35ede819

class ModelPoMo : virtual public ModelMarkov
{
 public:
    /**
     * Constructor.
     * ModelGTR() constructor calls ModelSubst() constructor.
     * ModelSubst():
     * - allocates state_freq[tree->aln->num_states]
     * ModelGtr():
     * - allocates rates[getNumRateEntries()] = rates[n*(n-1)/2];
     *   cf. modelsubst.h
     * - allocates eigenvalues and eigenvectors.
     *
     * @param model_name The name of the model (e.g., "HKY+P").
     * @param model_params The parameters of the model (user defined models.).
     * @param freq_type
     * @param freq_params
     * @param tree Associated tree for the model.
     * @param is_reversible True if the reversible model should be used.
     * @param pomo_params parameters for PoMo
     *
     * @return
     */
    ModelPoMo(const char *model_name, string model_params, StateFreqType freq_type, string freq_params,
        PhyloTree *tree, bool is_reversible, string pomo_params);

    ModelPoMo(PhyloTree *tree);

    ~ModelPoMo();


    // Tell the compiler we want both the init functions (resolve
    // warning from clang about PoMo hiding the overloaded init
    // function).
    using ModelMarkov::init;
    /**
     * Initialize the PoMo model. Run by constructor.
     *
     * @param model_name
     * @param model_params
     * @param freq_type
     * @param freq_params
     * @param is_reversible True if the reversible model should be used.
     */
    virtual void init(const char *model_name,
                      string model_params,
                      StateFreqType freq_type,
                      string freq_params,
                      bool is_reversible,
                      string pomo_params);

<<<<<<< HEAD
=======
    /**
     *  \brief Initialize underlying mutation model.
     *
     * PoMo is built on top of any Markov mutation model which is
     * of class ModelMarkov in IQ-TREE and is denominated "underlying"
     * Markov model or "underlying" mutation model.  The idea is
     * to the machinery of the underlying Markov model and only
     * introduce an additional layer that adds polymorphic states and
     * one parameter, namely the level of polymorphism which is
     * denoted "theta" in the code.
     *
     */
    void init_mutation_model(const char *model_name,
                             string model_params,
                             StateFreqType freq_type,
                             string freq_params,
                             string pomo_params);

    /**
     *  \brief Initialize sampling type.
     *
     *  Weighted (standard) or sampled.
     *
     */
    void init_sampling_method();
    
    /**
     *  \brief Initialize state frequencies.
     *
     *  Use the machinery of the underlying mutation model.
     *
     */
    void init_boundary_frequencies();

    /**
     *  \brief Check if parameters are optimized or not.
     *
     *  The parameters of PoMo are the ones from the underlying
     *  mutation model plus the amount of polymorphism, theta.  So
     *  far, it is only possible to either infer or fix all
     *  parameters.  For example, fixing theta only requires
     *  constrained maximization of the likelihood.
     *
     */
    void init_fixed_parameters(string model_params,
                               string pomo_params);
    
>>>>>>> 35ede819
    /* /\** */
    /*  *  Deprecated!  Unreversible.  Initialize rate_matrix and */
    /*  *  state_freq. */
    /*  *\/ */
    /* void initMoranWithMutation(); */

    /**
     * Initialize rate_matrix and state_freq for boundary mutation model.
     */
    void updatePoMoStatesAndRateMatrix();

    /**
     *  @return Number of free parameters.
     */
    virtual int getNDim();

	/**
		@return the number of dimensions corresponding to state frequencies
	*/
	virtual int getNDimFreq();


    /**
     * Set bounds for joint optimization with BFGS.
     */
    virtual void setBounds(double *lower_bound,
                           double *upper_bound,
                           bool *bound_check);

    /**
     * Write information to output stream (only with -vv).
     * @param out Output stream.
     */
    virtual void writeInfo(ostream &out);

    /**
     *  the target function which needs to be optimized
     *  @param x the input vector x
     *  @return the function value at x
    */
    virtual double targetFunk(double x[]);

    /**
     * @return TRUE if parameters are at the boundary that may cause
     * numerical unstability
     */
    virtual bool isUnstableParameters();

    virtual bool isPolymorphismAware() { return true; };

    /* /\**  */
<<<<<<< HEAD
    /*  * Set the substitution rate parameters by a specification.  From */
    /*  * ModelDNA::setRateType(). */
    /*  * */
    /*  * Sets the array #mutation_prob and the vector #param_fixed. */
=======
    /*  * Set the mutation rate parameters by a specification.  From */
    /*  * ModelDNA::setRateType(). */
    /*  * */
    /*  * Sets the array #mutation_rates and the vector #param_fixed. */
>>>>>>> 35ede819
    /*  *  */
    /*  * @param rate_spec a string of six letters describing how rates are related */
    /*  * @return TRUE if successful, FALSE otherwise */
    /*  *\/ */
    /* bool setRateType(const char *rate_spec); */

    /**
     *  @return the number of rate entries
     */
    virtual int getNumRateEntries() { return nnuc*(nnuc-1)/2; };

    /* /\**  */
    /*  * Read state frequencies from an input stream.  If it fails, */
    /*  * throw error message. */
    /*  *  */
    /*  * @param in input stream */
    /*  *\/ */
    /* void readFixedStateFreq(istream &in); */

    /* /\**  */
    /*  * Read state frequencies from comma-separated string.  Might */
    /*  * throw error message. */
    /*  *  */
    /*  * @param str  */
    /*  *\/ */
    /* void readFixedStateFreq(string str); */

    /* /\**  */
    /*  * Read model parameters from a file.  The file needs to contain */
    /*  * the upper-triangle rate matrix and the state frequencies. */
    /*  *  */
    /*  * @param file_name  */
    /*  *\/ */
    /* void readMutationParameters(const char *file_name); */

    /* /\**  */
    /*  * Read the upper-triangle rate matrix from an input stream. */
    /*  * Throw error message if failing. */
    /*  *  */
    /*  * @param in input stream */
    /*  *\/ */
    /* void readMutationRates(istream &in); */

    /* /\**  */
    /*  * Read rate parameters from a comma-separated string.  Throw */
    /*  * error message if failing. */
    /*  *  */
    /*  * @param str input string */
    /*  *\/ */
    /* void readMutationRates(string str); */

    /**
<<<<<<< HEAD
     * Estimate the empirical (relative) fixed state frequencies.  The
     * number of A, C, G, and T in the data is summed up and the
     * relative proportion of all bases is calculated.  The empirical
     * fixed state frequencies are set to these relative proportions.
     *
     * @param freq_fixed_states (OUT) The estimated fixed frequencies,
     * size num_states.
     */
    void estimateEmpiricalFixedStateFreqs(double * freq_fixed_states);
=======
     * Estimate the empirical (relative) boundary state frequencies.  The
     * number of A, C, G, and T in the data is summed up and the
     * relative proportion of all bases is calculated.  The empirical
     * boundary state frequencies are set to these relative proportions.
     *
     * @param freq_boundary_states (OUT) The estimated boundary frequencies,
     * size num_states.
     */
    void estimateEmpiricalBoundaryStateFreqs(double * freq_boundary_states);
>>>>>>> 35ede819

    /**
     * Estimate the empirical (relative) sum of polymorhic states.
     * The number of polymorphic sites in the data is summed up and
     * the relative proportion of all sites is calculated and returned.
     *
     */
    double estimateEmpiricalWattersonTheta();

    /**
     * Report the model rates to the output file stream 'out'.
     *
     * @param out Output file stream.
     */
    void report_rates(ostream &out);

    /**
     * Report the state frequencies to the output file stream 'out'.
     *
     * @param out Output file stream.
     */
    virtual void report(ostream &out);

    /**
     * Normalize the mutation probabilities such that the given level of
<<<<<<< HEAD
     * polymorphism is honored (level_of_polymorphism).
     *
     */
    void normalizeMutationProbs();
=======
     * polymorphism is honored (theta).
     *
     */
    void normalizeMutationRates();
>>>>>>> 35ede819

    /**
        save object into the checkpoint
    */
    virtual void saveCheckpoint();

    /**
        restore object from the checkpoint
    */
    virtual void restoreCheckpoint();

 protected:

    ModelDNA *dna_model;

    /**
<<<<<<< HEAD
        compute the rate matrix and then normalize it such that the total number of substitutions is 1.
=======
        compute the rate matrix and then normalize it such that the total number of mutations is 1.
>>>>>>> 35ede819
        @param rate_matrix (OUT).  It is filled with rate matrix entries
        @param state_freq state frequencies
        @param num_state number of states
    */
    virtual void computeRateMatrix(double **rate_matrix, double *state_freq, int num_state);

    /** 
<<<<<<< HEAD
     * Scale the mutation rates by SCALE.  I.e., new_mutation_prob[i]
     * = scale*old_mutation_prob[i].
=======
     * Scale the mutation rates by SCALE.  I.e., new_mutation_rates[i]
     * = scale*old_mutation_rates[i].
>>>>>>> 35ede819
     * 
     * @param scale (IN).
     */ 
    void scaleMutationRatesAndUpdateRateMatrix(double scale);

    /**
     * This function is served for the multi-dimension
     * optimization. It should pack the model parameters into a vector
     * that is index from 1 (NOTE: not from 0)
     *
     * @param variables (OUT) Vector of variables, indexed from 1.
     */
    virtual void setVariables(double *variables);

    /**
     * This function is served for the multi-dimension
     * optimization. It should assign the model parameters from a
     * vector of variables that is index from 1 (NOTE: not from 0)
     *
     * @param variables Vector of variables, indexed from 1.
     * @return TRUE if parameters are changed, FALSE otherwise (2015-10-20)
     */
    virtual bool getVariables(double *variables);


 protected:

    /// Virtual population size of the PoMo model.
    int N;

    /**
     * Mutation probabilities, 6 entries for reversible model.
     */
<<<<<<< HEAD
    double *mutation_prob;

    /**
     * 4 unnormalized stationary frequencies of fixed states.
     */
    double *freq_fixed_states;
=======
    double *mutation_rates;

    /**
     * 4 unnormalized stationary frequencies of boundary states.
     */
    double *freq_boundary_states;
>>>>>>> 35ede819

    /**
     * Normalized empirical stationary frequencies.
     */
<<<<<<< HEAD
    double *freq_fixed_states_emp;
=======
    double *freq_boundary_states_emp;
>>>>>>> 35ede819

    /**
     * The rate matrix of the PoMo model.
     */
    double *rate_matrix;

    /* /\** */
    /*  * Deprecated!  Unreversible. */
    /*  * */
    /*  * P(i,major,minor) is the probability to increase the number of */
    /*  * major alleles from i to i+1. */
    /*  * */
    /*  * @param i abundance of major allele */
    /*  * @param major major allele (0: A, 1: C, 2: G, 3: T) */
    /*  * @param minor minor allele (0: A, 1: C, 2: G, 3: T) */
    /*  *\/ */
    /* double computeP(int i, int major, int minor); */

    /* /\** */
    /*  * Deprecated!  Unreversible. */
    /*  * */
    /*  * R(i,major,minor) is the probability of no frequency change in the */
    /*  * Moran model with mutation at one locus with two alleles. */
    /*  * */
    /*  * @param i abundance of major allele */
    /*  * @param major major allele (0: A, 1: C, 2: G, 3: T) */
    /*  * @param minor minor allele (0: A, 1: C, 2: G, 3: T) */
    /*  *\/ */
    /* double computeR(int i, int major, int minor); */

    /**
     * Decompose state (0..57) into abundance of two nucleotides.
     *
     * @param i (OUT) Abundance of nucleotide 1.
     * @param nt1 (OUT) Nucleotide 1 (0: A, 1: C, 2: G, 3: T).
     * @param nt2 (OUT) Nucleotide 2 (0: A, 1: C, 2: G, 3: T).
     */
    void decomposeState(int state, int &i, int &nt1, int &nt2);

    /* /\** */
    /*  * Deprecated!  Unreversible. */
    /*  * */
    /*  * Compute probability of change from state1 to state2 in one Moran */
    /*  * model generation. */
    /*  *\/ */
    /* double computeProb(int state1, int state2); */

    /**
     * Compute the normalized stationary frequencies that fulfill the
     * detailed balance condition.
     */
    void computeStateFreq();

    /**
     * Compute probability of change from state1 to state2 in one
     * Moran with boundary mutation model generation.
     */
    double computeProbBoundaryMutation(int state1, int state2);

<<<<<<< HEAD
    bool isFixed(int state);
=======
    bool isBoundary(int state);
>>>>>>> 35ede819

    bool isPolymorphic(int state);

    /**
     * Get symmetric mutation coefficient from nt1 to nt2 (mij = mji).
     *
     * @param nt1
     * @param nt2
     *
     * @return
     */
    double mutCoeff(int nt1, int nt2);


    /**
     * Set the initial mutation coefficients which resemble the level
     * of polymorphism in the data.
     *
     * @return
     */
    void setInitialMutCoeff();

    /**
<<<<<<< HEAD
     * Compute the sum of the frequencies of the fixed states.
     *
     * @return
     */
    double computeSumFreqFixedStates();
=======
     * Compute the sum of the frequencies of the boundary states.
     *
     * @return
     */
    double computeSumFreqBoundaryStates();
>>>>>>> 35ede819

    /**
     * Compute part of normalization constant of polymorphic states.
     *
     * @return
     */
    double computeSumFreqPolyStates();

    /**
     * Computes the sum over lamda_pol without mutliplying with
     * mutation coefficients.  This is useful if the mutation
     * coefficient is constant, e.g., when the initial value is set.
     * Compute part of normalization constant of polymorphic states.
     *
     * @return
     */
    double computeSumFreqPolyStatesNoMut();

    /**
     * Compute the normalization constant.  This constant ensures that
     * the stationary frequencies (invariant measure) sum up to 1
     * (invariant distribution).
     *
     * @return
     */
    double computeNormConst();

    /**
<<<<<<< HEAD
     * Set the fixed frequency of T such that all fixed frequencies
     * sum up to one.  This is done, so that they can be compared to
     * the frequencies of the GTR model.
     */
    void updateFreqFixedState ();
=======
     * Set the boundary frequency of T such that all boundary frequencies
     * sum up to one.  This is done, so that they can be compared to
     * the frequencies of the GTR model.
     */
    void updateFreqBoundaryState ();
>>>>>>> 35ede819

    /**
     * Precision and treshold value for mathematical computations and
     * numerical stability checks.
     *
     * Feel free to set to a global value if there is one available.
     *
     */
    double eps;

    /* /// Rate parameter specification, a string of 6 characters.  E.g., */
    /* /// for the HKY model, it will be set to '010010' by */
    /* /// SetRateType(). */
    /* string param_spec; */

    /* /// Vector of boolean, TRUE if correspodning parameter is fixed */
    /* /// and FALSE otherwise.  Set by SetRateType(). */
    /* vector<bool> param_fixed; */

    /// Number of nucleotides (alleles).  This might be useful in the
    /// future, when we do not restrict PoMo to DNA models only.
    /// Eventual todo: do not hardcode this.
    int nnuc;

<<<<<<< HEAD
    /// True if the level of polymorphism has been fixed (either to a
    /// user given value or to the empirically observed one).
    bool fixed_level_of_polymorphism;
=======
    /// True if heterozygosity has been fixed.
    bool fixed_theta;
    
    /// True if heterozygosity has been fixed by user.
    bool fixed_theta_usr;

    /// True if heterozygosity has been fixed to empirical estimate
    /// from data.
    bool fixed_theta_emp;
>>>>>>> 35ede819

    /**
     * level of polymorphism.  Will be set by init() and is
     * used to normalize the mutation coefficients.  This is needed to
     * be done because PoMo had trouble to estimate this (especially,
     * when N was large).
     */
<<<<<<< HEAD
    double level_of_polymorphism;
=======
    double theta;
>>>>>>> 35ede819

    /// True if the model parameters are fixed (e.g., if the
    /// transition to transversion ratio is set in the HKY model).
    bool fixed_model_params;

    /// This array contains the ratio of the fixed mutation
    /// probability to the base mutation rate that is still estimated
    /// and describes the amount of polymorphism.  I.e., for the HKY
    /// model with transition to transversion ratio 2.0, this vector
    /// would look like [1, 2, 1, 1, 2, 1]
    double * fixed_model_params_ratio;

    /// The number of connections between nucleotides.  If nnuc=4,
    /// there are 6 connections.  Set in ModelPoMo::init().
    int n_connections;

    /// Random binomial sampling or weighted; specified when alignment
    /// is created already (Alignment::readCountsFormat()).
<<<<<<< HEAD
    SamplingType sampling_type;
=======
    SamplingType sampling_method;
>>>>>>> 35ede819
};

#endif /* _MODELPOMO_H_ */<|MERGE_RESOLUTION|>--- conflicted
+++ resolved
@@ -3,15 +3,6 @@
 
 #include "modeldna.h"
 
-<<<<<<< HEAD
-const double POMO_MIN_RATE =  5e-5;
-const double POMO_INIT_RATE = 1e-3;
-const double POMO_MAX_RATE =  1e-2;
-/* The actual boundaries will be set, e.g., to
-   #freq_fixed_states[i]*POMO_MIN_REL_FREQ. */
-const double POMO_MIN_REL_FREQ = 0.5;
-const double POMO_MAX_REL_FREQ = 2.0;
-=======
 /* TODO DS: Code documentation!  Put documentation here; remove
    unnecessary documentation from the cpp file. */
 
@@ -31,7 +22,6 @@
    freq_boundary_states[i]*POMO_MIN_REL_FREQ. */
 /* const double POMO_MIN_REL_FREQ = 0.5; */
 /* const double POMO_MAX_REL_FREQ = 2.0; */
->>>>>>> 35ede819
 
 class ModelPoMo : virtual public ModelMarkov
 {
@@ -84,8 +74,6 @@
                       bool is_reversible,
                       string pomo_params);
 
-<<<<<<< HEAD
-=======
     /**
      *  \brief Initialize underlying mutation model.
      *
@@ -133,7 +121,6 @@
     void init_fixed_parameters(string model_params,
                                string pomo_params);
     
->>>>>>> 35ede819
     /* /\** */
     /*  *  Deprecated!  Unreversible.  Initialize rate_matrix and */
     /*  *  state_freq. */
@@ -185,17 +172,10 @@
     virtual bool isPolymorphismAware() { return true; };
 
     /* /\**  */
-<<<<<<< HEAD
-    /*  * Set the substitution rate parameters by a specification.  From */
-    /*  * ModelDNA::setRateType(). */
-    /*  * */
-    /*  * Sets the array #mutation_prob and the vector #param_fixed. */
-=======
     /*  * Set the mutation rate parameters by a specification.  From */
     /*  * ModelDNA::setRateType(). */
     /*  * */
     /*  * Sets the array #mutation_rates and the vector #param_fixed. */
->>>>>>> 35ede819
     /*  *  */
     /*  * @param rate_spec a string of six letters describing how rates are related */
     /*  * @return TRUE if successful, FALSE otherwise */
@@ -248,17 +228,6 @@
     /* void readMutationRates(string str); */
 
     /**
-<<<<<<< HEAD
-     * Estimate the empirical (relative) fixed state frequencies.  The
-     * number of A, C, G, and T in the data is summed up and the
-     * relative proportion of all bases is calculated.  The empirical
-     * fixed state frequencies are set to these relative proportions.
-     *
-     * @param freq_fixed_states (OUT) The estimated fixed frequencies,
-     * size num_states.
-     */
-    void estimateEmpiricalFixedStateFreqs(double * freq_fixed_states);
-=======
      * Estimate the empirical (relative) boundary state frequencies.  The
      * number of A, C, G, and T in the data is summed up and the
      * relative proportion of all bases is calculated.  The empirical
@@ -268,7 +237,6 @@
      * size num_states.
      */
     void estimateEmpiricalBoundaryStateFreqs(double * freq_boundary_states);
->>>>>>> 35ede819
 
     /**
      * Estimate the empirical (relative) sum of polymorhic states.
@@ -294,17 +262,10 @@
 
     /**
      * Normalize the mutation probabilities such that the given level of
-<<<<<<< HEAD
-     * polymorphism is honored (level_of_polymorphism).
-     *
-     */
-    void normalizeMutationProbs();
-=======
      * polymorphism is honored (theta).
      *
      */
     void normalizeMutationRates();
->>>>>>> 35ede819
 
     /**
         save object into the checkpoint
@@ -321,11 +282,7 @@
     ModelDNA *dna_model;
 
     /**
-<<<<<<< HEAD
-        compute the rate matrix and then normalize it such that the total number of substitutions is 1.
-=======
         compute the rate matrix and then normalize it such that the total number of mutations is 1.
->>>>>>> 35ede819
         @param rate_matrix (OUT).  It is filled with rate matrix entries
         @param state_freq state frequencies
         @param num_state number of states
@@ -333,13 +290,8 @@
     virtual void computeRateMatrix(double **rate_matrix, double *state_freq, int num_state);
 
     /** 
-<<<<<<< HEAD
-     * Scale the mutation rates by SCALE.  I.e., new_mutation_prob[i]
-     * = scale*old_mutation_prob[i].
-=======
      * Scale the mutation rates by SCALE.  I.e., new_mutation_rates[i]
      * = scale*old_mutation_rates[i].
->>>>>>> 35ede819
      * 
      * @param scale (IN).
      */ 
@@ -373,30 +325,17 @@
     /**
      * Mutation probabilities, 6 entries for reversible model.
      */
-<<<<<<< HEAD
-    double *mutation_prob;
-
-    /**
-     * 4 unnormalized stationary frequencies of fixed states.
-     */
-    double *freq_fixed_states;
-=======
     double *mutation_rates;
 
     /**
      * 4 unnormalized stationary frequencies of boundary states.
      */
     double *freq_boundary_states;
->>>>>>> 35ede819
 
     /**
      * Normalized empirical stationary frequencies.
      */
-<<<<<<< HEAD
-    double *freq_fixed_states_emp;
-=======
     double *freq_boundary_states_emp;
->>>>>>> 35ede819
 
     /**
      * The rate matrix of the PoMo model.
@@ -456,11 +395,7 @@
      */
     double computeProbBoundaryMutation(int state1, int state2);
 
-<<<<<<< HEAD
-    bool isFixed(int state);
-=======
     bool isBoundary(int state);
->>>>>>> 35ede819
 
     bool isPolymorphic(int state);
 
@@ -484,19 +419,11 @@
     void setInitialMutCoeff();
 
     /**
-<<<<<<< HEAD
-     * Compute the sum of the frequencies of the fixed states.
-     *
-     * @return
-     */
-    double computeSumFreqFixedStates();
-=======
      * Compute the sum of the frequencies of the boundary states.
      *
      * @return
      */
     double computeSumFreqBoundaryStates();
->>>>>>> 35ede819
 
     /**
      * Compute part of normalization constant of polymorphic states.
@@ -525,19 +452,11 @@
     double computeNormConst();
 
     /**
-<<<<<<< HEAD
-     * Set the fixed frequency of T such that all fixed frequencies
-     * sum up to one.  This is done, so that they can be compared to
-     * the frequencies of the GTR model.
-     */
-    void updateFreqFixedState ();
-=======
      * Set the boundary frequency of T such that all boundary frequencies
      * sum up to one.  This is done, so that they can be compared to
      * the frequencies of the GTR model.
      */
     void updateFreqBoundaryState ();
->>>>>>> 35ede819
 
     /**
      * Precision and treshold value for mathematical computations and
@@ -562,11 +481,6 @@
     /// Eventual todo: do not hardcode this.
     int nnuc;
 
-<<<<<<< HEAD
-    /// True if the level of polymorphism has been fixed (either to a
-    /// user given value or to the empirically observed one).
-    bool fixed_level_of_polymorphism;
-=======
     /// True if heterozygosity has been fixed.
     bool fixed_theta;
     
@@ -576,7 +490,6 @@
     /// True if heterozygosity has been fixed to empirical estimate
     /// from data.
     bool fixed_theta_emp;
->>>>>>> 35ede819
 
     /**
      * level of polymorphism.  Will be set by init() and is
@@ -584,11 +497,7 @@
      * be done because PoMo had trouble to estimate this (especially,
      * when N was large).
      */
-<<<<<<< HEAD
-    double level_of_polymorphism;
-=======
     double theta;
->>>>>>> 35ede819
 
     /// True if the model parameters are fixed (e.g., if the
     /// transition to transversion ratio is set in the HKY model).
@@ -607,11 +516,7 @@
 
     /// Random binomial sampling or weighted; specified when alignment
     /// is created already (Alignment::readCountsFormat()).
-<<<<<<< HEAD
-    SamplingType sampling_type;
-=======
     SamplingType sampling_method;
->>>>>>> 35ede819
 };
 
 #endif /* _MODELPOMO_H_ */