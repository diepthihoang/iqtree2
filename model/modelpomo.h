#ifndef _MODELPOMO_H_
#define _MODELPOMO_H_

#include "modeldna.h"

/* PoMo mutation rate boundaries.  This is not necessary anymore
   because rates are bounded by underlying Markov model*/
/* const double POMO_MIN_RATE =  5e-5; */
/* const double POMO_INIT_RATE = 1e-3; */
/* const double POMO_MAX_RATE =  1e-1; */

// THETA BOUNDARIES ARE NOW SET IN A DYNAMIC WAY TO IMPROVE NUMERICAL STABILITY.
// EXCEEDING THESE VALUES ONLY INDUCES WARNINGS.
/* Boundaries for level of polymorphism.  The theta boundaries
   strongly affect numerical stability.  I set them so that errors are
   very seldom but there may be data that requires different
   boundaries.  Maybe they should be set variable, depending on data
   or user input. */
const double POMO_MIN_THETA =  1e-5;
const double POMO_MAX_THETA =  1e-1;
/* Not so stringent values. However, crashes are expected, especially because of
   the maximum value (?).*/
/* const double POMO_MIN_THETA =  1e-4; */
/* const double POMO_MAX_THETA =  1e-1; */

// Relative boundaries for theta.
const double POMO_MIN_REL_THETA = 0.5;
const double POMO_MAX_REL_THETA = 3;

/* Boundaries for boundary frequencies.  This is not necessary anymore
   because those are set by the underlying Markov model.  The actual
   boundaries will be set, e.g., to
   freq_boundary_states[i]*POMO_MIN_REL_FREQ. */
/* const double POMO_MIN_REL_FREQ = 0.5; */
/* const double POMO_MAX_REL_FREQ = 2.0; */

// Boundaries for each of the boundary states.
const double POMO_MIN_BOUNDARY_FREQ = 0.05;
const double POMO_MAX_BOUNDARY_FREQ = 0.95;

class ModelPoMo : virtual public ModelMarkov
{
 public:
    /**
     * Constructor.
     * ModelMarkov() constructor calls ModelSubst() constructor.
     * ModelSubst():
     * - allocates state_freq[tree->aln->num_states]
     * ModelMarkov():
     * - allocates rates[getNumRateEntries()] = rates[n*(n-1)/2];
     * - allocates eigenvalues and eigenvectors.
     *
     * @param model_name The name of the model (e.g., "HKY+P").
     * @param model_params The parameters of the model (user defined models.).
     * @param freq_type
     * @param freq_params
     * @param tree Associated tree for the model.
     * @param pomo_theta parameters for PoMo
     *
     * @return
     */
    ModelPoMo(const char *model_name, string model_params, StateFreqType freq_type, string freq_params,
              PhyloTree *tree, string pomo_theta);

    ModelPoMo(PhyloTree *tree);

    ~ModelPoMo();


    // Tell the compiler we want both the init functions (resolve
    // warning from clang about PoMo hiding the overloaded init
    // function).
    using ModelMarkov::init;
    /**
     * Initialize the PoMo model. Run by constructor.
     *
     * @param model_name
     * @param model_params
     * @param freq_type
     * @param freq_params
     */
    virtual void init(const char *model_name,
                      string model_params,
                      StateFreqType freq_type,
                      string freq_params,
                      string pomo_theta);

    /**
     *  \brief Initialize underlying mutation model.
     *
     * PoMo is built on top of any Markov mutation model which is
     * of class ModelMarkov in IQ-TREE and is denominated "underlying"
     * Markov model or "underlying" mutation model.  The idea is
     * to the machinery of the underlying Markov model and only
     * introduce an additional layer that adds polymorphic states and
     * one parameter, namely the level of polymorphism which is
     * denoted "theta" in the code.
     *
     */
    void init_mutation_model(const char *model_name,
                             string model_params,
                             StateFreqType freq_type,
                             string freq_params,
                             string pomo_theta);

    /**
     *  \brief Initialize sampling type.
     *
     *  Weighted (standard) or sampled.
     *
     */
    void init_sampling_method();

    /**
     *  \brief Initialize state frequencies.
     *
     *  Use the machinery of the underlying mutation model.
     *
     */
    void init_boundary_frequencies();

    /**
     *  \brief Check if parameters are optimized or not.
     *
     *  The parameters of PoMo are the ones from the underlying
     *  mutation model plus the amount of polymorphism, theta.  So
     *  far, it is only possible to either infer or fix all
     *  parameters.  For example, fixing theta only requires
     *  constrained maximization of the likelihood.
     *
     */
    void init_fixed_parameters(string model_params,
                               string pomo_theta);

    /**
     * Initialize rate_matrix and state_freq for boundary mutation model.
     */
    void updatePoMoStatesAndRateMatrix();

    /**
     *  @return Number of free parameters.
     */
    virtual int getNDim();

	/**
		@return the number of dimensions corresponding to state frequencies
	*/
	virtual int getNDimFreq();


    /**
     * Set bounds for joint optimization with BFGS.
     */
    virtual void setBounds(double *lower_bound,
                           double *upper_bound,
                           bool *bound_check);

    /**
     *  Write information to output stream (only with -vv).
     *  @param out Output stream.
     */
    virtual void writeInfo(ostream &out);

    /**
     *  The target function which needs to be optimized
     *  @param x the input vector x
     *  @return the function value at x
    */
    virtual double targetFunk(double x[]);

    /**
     *  @return TRUE if parameters are at the boundary that may cause
     *  numerical unstability
     */
    virtual bool isUnstableParameters();

    virtual bool isPolymorphismAware() { return true; };

    /**
     *  @return the number of rate entries
     */
    virtual int getNumRateEntries() { return n_alleles*(n_alleles-1)/2; };

    /**
     *  \brief Normalize boundary frequencies so that they sum to 1.0.
     *
     */
    void normalize_boundary_freqs(double * bfs);

    /**
     *  \brief Check if boundary frequencies are within bounds.
     *
     */
    void check_boundary_freqs(double * bfs);

    /**
     * Estimate the empirical (relative) boundary state frequencies.  The
     * number of A, C, G, and T in the data is summed up and the
     * relative proportion of all bases is calculated.  The empirical
     * boundary state frequencies are set to these relative proportions.
     *
     * @param freq_boundary_states (OUT) The estimated boundary frequencies,
     * size num_states.
     */
    void estimateEmpiricalBoundaryStateFreqs(double * freq_boundary_states);

    /**
     * Estimate the empirical (relative) sum of polymorhic states.
     * The number of polymorphic sites in the data is summed up and
     * the relative proportion of all sites is calculated and returned.
     *
     */
    double estimateEmpiricalWattersonTheta();

    /**
     * Report the model rates to the output file stream 'out'.
     *
     * @param out Output file stream.
     */
    void report_rates(ostream &out);

    /**
     * Report the state frequencies to the output file stream 'out'.
     *
     * @param out Output file stream.
     */
    virtual void report(ostream &out);

    /**
     * Normalize the mutation probabilities such that the given level of
     * polymorphism is honored (theta).
     *
     */
    void normalizeMutationRates();

    /**
<<<<<<< HEAD
        Save object into the checkpoint.
=======
        start structure for checkpointing
    */
    virtual void startCheckpoint();

    /**
        save object into the checkpoint
>>>>>>> 7b1b448c
    */
    virtual void saveCheckpoint();

    /**
        Restore object from the checkpoint.
    */
    virtual void restoreCheckpoint();

	/**
       Decompose the rate matrix into eigenvalues and eigenvectors.
       This function is necessary, because handling of reversible and
       non-reversible models differs in ModelMarkov, but should not
       differ for ModelPoMo.
	*/
	virtual void decomposeRateMatrix();

  // I had serious problems with numerical instabilities because of fixed
  // boundaries for the level of polymorphism (theta). However, it is easy to
  // get an empirical value of theta and set boundaries according to this value.
  // This improves numerical stability. This step does not make sense and,
  // hence, is not done, if theta is set by the user or to the empirical value.
  void set_theta_boundaries();

 protected:

    ModelMarkov *mutation_model;

    /**
        Compute the rate matrix and then normalize it such that the total number of mutations is 1.
        @param rate_matrix (OUT).  It is filled with rate matrix entries
        @param state_freq state frequencies
        @param num_state number of states
    */
    virtual void computeRateMatrix(double **rate_matrix, double *state_freq, int num_state);

    /**
     *  Scale the mutation rates by SCALE.
     *
     * I.e., new_mut_rates[i]. = * scale*old_mut_rates[i].
     *
     *  @param scale (IN).
     */
    void scaleMutationRatesAndUpdateRateMatrix(double scale);

    /**
     * This function is served for the multi-dimension
     * optimization. It should pack the model parameters into a vector
     * that is index from 1 (NOTE: not from 0)
     *
     * @param variables (OUT) Vector of variables, indexed from 1.
     */
    virtual void setVariables(double *variables);

    /**
     * This function is served for the multi-dimension
     * optimization. It should assign the model parameters from a
     * vector of variables that is index from 1 (NOTE: not from 0)
     *
     * @param variables Vector of variables, indexed from 1.
     * @return TRUE if parameters are changed, FALSE otherwise (2015-10-20)
     */
    virtual bool getVariables(double *variables);

    /**
	 * Called from getVariables() to update the rate matrix for the
	 * new model parameters.  For ModelPoMo this is only a dummy
	 * function, which has to be declared empty because otherwise,
	 * restoreCheckpoint() calls the ModelMarkov::setRates() which in
	 * turn throws an error.
	 */
	virtual void setRates();

 protected:
    /*!<  Virtual population size of the PoMo model. */
    int N;

    /**
     * Full mutation rate matrix (R + PHI). The entries are actually only the
     * exchangeabilities (i.e., m_ab/pi_b)!
     */
    double *mutation_rate_matrix;

    /**
     * 4 unnormalized stationary frequencies of boundary states.
     */
    double *freq_boundary_states;

    /**
     * Normalized empirical stationary frequencies.
     */
    double *freq_boundary_states_emp;

    /* /\** */
    /*  * The rate matrix of the PoMo model. */
    /*  *\/ */
    /* double *rate_matrix; */

    /**
     * Decompose state (0..57) into abundance of two nucleotides.
     *
     * @param i (OUT) Abundance of nucleotide 1.
     * @param nt1 (OUT) Nucleotide 1 (0: A, 1: C, 2: G, 3: T).
     * @param nt2 (OUT) Nucleotide 2 (0: A, 1: C, 2: G, 3: T).
     */
    void decomposeState(int state, int &i, int &nt1, int &nt2);

    /**
     * Compute the normalized stationary frequencies that fulfill the
     * detailed balance condition.
     */
    void computeStateFreq();

    /**
     * Compute probability of change from state1 to state2 in one
     * Moran with boundary mutation model generation.
     */
    double computeProbBoundaryMutation(int state1, int state2);

    bool isBoundary(int state);

    bool isPolymorphic(int state);

    /**
     * Get symmetric mutation coefficient from nt1 to nt2 (mij = mji).
     *
     * @param nt1
     * @param nt2
     *
     * @return
     */
    double mutCoeff(int nt1, int nt2);

    /**
     * Set the initial mutation coefficients which resemble the level
     * of polymorphism in the data.
     *
     * @return
     */
    void setInitialMutCoeff();

    /**
     * Compute the sum of the frequencies of the boundary states.
     *
     * @return
     */
    double computeSumFreqBoundaryStates();

    /**
     * Compute part of normalization constant of polymorphic states.
     *
     * @return
     */
    double computeSumFreqPolyStates();

    /**
     * Compute the sum over lamda_pol without mutliplying with mutation
     * coefficients. This is useful if the mutation coefficient is constant,
     * e.g., when the initial value is set.
     *
     * @return
     */
    double computeSumFreqPolyStatesNoMut();

    /**
     * Compute the normalization constant.  This constant ensures that
     * the stationary frequencies (invariant measure) sum up to 1
     * (invariant distribution).
     *
     * @return
     */
    double computeNormConst();

    /**
     * Set the boundary frequency of T such that all boundary frequencies
     * sum up to one.  This is done, so that they can be compared to
     * the frequencies of the GTR model.
     */
    void updateFreqBoundaryState ();

    /**
     * Precision and treshold value for mathematical computations and
     * numerical stability checks.
     *
     * Feel free to set to a global value if there is one available.
     *
     */
    double eps;

    /// Number of nucleotides (alleles).  This might be useful in the
    /// future, when we do not restrict PoMo to DNA models only.
    /// Eventual todo: do not hardcode this.
    int n_alleles;

    /// True if heterozygosity has been fixed.
    bool fixed_theta;

    /// True if heterozygosity has been fixed by user.
    bool fixed_theta_usr;

    /// True if heterozygosity has been fixed to empirical estimate
    /// from data.
    bool fixed_theta_emp;

    /**
     * level of polymorphism.  Will be set by init() and is
     * used to normalize the mutation coefficients.  This is needed to
     * be done because PoMo had trouble to estimate this (especially,
     * when N was large).
     */
    double theta;

    /// True if the model parameters are fixed (e.g., if the
    /// transition to transversion ratio is set in the HKY model).
    bool fixed_model_params;

    /// This array contains the ratio of the fixed mutation
    /// probability to the base mutation rate that is still estimated
    /// and describes the amount of polymorphism.  I.e., for the HKY
    /// model with transition to transversion ratio 2.0, this vector
    /// would look like [1, 2, 1, 1, 2, 1]
    double * fixed_model_params_ratio;

    /// The number of connections between nucleotides.  If n_alleles=4,
    /// there are 6 connections.  Set in ModelPoMo::init().
    int n_connections;

    /// Random binomial sampling or weighted; specified when alignment
    /// is created already (Alignment::readCountsFormat()).
    SamplingType sampling_method;

  // Minimum level of polymorphism (theta), set by `set_theta_boundaries()`.
  double min_theta;

  // Maximum level of polymorphism (theta), set by `set_theta_boundaries()`.
  double max_theta;
};
#endif /* _MODELPOMO_H_ */<|MERGE_RESOLUTION|>--- conflicted
+++ resolved
@@ -234,16 +234,12 @@
     void normalizeMutationRates();
 
     /**
-<<<<<<< HEAD
-        Save object into the checkpoint.
-=======
         start structure for checkpointing
     */
     virtual void startCheckpoint();
 
     /**
         save object into the checkpoint
->>>>>>> 7b1b448c
     */
     virtual void saveCheckpoint();
 
