--- conflicted
+++ resolved
@@ -61,15 +61,14 @@
 #include "tree/upperbounds.h"
 #include "utils/MPIHelper.h"
 
-<<<<<<< HEAD
 #ifdef USE_BOOSTER
 extern "C" {
 #include "booster/booster.h"
 }
-=======
+#endif
+
 #ifdef IQTREE_TERRAPHAST
     #include "terrace/terrace.h"
->>>>>>> 3fb92d22
 #endif
 
 void reportReferences(Params &params, ofstream &out) {
@@ -501,15 +500,6 @@
 
 void reportTree(ofstream &out, Params &params, PhyloTree &tree, double tree_lh, double lh_variance, double main_tree) {
     int ssize = tree.getAlnNSite();
-<<<<<<< HEAD
-	double epsilon = 1.0 / ssize;
-	double totalLen = tree.treeLength();
-	int df = tree.getModelFactory()->getNParameters(BRLEN_OPTIMIZE);
-	double AIC_score, AICc_score, BIC_score;
-	computeInformationScores(tree_lh, df, ssize, AIC_score, AICc_score, BIC_score);
-
-	out << "Log-likelihood of the tree: " << fixed << tree_lh;
-=======
     double epsilon = 1.0 / ssize;
     double totalLen = tree.treeLength();
     int df = tree.getModelFactory()->getNParameters(BRLEN_OPTIMIZE);
@@ -517,7 +507,6 @@
     computeInformationScores(tree_lh, df, ssize, AIC_score, AICc_score, BIC_score);
 
     out << "Log-likelihood of the tree: " << fixed << tree_lh;
->>>>>>> 3fb92d22
     if (lh_variance > 0.0)
         out << " (s.e. " << sqrt(lh_variance) << ")";
     out << endl;
@@ -614,32 +603,6 @@
         return;
     }
     
-<<<<<<< HEAD
-	//out << "ZERO BRANCH EPSILON = " << epsilon << endl;
-	int zero_internal_branches = tree.countZeroInternalBranches(NULL, NULL, epsilon);
-	if (zero_internal_branches > 0) {
-		//int zero_internal_branches = tree.countZeroInternalBranches(NULL, NULL, epsilon);
-		/*
-		out << "WARNING: " << zero_branches
-				<< " branches of near-zero lengths (<" << epsilon << ") and should be treated with caution!"
-				<< endl;
-		*/
-		out << "WARNING: " << zero_internal_branches
-				<< " near-zero internal branches (<" << epsilon << ") should be treated with caution"
-				<< endl;
-		/*
-		cout << endl << "WARNING: " << zero_branches
-				<< " branches of near-zero lengths (<" << epsilon << ") and should be treated with caution!"
-				<< endl;
-		*/
-		out << "         Such branches are denoted by '**' in the figure below"
-				<< endl << endl;
-	}
-	int long_branches = tree.countLongBranches(NULL, NULL, params.max_branch_length-0.2);
-	if (long_branches > 0) {
-		//stringstream sstr;
-		out << "WARNING: " << long_branches << " too long branches (>"
-=======
     //out << "ZERO BRANCH EPSILON = " << epsilon << endl;
     int zero_internal_branches = tree.countZeroInternalBranches(NULL, NULL, epsilon);
     if (zero_internal_branches > 0) {
@@ -664,7 +627,6 @@
     if (long_branches > 0) {
         //stringstream sstr;
         out << "WARNING: " << long_branches << " too long branches (>"
->>>>>>> 3fb92d22
             << params.max_branch_length-0.2 << ") should be treated with caution!" << endl;
         //out << sstr.str();
         //cout << sstr.str();
@@ -1015,55 +977,6 @@
                 << "  Invar:  Number of invariant sites" << endl
                 << "  Const:  Number of constant sites (can be subset of invariant sites)" << endl << endl;
 
-<<<<<<< HEAD
-		} else
-			reportAlignment(out, *(tree.aln), tree.removed_seqs.size());
-
-		out.precision(4);
-		out << fixed;
-
-		if (!model_info.empty()) {
-			out << "ModelFinder" << endl << "-----------" << endl << endl;
-//			if (tree.isSuperTree())
-//				pruneModelInfo(model_info, (PhyloSuperTree*)&tree);
-			reportModelSelection(out, params, &model_info, &tree);
-		}
-
-		out << "SUBSTITUTION PROCESS" << endl << "--------------------" << endl
-				<< endl;
-		if (tree.isSuperTree()) {
-			if(params.partition_type == BRLEN_SCALE)
-				out	<< "Edge-linked-proportional partition model but separate models between partitions" << endl << endl;
-			else if(params.partition_type == BRLEN_FIX)
-				out	<< "Edge-linked-equal partition model but separate models between partitions" << endl << endl;
-			else if (params.partition_type == BRLEN_OPTIMIZE)
-				out	<< "Edge-unlinked partition model and separate models between partitions" << endl << endl;
-            else
-                out << "Topology-unlinked partition model and separate models between partitions" << endl << endl;
-			PhyloSuperTree *stree = (PhyloSuperTree*) &tree;
-			PhyloSuperTree::iterator it;
-			int part;
-			if(params.partition_type == BRLEN_OPTIMIZE || params.partition_type == TOPO_UNLINKED)
-                out << "  ID  Model         TreeLen  Parameters" << endl;
-			else
-                out << "  ID  Model           Speed  Parameters" << endl;
-			//out << "-------------------------------------" << endl;
-			for (it = stree->begin(), part = 0; it != stree->end(); it++, part++) {
-				out.width(4);
-				out << right << (part+1) << "  ";
-				out.width(14);
-				if(params.partition_type == BRLEN_OPTIMIZE || params.partition_type == TOPO_UNLINKED)
-                    out << left << (*it)->getModelName() << " " << (*it)->treeLength() << "  " << (*it)->getModelNameParams() << endl;
-				else
-                    out << left << (*it)->getModelName() << " " << stree->part_info[part].part_rate  << "  " << (*it)->getModelNameParams() << endl;
-			}
-			out << endl;
-			/*
-			for (it = stree->begin(), part = 0; it != stree->end(); it++, part++) {
-				reportModel(out, *(*it));
-				reportRate(out, *(*it));
-			}*/
-=======
         } else
             reportAlignment(out, *(tree.aln), tree.removed_seqs.size());
 
@@ -1111,69 +1024,11 @@
                 reportModel(out, *(*it));
                 reportRate(out, *(*it));
             }*/
->>>>>>> 3fb92d22
             if (params.link_model || params.link_alpha) {
                 for (it = stree->begin(); it != stree->end(); it++)
                     if (!(*it)->getModel()->linked_model)
                         reportModel(out, *(*it));
             }
-<<<<<<< HEAD
-		} else {
-			reportModel(out, tree);
-			reportRate(out, tree);
-		}
-
-    		if (params.lmap_num_quartets >= 0) {
-			tree.reportLikelihoodMapping(out);
-		}
-
-
-		/*
-		out << "RATE HETEROGENEITY" << endl << "------------------" << endl
-				<< endl;
-		if (tree.isSuperTree()) {
-			PhyloSuperTree *stree = (PhyloSuperTree*) &tree;
-			int part = 0;
-			for (PhyloSuperTree::iterator it = stree->begin();
-					it != stree->end(); it++, part++) {
-				out << "FOR PARTITION " << stree->part_info[part].name << ":"
-						<< endl << endl;
-				reportRate(out, *(*it));
-			}
-		} else
-			reportRate(out, tree);
-		*/
-		// Bootstrap analysis:
-		//Display as outgroup: a
-
-		if (params.model_name == "WHTEST") {
-			out << "TEST OF MODEL HOMOGENEITY" << endl
-					<< "-------------------------" << endl << endl;
-			out << "Delta of input data:                 "
-					<< params.whtest_delta << endl;
-			out << ".95 quantile of Delta distribution:  "
-					<< params.whtest_delta_quantile << endl;
-			out << "Number of simulations performed:     "
-					<< params.whtest_simulations << endl;
-			out << "P-value:                             "
-					<< params.whtest_p_value << endl;
-			if (params.whtest_p_value < 0.05) {
-				out
-						<< "RESULT: Homogeneity assumption is rejected (p-value cutoff 0.05)"
-						<< endl;
-			} else {
-				out
-						<< "RESULT: Homogeneity assumption is NOT rejected (p-value cutoff 0.05)"
-						<< endl;
-			}
-			out << endl << "*** For this result please cite:" << endl << endl;
-			out
-					<< "G. Weiss and A. von Haeseler (2003) Testing substitution models"
-					<< endl
-					<< "within a phylogenetic tree. Mol. Biol. Evol, 20(4):572-578"
-					<< endl << endl;
-		}
-=======
         } else {
             reportModel(out, tree);
             reportRate(out, tree);
@@ -1229,7 +1084,6 @@
                     << "within a phylogenetic tree. Mol. Biol. Evol, 20(4):572-578"
                     << endl << endl;
         }
->>>>>>> 3fb92d22
         
         if (params.num_runs > 1) {
             out << "MULTIPLE RUNS" << endl
@@ -1279,23 +1133,6 @@
 
             reportTree(out, params, tree, tree.getBestScore(), tree.logl_variance, true);
 
-<<<<<<< HEAD
-			if (tree.isSuperTree() && verbose_mode >= VB_MED) {
-				PhyloSuperTree *stree = (PhyloSuperTree*) &tree;
-//				stree->mapTrees();
-//				int empty_branches = stree->countEmptyBranches();
-//				if (empty_branches) {
-//					stringstream ss;
-//					ss << empty_branches << " branches in the overall tree with no phylogenetic information due to missing data!";
-//					outWarning(ss.str());
-//				}
-
-				int part = 0;
-				for (PhyloSuperTree::iterator it = stree->begin();
-						it != stree->end(); it++, part++) {
-					out << "FOR PARTITION " << (*it)->aln->name
-							<< ":" << endl << endl;
-=======
             if (tree.isSuperTree() && verbose_mode >= VB_MED) {
                 PhyloSuperTree *stree = (PhyloSuperTree*) &tree;
 //                stree->mapTrees();
@@ -1311,7 +1148,6 @@
                         it != stree->end(); it++, part++) {
                     out << "FOR PARTITION " << (*it)->aln->name
                             << ":" << endl << endl;
->>>>>>> 3fb92d22
                     (*it)->setRootNode(params.root);
 //                    reportTree(out, params, *(*it), (*it)->computeLikelihood(), (*it)->computeLogLVariance(), false);
                     reportTree(out, params, *(*it), stree->part_info[part].cur_score, 0.0, false);
@@ -1616,122 +1452,6 @@
 
 
 void printAnalysisInfo(int model_df, IQTree& iqtree, Params& params) {
-<<<<<<< HEAD
-//	if (!params.raxmllib) {
-	cout << "Model of evolution: ";
-	if (iqtree.isSuperTree()) {
-		cout << iqtree.getModelName() << " (" << model_df << " free parameters)" << endl;
-	} else {
-		cout << iqtree.getModelName() << " with ";
-		switch (iqtree.getModel()->getFreqType()) {
-		case FREQ_EQUAL:
-			cout << "equal";
-			break;
-		case FREQ_EMPIRICAL:
-			cout << "counted";
-			break;
-		case FREQ_USER_DEFINED:
-			cout << "user-defined";
-			break;
-		case FREQ_ESTIMATE:
-			cout << "optimized";
-			break;
-		case FREQ_CODON_1x4:
-			cout << "counted 1x4";
-			break;
-		case FREQ_CODON_3x4:
-			cout << "counted 3x4";
-			break;
-		case FREQ_CODON_3x4C:
-			cout << "counted 3x4-corrected";
-			break;
-		case FREQ_DNA_RY:
-			cout << "constrained A+G=C+T";
-			break;
-		case FREQ_DNA_WS:
-			cout << "constrained A+T=C+G";
-			break;
-		case FREQ_DNA_MK:
-			cout << "constrained A+C=G+T";
-			break;
-		case FREQ_DNA_1112:
-			cout << "constrained A=C=G";
-			break;
-		case FREQ_DNA_1121:
-			cout << "constrained A=C=T";
-			break;
-		case FREQ_DNA_1211:
-			cout << "constrained A=G=T";
-			break;
-		case FREQ_DNA_2111:
-			cout << "constrained C=G=T";
-			break;
-		case FREQ_DNA_1122:
-			cout << "constrained A=C,G=T";
-			break;
-		case FREQ_DNA_1212:
-			cout << "constrained A=G,C=T";
-			break;
-		case FREQ_DNA_1221:
-			cout << "constrained A=T,C=G";
-			break;
-		case FREQ_DNA_1123:
-			cout << "constrained A=C";
-			break;
-		case FREQ_DNA_1213:
-			cout << "constrained A=G";
-			break;
-		case FREQ_DNA_1231:
-			cout << "constrained A=T";
-			break;
-		case FREQ_DNA_2113:
-			cout << "constrained C=G";
-			break;
-		case FREQ_DNA_2131:
-			cout << "constrained C=T";
-			break;
-		case FREQ_DNA_2311:
-			cout << "constrained G=T";
-			break;
-		default:
-			outError("Wrong specified state frequencies");
-		}
-		cout << " frequencies (" << model_df << " free parameters)" << endl;
-	}
-	cout << "Fixed branch lengths: "
-			<< ((params.fixed_branch_length == BRLEN_FIX) ? "Yes" : "No") << endl;
-
-	if (params.min_iterations > 0) {
-	    cout << "Tree search algorithm: " << (params.snni ? "Stochastic nearest neighbor interchange" : "IQPNNI") << endl;
-	    cout << "Termination condition: ";
-	    if (params.stop_condition == SC_REAL_TIME) {
-	        cout << "after " << params.maxtime << " minutes" << endl;
-	    } else if (params.stop_condition == SC_UNSUCCESS_ITERATION) {
-	        cout << "after " << params.unsuccess_iteration << " unsuccessful iterations" << endl;
-	    } else if (params.stop_condition == SC_FIXED_ITERATION) {
-	            cout << params.min_iterations << " iterations" << endl;
-	    } else if(params.stop_condition == SC_WEIBULL) {
-	            cout << "predicted in [" << params.min_iterations << ","
-	                    << params.max_iterations << "] (confidence "
-	                    << params.stop_confidence << ")" << endl;
-	    } else if (params.stop_condition == SC_BOOTSTRAP_CORRELATION) {
-	    	cout << "min " << params.min_correlation << " correlation coefficient" << endl;
-	    }
-
-	    if (!params.snni) {
-	        cout << "Number of representative leaves  : " << params.k_representative << endl;
-	        cout << "Probability of deleting sequences: " << iqtree.getProbDelete() << endl;
-	        cout << "Number of leaves to be deleted   : " << iqtree.getDelete() << endl;
-	        cout << "Important quartets assessed on: "
-	                << ((params.iqp_assess_quartet == IQP_DISTANCE) ?
-	                        "Distance" : ((params.iqp_assess_quartet == IQP_PARSIMONY) ? "Parsimony" : "Bootstrap"))
-	                << endl;
-	    }
-	    cout << "NNI assessed on: " << ((params.nni5) ? "5 branches" : "1 branch") << endl;
-	}
-	cout << "Phylogenetic likelihood library: " << (params.pll ? "Yes" : "No") << endl;
-    if (params.fixed_branch_length != BRLEN_FIX)
-=======
 //    if (!params.raxmllib) {
     cout << "Model of evolution: ";
     if (iqtree.isSuperTree()) {
@@ -1845,8 +1565,7 @@
         cout << "NNI assessed on: " << ((params.nni5) ? "5 branches" : "1 branch") << endl;
     }
     cout << "Phylogenetic likelihood library: " << (params.pll ? "Yes" : "No") << endl;
-    if (!params.fixed_branch_length)
->>>>>>> 3fb92d22
+    if (params.fixed_branch_length != BRLEN_FIX)
         cout << "Branch length optimization method: "
             << ((iqtree.optimize_by_newton) ? "Newton" : "Brent") << endl;
     cout << "Number of Newton-Raphson steps in NNI evaluation and branch length optimization: " << NNI_MAX_NR_STEP
@@ -2305,7 +2024,6 @@
 
     // Temporary fix since PLL only supports DNA/Protein: switch to IQ-TREE parsimony kernel
     if (params.start_tree == STT_PLL_PARSIMONY) {
-<<<<<<< HEAD
         if (iqtree->isSuperTreeUnlinked()) {
             params.start_tree = STT_PARSIMONY;
         } else if (iqtree->isSuperTree()) {
@@ -2315,15 +2033,6 @@
 					params.start_tree = STT_BIONJ;
 		} else if (iqtree->aln->seq_type != SEQ_DNA && iqtree->aln->seq_type != SEQ_PROTEIN)
 			params.start_tree = STT_PARSIMONY;
-=======
-        if (iqtree->isSuperTree()) {
-            PhyloSuperTree *stree = (PhyloSuperTree*)iqtree;
-            for (PhyloSuperTree::iterator it = stree->begin(); it != stree->end(); it++)
-                if ((*it)->aln->seq_type != SEQ_DNA && (*it)->aln->seq_type != SEQ_PROTEIN)
-                    params.start_tree = STT_BIONJ;
-        } else if (iqtree->aln->seq_type != SEQ_DNA && iqtree->aln->seq_type != SEQ_PROTEIN)
-            params.start_tree = STT_PARSIMONY;
->>>>>>> 3fb92d22
     }
 
     /***************** Initialization for PLL and sNNI ******************/
@@ -2690,21 +2399,11 @@
     // prune stable taxa
     pruneTaxa(params, *iqtree, pattern_lh, pruned_taxa, linked_name);
 
-<<<<<<< HEAD
 	/***************************************** DO STOCHASTIC TREE SEARCH *******************************************/
 	if (params.min_iterations > 0 && !params.tree_spr) {
 		iqtree->doTreeSearch();
 		iqtree->setAlignment(iqtree->aln);
 	} else {
-=======
-    /***************************************** DO STOCHASTIC TREE SEARCH *******************************************/
-    if (params.min_iterations > 0 && !params.tree_spr) {
-        iqtree->doTreeSearch();
-        iqtree->setAlignment(iqtree->aln);
-        cout << "TREE SEARCH COMPLETED AFTER " << iqtree->stop_rule.getCurIt() << " ITERATIONS"
-            << " / Time: " << convert_time(getRealTime() - params.start_real_time) << endl << endl;
-    } else {
->>>>>>> 3fb92d22
         iqtree->candidateTrees.saveCheckpoint();
         /* do SPR with likelihood function */
         if (params.tree_spr) {
@@ -3684,16 +3383,11 @@
 }
 
 void runPhyloAnalysis(Params &params, Checkpoint *checkpoint) {
-<<<<<<< HEAD
-	Alignment *alignment;
-=======
     Alignment *alignment;
->>>>>>> 3fb92d22
 
     checkpoint->putBool("finished", false);
     checkpoint->setDumpInterval(params.checkpoint_dump_interval);
 
-<<<<<<< HEAD
 	/****************** read in alignment **********************/
 	if (params.partition_file) {
 		// Partition model analysis
@@ -3703,14 +3397,6 @@
             alignment = new SuperAlignment(params);
 	} else {
 		alignment = new Alignment(params.aln_file, params.sequence_type, params.intype, params.model_name);
-=======
-    /****************** read in alignment **********************/
-    if (params.partition_file) {
-        // Partition model analysis
-        alignment = new SuperAlignment(params);
-    } else {
-        alignment = new Alignment(params.aln_file, params.sequence_type, params.intype, params.model_name);
->>>>>>> 3fb92d22
 
         if (params.freq_const_patterns) {
             int orig_nsite = alignment->getNSite();
@@ -3733,9 +3419,6 @@
         if (params.site_freq_file) {
             alignment->readSiteStateFreq(params.site_freq_file);
         }
-<<<<<<< HEAD
-	}
-=======
     }
 
     if (params.symtest) {
@@ -3780,50 +3463,6 @@
             }
         }
     }
->>>>>>> 3fb92d22
-
-    if (params.symtest) {
-        double start_time = getRealTime();
-        cout << "Performing symmetry test... ";
-        ofstream out;
-        string filename = string(params.out_prefix) + ".symtest.csv";
-        out.open(filename.c_str());
-        out << "Name,SymSig,SymNon,SymPval,MarSig,MarNon,MarPval,IntSig,IntNon,IntPval" << endl;
-        vector<SymTestResult> sym, marsym, intsym;
-        alignment->doSymTest(sym, marsym, intsym, out);
-        out.close();
-        cout << getRealTime() - start_time << " seconds" << endl;
-        cout << "SymTest results written to " << filename << endl;
-        if (alignment->isSuperAlignment()) {
-            set<int> part_id;
-            if (params.symtest == 2) {
-                // remove bad loci
-                if (params.symtest_type == 0)
-                    getSymTestID(sym, part_id, true);
-                else if (params.symtest_type == 1)
-                    getSymTestID(marsym, part_id, true);
-                else
-                   getSymTestID(intsym, part_id, true);
-            } else if (params.symtest == 3) {
-                // remove good loci
-                if (params.symtest_type == 0)
-                    getSymTestID(sym, part_id, false);
-                else if (params.symtest_type == 1)
-                    getSymTestID(marsym, part_id, false);
-                else
-                    getSymTestID(intsym, part_id, false);
-            }
-            if (!part_id.empty()) {
-                cout << "Removing " << part_id.size()
-                << ((params.symtest == 2)? " bad" : " good") << " partitions (pvalue cutoff = "
-                     << params.symtest_pcutoff << ")..." << endl;
-                if (part_id.size() < alignment->getNSite())
-                    ((SuperAlignment*)alignment)->removePartitions(part_id);
-                else
-                    outError("Can't remove all partitions");
-            }
-        }
-    }
 
     if (params.print_aln_info) {
         string site_info_file = string(params.out_prefix) + ".alninfo";
@@ -3989,11 +3628,7 @@
     
     /****************** read in alignment **********************/
     // Partition model analysis
-<<<<<<< HEAD
     super_aln = new SuperAlignmentUnlinked(params);
-=======
-    super_aln = new SuperAlignment(params);
->>>>>>> 3fb92d22
     PhyloSuperTree *super_tree = new PhyloSuperTree(super_aln);
  
     /**** do separate tree reconstruction for each partition ***/
