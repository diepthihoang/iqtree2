--- conflicted
+++ resolved
@@ -1283,17 +1283,11 @@
             out.precision(4);
             out.setf(ios_base::fixed);
 
-<<<<<<< HEAD
-            out << endl << "USER TREES" << endl << "----------" << endl << endl;
-            out << "See " << params.out_prefix << ".trees for trees with branch lengths." << endl << endl;
-            if (params.topotest_replicates && info.size() > 1) {
-=======
 			out << endl << "USER TREES" << endl << "----------" << endl << endl;
 			out << "See " << params.out_prefix << ".trees for trees with branch lengths." << endl << endl;
 			if (params.topotest_replicates && info.size() > 1) {
                 if (params.do_au_test && params.topotest_replicates < 10000)
                     out << "WARNING: Too few replicates for AU test. At least -zb 10000 for reliable results!" << endl << endl;
->>>>>>> 14c2ddb9
                 out << "Tree      logL    deltaL  bp-RELL    p-KH     p-SH    ";
 				if (params.do_weighted_test)
 					out << "p-WKH    p-WSH    ";
