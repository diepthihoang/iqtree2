/*
 * phylotesting.cpp
 *
 *  Created on: Aug 23, 2013
 *      Author: minh
 */



#ifdef HAVE_CONFIG_H
#include <config.h>
#endif
#include <iqtree_config.h>
#include "tree/phylotree.h"
#include "tree/iqtree.h"
#include "tree/phylosupertree.h"
#include "tree/phylotreemixlen.h"
#include "phylotesting.h"

#include "model/modelmarkov.h"
#include "model/modeldna.h"
#include "nclextra/myreader.h"
#include "model/rateheterogeneity.h"
#include "model/rategamma.h"
#include "model/rateinvar.h"
#include "model/rategammainvar.h"
#include "model/ratefree.h"
#include "model/ratefreeinvar.h"
//#include "modeltest_wrapper.h"
#include "model/modelprotein.h"
#include "model/modelbin.h"
#include "model/modelcodon.h"
#include "model/modelmorphology.h"
#include "model/modelmixture.h"
#include "model/modelliemarkov.h"
#include "model/modelpomo.h"
#include "utils/timeutil.h"
#include "model/modelfactorymixlen.h"

#include "phyloanalysis.h"
#include "gsl/mygsl.h"
//#include "vectorclass/vectorclass.h"


/******* Binary model set ******/
const char* bin_model_names[] = { "JC2", "GTR2" };


/******* Morphological model set ******/
const char* morph_model_names[] = {"MK", "ORDERED"};


/******* DNA model set ******/
const char* dna_model_names[] = { "JC", "F81", "K80", "HKY", "TNe",
		"TN", "K81", "K81u", "TPM2", "TPM2u", "TPM3", "TPM3u", "TIMe", "TIM",
		"TIM2e", "TIM2", "TIM3e", "TIM3", "TVMe", "TVM", "SYM", "GTR" };

/* DNA models supported by PhyML/PartitionFinder */
const char* dna_model_names_old[] ={"JC", "F81", "K80", "HKY", "TNe",
 	 	 "TN", "K81", "K81u", "TIMe", "TIM", "TVMe", "TVM", "SYM", "GTR"};

/* DNA model supported by RAxML */
const char* dna_model_names_rax[] ={"GTR"};

/* DNA model supported by MrBayes */
const char *dna_model_names_mrbayes[] = {"JC", "F81", "K80", "HKY", "SYM", "GTR"};

//const char* dna_freq_names[] = {"+FO"};

// Lie-Markov models without an RY, WS or MK prefix
const char *dna_model_names_lie_markov_fullsym[] = 
    {"1.1", "3.3a", "4.4a", "6.7a", "9.20b", "12.12"};
// Lie-Markov models with RY symmetry/distinguished pairing
const char *dna_model_names_lie_markov_ry[] = {
          "RY2.2b",  "RY3.3b", "RY3.3c",  "RY3.4",   "RY4.4b", 
          "RY4.5a",  "RY4.5b", "RY5.6a",  "RY5.6b",  "RY5.7a",
          "RY5.7b",  "RY5.7c", "RY5.11a", "RY5.11b", "RY5.11c", 
          "RY5.16",  "RY6.6",  "RY6.7b",  "RY6.8a",  "RY6.8b",  
          "RY6.17a", "RY6.17b","RY8.8",   "RY8.10a", "RY8.10b", 
          "RY8.16",  "RY8.17", "RY8.18",  "RY9.20a", "RY10.12",
	  "RY10.34"
};
// Lie-Markov models with WS symmetry/distinguished pairing
const char *dna_model_names_lie_markov_ws[] = {
          "WS2.2b",  "WS3.3b", "WS3.3c",  "WS3.4",   "WS4.4b", 
          "WS4.5a",  "WS4.5b", "WS5.6a",  "WS5.6b",  "WS5.7a",
          "WS5.7b",  "WS5.7c", "WS5.11a", "WS5.11b", "WS5.11c", 
          "WS5.16",  "WS6.6",  "WS6.7b",  "WS6.8a",  "WS6.8b",  
          "WS6.17a", "WS6.17b","WS8.8",   "WS8.10a", "WS8.10b", 
          "WS8.16",  "WS8.17", "WS8.18",  "WS9.20a", "WS10.12",
	  "WS10.34"
};
// Lie-Markov models with MK symmetry/distinguished pairing
const char *dna_model_names_lie_markov_mk[] = {
          "MK2.2b",  "MK3.3b", "MK3.3c",  "MK3.4",   "MK4.4b", 
          "MK4.5a",  "MK4.5b", "MK5.6a",  "MK5.6b",  "MK5.7a",
          "MK5.7b",  "MK5.7c", "MK5.11a", "MK5.11b", "MK5.11c", 
          "MK5.16",  "MK6.6",  "MK6.7b",  "MK6.8a",  "MK6.8b",  
          "MK6.17a", "MK6.17b","MK8.8",   "MK8.10a", "MK8.10b", 
          "MK8.16",  "MK8.17", "MK8.18",  "MK9.20a", "MK10.12",
	  "MK10.34"
};
// Lie-Markov models which are strand symmetric
const char *dna_model_names_lie_markov_strsym[] = {
          "1.1",    "WS2.2b", "3.3a",   "WS3.3b", "WS3.3c", "WS3.4",   
          "WS4.4b", "WS4.5a", "WS4.5b", "WS5.6a", "WS6.6"
};


/****** Protein model set ******/
const char* aa_model_names[] = { "Dayhoff", "mtMAM", "JTT", "WAG",
		"cpREV", "mtREV", "rtREV", "mtART", "mtZOA", "VT", "LG", "DCMut", "PMB",
		"HIVb", "HIVw", "JTTDCMut", "FLU", "Blosum62" , "mtMet" , "mtVer" , "mtInv" };
        
/* Protein models supported by PhyML/PartitionFinder */
const char *aa_model_names_phyml[] = { "Dayhoff", "mtMAM", "JTT", "WAG",
		"cpREV", "mtREV", "rtREV", "mtART", "VT", "LG", "DCMut",
		"HIVb", "HIVw", "Blosum62" };

/* Protein models supported by RAxML */
const char *aa_model_names_rax[] = { "Dayhoff", "mtMAM", "JTT", "WAG",
		"cpREV", "mtREV", "rtREV", "mtART", "mtZOA", "PMB", "HIVb", "HIVw", "JTTDCMut", "FLU", "VT", "LG", "DCMut", "Blosum62" };

const char* aa_model_names_mrbayes[] = {"Poisson", "Dayhoff", "mtMAM", "JTT", "WAG",
		"cpREV", "mtREV", "rtREV", "VT", "Blosum62" };

const char *aa_model_names_nuclear[] = {"WAG", "Dayhoff","JTT", "LG", "VT", "DCMut", "PMB", "JTTDCMut", "Blosum62"};

const char *aa_model_names_mitochondrial[] = {"mtREV", "mtMAM", "mtART", "mtZOA", "mtMet" , "mtVer" , "mtInv" };

const char *aa_model_names_chloroplast[] = {"cpREV"};

const char *aa_model_names_viral[] = {"HIVb", "HIVw", "FLU", "rtREV"};

const char* aa_freq_names[] = {"", "+F"};


/****** Codon models ******/
//const char *codon_model_names[] = {"GY", "MG", "MGK", "KOSI07", "SCHN05","KOSI07_GY1KTV","SCHN05_GY1KTV"};
//short int std_genetic_code[]    = {   0,    0,     0,        1,        1,              1,              1};
const char *codon_model_names[] = {"MG", "MGK", "GY", "KOSI07", "SCHN05"};
short int std_genetic_code[]    = {   0,    0,     0,        1,        1};

const char *codon_freq_names[] = {"", "+F1X4", "+F3X4", "+F"};

const double TOL_LIKELIHOOD_MODELTEST = 0.1;
const double TOL_GRADIENT_MODELTEST   = 0.0001;

void ModelInfo::computeICScores(size_t sample_size) {
    computeInformationScores(logl, df, sample_size, AIC_score, AICc_score, BIC_score);
}

double ModelInfo::computeICScore(size_t sample_size) {
    return computeInformationScore(logl, df, sample_size, Params::getInstance().model_test_criterion);
}

bool  ModelCheckpoint::getBestModel(string &best_model) {
    return getString("best_model_" + criterionName(Params::getInstance().model_test_criterion), best_model);
}

bool  ModelCheckpoint::getBestTree(string &best_tree) {
    return getString("best_tree_" + criterionName(Params::getInstance().model_test_criterion), best_tree);
}

bool ModelCheckpoint::getOrderedModels(PhyloTree *tree, vector<ModelInfo> &ordered_models) {
    double best_score_AIC, best_score_AICc, best_score_BIC;
    if (tree->isSuperTree()) {
        PhyloSuperTree *stree = (PhyloSuperTree*)tree;
        ordered_models.clear();
        for (int part = 0; part != stree->size(); part++) {
            startStruct(stree->part_info[part].name);
            ModelInfo info;
            if (!getBestModel(info.name)) return false;
            info.restoreCheckpoint(this);
            info.computeICScores(stree->at(part)->getAlnNSite());
            endStruct();
            ordered_models.push_back(info);
        }
        return true;
    } else {
        CKP_RESTORE2(this, best_score_AIC);
        CKP_RESTORE2(this, best_score_AICc);
        CKP_RESTORE2(this, best_score_BIC);
        double sum_AIC = 0, sum_AICc = 0, sum_BIC = 0;
        string str;
        bool ret = getString("best_model_list_" + criterionName(Params::getInstance().model_test_criterion), str);
        if (!ret) return false;
        istringstream istr(str);
        string model;
        ordered_models.clear();
        while (istr >> model) {
            ModelInfo info;
            info.name = model;
            info.restoreCheckpoint(this);
            info.computeICScores(tree->getAlnNSite());
            sum_AIC  += info.AIC_weight = exp(-0.5*(info.AIC_score-best_score_AIC));
            sum_AICc += info.AICc_weight = exp(-0.5*(info.AICc_score-best_score_AICc));
            sum_BIC  += info.BIC_weight = exp(-0.5*(info.BIC_score-best_score_BIC));
            ordered_models.push_back(info);
        }
        sum_AIC = 1.0/sum_AIC;
        sum_AICc = 1.0/sum_AICc;
        sum_BIC = 1.0/sum_BIC;
        for (auto it = ordered_models.begin(); it != ordered_models.end(); it++) {
            it->AIC_weight *= sum_AIC;
            it->AICc_weight *= sum_AICc;
            it->BIC_weight *= sum_BIC;
            it->AIC_conf = it->AIC_weight > 0.05;
            it->AICc_conf = it->AICc_weight > 0.05;
            it->BIC_conf = it->BIC_weight > 0.05;
        }
        return true;
    }
}

/**
 * copy from cvec to strvec
 */
void copyCString(const char **cvec, int n, StrVector &strvec, bool touppercase = false) {
	strvec.resize(n);
	for (int i = 0; i < n; i++) {
		strvec[i] = cvec[i];
        if (touppercase)
            std::transform(strvec[i].begin(), strvec[i].end(), strvec[i].begin(), ::toupper);
    }
}

/**
 * append from cvec to strvec
 */
void appendCString(const char **cvec, int n, StrVector &strvec, bool touppercase = false) {
        strvec.reserve(strvec.size()+n);
	for (int i = 0; i < n; i++) {
	    strvec.push_back(cvec[i]);
            if (touppercase)
	      std::transform(strvec.back().begin(), strvec.back().end(), strvec.back().begin(), ::toupper);
        }
}


int getSeqType(const char *model_name, SeqType &seq_type) {
    bool empirical_model = false;
    int i;
    string model_str = model_name;
    std::transform(model_str.begin(), model_str.end(), model_str.begin(), ::toupper);
    StrVector model_list;

    seq_type = SEQ_UNKNOWN;
    
    copyCString(bin_model_names, sizeof(bin_model_names)/sizeof(char*), model_list, true);
    for (i = 0; i < model_list.size(); i++)
        if (model_str == model_list[i]) {
            seq_type = SEQ_BINARY;
            break;
        }
    copyCString(morph_model_names, sizeof(morph_model_names)/sizeof(char*), model_list, true);
    for (i = 0; i < model_list.size(); i++)
        if (model_str == model_list[i]) {
            seq_type = SEQ_MORPH;
            break;
        }
    copyCString(dna_model_names, sizeof(dna_model_names)/sizeof(char*), model_list, true);
    for (i = 0; i < model_list.size(); i++)
        if (model_str == model_list[i]) {
            seq_type = SEQ_DNA;
            break;
        }
    copyCString(aa_model_names, sizeof(aa_model_names)/sizeof(char*), model_list, true);
    for (i = 0; i < model_list.size(); i++)
        if (model_str == model_list[i]) {
            seq_type = SEQ_PROTEIN;
            empirical_model = true;
            break;
        }
    copyCString(codon_model_names, sizeof(codon_model_names)/sizeof(char*), model_list, true);
    for (i = 0; i < model_list.size(); i++)
        if (model_str.substr(0,model_list[i].length()) == model_list[i]) {
            seq_type = SEQ_CODON;
            if (std_genetic_code[i]) empirical_model = true;
            break;
        }
        
    return (empirical_model) ? 2 : 1;
}

string getSeqType(string model_name) {
    SeqType seq_type;
    getSeqType(model_name.c_str(), seq_type);
    switch (seq_type) {
    case SEQ_BINARY: return "BIN"; break;
    case SEQ_MORPH: return "MORPH"; break;
    case SEQ_DNA: return "DNA"; break;
    case SEQ_PROTEIN: return "AA"; break;
    case SEQ_CODON: return "CODON"; break;
    default: break;
    }
    return "";
}

void computeInformationScores(double tree_lh, int df, int ssize, double &AIC, double &AICc, double &BIC) {
	AIC = -2 * tree_lh + 2 * df;
	AICc = AIC + 2.0 * df * (df + 1) / max(ssize - df - 1, 1);
	BIC = -2 * tree_lh + df * log(ssize);
}

double computeInformationScore(double tree_lh, int df, int ssize, ModelTestCriterion mtc) {
	double AIC, AICc, BIC;
	computeInformationScores(tree_lh, df, ssize, AIC, AICc, BIC);
	if (mtc == MTC_AIC)
		return AIC;
	if (mtc == MTC_AICC)
		return AICc;
	if (mtc == MTC_BIC)
		return BIC;
	return 0.0;
}

string criterionName(ModelTestCriterion mtc) {
	if (mtc == MTC_AIC)
		return "AIC";
	if (mtc == MTC_AICC)
		return "AICc";
	if (mtc == MTC_BIC)
		return "BIC";
	return "";
}

void printSiteLh(const char*filename, PhyloTree *tree, double *ptn_lh,
		bool append, const char *linename) {
	int i;
	double *pattern_lh;
	if (!ptn_lh) {
		pattern_lh = new double[tree->getAlnNPattern()];
		tree->computePatternLikelihood(pattern_lh);
	} else
		pattern_lh = ptn_lh;

	try {
		ofstream out;
		out.exceptions(ios::failbit | ios::badbit);
		if (append) {
			out.open(filename, ios::out | ios::app);
		} else {
			out.open(filename);
			out << 1 << " " << tree->getAlnNSite() << endl;
		}
		IntVector pattern_index;
		tree->aln->getSitePatternIndex(pattern_index);
		if (!linename)
			out << "Site_Lh   ";
		else {
			out.width(10);
			out << left << linename;
		}
		for (i = 0; i < tree->getAlnNSite(); i++)
			out << " " << pattern_lh[pattern_index[i]];
		out << endl;
		out.close();
		if (!append)
			cout << "Site log-likelihoods printed to " << filename << endl;
	} catch (ios::failure) {
		outError(ERR_WRITE_OUTPUT, filename);
	}

	if (!ptn_lh)
		delete[] pattern_lh;
}

void printPartitionLh(const char*filename, PhyloTree *tree, double *ptn_lh,
		bool append, const char *linename) {

    ASSERT(tree->isSuperTree());
    PhyloSuperTree *stree = (PhyloSuperTree*)tree;
	int i;
	double *pattern_lh;
	if (!ptn_lh) {
		pattern_lh = new double[tree->getAlnNPattern()];
		tree->computePatternLikelihood(pattern_lh);
	} else
		pattern_lh = ptn_lh;

    double partition_lh[stree->size()];
    int part;
    double *pattern_lh_ptr = pattern_lh;
    for (part = 0; part < stree->size(); part++) {
        size_t nptn = stree->at(part)->getAlnNPattern();
        partition_lh[part] = 0.0;
        for (i = 0; i < nptn; i++)
            partition_lh[part] += pattern_lh_ptr[i] * stree->at(part)->ptn_freq[i];
        pattern_lh_ptr += nptn;
    }

	try {
		ofstream out;
		out.exceptions(ios::failbit | ios::badbit);
		if (append) {
			out.open(filename, ios::out | ios::app);
		} else {
			out.open(filename);
			out << 1 << " " << stree->size() << endl;
		}
		if (!linename)
			out << "Part_Lh   ";
		else {
			out.width(10);
			out << left << linename;
		}
		for (i = 0; i < stree->size(); i++)
			out << " " << partition_lh[i];
		out << endl;
		out.close();
		if (!append)
			cout << "Partition log-likelihoods printed to " << filename << endl;
	} catch (ios::failure) {
		outError(ERR_WRITE_OUTPUT, filename);
	}

	if (!ptn_lh)
		delete[] pattern_lh;
}

void printSiteLhCategory(const char*filename, PhyloTree *tree, SiteLoglType wsl) {

    if (wsl == WSL_NONE || wsl == WSL_SITE)
        return;
	int ncat = tree->getNumLhCat(wsl);
    if (tree->isSuperTree()) {
        PhyloSuperTree *stree = (PhyloSuperTree*)tree;
        for (auto it = stree->begin(); it != stree->end(); it++) {
            int part_ncat = (*it)->getNumLhCat(wsl);
            if (part_ncat > ncat)
                ncat = part_ncat;
        }
    }
	int i;

    
	try {
		ofstream out;
		out.exceptions(ios::failbit | ios::badbit);
		out.open(filename);
        out << "# Site likelihood per rate/mixture category" << endl
            << "# This file can be read in MS Excel or in R with command:" << endl
            << "#   tab=read.table('" <<  filename << "',header=TRUE,fill=TRUE)" << endl
            << "# Columns are tab-separated with following meaning:" << endl;
        if (tree->isSuperTree()) {
            out << "#   Part:   Partition ID (1=" << ((PhyloSuperTree*)tree)->part_info[0].name << ", etc)" << endl
                << "#   Site:   Site ID within partition (starting from 1 for each partition)" << endl;
        } else
            out << "#   Site:   Alignment site ID" << endl;

        out << "#   LnL:    Logarithm of site likelihood" << endl
            << "#           Thus, sum of LnL is equal to tree log-likelihood" << endl
            << "#   LnLW_k: Logarithm of (category-k site likelihood times category-k weight)" << endl
            << "#           Thus, sum of exp(LnLW_k) is equal to exp(LnL)" << endl;

        if (tree->isSuperTree()) {
            out << "Part\tSite\tLnL";
        } else
            out << "Site\tLnL";
        for (i = 0; i < ncat; i++)
            out << "\tLnLW_" << i+1;
		out << endl;
        out.precision(4);
        out.setf(ios::fixed);

        tree->writeSiteLh(out, wsl);

		out.close();
		cout << "Site log-likelihoods per category printed to " << filename << endl;
        /*
        if (!tree->isSuperTree()) {
            cout << "Log-likelihood of constant sites: " << endl;
            double const_prob = 0.0;
            for (i = 0; i < tree->aln->getNPattern(); i++)
                if (tree->aln->at(i).isConst()) {
                    Pattern pat = tree->aln->at(i);
                    for (Pattern::iterator it = pat.begin(); it != pat.end(); it++)
                        cout << tree->aln->convertStateBackStr(*it);
                    cout << ": " << pattern_lh[i] << endl;
                    const_prob += exp(pattern_lh[i]);
                }
            cout << "Probability of const sites: " << const_prob << endl;
        }
        */
	} catch (ios::failure) {
		outError(ERR_WRITE_OUTPUT, filename);
	}

}

void printAncestralSequences(const char *out_prefix, PhyloTree *tree, AncestralSeqType ast) {

//    int *joint_ancestral = NULL;
//    
//    if (tree->params->print_ancestral_sequence == AST_JOINT) {
//        joint_ancestral = new int[nptn*tree->leafNum];    
//        tree->computeJointAncestralSequences(joint_ancestral);
//    }

    string filename = (string)out_prefix + ".state";
//    string filenameseq = (string)out_prefix + ".stateseq";

    try {
		ofstream out;
		out.exceptions(ios::failbit | ios::badbit);
		out.open(filename.c_str());
        out.setf(ios::fixed, ios::floatfield);
        out.precision(5);

//		ofstream outseq;
//		outseq.exceptions(ios::failbit | ios::badbit);
//		outseq.open(filenameseq.c_str());

        NodeVector nodes;
        tree->getInternalNodes(nodes);

        double *marginal_ancestral_prob;
        int *marginal_ancestral_seq;

//        if (tree->params->print_ancestral_sequence == AST_JOINT)
//            outseq << 2*(tree->nodeNum-tree->leafNum) << " " << nsites << endl;
//        else
//            outseq << (tree->nodeNum-tree->leafNum) << " " << nsites << endl;
//
//        int name_width = max(tree->aln->getMaxSeqNameLength(),6)+10;

        out << "# Ancestral state reconstruction for all nodes in " << tree->params->out_prefix << ".treefile" << endl
            << "# This file can be read in MS Excel or in R with command:" << endl
            << "#   tab=read.table('" <<  tree->params->out_prefix << ".state',header=TRUE)" << endl
            << "# Columns are tab-separated with following meaning:" << endl
            << "#   Node:  Node name in the tree" << endl;
        if (tree->isSuperTree()) {
            PhyloSuperTree *stree = (PhyloSuperTree*)tree;
            out << "#   Part:  Partition ID (1=" << stree->part_info[0].name << ", etc)" << endl
                << "#   Site:  Site ID within partition (starting from 1 for each partition)" << endl;
        } else
            out << "#   Site:  Alignment site ID" << endl;

        out << "#   State: Most likely state assignment" << endl
            << "#   p_X:   Posterior probability for state X (empirical Bayesian method)" << endl;

        if (tree->isSuperTree()) {
            PhyloSuperTree *stree = (PhyloSuperTree*)tree;
            out << "Node\tPart\tSite\tState";
            for (size_t i = 0; i < stree->front()->aln->num_states; i++)
                out << "\tp_" << stree->front()->aln->convertStateBackStr(i);
        } else {
            out << "Node\tSite\tState";
            for (size_t i = 0; i < tree->aln->num_states; i++)
                out << "\tp_" << tree->aln->convertStateBackStr(i);
        }
        out << endl;


        bool orig_kernel_nonrev;
        tree->initMarginalAncestralState(out, orig_kernel_nonrev, marginal_ancestral_prob, marginal_ancestral_seq);

        for (NodeVector::iterator it = nodes.begin(); it != nodes.end(); it++) {
            PhyloNode *node = (PhyloNode*)(*it);
            PhyloNode *dad = (PhyloNode*)node->neighbors[0]->node;
            
            tree->computeMarginalAncestralState((PhyloNeighbor*)dad->findNeighbor(node), dad,
                marginal_ancestral_prob, marginal_ancestral_seq);
            
//            int *joint_ancestral_node = joint_ancestral + (node->id - tree->leafNum)*nptn;

            // set node name if neccessary
            if (node->name.empty() || !isalpha(node->name[0])) {
                node->name = "Node" + convertIntToString(node->id-tree->leafNum+1);
            }
            
            // print ancestral state probabilities
            tree->writeMarginalAncestralState(out, node, marginal_ancestral_prob, marginal_ancestral_seq);
            
            // print ancestral sequences
//            outseq.width(name_width);
//            outseq << left << node->name << " ";
//            for (i = 0; i < nsites; i++) 
//                outseq << tree->aln->convertStateBackStr(marginal_ancestral_seq[pattern_index[i]]);
//            outseq << endl;
//
//            if (tree->params->print_ancestral_sequence == AST_JOINT) {
//                outseq.width(name_width);
//                outseq << left << (node->name+"_joint") << " ";
//                for (i = 0; i < nsites; i++) 
//                    outseq << tree->aln->convertStateBackStr(joint_ancestral_node[pattern_index[i]]);
//                outseq << endl;
//            }
        }

        tree->endMarginalAncestralState(orig_kernel_nonrev, marginal_ancestral_prob, marginal_ancestral_seq);

		out.close();
//        outseq.close();
		cout << "Ancestral state probabilities printed to " << filename << endl;
//		cout << "Ancestral sequences printed to " << filenameseq << endl;

	} catch (ios::failure) {
		outError(ERR_WRITE_OUTPUT, filename);
	}
    
//    if (joint_ancestral)
//        delete[] joint_ancestral;

}

void printSiteProbCategory(const char*filename, PhyloTree *tree, SiteLoglType wsl) {

    if (wsl == WSL_NONE || wsl == WSL_SITE)
        return;
    // error checking
    if (!tree->getModel()->isMixture()) {
        if (wsl != WSL_RATECAT) {
            outWarning("Switch now to '-wspr' as it is the only option for non-mixture model");
            wsl = WSL_RATECAT;
        }
    } else {
        // mixture model
        if (wsl == WSL_MIXTURE_RATECAT && tree->getModelFactory()->fused_mix_rate) {
            outWarning("-wspmr is not suitable for fused mixture model, switch now to -wspm");
            wsl = WSL_MIXTURE;
        }
    }
	size_t cat, ncat = tree->getNumLhCat(wsl);
    double *ptn_prob_cat = new double[((size_t)tree->getAlnNPattern())*ncat];
	tree->computePatternProbabilityCategory(ptn_prob_cat, wsl);
    
	try {
		ofstream out;
		out.exceptions(ios::failbit | ios::badbit);
		out.open(filename);
        if (tree->isSuperTree())
            out << "Set\t";
        out << "Site";
        for (cat = 0; cat < ncat; cat++)
            out << "\tp" << cat+1;
		out << endl;
		IntVector pattern_index;
        if (tree->isSuperTree()) {
            PhyloSuperTree *super_tree = (PhyloSuperTree*)tree;
            size_t offset = 0;
            for (PhyloSuperTree::iterator it = super_tree->begin(); it != super_tree->end(); it++) {
                size_t part_ncat = (*it)->getNumLhCat(wsl); 
                (*it)->aln->getSitePatternIndex(pattern_index);
                size_t site, nsite = (*it)->aln->getNSite();
                for (site = 0; site < nsite; site++) {
                    out << (it-super_tree->begin())+1 << "\t" << site+1;
                    double *prob_cat = ptn_prob_cat + (offset+pattern_index[site]*part_ncat);
                    for (cat = 0; cat < part_ncat; cat++)
                        out << "\t" << prob_cat[cat];
                    out << endl;
                }
                offset += (*it)->aln->getNPattern()*(*it)->getNumLhCat(wsl);
            }
        } else {
            tree->aln->getSitePatternIndex(pattern_index);
            int nsite = tree->getAlnNSite();
            for (int site = 0; site < nsite; site++) {
                out << site+1;
                double *prob_cat = ptn_prob_cat + pattern_index[site]*ncat;
                for (cat = 0; cat < ncat; cat++) {
                    out << "\t" << prob_cat[cat];
                }
                out << endl;
            }
        }
		out.close();
		cout << "Site probabilities per category printed to " << filename << endl;
	} catch (ios::failure) {
		outError(ERR_WRITE_OUTPUT, filename);
	}

}


void printSiteStateFreq(const char*filename, PhyloTree *tree, double *state_freqs) {

    int i, j, nsites = tree->getAlnNSite(), nstates = tree->aln->num_states;
    double *ptn_state_freq;
    if (state_freqs) {
    	ptn_state_freq = state_freqs;
    } else {
    	ptn_state_freq = new double[((size_t)tree->getAlnNPattern()) * nstates];
        tree->computePatternStateFreq(ptn_state_freq);
    }

	try {
		ofstream out;
		out.exceptions(ios::failbit | ios::badbit);
		out.open(filename);
		IntVector pattern_index;
		tree->aln->getSitePatternIndex(pattern_index);
		for (i = 0; i < nsites; i++) {
			out.width(6);
			out << left << i+1 << " ";
            double *state_freq = &ptn_state_freq[pattern_index[i]*nstates];
			for (j = 0; j < nstates; j++) {
				out.width(15);
				out << state_freq[j] << " ";
			}
			out << endl;
		}
		out.close();
		cout << "Site state frequency vectors printed to " << filename << endl;
	} catch (ios::failure) {
		outError(ERR_WRITE_OUTPUT, filename);
	}
	if (!state_freqs)
        delete [] ptn_state_freq;
}

void printSiteStateFreq(const char* filename, Alignment *aln) {
    if (aln->site_state_freq.empty())
        return;
    int i, j, nsites = aln->getNSite(), nstates = aln->num_states;
	try {
		ofstream out;
		out.exceptions(ios::failbit | ios::badbit);
		out.open(filename);
		IntVector pattern_index;
		aln->getSitePatternIndex(pattern_index);
		for (i = 0; i < nsites; i++) {
			out.width(6);
			out << left << i+1 << " ";
            double *state_freq = aln->site_state_freq[pattern_index[i]];
			for (j = 0; j < nstates; j++) {
				out.width(15);
				out << state_freq[j] << " ";
			}
			out << endl;
		}
		out.close();
		cout << "Site state frequency vectors printed to " << filename << endl;
	} catch (ios::failure) {
		outError(ERR_WRITE_OUTPUT, filename);
	}
}

/*
bool checkModelFile(ifstream &in, bool is_partitioned, ModelCheckpoint &infos) {
	if (!in.is_open()) return false;
	in.exceptions(ios::badbit);
	string str;
	if (is_partitioned) {
		in >> str;
		if (str != "Charset")
			return false;
	}
	in >> str;
	if (str != "Model")
		return false;
	in >> str;
	if (str != "df")
		return false;
	in >> str;
	if (str != "LnL")
		return false;
	in >> str;
	if (str != "TreeLen") {
        outWarning(".model file was produced from a previous version of IQ-TREE");
		return false;
    }
	safeGetline(in, str);
	while (!in.eof()) {
		in >> str;
		if (in.eof())
			break;
		ModelInfo info;
		if (is_partitioned) {
			info.set_name = str;
			in >> str;
		}
		info.name = str;
		in >> info.df >> info.logl >> info.tree_len;
		safeGetline(in, str);
        info.tree = "";
        if (*str.rbegin() == ';') {
            size_t pos = str.rfind('\t');
            if (pos != string::npos)
                info.tree = str.substr(pos+1);
//            else 
//                outWarning(".model file was produced from a previous version of IQ-TREE");
        }
		infos.push_back(info);
		//cout << str << " " << df << " " << logl << endl;
	}
	in.clear();
	return true;
}
bool checkModelFile(string model_file, bool is_partitioned, ModelCheckpoint &infos) {
	if (!fileExists(model_file))
		return false;
	//cout << model_file << " exists, checking this file" << endl;
	ifstream in;
	try {
		in.exceptions(ios::failbit | ios::badbit);
		in.open(model_file.c_str());
		if (!checkModelFile(in, is_partitioned, infos))
			throw false;
		// set the failbit again
		in.exceptions(ios::failbit | ios::badbit);
		in.close();
	} catch (bool ret) {
		in.close();
		return ret;
	} catch (ios::failure) {
		outError("Cannot read file ", model_file);
	}
	return true;
}
*/

/**
 * get the list of model
 * @param models (OUT) vectors of model names
 * @return maximum number of rate categories
 */
int getModelList(Params &params, Alignment *aln, StrVector &models, bool separate_rate = false) {
	StrVector model_names;
    StrVector freq_names;
	SeqType seq_type = aln->seq_type;
    
	const char *rate_options[]    = {  "", "+I", "+ASC", "+G", "+I+G", "+ASC+G", "+R", "+ASC+R"};
	bool test_options_default[]   = {true, true,  false, true,   true,    false,false,    false};
	bool test_options_morph[]     = {true,false,   true, true,  false,     true,false,    false};    
	bool test_options_noASC_I[]   = {true,false,  false, true,  false,    false,false,    false};    
	bool test_options_asc[]       ={false,false,   true,false,  false,     true,false,    false};
	bool test_options_new[]       = {true, true,  false, true,   true,    false, true,    false};
	bool test_options_morph_new[] = {true,false,   true, true,  false,     true, true,     true};
	bool test_options_noASC_I_new[] = {true,false,  false, true,  false,    false, true,    false};
	bool test_options_asc_new[]   ={false,false,   true,false,  false,     true,false,     true};
	bool test_options_pomo[]      = {true, false,  false, true,   false,   false,false,    false};
    bool *test_options = test_options_default;
//	bool test_options_codon[] =  {true,false,  false,false,  false,    false};
	const int noptions = sizeof(rate_options) / sizeof(char*);
	int i, j;
    
	if (seq_type == SEQ_BINARY) {
		copyCString(bin_model_names, sizeof(bin_model_names) / sizeof(char*), model_names);
	} else if (seq_type == SEQ_MORPH) {
		copyCString(morph_model_names, sizeof(morph_model_names) / sizeof(char*), model_names);
	} else if (seq_type == SEQ_DNA || seq_type == SEQ_POMO) {
		if (params.model_set == NULL) {
			copyCString(dna_model_names, sizeof(dna_model_names) / sizeof(char*), model_names);
//            copyCString(dna_freq_names, sizeof(dna_freq_names)/sizeof(char*), freq_names);
		} else if (strcmp(params.model_set, "partitionfinder") == 0 || strcmp(params.model_set, "phyml") == 0) {
			copyCString(dna_model_names_old, sizeof(dna_model_names_old) / sizeof(char*), model_names);
//            copyCString(dna_freq_names, sizeof(dna_freq_names)/sizeof(char*), freq_names);
		} else if (strcmp(params.model_set, "raxml") == 0) {
			copyCString(dna_model_names_rax, sizeof(dna_model_names_rax) / sizeof(char*), model_names);
//            copyCString(dna_freq_names, sizeof(dna_freq_names)/sizeof(char*), freq_names);
		} else if (strcmp(params.model_set, "mrbayes") == 0) {
			copyCString(dna_model_names_mrbayes, sizeof(dna_model_names_mrbayes) / sizeof(char*), model_names);
//            copyCString(dna_freq_names, sizeof(dna_freq_names)/sizeof(char*), freq_names);
		} else if (strcmp(params.model_set, "liemarkov") == 0) {
			copyCString(dna_model_names_lie_markov_fullsym, sizeof(dna_model_names_lie_markov_fullsym) / sizeof(char*), model_names);
			appendCString(dna_model_names_lie_markov_ry, sizeof(dna_model_names_lie_markov_ry) / sizeof(char*), model_names);
			appendCString(dna_model_names_lie_markov_ws, sizeof(dna_model_names_lie_markov_ws) / sizeof(char*), model_names);
			appendCString(dna_model_names_lie_markov_mk, sizeof(dna_model_names_lie_markov_mk) / sizeof(char*), model_names);
		} else if (strcmp(params.model_set, "liemarkovry") == 0) {
			copyCString(dna_model_names_lie_markov_fullsym, sizeof(dna_model_names_lie_markov_fullsym) / sizeof(char*), model_names);
			appendCString(dna_model_names_lie_markov_ry, sizeof(dna_model_names_lie_markov_ry) / sizeof(char*), model_names);
		} else if (strcmp(params.model_set, "liemarkovws") == 0) {
			copyCString(dna_model_names_lie_markov_fullsym, sizeof(dna_model_names_lie_markov_fullsym) / sizeof(char*), model_names);
			appendCString(dna_model_names_lie_markov_ws, sizeof(dna_model_names_lie_markov_ws) / sizeof(char*), model_names);
		} else if (strcmp(params.model_set, "liemarkovmk") == 0) {
			copyCString(dna_model_names_lie_markov_fullsym, sizeof(dna_model_names_lie_markov_fullsym) / sizeof(char*), model_names);
			appendCString(dna_model_names_lie_markov_mk, sizeof(dna_model_names_lie_markov_mk) / sizeof(char*), model_names);
		} else if (strcmp(params.model_set, "strandsymmetric") == 0) {
			copyCString(dna_model_names_lie_markov_strsym, sizeof(dna_model_names_lie_markov_strsym) / sizeof(char*), model_names);
			// IMPORTANT NOTE: If you add any more -mset names for sets of Lie Markov models,
			// you also need to change getPrototypeModel function.
		} else {
			convert_string_vec(params.model_set, model_names);
//            copyCString(dna_freq_names, sizeof(dna_freq_names)/sizeof(char*), freq_names);
		}

        if (params.model_name.find("+LMRY") != string::npos) {
			appendCString(dna_model_names_lie_markov_fullsym, sizeof(dna_model_names_lie_markov_fullsym) / sizeof(char*), model_names);
			appendCString(dna_model_names_lie_markov_ry, sizeof(dna_model_names_lie_markov_ry) / sizeof(char*), model_names);
        } else if (params.model_name.find("+LMWS") != string::npos) {
			appendCString(dna_model_names_lie_markov_fullsym, sizeof(dna_model_names_lie_markov_fullsym) / sizeof(char*), model_names);
			appendCString(dna_model_names_lie_markov_ws, sizeof(dna_model_names_lie_markov_ws) / sizeof(char*), model_names);
        } else if (params.model_name.find("+LMMK") != string::npos) {
			appendCString(dna_model_names_lie_markov_fullsym, sizeof(dna_model_names_lie_markov_fullsym) / sizeof(char*), model_names);
			appendCString(dna_model_names_lie_markov_mk, sizeof(dna_model_names_lie_markov_mk) / sizeof(char*), model_names);
        } else if (params.model_name.find("+LMSS") != string::npos) {
			appendCString(dna_model_names_lie_markov_strsym, sizeof(dna_model_names_lie_markov_strsym) / sizeof(char*), model_names);
        } else if (params.model_name.find("+LM") != string::npos) {
			appendCString(dna_model_names_lie_markov_fullsym, sizeof(dna_model_names_lie_markov_fullsym) / sizeof(char*), model_names);
			appendCString(dna_model_names_lie_markov_ry, sizeof(dna_model_names_lie_markov_ry) / sizeof(char*), model_names);
			appendCString(dna_model_names_lie_markov_ws, sizeof(dna_model_names_lie_markov_ws) / sizeof(char*), model_names);
			appendCString(dna_model_names_lie_markov_mk, sizeof(dna_model_names_lie_markov_mk) / sizeof(char*), model_names);
        }
	} else if (seq_type == SEQ_PROTEIN) {
		if (params.model_set == NULL) {
			copyCString(aa_model_names, sizeof(aa_model_names) / sizeof(char*), model_names);
		} else if (strcmp(params.model_set, "partitionfinder") == 0 || strcmp(params.model_set, "phyml") == 0) {
			copyCString(aa_model_names_phyml, sizeof(aa_model_names_phyml) / sizeof(char*), model_names);
		} else if (strcmp(params.model_set, "raxml") == 0) {
			copyCString(aa_model_names_rax, sizeof(aa_model_names_rax) / sizeof(char*), model_names);
		} else if (strcmp(params.model_set, "mrbayes") == 0) {
			copyCString(aa_model_names_mrbayes, sizeof(aa_model_names_mrbayes) / sizeof(char*), model_names);
		} else {
			convert_string_vec(params.model_set, model_names);
		}
        copyCString(aa_freq_names, sizeof(aa_freq_names)/sizeof(char*), freq_names);
        
        if (params.model_subset) {
            StrVector submodel_names;
            if (strncmp(params.model_subset, "nuclear", 3) == 0) {
                copyCString(aa_model_names_nuclear, sizeof(aa_model_names_nuclear) / sizeof(char*), submodel_names);
            } else if (strncmp(params.model_subset, "mitochondrial", 3) == 0) {
                copyCString(aa_model_names_mitochondrial, sizeof(aa_model_names_mitochondrial) / sizeof(char*), submodel_names);
            } else if (strncmp(params.model_subset, "chloroplast", 3) == 0) {
                copyCString(aa_model_names_chloroplast, sizeof(aa_model_names_chloroplast) / sizeof(char*), submodel_names);
            } else if (strncmp(params.model_subset, "viral",3) == 0) {
                copyCString(aa_model_names_viral, sizeof(aa_model_names_viral) / sizeof(char*), submodel_names);
            } else {
                outError("Wrong -msub option");
            }
            for (i = 0; i < model_names.size(); i++) {
                bool appear = false;
                for (j = 0; j < submodel_names.size(); j++) 
                    if (model_names[i] == submodel_names[j]) {
                        appear = true;
                        break;
                    }
                if (!appear) {
                    model_names.erase(model_names.begin()+i);
                    i--;
                }
            }
        }

	} else if (seq_type == SEQ_CODON) {
		if (params.model_set == NULL) {
			if (aln->isStandardGeneticCode())
				copyCString(codon_model_names, sizeof(codon_model_names) / sizeof(char*), model_names);
			else {
                i = sizeof(codon_model_names) / sizeof(char*);
                for (j = 0; j < i; j++)
                    if (!std_genetic_code[j])
                        model_names.push_back(codon_model_names[j]);
//				copyCString(codon_model_names, sizeof(codon_model_names) / sizeof(char*) - 1, model_names);
            }
		} else
			convert_string_vec(params.model_set, model_names);
        copyCString(codon_freq_names, sizeof(codon_freq_names) / sizeof(char*), freq_names);
	}
    
	if (model_names.empty()) 
        return 1;
    
    if (params.state_freq_set)
        convert_string_vec(params.state_freq_set, freq_names);
    for (j = 0; j < freq_names.size(); j++) {
        std::transform(freq_names[j].begin(), freq_names[j].end(), freq_names[j].begin(), ::toupper);
//        for (i = 0; i < freq_names.size(); i++)
//            cout << " " << freq_names[i];
//        cout << endl;
        if (freq_names[j] != "" && freq_names[j][0] != '+')
            freq_names[j] = "+" + freq_names[j];
    }
    
    if (freq_names.size() > 0) {
        StrVector orig_model_names = model_names;
        model_names.clear();
        for (j = 0; j < orig_model_names.size(); j++) {
            if (aln->seq_type == SEQ_CODON) {
                SeqType seq_type;
                int model_type = getSeqType(orig_model_names[j].c_str(), seq_type);
                for (i = 0; i < freq_names.size(); i++) {
                    // disallow MG+F
                    if (freq_names[i] == "+F" && orig_model_names[j].find("MG") != string::npos)
                        continue;
                    if (freq_names[i] != "" || (model_type == 2 && orig_model_names[j].find("MG") == string::npos)) 
                        // empirical model also allow ""
                        model_names.push_back(orig_model_names[j] + freq_names[i]);
                }
            } else {
                for (i = 0; i < freq_names.size(); i++)
                    model_names.push_back(orig_model_names[j] + freq_names[i]);
            }
        }
    }

	bool with_new = (params.model_name.find("NEW") != string::npos || params.model_name.substr(0,2) == "MF" || params.model_name.empty());
	bool with_asc = params.model_name.find("ASC") != string::npos;

//	if (seq_type == SEQ_CODON) {
//		for (i = 0; i < noptions; i++)
//			test_options[i] = test_options_codon[i];
//	} else
    if (seq_type == SEQ_POMO) {
		for (i = 0; i < noptions; i++)
			test_options[i] = test_options_pomo[i];
    }
    if (aln->frac_invariant_sites == 0.0) {
        // morphological or SNP data: activate +ASC
        if (with_new) {
            if (with_asc)
                test_options = test_options_asc_new;
            else if (seq_type == SEQ_DNA || seq_type == SEQ_BINARY || seq_type == SEQ_MORPH)
                test_options = test_options_morph_new;
            else
                test_options = test_options_noASC_I_new;
        } else if (with_asc)
            test_options = test_options_asc;
        else if (seq_type == SEQ_DNA || seq_type == SEQ_BINARY || seq_type == SEQ_MORPH)
            test_options = test_options_morph;
        else
            test_options = test_options_noASC_I;
	} else {
        // normal data, use +I instead
        if (with_new) {
            // change +I+G to +R
            if (with_asc)
                test_options = test_options_asc_new;
            else
                test_options = test_options_new;
        } else if (with_asc) {
            test_options = test_options_asc;
        } else
            test_options = test_options_default;
        if (aln->frac_const_sites == 0.0) {
            // deactivate +I
            for (j = 0; j < noptions; j++)
                if (strstr(rate_options[j], "+I"))
                    test_options[j] = false;
        }
    }
    

    StrVector ratehet;
    int max_cats = params.num_rate_cats;

	if (params.ratehet_set) {
		// take the rate_options from user-specified models
		convert_string_vec(params.ratehet_set, ratehet);
		if (!ratehet.empty() && ratehet[0] == "default") {
			ratehet.erase(ratehet.begin());
			StrVector ratedef;
			for (j = 0; j < noptions; j++)
				if (test_options[j])
					ratedef.push_back(rate_options[j]);
			ratehet.insert(ratehet.begin(), ratedef.begin(), ratedef.end());
		}
        for (j = 0; j < ratehet.size(); j++) {
            if (ratehet[j] != "" && ratehet[j][0] != '+')
                ratehet[j] = "+" + ratehet[j];
            if (ratehet[j] == "+E") // for equal rate model 
                ratehet[j] = "";
        }
    } else {
        for (j = 0; j < noptions; j++)
            if (test_options[j])
                ratehet.push_back(rate_options[j]);
        
    }

    const char *rates[] = {"+R", "*R", "+H", "*H"};

    for (i = 0; i < sizeof(rates)/sizeof(char*); i++)
        if (params.model_name.find(rates[i]) != string::npos)
            ratehet.push_back(rates[i]);

    size_t pos;

    for (i = 0; i < sizeof(rates)/sizeof(char*); i++)
    for (j = 0; j < ratehet.size(); j++)
        if ((pos = ratehet[j].find(rates[i])) != string::npos &&
            (pos >= ratehet[j].length()-2 || !isdigit(ratehet[j][pos+2]) ))
        {
            string str = ratehet[j];
            ratehet[j].insert(pos+2, convertIntToString(params.min_rate_cats));
            max_cats = max(max_cats, params.max_rate_cats);
            for (int k = params.min_rate_cats+1; k <= params.max_rate_cats; k++) {
                ratehet.insert(ratehet.begin()+j+k-params.min_rate_cats, str.substr(0, pos+2) + convertIntToString(k) + str.substr(pos+2));
            }
        }

    string pomo_suffix = (seq_type == SEQ_POMO) ? "+P" : "";
    // TODO DS: should we allow virtual population size?

    if (separate_rate) {
        for (i = 0; i < model_names.size(); i++) 
            models.push_back(model_names[i]);
        for (j = 0; j < ratehet.size(); j++)
            if (ratehet[j] != "")
                models.push_back(ratehet[j] + pomo_suffix);
    } else {
        for (i = 0; i < model_names.size(); i++)
            for (j = 0; j < ratehet.size(); j++) {
                models.push_back(model_names[i] + ratehet[j] + pomo_suffix);
            }
    }
    if (params.model_extra_set) {
        StrVector extra_model_names;
        convert_string_vec(params.model_extra_set, extra_model_names);        
        models.insert(models.end(), extra_model_names.begin(), extra_model_names.end());
    }
    return max_cats;
}

void replaceModelInfo(string &set_name, ModelCheckpoint &model_info, ModelCheckpoint &new_info) {
    for (auto it = new_info.begin(); it != new_info.end(); it++) {
        model_info.put(set_name + CKP_SEP + it->first, it->second);
    }
}

void extractModelInfo(string &set_name, ModelCheckpoint &model_info, ModelCheckpoint &part_model_info) {
    int len = set_name.length();
    for (auto it = model_info.lower_bound(set_name); it != model_info.end() && it->first.substr(0, len) == set_name; it++) {
        part_model_info.put(it->first.substr(len+1), it->second);
    }
}

void mergePartitions(PhyloSuperTree* super_tree, vector<IntVector> &gene_sets, StrVector &model_names) {
	cout << "Merging into " << gene_sets.size() << " partitions..." << endl;
	vector<IntVector>::iterator it;
	SuperAlignment *super_aln = (SuperAlignment*)super_tree->aln;
	vector<PartitionInfo> part_info;
	vector<PhyloTree*> tree_vec;
	for (it = gene_sets.begin(); it != gene_sets.end(); it++) {
		PartitionInfo info;
		info.name = "";
		info.position_spec = "";
		info.aln_file = "";
		info.sequence_type = "";
		info.model_name = model_names[it-gene_sets.begin()];
        info.part_rate = 1.0; // BIG FIX: make -spp works with -m TESTMERGE now!
        info.evalNNIs = 0;
		for (IntVector::iterator i = it->begin(); i != it->end(); i++) {
			if (i != it->begin()) {
				info.name += "+";
				info.position_spec += ", ";
			}
			info.name += super_tree->part_info[*i].name;
			info.position_spec += super_tree->part_info[*i].position_spec;
			if (!super_tree->part_info[*i].aln_file.empty()) {
                if (info.aln_file.empty())
                    info.aln_file = super_tree->part_info[*i].aln_file;
                else if (info.aln_file != super_tree->part_info[*i].aln_file) {
                    info.aln_file = "__NA__";
                }
			}
			if (!super_tree->part_info[*i].sequence_type.empty()) {
                if (info.sequence_type.empty())
                    info.sequence_type = super_tree->part_info[*i].sequence_type;
                else if (info.sequence_type != super_tree->part_info[*i].sequence_type) {
                    info.sequence_type = "__NA__";
                }
			}
		}
		info.cur_ptnlh = NULL;
		info.nniMoves[0].ptnlh = NULL;
		info.nniMoves[1].ptnlh = NULL;
		part_info.push_back(info);
		Alignment *aln = super_aln->concatenateAlignments(*it);
		PhyloTree *tree = super_tree->extractSubtree(*it);
        tree->setParams(super_tree->params);
		tree->setAlignment(aln);
		tree_vec.push_back(tree);
	}

	for (PhyloSuperTree::reverse_iterator tit = super_tree->rbegin(); tit != super_tree->rend(); tit++)
		delete (*tit);
	super_tree->clear();
	super_tree->insert(super_tree->end(), tree_vec.begin(), tree_vec.end());
	super_tree->part_info = part_info;

	delete super_tree->aln;
	super_tree->aln = new SuperAlignment(super_tree);
    super_tree->setAlignment(super_tree->aln);
}

void printModelFile(ostream &fmodel, Params &params, PhyloTree *tree, ModelInfo &info, string &set_name) {
	string sitelh_file = params.out_prefix;
	sitelh_file += ".sitelh";
	SeqType seq_type = tree->aln->seq_type;
	if (tree->isSuperTree())
		seq_type = ((PhyloSuperTree*)tree)->front()->aln->seq_type;

    fmodel.precision(4);
    fmodel << fixed;
    if (set_name != "")
        fmodel << set_name << "\t";
    fmodel << info.name << "\t" << info.df << "\t" << info.logl << "\t" << info.tree_len;
    if (seq_type == SEQ_DNA) {
        int nrates = tree->getModel()->getNumRateEntries();
        double *rate_mat = new double[nrates];
        tree->getModel()->getRateMatrix(rate_mat);
        for (int rate = 0; rate < nrates; rate++)
            fmodel << "\t" << rate_mat[rate];
        delete [] rate_mat;
    }
    if (seq_type == SEQ_DNA || seq_type == SEQ_BINARY) {
        int nstates = (seq_type == SEQ_DNA) ? 4 : 2;
        double *freqs = new double[nstates];
        tree->getModel()->getStateFrequency(freqs);
        for (int freq = 0; freq < nstates; freq++)
            fmodel << "\t" << freqs[freq];
        delete [] freqs;
    }
    double alpha = tree->getRate()->getGammaShape();
    fmodel << "\t";
    if (alpha > 0) fmodel << alpha; else fmodel << "NA";
    fmodel << "\t";
    double pinvar = tree->getRate()->getPInvar();
    if (pinvar > 0) fmodel << pinvar; else fmodel << "NA";
    fmodel << "\t";
//    tree->printTree(fmodel);
    fmodel << info.tree;
    fmodel << endl;
    fmodel.precision(4);
    const char *model_name = (params.print_site_lh) ? info.name.c_str() : NULL;
    if (params.print_site_lh)
        printSiteLh(sitelh_file.c_str(), tree, NULL, true, model_name);
    if (params.model_test_and_tree) {
        delete tree;
        tree = NULL;
    }
}

/**
 * select models for all partitions
 * @param model_info (IN/OUT) all model information
 * @return total number of parameters
 */
void testPartitionModel(Params &params, PhyloSuperTree* in_tree, ModelCheckpoint &model_info, ModelsBlock *models_block, int num_threads) {
//    params.print_partition_info = true;
//    params.print_conaln = true;
	int i = 0;
//	PhyloSuperTree::iterator it;
	DoubleVector lhvec; // log-likelihood for each partition
	DoubleVector dfvec; // number of parameters for each partition
    DoubleVector lenvec; // tree length for each partition
	double lhsum = 0.0;
	int dfsum = 0;
	int ssize = in_tree->getAlnNSite();
	int64_t num_model = 0;
    int64_t total_num_model = in_tree->size();

    // 2017-06-07: -rcluster-max for max absolute number of pairs
    if (params.partfinder_rcluster_max == 0)
        params.partfinder_rcluster_max = max((size_t)1000, 10*in_tree->size());

	if (params.model_name.find("LINK") != string::npos || params.model_name.find("MERGE") != string::npos) {
        double p = params.partfinder_rcluster/100.0;
        size_t num_pairs = round(in_tree->size()*(in_tree->size()-1)*p/2);
        if (p < 1.0)
            num_pairs = min(num_pairs, params.partfinder_rcluster_max);
        total_num_model += num_pairs;
        for (i = in_tree->size()-2; i > 0; i--)
            total_num_model += max(round(i*p), 1.0);
    }


#ifdef _OPENMP
    if (num_threads <= 0) {
        // partition selection scales well with many cores
        num_threads = min((int64_t)countPhysicalCPUCores(), total_num_model);
        omp_set_num_threads(num_threads);
        cout << "NUMBER OF THREADS FOR PARTITION FINDING: " << num_threads << endl;
    }
#endif

    double start_time = getRealTime();
    
	cout << "Selecting individual models for " << in_tree->size() << " charsets using " << criterionName(params.model_test_criterion) << "..." << endl;
	//cout << " No. AIC         AICc        BIC         Charset" << endl;
	cout << " No. Model        Score       Charset" << endl;

	lhvec.resize(in_tree->size());
	dfvec.resize(in_tree->size());
	lenvec.resize(in_tree->size());

    double *dist = new double[in_tree->size()*(in_tree->size()-1)/2];
    pair<int,int> *distID = new pair<int,int>[in_tree->size()*(in_tree->size()-1)/2];
    
    // sort partition by computational cost for OpenMP effciency
	for (i = 0; i < in_tree->size(); i++) {
        distID[i].first = i;
        Alignment *this_aln = in_tree->at(i)->aln;
        // computation cost is proportional to #sequences, #patterns, and #states
        dist[i] = -((double)this_aln->getNSeq())*this_aln->getNPattern()*this_aln->num_states;
    }
    
    if (num_threads > 1)
    {
        quicksort(dist, 0, in_tree->size()-1, distID);
        if (verbose_mode >= VB_MED) {
            for (i = 0; i < in_tree->size(); i++) {
                cout << i+1 << "\t" << in_tree->part_info[distID[i].first].name << endl;
            }
        }
    }

    bool parallel_over_partitions = false;

#ifdef _OPENMP
    parallel_over_partitions = !params.model_test_and_tree && (in_tree->size() >= num_threads);
#pragma omp parallel for private(i) schedule(dynamic) reduction(+: lhsum, dfsum) if(parallel_over_partitions)
#endif
	for (int j = 0; j < in_tree->size(); j++) {
        i = distID[j].first;
        PhyloTree *this_tree = in_tree->at(i);
		// scan through models for this partition, assuming the information occurs consecutively
		ModelCheckpoint part_model_info;
		extractModelInfo(in_tree->part_info[i].name, model_info, part_model_info);
		// do the computation
        string part_model_name;
        if (params.model_name.empty())
            part_model_name = in_tree->part_info[i].model_name;
        ModelInfo best_model;
		best_model.name = testModel(params, this_tree, part_model_info, models_block, (parallel_over_partitions ? 1 : num_threads), in_tree->part_info[i].name, false, part_model_name);

        ASSERT(best_model.restoreCheckpoint(&part_model_info));

		double score = best_model.computeICScore(this_tree->getAlnNSite());
		in_tree->part_info[i].model_name = best_model.name;
		lhsum += (lhvec[i] = best_model.logl);
		dfsum += (dfvec[i] = best_model.df);
        lenvec[i] = best_model.tree_len;

#ifdef _OPENMP
#pragma omp critical
#endif
        {
            num_model++;
            cout.width(4);
            cout << right << num_model << " ";
            cout.width(12);
            cout << left << best_model.name << " ";
            cout.width(11);
            cout << score << " " << in_tree->part_info[i].name;
            if (num_model >= 10) {
                double remain_time = (total_num_model-num_model)*(getRealTime()-start_time)/num_model;
                cout << "\t" << convert_time(getRealTime()-start_time) << " (" 
                    << convert_time(remain_time) << " left)";
            }
            cout << endl;
            replaceModelInfo(in_tree->part_info[i].name, model_info, part_model_info);
            model_info.dump();
        }
    }

	if (params.model_name.find("LINK") == string::npos && params.model_name.find("MERGE") == string::npos) {
		in_tree->printBestPartition((string(params.out_prefix) + ".best_scheme.nex").c_str());
		in_tree->printBestPartitionRaxml((string(params.out_prefix) + ".best_scheme").c_str());
        delete [] distID;
        delete [] dist;
        model_info.dump(true);
		return;
	}

	/* following implements the greedy algorithm of Lanfear et al. (2012) */
//	int part1, part2;
	double inf_score = computeInformationScore(lhsum, dfsum, ssize, params.model_test_criterion);
	cout << "Full partition model " << criterionName(params.model_test_criterion) << " score: " << inf_score << " (lh=" << lhsum << "  df=" << dfsum << ")" << endl;
	SuperAlignment *super_aln = ((SuperAlignment*)in_tree->aln);
	vector<IntVector> gene_sets;
	gene_sets.resize(in_tree->size());
	StrVector model_names;
	model_names.resize(in_tree->size());
	StrVector greedy_model_trees;
	greedy_model_trees.resize(in_tree->size());
	for (i = 0; i < gene_sets.size(); i++) {
		gene_sets[i].push_back(i);
		model_names[i] = in_tree->part_info[i].model_name;
		greedy_model_trees[i] = in_tree->part_info[i].name;
	}
	cout << "Merging models to increase model fit (about " << total_num_model << " total partition schemes)..." << endl;
	int prev_part = -1;
	while (gene_sets.size() >= 2) {
		// stepwise merging charsets
		double new_score = DBL_MAX;
		double opt_lh = 0.0;
		int opt_df = 0;
        double opt_treelen = 0.0;
		int opt_part1 = 0, opt_part2 = 1;
		IntVector opt_merged_set;
		string opt_set_name = "";
		string opt_model_name = "";
        size_t num_pairs = 0;
        // 2015-06-24: begin rcluster algorithm
        // compute distance between gene_sets
		for (int part1 = 0; part1 < gene_sets.size()-1; part1++)
			for (int part2 = part1+1; part2 < gene_sets.size(); part2++)
			if (super_aln->partitions[gene_sets[part1][0]]->seq_type == super_aln->partitions[gene_sets[part2][0]]->seq_type &&
                super_aln->partitions[gene_sets[part1][0]]->genetic_code == super_aln->partitions[gene_sets[part2][0]]->genetic_code)
            {
				// only merge partitions of the same data type
                dist[num_pairs] = fabs(lenvec[part1] - lenvec[part2]);
                distID[num_pairs].first = part1;
                distID[num_pairs].second = part2;
                num_pairs++;
            }
        if (num_pairs > 0 && params.partfinder_rcluster < 100) {
            // sort distance
            quicksort(dist, 0, num_pairs-1, distID);
            num_pairs = round(num_pairs * (params.partfinder_rcluster/100.0));
            num_pairs = min(num_pairs, params.partfinder_rcluster_max);
            if (num_pairs <= 0) num_pairs = 1;
        }
        // sort partition by computational cost for OpenMP effciency
        for (i = 0; i < num_pairs; i++) {
            // computation cost is proportional to #sequences, #patterns, and #states
            Alignment *this_aln = in_tree->at(distID[i].first)->aln;
            dist[i] = -((double)this_aln->getNSeq())*this_aln->getNPattern()*this_aln->num_states;
            this_aln = in_tree->at(distID[i].second)->aln;
            dist[i] -= ((double)this_aln->getNSeq())*this_aln->getNPattern()*this_aln->num_states;
        }
        if (num_threads > 1 && num_pairs >= 1)
            quicksort(dist, 0, num_pairs-1, distID);

#ifdef _OPENMP
#pragma omp parallel for private(i) schedule(dynamic) if(!params.model_test_and_tree)
#endif
        for (int pair = 0; pair < num_pairs; pair++) {
            int part1 = distID[pair].first;
            int part2 = distID[pair].second;
            ASSERT(part1 != part2);
            IntVector merged_set;
            merged_set.insert(merged_set.end(), gene_sets[part1].begin(), gene_sets[part1].end());
            merged_set.insert(merged_set.end(), gene_sets[part2].begin(), gene_sets[part2].end());
            string set_name = "";
            for (i = 0; i < merged_set.size(); i++) {
                if (i > 0)
                    set_name += "+";
                set_name += in_tree->part_info[merged_set[i]].name;
            }
            ModelInfo best_model;
            bool done_before = false;
            if (prev_part >= 0 && part1 != prev_part && part2 != prev_part) {
                // if pairs previously examined, reuse the information
                model_info.startStruct(set_name);
                if (model_info.getBestModel(best_model.name)) {
                    best_model.restoreCheckpoint(&model_info);
                    done_before = true;
                }
                model_info.endStruct();
            }
            ModelCheckpoint part_model_info;
            stringstream this_fmodel;
            if (!done_before) {
                Alignment *aln = super_aln->concatenateAlignments(merged_set);
                PhyloTree *tree = in_tree->extractSubtree(merged_set);
                tree->setAlignment(aln);
                extractModelInfo(set_name, model_info, part_model_info);
                tree->num_precision = in_tree->num_precision;
                if (params.model_test_and_tree) {
                    tree->setCheckpoint(new Checkpoint());
                }
                best_model.name = testModel(params, tree, part_model_info, models_block, 1, set_name);
                best_model.restoreCheckpoint(&part_model_info);
                if (params.model_test_and_tree) {
                    delete tree->getCheckpoint();
                }
                delete tree;
                delete aln;
            }
            double lhnew = lhsum - lhvec[part1] - lhvec[part2] + best_model.logl;
            int dfnew = dfsum - dfvec[part1] - dfvec[part2] + best_model.df;
            double score = computeInformationScore(lhnew, dfnew, ssize, params.model_test_criterion);
#ifdef _OPENMP
#pragma omp critical
#endif
			{
				if (!done_before) {
					replaceModelInfo(set_name, model_info, part_model_info);
                    model_info.dump();
                    num_model++;
					cout.width(4);
					cout << right << num_model << " ";
					cout.width(12);
					cout << left << best_model.name << " ";
					cout.width(11);
					cout << score << " " << set_name;
                    if (num_model >= 10) {
                        double remain_time = max(total_num_model-num_model, (int64_t)0)*(getRealTime()-start_time)/num_model;
                        cout << "\t" << convert_time(getRealTime()-start_time) << " (" 
                            << convert_time(remain_time) << " left)";
                    }
                    cout << endl;
				}
				if (score < new_score) {
					new_score = score;
					opt_part1 = part1;
					opt_part2 = part2;
					opt_lh = best_model.logl;
					opt_df = best_model.df;
                    opt_treelen = best_model.tree_len;
					opt_merged_set = merged_set;
					opt_set_name = set_name;
					opt_model_name = best_model.name;
				}
			}

        }
		if (new_score >= inf_score) break;
		inf_score = new_score;

		lhsum = lhsum - lhvec[opt_part1] - lhvec[opt_part2] + opt_lh;
		dfsum = dfsum - dfvec[opt_part1] - dfvec[opt_part2] + opt_df;
		cout << "Merging " << opt_set_name << " with " << criterionName(params.model_test_criterion) << " score: " << new_score << " (lh=" << lhsum << "  df=" << dfsum << ")" << endl;
		// change entry opt_part1 to merged one
		gene_sets[opt_part1] = opt_merged_set;
		lhvec[opt_part1] = opt_lh;
		dfvec[opt_part1] = opt_df;
        lenvec[opt_part1] = opt_treelen;
		model_names[opt_part1] = opt_model_name;
		greedy_model_trees[opt_part1] = "(" + greedy_model_trees[opt_part1] + "," + greedy_model_trees[opt_part2] + ")" +
				convertIntToString(in_tree->size()-gene_sets.size()+1) + ":" + convertDoubleToString(inf_score);
		prev_part = opt_part1;

		// delete entry opt_part2
		lhvec.erase(lhvec.begin() + opt_part2);
		dfvec.erase(dfvec.begin() + opt_part2);
		lenvec.erase(lenvec.begin() + opt_part2);
		gene_sets.erase(gene_sets.begin() + opt_part2);
		model_names.erase(model_names.begin() + opt_part2);
		greedy_model_trees.erase(greedy_model_trees.begin() + opt_part2);
	}

	string final_model_tree;
	if (greedy_model_trees.size() == 1)
		final_model_tree = greedy_model_trees[0];
	else {
		final_model_tree = "(";
		for (i = 0; i < greedy_model_trees.size(); i++) {
			if (i>0)
				final_model_tree += ",";
			final_model_tree += greedy_model_trees[i];
		}
		final_model_tree += ")";
	}

	cout << "BEST-FIT PARTITION MODEL: " << endl;
	cout << "  charpartition " << criterionName(params.model_test_criterion) << " = ";
	for (i = 0; i < gene_sets.size(); i++) {
		if (i > 0)
			cout << ", ";
		cout << model_names[i] << ":";
		for (int j = 0; j < gene_sets[i].size(); j++) {
			cout << " " << in_tree->part_info[gene_sets[i][j]].name;
		}
	}
	cout << ";" << endl;
	cout << "Agglomerative model selection: " << final_model_tree << endl;
    
    delete [] distID;
    delete [] dist;
    if (gene_sets.size() < in_tree->size())
        mergePartitions(in_tree, gene_sets, model_names);
	in_tree->printBestPartition((string(params.out_prefix) + ".best_scheme.nex").c_str());
	in_tree->printBestPartitionRaxml((string(params.out_prefix) + ".best_scheme").c_str());
    model_info.dump(true);
}

bool isMixtureModel(ModelsBlock *models_block, string &model_str) {
    size_t mix_pos;
    for (mix_pos = 0; mix_pos < model_str.length(); mix_pos++) {
        size_t next_mix_pos = model_str.find_first_of("+*", mix_pos);
        string sub_model_str = model_str.substr(mix_pos, next_mix_pos-mix_pos);
        if (models_block->findMixModel(sub_model_str))
            return true;
        if (next_mix_pos == string::npos)
            break;
        mix_pos = next_mix_pos;
    }
    return false;
}

/*
 * Helper function for testModels.
 * Uses seq_type to return a model of the required class, which can then
 * be used by a ModelFactory to produce more such objects.
 * Gets a little complex in the case of DNA models, as 
 * Lie-Markov models are their own class distinct from time reversible models.
 */

ModelMarkov* getPrototypeModel(SeqType seq_type, PhyloTree* tree, char *model_set) {
    ModelMarkov *subst_model = NULL;
    switch (seq_type) {
    case SEQ_BINARY:
        subst_model = new ModelBIN("JC2", "", FREQ_UNKNOWN, "", tree);
	break;
    case SEQ_PROTEIN:
        subst_model = new ModelProtein("WAG", "", FREQ_UNKNOWN, "", tree);
	break;
    case SEQ_MORPH:
        subst_model = new ModelMorphology("MK", "", FREQ_UNKNOWN, "", tree);
	break;
    case SEQ_CODON:
        subst_model = new ModelCodon("GY", "", FREQ_UNKNOWN, "", tree);
	break;
    case SEQ_POMO:
        // subst_model = new ModelPoMo("JC", "", FREQ_UNKNOWN, "", tree, "");
        // TODO DS: Implement model finder.
        cout << "ERROR: Automatic model selection with PoMo not yet supported." << endl;
        outError("Please provide a substitution model with, e.g., \"-m HKY+P\".");
	break;
    case SEQ_DNA:
	// This is the complicated case. Need to return either a ModelDNA, or a
	// ModelLieMarkov
        if (model_set && (strncmp(model_set, "liemarkov", 9) == 0 || strcmp(model_set,"strandsymmetric")==0)) {
            // "liemarkov", "liemarkovry", "liemarkovws", "liemarkovmk", "strandsymmetric"
            subst_model = new ModelLieMarkov("1.1", tree, "", FREQ_ESTIMATE, "");
        } else {
            StrVector model_names;
            bool foundLM = false;
            bool foundTR = false;
            if (model_set) {
                convert_string_vec(model_set, model_names);
                for (StrVector::iterator it = model_names.begin() ; it != model_names.end(); ++it) {
                    bool valid = ModelLieMarkov::validModelName(*it);
                    foundLM = foundLM || valid;
                    foundTR = foundTR || !valid;
                }
            }
            if (foundLM && foundTR) {
                outError("Currently we can't model test both Lie-Markov and non-Lie-Markov models\nat the same time. (You may have misspelled the name of a Lie-Markov model.");
            } else if (foundLM) {
                subst_model = new ModelLieMarkov("1.1", tree, "", FREQ_ESTIMATE, "");
            } else {
                subst_model = new ModelDNA("JC", "", FREQ_UNKNOWN, "", tree);
            }
        }
	break;
    default:
	outError("Unrecognized seq_type, can't happen");
    }
    return(subst_model);
}

<<<<<<< HEAD
string getSeqTypeName(SeqType seq_type) {
    switch (seq_type) {
    case SEQ_BINARY: return "binary";
    case SEQ_DNA: return "DNA";
    case SEQ_PROTEIN: return "protein";
    case SEQ_CODON: return "codon";
    case SEQ_MORPH: return "morphological";
    case SEQ_POMO: return "PoMo";
    case SEQ_UNKNOWN: return "unknown";
    case SEQ_MULTISTATE: return "MultiState";
    }
=======

IQTree *initTreeForModel(string &model_name, Params &params, PhyloTree* in_tree,
    Checkpoint *checkpoint, ModelsBlock *models_block, int num_threads)
{
    IQTree *tree;
    if (model_name.find("+H") != string::npos || model_name.find("*H") != string::npos)
        tree = new PhyloTreeMixlen(in_tree->aln, 0);
    else
        tree = new IQTree(in_tree->aln);
    tree->setParams(&params);
    tree->sse = params.SSE;
    tree->optimize_by_newton = params.optimize_by_newton;
    tree->num_threads = num_threads;

    tree->setCheckpoint(checkpoint);
    tree->restoreCheckpoint();
    ASSERT(tree->root);
    tree->initializeModel(params, model_name, models_block);
    if (!tree->getModel()->isMixture() || in_tree->aln->seq_type == SEQ_POMO)
        model_name = tree->getModelName();
    return tree;
>>>>>>> d3dda870
}

string testModel(Params &params, PhyloTree* in_tree, ModelCheckpoint &model_info, ModelsBlock *models_block,
    int num_threads, string set_name, bool print_mem_usage, string in_model_name)
{
    ModelCheckpoint *checkpoint = &model_info;

	SeqType seq_type = in_tree->aln->seq_type;
	if (in_tree->isSuperTree())
		seq_type = ((PhyloSuperTree*)in_tree)->front()->aln->seq_type;
	if (seq_type == SEQ_UNKNOWN)
		outError("Unknown data for model testing.");
//  if (seq_type == SEQ_POMO) {
//    // TODO DS: Implement model finder.
//    cout << "ERROR: Automatic model selection with PoMo not yet supported." << endl;
//    outError("Please provide a substitution model with, e.g., \"-m HKY+P\".");
//  }
	string sitelh_file = params.out_prefix;
	sitelh_file += ".sitelh";
	in_tree->params = &params;
	StrVector model_names;
    DoubleVector model_scores;
	int max_cats;
    if (in_model_name.empty())
        max_cats = getModelList(params, in_tree->aln, model_names, params.model_test_separate_rate);
    else {
        max_cats = params.max_rate_cats;
        model_names.push_back(in_model_name);
    }
	int model;

    if (print_mem_usage) {
        uint64_t mem_size = in_tree->getMemoryRequired(max_cats);
        cout << "NOTE: ModelFinder requires " << (mem_size / 1024) / 1024 << " MB RAM!" << endl;
        if (mem_size >= getMemorySize()) {
            outError("Memory required exceeds your computer RAM size!");
        }
#ifdef BINARY32
        if (mem_size >= 2000000000) {
            outError("Memory required exceeds 2GB limit of 32-bit executable");
        }
#endif
    }

	string best_model;

	if (in_tree->isSuperTree()) {
		// select model for each partition
		PhyloSuperTree *stree = (PhyloSuperTree*)in_tree;
		testPartitionModel(params, stree, model_info, models_block, num_threads);
//        stree->linkTrees();
        stree->mapTrees();
		string res_models = "";
		for (vector<PartitionInfo>::iterator it = stree->part_info.begin(); it != stree->part_info.end(); it++) {
			if (it != stree->part_info.begin()) res_models += ",";
			res_models += (*it).model_name;
		}
		return res_models;
	}

	int ssize = in_tree->aln->getNSite(); // sample size
	if (params.model_test_sample_size)
		ssize = params.model_test_sample_size;
	if (set_name == "") {
		cout << "ModelFinder will test " << model_names.size() << " "
			<< getSeqTypeName(seq_type)
			<< " models (sample size: " << ssize << ") ..." << endl;
        if (verbose_mode >= VB_MED) {
            for (auto i = model_names.begin(); i != model_names.end(); i++)
                cout << *i << " ";
            cout << endl;
        }
        if (params.model_test_and_tree == 0)
            cout << " No. Model         -LnL         df  AIC          AICc         BIC" << endl;
	}
	if (params.print_site_lh) {
		ofstream sitelh_out(sitelh_file.c_str());
		if (!sitelh_out.is_open())
			outError("Cannot write to file ", sitelh_file);
		sitelh_out << model_names.size() << " " << in_tree->getAlnNSite() << endl;
		sitelh_out.close();
	}

//	uint64_t RAM_requirement = 0;
    string best_model_AIC, best_model_AICc, best_model_BIC;
    double best_score_AIC = DBL_MAX, best_score_AICc = DBL_MAX, best_score_BIC = DBL_MAX;
    string best_tree_AIC, best_tree_AICc, best_tree_BIC;

    CKP_RESTORE(best_tree_AIC);
    CKP_RESTORE(best_tree_AICc);
    CKP_RESTORE(best_tree_BIC);

//    string prev_tree_string = "";
//    int prev_model_id = -1;
//    int skip_model = 0;

    //------------- MAIN FOR LOOP GOING THROUGH ALL MODELS TO BE TESTED ---------//

	for (model = 0; model < model_names.size(); model++) {
		//cout << model_names[model] << endl;
        if (model_names[model][0] == '+') {
            // now switching to test rate heterogeneity
            if (best_model == "")
                switch (params.model_test_criterion) {
                case MTC_AIC:
                    best_model = best_model_AIC;
                    break;
                case MTC_AICC:
                    best_model = best_model_AICc;
                    break;
                case MTC_BIC:
                    best_model = best_model_BIC;
                    break;
                default: ASSERT(0);
                }
            model_names[model] = best_model + model_names[model];
        }
//		PhyloTree *tree = in_tree;
//        ModelFactory *this_model_fac = NULL;
//        try {
////                mixture_model = true;
//            // FIX 2017-06-24: This is not thread-safe
////                params.model_name = model_names[model];
//            if (model_names[model].find("+H") != string::npos)
//                this_model_fac = new ModelFactoryMixlen(params, model_names[model], in_tree, models_block);
//            else
//                this_model_fac = new ModelFactory(params, model_names[model], in_tree, models_block);
//            this_model_fac->setCheckpoint(checkpoint);
//            in_tree->setModelFactory(this_model_fac);
////            RAM_requirement = max(RAM_requirement, tree->getMemoryRequired());
//        } catch (string &str) {
//            outError("Invalid model " + model_names[model] + ": " + str);
//        }

		// optimize model parameters
        string orig_model_name = model_names[model];
		ModelInfo info;
		info.set_name = set_name;
        string tree_string;
        if (params.model_test_and_tree) {
            // check if this model is already tested
            IQTree *tree = initTreeForModel(model_names[model], params, in_tree, checkpoint, models_block, num_threads);
            info.name = model_names[model];
            delete tree;
        }


		if (!info.restoreCheckpoint(checkpoint)) {
            IQTree *tree = NULL;
            if (params.model_test_and_tree) {
                //--- PERFORM FULL TREE SEARCH PER MODEL ----//
                string original_model = params.model_name;
                // BQM 2017-03-29: disable bootstrap
                int orig_num_bootstrap_samples = params.num_bootstrap_samples;
                int orig_gbo_replicates = params.gbo_replicates;
                params.num_bootstrap_samples = 0;
                params.gbo_replicates = 0;
                STOP_CONDITION orig_stop_condition = params.stop_condition;
                if (params.stop_condition == SC_BOOTSTRAP_CORRELATION)
                    params.stop_condition = SC_UNSUCCESS_ITERATION;

                params.model_name = model_names[model];
                char *orig_user_tree = params.user_file;
                string new_user_tree = (string)params.out_prefix+".treefile";
                if (params.model_test_and_tree == 1 && model>0 && fileExists(new_user_tree)) {
                    params.user_file = (char*)new_user_tree.c_str();
                }
                IQTree *iqtree = new IQTree(in_tree->aln);
                tree = iqtree;
                // set checkpoint
                iqtree->setCheckpoint(in_tree->getCheckpoint());
                iqtree->num_precision = in_tree->num_precision;

                // clear all checkpointed information
                Checkpoint *newCheckpoint = new Checkpoint;
                iqtree->getCheckpoint()->getSubCheckpoint(newCheckpoint, "iqtree");
                iqtree->getCheckpoint()->clear();
                iqtree->getCheckpoint()->insert(newCheckpoint->begin(), newCheckpoint->end());
                delete newCheckpoint;
                
                cout << endl << "===> Testing model " << model+1 << ": " << params.model_name << endl;
                runTreeReconstruction(params, original_model, *iqtree, model_info);
                info.logl = iqtree->computeLikelihood();
                info.tree_len = iqtree->treeLength();
                info.tree = iqtree->getTreeString();

                // restore original parameters
                params.model_name = original_model;
                params.user_file = orig_user_tree;
                // 2017-03-29: restore bootstrap replicates
                params.num_bootstrap_samples = orig_num_bootstrap_samples;
                params.gbo_replicates = orig_gbo_replicates;
                params.stop_condition = orig_stop_condition;
//                tree = iqtree;

                // clear all checkpointed information
                newCheckpoint = new Checkpoint;
                iqtree->getCheckpoint()->getSubCheckpoint(newCheckpoint, "iqtree");
                iqtree->getCheckpoint()->clear();
                iqtree->getCheckpoint()->insert(newCheckpoint->begin(), newCheckpoint->end());
                iqtree->getCheckpoint()->putBool("finished", false);
                iqtree->getCheckpoint()->dump(true);
                delete newCheckpoint;

            } else {
<<<<<<< HEAD
                //--- FIX TREE TOPOLOGY AND ESTIMATE MODEL PARAMETERS ----//
                if (model_names[model].find("+H") != string::npos || model_names[model].find("*H") != string::npos)
                    tree = new PhyloTreeMixlen(in_tree->aln, 0);
                else
                    tree = new IQTree(in_tree->aln);
                tree->setParams(&params);
                tree->sse = params.SSE;
                tree->optimize_by_newton = params.optimize_by_newton;
                tree->num_threads = num_threads;
=======
>>>>>>> d3dda870

                tree = initTreeForModel(model_names[model], params, in_tree, checkpoint, models_block, num_threads);
                info.name = model_names[model];

//                if (tree->getMemoryRequired() > RAM_requirement) {
//                    tree->deleteAllPartialLh();
//                    RAM_requirement = tree->getMemoryRequired();
//                }
//                if (prev_tree_string != "") {
//                    tree->readTreeString(prev_tree_string);
//                }
//                prev_tree_string = "";
//                if (model_fac->unobserved_ptns.size() > 0 && tree->aln->seq_type == SEQ_PROTEIN) {
//                    // treatment for +ASC for protein data
//                    tree->fixNegativeBranch(true);
//                    tree->clearAllPartialLH();
//                }
                if (verbose_mode >= VB_MED)
                    cout << "Optimizing model " << info.name << endl;
                tree->getModelFactory()->restoreCheckpoint();

                if (!info.restoreCheckpoint(checkpoint)) {

                    #ifdef _OPENMP
                    if (num_threads <= 0) {
                        num_threads = tree->testNumThreads();
                        omp_set_num_threads(num_threads);
                    }
                    tree->warnNumThreads();
                    #endif


    //                tree->initializeAllPartialLh();
                    for (int step = 0; step < 2; step++) {
                        info.logl = tree->getModelFactory()->optimizeParameters(false, false, TOL_LIKELIHOOD_MODELTEST, TOL_GRADIENT_MODELTEST);
                        info.tree_len = tree->treeLength();
                        tree->getModelFactory()->saveCheckpoint();
                        tree->saveCheckpoint();

                        // check if logl(+R[k]) is worse than logl(+R[k-1])
                        ModelInfo prev_info;
                        if (!prev_info.restoreCheckpointRminus1(checkpoint, info.name)) break;
                        if (prev_info.logl < info.logl + TOL_GRADIENT_MODELTEST) break;
    //                    if (verbose_mode >= VB_MED)
                        if (step == 0) {
                            tree->getRate()->initFromCatMinusOne();
                        } else if (info.logl < prev_info.logl - TOL_LIKELIHOOD_MODELTEST) {
                            outWarning("Log-likelihood of " + info.name + " worse than " + prev_info.name);
                        }
                    }
                }
            }
            info.df = tree->getModelFactory()->getNParameters();
            if (tree->getModel()->isMixture() && tree->aln->seq_type != SEQ_POMO)
                info.name = model_names[model];
            else
                model_names[model] = info.name = tree->getModelName();
            tree_string = tree->getTreeString();
            delete tree;
		}
        info.computeICScores(ssize);
        info.saveCheckpoint(checkpoint);

        ModelInfo prev_info;

        bool skip_model = false;

        if (prev_info.restoreCheckpointRminus1(checkpoint, info.name)) {
            // check stop criterion for +R
            prev_info.computeICScores(ssize);
            switch (params.model_test_criterion) {
            case MTC_ALL:
                if (info.AIC_score > prev_info.AIC_score &&
                    info.AICc_score > prev_info.AICc_score &&
                    info.BIC_score > prev_info.BIC_score) {
                    // skip remaining model
                    skip_model = true;
                }
                break;
            case MTC_AIC:
                if (info.AIC_score > prev_info.AIC_score) {
                    // skip remaining model
                    skip_model = true;
                }
                break;
            case MTC_AICC:
                if (info.AICc_score > prev_info.AICc_score) {
                    // skip remaining model
                    skip_model = true;
                }
                break;
            case MTC_BIC:
                if (info.BIC_score > prev_info.BIC_score) {
                    // skip remaining model
                    skip_model = true;
                }
                break;
            }
        }

        ASSERT(!tree_string.empty());

		if (info.AIC_score < best_score_AIC) {
            best_model_AIC = info.name;
            best_score_AIC = info.AIC_score;
            best_tree_AIC = tree_string;
        }
		if (info.AICc_score < best_score_AICc) {
            best_model_AICc = info.name;
            best_score_AICc = info.AICc_score;
            best_tree_AICc = tree_string;
        }

		if (info.BIC_score < best_score_BIC) {
			best_model_BIC = info.name;
            best_score_BIC = info.BIC_score;
            best_tree_BIC = tree_string;
        }

        switch (params.model_test_criterion) {
            case MTC_AIC: model_scores.push_back(info.AIC_score); break;
            case MTC_AICC: model_scores.push_back(info.AICc_score); break;
            default: model_scores.push_back(info.BIC_score); break;
        }

//        checkpoint->put("best_tree_" + criterionName(params.model_test_criterion), best_tree);
        CKP_SAVE(best_tree_AIC);
        CKP_SAVE(best_tree_AICc);
        CKP_SAVE(best_tree_BIC);
        checkpoint->dump();

//        delete this_model_fac->model;
//        delete this_model_fac->site_rate;
//        delete this_model_fac;
//        this_model_fac = NULL;
//        in_tree->setModel(NULL);
//        in_tree->setModelFactory(NULL);
//        in_tree->setRate(NULL);

		if (set_name == "") {
            cout.width(3);
            cout << right << model+1 << "  ";
            cout.width(13);
            cout << left << info.name << " ";
            
            cout.precision(3);
            cout << fixed;
            cout.width(12);
            cout << -info.logl << " ";
            cout.width(3);
            cout << info.df << " ";
            cout.width(12);
            cout << info.AIC_score << " ";
            cout.width(12);
            cout << info.AICc_score << " " << info.BIC_score;
            cout << endl;
        }

        if (skip_model) {
            // skip over all +R model of higher categories
            const char *rates[] = {"+R", "*R", "+H", "*H"};
            size_t posR;
            for (int i = 0; i < sizeof(rates)/sizeof(char*); i++)
                if ((posR = orig_model_name.find(rates[i])) != string::npos)
                    break;
            string first_part = orig_model_name.substr(0, posR+2);
            while (model < model_names.size()-1 && model_names[model+1].substr(0, posR+2) == first_part) {
                model++;
                model_scores.push_back(DBL_MAX);
            }
        }

	}

    ASSERT(model_scores.size() == model_names.size());

    if (best_model_BIC.empty())
        outError("No models were examined! Please check messages above");

	if (set_name == "") {
		cout << "Akaike Information Criterion:           " << best_model_AIC << endl;
		cout << "Corrected Akaike Information Criterion: " << best_model_AICc << endl;
		cout << "Bayesian Information Criterion:         " << best_model_BIC << endl;
	}

	int *model_rank = new int[model_scores.size()];

//    string best_tree; // BQM 2015-07-21: With Lars find best model
	/* sort models by their scores */
	switch (params.model_test_criterion) {
	case MTC_AIC:
		best_model = best_model_AIC;
		break;
	case MTC_AICC:
		best_model = best_model_AICc;
		break;
	case MTC_BIC:
		best_model = best_model_BIC;
		break;
    default: ASSERT(0);
	}
	sort_index(model_scores.data(), model_scores.data() + model_scores.size(), model_rank);

    string model_list;
	for (model = 0; model < model_scores.size(); model++) {
        if (model_scores[model_rank[model]] == DBL_MAX)
            break;
        if (model > 0)
            model_list += " ";
		model_list += model_names[model_rank[model]];
    }

    checkpoint->put("best_model_list_" + criterionName(params.model_test_criterion), model_list);
    CKP_SAVE(best_model_AIC);
    CKP_SAVE(best_model_AICc);
    CKP_SAVE(best_model_BIC);

    CKP_SAVE(best_score_AIC);
    CKP_SAVE(best_score_AICc);
    CKP_SAVE(best_score_BIC);

    checkpoint->dump(true);

	delete [] model_rank;

//	in_tree->deleteAllPartialLh();

    string best_tree;
    model_info.getBestTree(best_tree);

    // BQM 2015-07-21 with Lars: load the best_tree
//	if (params.model_test_and_tree)
		in_tree->readTreeString(best_tree);

    
	if (set_name == "") {
		cout << "Best-fit model: " << best_model << " chosen according to "
            << criterionName(params.model_test_criterion) << endl;
	}
	if (params.print_site_lh)
		cout << "Site log-likelihoods per model printed to " << sitelh_file << endl;
	return best_model;
}

int countDistinctTrees(const char *filename, bool rooted, IQTree *tree, IntVector &distinct_ids, bool exclude_duplicate) {
	StringIntMap treels;
	try {
		ifstream in;
		in.exceptions(ios::failbit | ios::badbit);
		in.open(filename);
		// remove the failbit
		in.exceptions(ios::badbit);
		int tree_id;
		for (tree_id = 0; !in.eof(); tree_id++) {
			if (exclude_duplicate) {
				tree->freeNode();
				tree->readTree(in, rooted);
				tree->setAlignment(tree->aln);
				tree->setRootNode(tree->params->root);
				StringIntMap::iterator it = treels.end();
				ostringstream ostr;
				tree->printTree(ostr, WT_TAXON_ID | WT_SORT_TAXA);
				it = treels.find(ostr.str());
				if (it != treels.end()) { // already in treels
					distinct_ids.push_back(it->second);
				} else {
					distinct_ids.push_back(-1);
					treels[ostr.str()] = tree_id;
				}
			} else {
				// ignore tree
				char ch;
				do {
					in >> ch;
				} while (!in.eof() && ch != ';');
				distinct_ids.push_back(-1);
			}
			char ch;
			in.exceptions(ios::goodbit);
			(in) >> ch;
			if (in.eof()) break;
			in.unget();
			in.exceptions(ios::failbit | ios::badbit);

		}
		in.close();
	} catch (ios::failure) {
		outError("Cannot read file ", filename);
	}
	if (exclude_duplicate)
		return treels.size();
	else
		return distinct_ids.size();
}

//const double TOL_RELL_SCORE = 0.01;

/*
    Problem: solve the following linear system equation:
    a_1*x + b_1*y = c_1
    a_2*x + b_2*y = c_2
    ....
    a_n*x + b_n*y = c_n
    
becomes minimizing weighted least square:

    sum_k { w_k*[ c_k - (a_k*x + b_k*y) ]^2 }


the solution is:

    x = [(sum_k w_k*b_k*c_k)*(sum_k w_k*a_k*b_k) - (sum_k w_k*a_k*c_k)(sum_k w_k*b_k^2)] / 
        [ (sum_k w_k*a_k*b_k)^2 - (sum_k w_k*a_k^2)*(sum_k w_k*b_k^2) ]
    
    y = [(sum_k w_k*a_k*c_k)*(sum_k w_k*a_k*b_k) - (sum_k w_k*b_k*c_k)(sum_k w_k*a_k^2)] / 
        [ (sum_k w_k*a_k*b_k)^2 - (sum_k w_k*a_k^2)*(sum_k w*k*b_k^2) ]
    
    @param n number of data points
    @param w weight vector of length n
    @param a a value vector of length n
    @param b b value vector of length n
    @param c c value vector of length n
    @param[out] x x-value
    @param[out] y y-value
    @return least square value
*/
void doWeightedLeastSquare(int n, double *w, double *a, double *b, double *c, double &x, double &y, double &se) {
    int k;
    double BC = 0.0, AB = 0.0, AC = 0.0, A2 = 0.0, B2 = 0.0;
    double denom;
    for (k = 0; k < n; k++) {
        double wa = w[k]*a[k];
        double wb = w[k]*b[k];
        AB += wa*b[k];
        BC += wb*c[k];
        AC += wa*c[k];
        A2 += wa*a[k];
        B2 += wb*b[k];
    }
    denom = 1.0/(AB*AB - A2*B2);
    x = (BC*AB - AC*B2) * denom;
    y = (AC*AB - BC*A2) * denom;
    
    se = -denom*(B2+A2+2*AB);
    ASSERT(se >= 0.0);
}

/**
    MLE estimates for AU test
*/
class OptimizationAUTest : public Optimization {

public:

    OptimizationAUTest(double d, double c, int nscales, double *bp, double *rr, double *rr_inv) {
        this->d = d;
        this->c = c;
        this->bp = bp;
        this->rr = rr;
        this->rr_inv = rr_inv;
        this->nscales = nscales;
        
    }

	/**
		return the number of dimensions
	*/
	virtual int getNDim() { return 2; }


	/**
		the target function which needs to be optimized
		@param x the input vector x
		@return the function value at x
	*/
	virtual double targetFunk(double x[]) {
        d = x[1];
        c = x[2];
        double res = 0.0;
        for (int k = 0; k < nscales; k++) {
            double cdf = gsl_cdf_ugaussian_P(d*rr[k] + c*rr_inv[k]);
            res += bp[k] * log(1.0 - cdf) + (1.0-bp[k])*log(cdf);
        }
        return res;
    }

    void optimizeDC() {
        double x[3], lower[3], upper[3];
        bool bound_check[3];
        x[1] = d;
        x[2] = c;
        lower[1] = lower[2] = 1e-4;
        upper[1] = upper[2] = 100.0;
        bound_check[1] = bound_check[2] = false;
        minimizeMultiDimen(x, 2, lower, upper, bound_check, 1e-4);
        d = x[1];
        c = x[2];
    }

    double d, c;
    int nscales;
    double *bp;
    double *rr;
    double *rr_inv;
};

/* BEGIN CODE WAS TAKEN FROM CONSEL PROGRAM */

/* binary search for a sorted vector 
   find k s.t. vec[k-1] <= t < vec[k]
 */
int cntdist2(double *vec, int bb, double t)
{
  int i,i0,i1;

  i0=0; i1=bb-1;
  if(t < vec[0]) return 0;
  else if(vec[bb-1] <= t) return bb;

  while(i1-i0>1) {
    i=(i0+i1)/2;
    if(vec[i] <= t) i0=i;
    else i1=i;
  }

  return i1;
}

/*
  smoothing the counting for a sorted vector
  the piecewise linear function connecting
  F(v[i]) =  1/(2n) + i/n, for i=0,...,n-1
  F(1.5v[0]-0.5v[1]) = 0
  F(1.5v[n-1]-0.5v[n-2]) = 1.

  1. F(x)=0 for x<=1.5v[0]-0.5v[1] 

  2. F(x)=1/(2n) + (1/n)*(x-v[0])/(v[1]-v[0])
  for 1.5v[0]-0.5v[1] < x <= v[0]

  3. F(x)=1/(2n) + i/n + (1/n)*(x-v[i])/(v[i]-v[i+1])
  for v[i] < x <= v[i+1], i=0,...,

  4. F(x)=1-(1/2n) + (1/n)*(x-v[n-1])/(v[n-1]-v[n-2])
  for v[n-1] < x <= 1.5v[n-1]-0.5v[n-2]

  5. F(x)=1 for x > 1.5v[n-1]-0.5v[n-2]
 */
double cntdist3(double *vec, int bb, double t)
{
  double p,n;
  int i;
  i=cntdist2(vec,bb,t)-1; /* to find vec[i] <= t < vec[i+1] */
  n=(double)bb;
  if(i<0) {
    if(vec[1]>vec[0]) p=0.5+(t-vec[0])/(vec[1]-vec[0]);
    else p=0.0;
  } else if(i<bb-1) {
    if(vec[i+1]>vec[i]) p=0.5+(double)i+(t-vec[i])/(vec[i+1]-vec[i]);
    else p=0.5+(double)i; /* <- should never happen */
  } else {
    if(vec[bb-1]-vec[bb-2]>0) p=n-0.5+(t-vec[bb-1])/(vec[bb-1]-vec[bb-2]);
    else p=n;
  }
  if(p>n) p=n; else if(p<0.0) p=0.0;
  return p;
}

double log3(double x)
{
  double y,z1,z2,z3,z4,z5;
  if(fabs(x)>1.0e-3) {
    y=-log(1.0-x);
  } else {
    z1=x; z2=z1*x; z3=z2*x; z4=z3*x; z5=z4*x;
    y=((((z5/5.0)+z4/4.0)+z3/3.0)+z2/2.0)+z1;
  }
  return y;
}

int mleloopmax=30;
double mleeps=1e-10;
int mlecoef(double *cnts, double *rr, double bb, int kk,
	    double *coef0, /* set initinal value (size=2) */
	    double *lrt, double *df, /* LRT statistic */
        double *se
	    )
{
  int i,m,loop;
  double coef[2], update[2];
  double d1f, d2f, d11f, d12f, d22f; /* derivatives */
  double v11, v12, v22; /* inverse of -d??f */
  double a,e;
  double s[kk], r[kk],c[kk], b[kk],z[kk],p[kk],d[kk],g[kk],h[kk];

  m=0;
  for(i=0;i<kk;i++)
    {
      r[m]=rr[i]; s[m]=sqrt(rr[i]); c[m]=cnts[i]*bb; b[m]=bb;
      m++;
    }
  if(m<2) return 1;

  coef[0]=coef0[0]; /* signed distance */
  coef[1]=coef0[1]; /* curvature */

  for(loop=0;loop<mleloopmax;loop++) {
    d1f=d2f=d11f=d12f=d22f=0.0;
    for(i=0;i<m;i++) {
      z[i]=coef[0]*s[i]+coef[1]/s[i];
      p[i]=gsl_cdf_ugaussian_P(-z[i]);
      d[i]=gsl_ran_ugaussian_pdf(z[i]);
      if(p[i]>0.0 && p[i]<1.0) {
	g[i]=d[i]*( d[i]*(-c[i]+2.0*c[i]*p[i]-b[i]*p[i]*p[i])/
		    (p[i]*p[i]*(1.0-p[i])*(1.0-p[i]))
		    + z[i]*(c[i]-b[i]*p[i])/(p[i]*(1.0-p[i])) );
	h[i]=d[i]*(c[i]-b[i]*p[i])/(p[i]*(1.0-p[i]));
      } else { g[i]=h[i]=0.0; }
      d1f+= -h[i]*s[i]; d2f+= -h[i]/s[i];
      d11f+= g[i]*r[i]; d12f+= g[i]; d22f+= g[i]/r[i];
    }

    a=d11f*d22f-d12f*d12f;
    if(a==0.0) {
      return 2;
    }
    v11=-d22f/a; v12=d12f/a; v22=-d11f/a;

    /* Newton-Raphson update */
    update[0]=v11*d1f+v12*d2f; update[1]=v12*d1f+v22*d2f;
    coef[0]+=update[0]; coef[1]+=update[1];

    /* check convergence */
    e=-d11f*update[0]*update[0]-2.0*d12f*update[0]*update[1]
      -d22f*update[1]*update[1];

    if(e<mleeps) break;
  }

  /* calc log-likelihood */
  *lrt=0.0; *df=0.0;
  for(i=0;i<m;i++) {
    if(p[i]>0.0 && p[i]<1.0) {
      *df+=1.0;
      if(c[i]>0.0) a=c[i]*log(c[i]/b[i]/p[i]); else a=0.0;
      if(c[i]<b[i]) a+=(b[i]-c[i])*(log3(p[i])-log3(c[i]/b[i]));
      *lrt += a;
    }
  }
  *lrt *= 2.0; *df -= 2.0;

  /* write back the results */
  coef0[0]=coef[0]; coef0[1]=coef[1];
  *se = v11 + v22 - 2*v12;
//  vmat[0][0]=v11;vmat[0][1]=vmat[1][0]=v12;vmat[1][1]=v22; 
  if(loop==mleloopmax || *df< -0.01) i=1; else i=0;
  return i;
}

/* END CODE WAS TAKEN FROM CONSEL PROGRAM */

/**
    @param tree_lhs RELL score matrix of size #trees x #replicates
*/
void performAUTest(Params &params, PhyloTree *tree, double *pattern_lhs, vector<TreeInfo> &info) {
    
    if (params.topotest_replicates < 10000)
        outWarning("Too few replicates for AU test. At least -zb 10000 for reliable results!");
    
    /* STEP 1: specify scale factors */
    size_t nscales = 10;
    double r[] = {0.5, 0.6, 0.7, 0.8, 0.9, 1.0, 1.1, 1.2, 1.3, 1.4};
    double rr[] = {sqrt(0.5), sqrt(0.6), sqrt(0.7), sqrt(0.8), sqrt(0.9), 1.0, 
        sqrt(1.1), sqrt(1.2), sqrt(1.3), sqrt(1.4)};
    double rr_inv[] = {sqrt(1/0.5), sqrt(1/0.6), sqrt(1/0.7), sqrt(1/0.8), sqrt(1/0.9), 1.0, 
        sqrt(1/1.1), sqrt(1/1.2), sqrt(1/1.3), sqrt(1/1.4)};
        
    /* STEP 2: compute bootstrap proportion */
    size_t ntrees = info.size();
    size_t nboot = params.topotest_replicates;
//    double nboot_inv = 1.0 / nboot;
    
    size_t nptn = tree->getAlnNPattern();
    size_t maxnptn = get_safe_upper_limit(nptn);
    
//    double *bp = new double[ntrees*nscales];
//    memset(bp, 0, sizeof(double)*ntrees*nscales);
    
    double *treelhs;
    cout << (ntrees*nscales*nboot*sizeof(double) >> 20) << " MB required for AU test" << endl;
    treelhs = new double[ntrees*nscales*nboot];
    if (!treelhs)
        outError("Not enough memory to perform AU test!");
    
    size_t k, tid, ptn;

    double start_time = getRealTime();

    cout << "Generating " << nscales << " x " << nboot << " multiscale bootstrap replicates... ";

#ifdef _OPENMP
    #pragma omp parallel private(k, tid, ptn)
    {
    int *rstream;
    init_random(params.ran_seed + omp_get_thread_num(), false, &rstream);
#else
    int *rstream = randstream;
#endif
    size_t boot;
    int *boot_sample = aligned_alloc<int>(maxnptn);
    memset(boot_sample, 0, maxnptn*sizeof(int));
    
    double *boot_sample_dbl = aligned_alloc<double>(maxnptn);
    
#ifdef _OPENMP
    #pragma omp for schedule(dynamic)
#endif
    for (k = 0; k < nscales; k++) {
        string str = "SCALE=" + convertDoubleToString(r[k]);    
		for (boot = 0; boot < nboot; boot++) {
			tree->aln->createBootstrapAlignment(boot_sample, str.c_str(), rstream);
            for (ptn = 0; ptn < maxnptn; ptn++)
                boot_sample_dbl[ptn] = boot_sample[ptn];
            double max_lh = -DBL_MAX, second_max_lh = -DBL_MAX;
            int max_tid = -1;
            for (tid = 0; tid < ntrees; tid++) {
                double *pattern_lh = pattern_lhs + (tid*maxnptn);
                double tree_lh;
                if (params.SSE == LK_386) {
                    tree_lh = 0.0;
                    for (ptn = 0; ptn < nptn; ptn++)
                        tree_lh += pattern_lh[ptn] * boot_sample_dbl[ptn];
                } else {
                    tree_lh = tree->dotProductDoubleCall(pattern_lh, boot_sample_dbl, nptn);
                }
                // rescale lh
                tree_lh /= r[k];
                
                // find the max and second max
                if (tree_lh > max_lh) {
                    second_max_lh = max_lh;
                    max_lh = tree_lh;
                    max_tid = tid;
                } else if (tree_lh > second_max_lh)
                    second_max_lh = tree_lh;
                    
                treelhs[(tid*nscales+k)*nboot + boot] = tree_lh; 
            }
            
            // compute difference from max_lh
            for (tid = 0; tid < ntrees; tid++) 
                if (tid != max_tid)
                    treelhs[(tid*nscales+k)*nboot + boot] = max_lh - treelhs[(tid*nscales+k)*nboot + boot];
                else
                    treelhs[(tid*nscales+k)*nboot + boot] = second_max_lh - max_lh;
//            bp[k*ntrees+max_tid] += nboot_inv;
        }
        
        // sort the replicates
        for (tid = 0; tid < ntrees; tid++) {
            quicksort<double,int>(treelhs + (tid*nscales+k)*nboot, 0, nboot-1);
        }
        
    }

    aligned_free(boot_sample_dbl);
    aligned_free(boot_sample);

#ifdef _OPENMP
    finish_random(rstream);
    }
#endif

//    if (verbose_mode >= VB_MED) {
//        cout << "scale";
//        for (k = 0; k < nscales; k++)
//            cout << "\t" << r[k];
//        cout << endl;
//        for (tid = 0; tid < ntrees; tid++) {
//            cout << tid;
//            for (k = 0; k < nscales; k++) {
//                cout << "\t" << bp[tid+k*ntrees];
//            }
//            cout << endl;
//        }
//    }
    
    cout << getRealTime() - start_time << " seconds" << endl;
    
    /* STEP 3: weighted least square fit */
    
    double *cc = new double[nscales];
    double *w = new double[nscales];
    double *this_bp = new double[nscales];
    cout << "TreeID\tAU\tRSS\td\tc" << endl;
    for (tid = 0; tid < ntrees; tid++) {
        double *this_stat = treelhs + tid*nscales*nboot;
        double xn = this_stat[(nscales/2)*nboot + nboot/2], x;
        double c, d; // c, d in original paper
        int idf0 = -2;
        double z = 0.0, z0 = 0.0, thp = 0.0, th = 0.0, ze = 0.0, ze0 = 0.0;
        double pval, se;
        int df;
        double rss = 0.0;
        int step;
        const int max_step = 30;
        bool failed = false;
        for (step = 0; step < max_step; step++) {
            x = xn;
            int num_k = 0;
            for (k = 0; k < nscales; k++) {
                this_bp[k] = cntdist3(this_stat + k*nboot, nboot, x) / nboot;
                if (this_bp[k] <= 0 || this_bp[k] >= 1) {
                    cc[k] = w[k] = 0.0;
                } else {
                    double bp_val = this_bp[k];
                    cc[k] = -gsl_cdf_ugaussian_Pinv(bp_val);
                    double bp_pdf = gsl_ran_ugaussian_pdf(cc[k]);
                    w[k] = bp_pdf*bp_pdf*nboot / (bp_val*(1.0-bp_val));
                    num_k++;
                }
            }
            df = num_k-2;
            if (num_k >= 2) {
                // first obtain d and c by weighted least square
                doWeightedLeastSquare(nscales, w, rr, rr_inv, cc, d, c, se);
                
                se = gsl_ran_ugaussian_pdf(d-c)*sqrt(se);
                
                // second, perform MLE estimate of d and c
    //            OptimizationAUTest mle(d, c, nscales, this_bp, rr, rr_inv);
    //            mle.optimizeDC();
    //            d = mle.d;
    //            c = mle.c;

                /* STEP 4: compute p-value according to Eq. 11 */
                pval = 1.0 - gsl_cdf_ugaussian_P(d-c);
                z = -pval;
                ze = se;
                // compute sum of squared difference
                rss = 0.0;
                for (k = 0; k < nscales; k++) {
                    double diff = cc[k] - (rr[k]*d + rr_inv[k]*c);
                    rss += w[k] * diff * diff;
                }
                
            } else {
                // not enough data for WLS
                double sum = 0.0;
                for (k = 0; k < nscales; k++)
                    sum += cc[k];
                if (sum >= 0.0) 
                    pval = 0.0;
                else
                    pval = 1.0;
                se = 0.0;
                d = c = 0.0;
                rss = 0.0;
                if (verbose_mode >= VB_MED)
                    cout << "   error in wls" << endl;
            }

            // maximum likelhood fit
//            double coef0[2] = {d, c};
//            double df;
//            int mlefail = mlecoef(this_bp, r, nboot, nscales, coef0, &rss, &df, &se);
//            
//            if (!mlefail) {
//                d = coef0[0];
//                c = coef0[1];
//                pval = 1.0 - gsl_cdf_ugaussian_P(d-c);
//                z = -pval;
//                ze = se;
//            }
            
            if (verbose_mode >= VB_MED) {
                cout.unsetf(ios::fixed);
                cout << "\t" << step << "\t" << th << "\t" << x << "\t" << pval << "\t" << se << "\t" << nscales-2 << "\t" << d << "\t" << c << "\t" << z << "\t" << ze << "\t" << rss << endl;
            }
            
            if(df < 0 && idf0 < 0) { failed = true; break;} /* degenerated */
            
            if ((df < 0) || (idf0 >= 0 && (z-z0)*(x-thp) > 0.0 && fabs(z-z0)>0.1*ze0)) {
                if (verbose_mode >= VB_MED)
                    cout << "   non-monotone" << endl;
                th=x;
                xn=0.5*x+0.5*thp;
                continue;
            }
            if(idf0 >= 0 && (fabs(z-z0)<0.01*ze0)) {
                if(fabs(th)<1e-10) 
                    xn=th; 
                else th=x;
            } else 
                xn=0.5*th+0.5*x;
            info[tid].au_pvalue = pval;
            thp=x; 
            z0=z;
            ze0=ze;
            idf0 = nscales-2;
            if(fabs(x-th)<1e-10) break;
        }
        
        if (failed && verbose_mode >= VB_MED)
            cout << "   degenerated" << endl;
        
        if (step == max_step) {
            if (verbose_mode >= VB_MED)
                cout << "   non-convergence" << endl; 
            failed = true;
        }
        
        double pchi2 = (failed) ? 0.0 : computePValueChiSquare(rss, df);
        cout << tid+1 << "\t" << info[tid].au_pvalue << "\t" << rss << "\t" << d << "\t" << c;
        
        // warning if p-value of chi-square < 0.01 (rss too high)
        if (pchi2 < 0.01) 
            cout << " !!!";
        cout << endl;
    }
    
    delete [] this_bp;
    delete [] w;
    delete [] cc;
//    delete [] bp;
}


void evaluateTrees(Params &params, IQTree *tree, vector<TreeInfo> &info, IntVector &distinct_ids)
{
	if (!params.treeset_file)
		return;
	cout << endl;
	//MTreeSet trees(params.treeset_file, params.is_rooted, params.tree_burnin, params.tree_max_count);
	cout << "Reading trees in " << params.treeset_file << " ..." << endl;
	size_t ntrees = countDistinctTrees(params.treeset_file, params.is_rooted, tree, distinct_ids, params.distinct_trees);
	if (ntrees < distinct_ids.size()) {
		cout << "WARNING: " << distinct_ids.size() << " trees detected but only " << ntrees << " distinct trees will be evaluated" << endl;
	} else {
		cout << ntrees << (params.distinct_trees ? " distinct" : "") << " trees detected" << endl;
	}
	if (ntrees == 0) return;
	ifstream in(params.treeset_file);

	//if (trees.size() == 1) return;
	//string tree_file = params.treeset_file;
	string tree_file = params.out_prefix;
	tree_file += ".trees";
	ofstream treeout;
	//if (!params.fixed_branch_length) {
		treeout.open(tree_file.c_str());
	//}
	string score_file = params.out_prefix;
	score_file += ".treelh";
	ofstream scoreout;
	if (params.print_tree_lh)
		scoreout.open(score_file.c_str());
	string site_lh_file = params.out_prefix;
	site_lh_file += ".sitelh";
	if (params.print_site_lh) {
		ofstream site_lh_out(site_lh_file.c_str());
		site_lh_out << ntrees << " " << tree->getAlnNSite() << endl;
		site_lh_out.close();
	}

    if (params.print_partition_lh && !tree->isSuperTree()) {
        outWarning("-wpl does not work with non-partition model");
        params.print_partition_lh = false;
    }
	string part_lh_file = params.out_prefix;
	part_lh_file += ".partlh";
	if (params.print_partition_lh) {
		ofstream part_lh_out(part_lh_file.c_str());
		part_lh_out << ntrees << " " << ((PhyloSuperTree*)tree)->size() << endl;
		part_lh_out.close();
	}

	double time_start = getRealTime();

	int *boot_samples = NULL;
	size_t boot;
	//double *saved_tree_lhs = NULL;
	double *tree_lhs = NULL; // RELL score matrix of size #trees x #replicates
	double *pattern_lh = NULL;
	double *pattern_lhs = NULL;
	double *orig_tree_lh = NULL; // Original tree log-likelihoods
	double *max_lh = NULL;
	double *lhdiff_weights = NULL;
	size_t nptn = tree->getAlnNPattern();
    size_t maxnptn = get_safe_upper_limit(nptn);
    
	if (params.topotest_replicates && ntrees > 1) {
		size_t mem_size = (size_t)params.topotest_replicates*nptn*sizeof(int) +
				ntrees*params.topotest_replicates*sizeof(double) +
				(nptn + ntrees*3 + params.topotest_replicates*2)*sizeof(double) +
				ntrees*sizeof(TreeInfo) +
				params.do_weighted_test*(ntrees * nptn * sizeof(double) + ntrees*ntrees*sizeof(double));
		cout << "Note: " << ((double)mem_size/1024)/1024 << " MB of RAM required!" << endl;
		if (mem_size > getMemorySize()-100000)
			outWarning("The required memory does not fit in RAM!");
		cout << "Creating " << params.topotest_replicates << " bootstrap replicates..." << endl;
		if (!(boot_samples = new int [params.topotest_replicates*nptn]))
			outError(ERR_NO_MEMORY);
#ifdef _OPENMP
        #pragma omp parallel private(boot) if(nptn > 10000)
        {
        int *rstream;
        init_random(params.ran_seed + omp_get_thread_num(), false, &rstream);
        #pragma omp for schedule(static)
#else
        int *rstream = randstream;
#endif
		for (boot = 0; boot < params.topotest_replicates; boot++)
			tree->aln->createBootstrapAlignment(boot_samples + (boot*nptn), params.bootstrap_spec, rstream);
#ifdef _OPENMP
        finish_random(rstream);
        }
#endif
        cout << "done" << endl;
		//if (!(saved_tree_lhs = new double [ntrees * params.topotest_replicates]))
		//	outError(ERR_NO_MEMORY);
		if (!(tree_lhs = new double [ntrees * params.topotest_replicates]))
			outError(ERR_NO_MEMORY);
		if (params.do_weighted_test || params.do_au_test) {
			if (!(lhdiff_weights = new double [ntrees * ntrees]))
				outError(ERR_NO_MEMORY);
            pattern_lhs = aligned_alloc<double>(ntrees*maxnptn);
//			if (!(pattern_lhs = new double[ntrees* nptn]))
//				outError(ERR_NO_MEMORY);
		}
        pattern_lh = aligned_alloc<double>(maxnptn);
//		if (!(pattern_lh = new double[nptn]))
//			outError(ERR_NO_MEMORY);
		if (!(orig_tree_lh = new double[ntrees]))
			outError(ERR_NO_MEMORY);
		if (!(max_lh = new double[params.topotest_replicates]))
			outError(ERR_NO_MEMORY);
	}
	int tree_index, tid, tid2;
	info.resize(ntrees);
	//for (MTreeSet::iterator it = trees.begin(); it != trees.end(); it++, tree_index++) {
	for (tree_index = 0, tid = 0; tree_index < distinct_ids.size(); tree_index++) {

		cout << "Tree " << tree_index + 1;
		if (distinct_ids[tree_index] >= 0) {
			cout << " / identical to tree " << distinct_ids[tree_index]+1 << endl;
			// ignore tree
			char ch;
			do {
				in >> ch;
			} while (!in.eof() && ch != ';');
			continue;
		}
		tree->freeNode();
        bool rooted = tree->rooted;
		tree->readTree(in, rooted);
		tree->setAlignment(tree->aln);
        tree->setRootNode(params.root);
		if (tree->isSuperTree())
			((PhyloSuperTree*) tree)->mapTrees();

		tree->initializeAllPartialLh();
		tree->fixNegativeBranch(false);
		if (!params.fixed_branch_length) {
			tree->setCurScore(tree->optimizeAllBranches(100, 0.001));
		} else {
			tree->setCurScore(tree->computeLikelihood());
		}
		treeout << "[ tree " << tree_index+1 << " lh=" << tree->getCurScore() << " ]";
		tree->printTree(treeout);
		treeout << endl;
		if (params.print_tree_lh)
			scoreout << tree->getCurScore() << endl;

		cout << " / LogL: " << tree->getCurScore() << endl;

		if (pattern_lh) {
			double curScore = tree->getCurScore();
            memset(pattern_lh, 0, maxnptn*sizeof(double));
			tree->computePatternLikelihood(pattern_lh, &curScore);
			if (params.do_weighted_test || params.do_au_test)
				memcpy(pattern_lhs + tid*maxnptn, pattern_lh, maxnptn*sizeof(double));
		}
		if (params.print_site_lh) {
			string tree_name = "Tree" + convertIntToString(tree_index+1);
			printSiteLh(site_lh_file.c_str(), tree, pattern_lh, true, tree_name.c_str());
		}
		if (params.print_partition_lh) {
			string tree_name = "Tree" + convertIntToString(tree_index+1);
			printPartitionLh(part_lh_file.c_str(), tree, pattern_lh, true, tree_name.c_str());
		}
		info[tid].logl = tree->getCurScore();

		if (!params.topotest_replicates || ntrees <= 1) {
			tid++;
			continue;
		}
		// now compute RELL scores
		orig_tree_lh[tid] = tree->getCurScore();
		double *tree_lhs_offset = tree_lhs + (tid*params.topotest_replicates);
		for (boot = 0; boot < params.topotest_replicates; boot++) {
			double lh = 0.0;
			int *this_boot_sample = boot_samples + (boot*nptn);
			for (size_t ptn = 0; ptn < nptn; ptn++)
				lh += pattern_lh[ptn] * this_boot_sample[ptn];
			tree_lhs_offset[boot] = lh;
		}
		tid++;
	}

	ASSERT(tid == ntrees);

	if (params.topotest_replicates && ntrees > 1) {
		double *tree_probs = new double[ntrees];
		memset(tree_probs, 0, ntrees*sizeof(double));
		int *tree_ranks = new int[ntrees];

		/* perform RELL BP method */
		cout << "Performing RELL-BP test..." << endl;
		int *maxtid = new int[params.topotest_replicates];
		double *maxL = new double[params.topotest_replicates];
		int *maxcount = new int[params.topotest_replicates];
		memset(maxtid, 0, params.topotest_replicates*sizeof(int));
		memcpy(maxL, tree_lhs, params.topotest_replicates*sizeof(double));
		for (boot = 0; boot < params.topotest_replicates; boot++)
			maxcount[boot] = 1;
		for (tid = 1; tid < ntrees; tid++) {
			double *tree_lhs_offset = tree_lhs + (tid * params.topotest_replicates);
			for (boot = 0; boot < params.topotest_replicates; boot++)
				if (tree_lhs_offset[boot] > maxL[boot] + params.ufboot_epsilon) {
					maxL[boot] = tree_lhs_offset[boot];
					maxtid[boot] = tid;
					maxcount[boot] = 1;
				} else if (tree_lhs_offset[boot] > maxL[boot] - params.ufboot_epsilon &&
						random_double() <= 1.0/(maxcount[boot]+1)) {
					maxL[boot] = max(maxL[boot],tree_lhs_offset[boot]);
					maxtid[boot] = tid;
					maxcount[boot]++;
				}
		}
		for (boot = 0; boot < params.topotest_replicates; boot++)
			tree_probs[maxtid[boot]] += 1.0;
		for (tid = 0; tid < ntrees; tid++) {
			tree_probs[tid] /= params.topotest_replicates;
			info[tid].rell_confident = false;
			info[tid].rell_bp = tree_probs[tid];
		}
		sort_index(tree_probs, tree_probs + ntrees, tree_ranks);
		double prob_sum = 0.0;
		// obtain the confidence set
		for (tid = ntrees-1; tid >= 0; tid--) {
			info[tree_ranks[tid]].rell_confident = true;
			prob_sum += tree_probs[tree_ranks[tid]];
			if (prob_sum > 0.95) break;
		}

		// sanity check
		for (tid = 0, prob_sum = 0.0; tid < ntrees; tid++)
			prob_sum += tree_probs[tid];
		if (fabs(prob_sum-1.0) > 0.01)
			outError("Internal error: Wrong ", __func__);

		delete [] maxcount;
		delete [] maxL;
		delete [] maxtid;

		/* now do the SH test */
		cout << "Performing KH and SH test..." << endl;
		// SH centering step
		for (boot = 0; boot < params.topotest_replicates; boot++)
			max_lh[boot] = -DBL_MAX;
		double *avg_lh = new double[ntrees];
		for (tid = 0; tid < ntrees; tid++) {
			avg_lh[tid] = 0.0;
			double *tree_lhs_offset = tree_lhs + (tid * params.topotest_replicates);
			for (boot = 0; boot < params.topotest_replicates; boot++)
				avg_lh[tid] += tree_lhs_offset[boot];
			avg_lh[tid] /= params.topotest_replicates;
			for (boot = 0; boot < params.topotest_replicates; boot++) {
				max_lh[boot] = max(max_lh[boot], tree_lhs_offset[boot] - avg_lh[tid]);
			}
		}

		double orig_max_lh = orig_tree_lh[0];
		size_t orig_max_id = 0;
		double orig_2ndmax_lh = -DBL_MAX;
		size_t orig_2ndmax_id = -1;
		// find the max tree ID
		for (tid = 1; tid < ntrees; tid++)
			if (orig_max_lh < orig_tree_lh[tid]) {
				orig_max_lh = orig_tree_lh[tid];
				orig_max_id = tid;
			}
		// find the 2nd max tree ID
		for (tid = 0; tid < ntrees; tid++)
			if (tid != orig_max_id && orig_2ndmax_lh < orig_tree_lh[tid]) {
				orig_2ndmax_lh = orig_tree_lh[tid];
				orig_2ndmax_id = tid;
			}


		// SH compute p-value
		for (tid = 0; tid < ntrees; tid++) {
			double *tree_lhs_offset = tree_lhs + (tid * params.topotest_replicates);
			// SH compute original deviation from max_lh
			info[tid].kh_pvalue = 0.0;
			info[tid].sh_pvalue = 0.0;
			size_t max_id = (tid != orig_max_id) ? orig_max_id : orig_2ndmax_id;
			double orig_diff = orig_tree_lh[max_id] - orig_tree_lh[tid] - avg_lh[tid];
			double *max_kh = tree_lhs + (max_id * params.topotest_replicates);
			for (boot = 0; boot < params.topotest_replicates; boot++) {
				if (max_lh[boot] - tree_lhs_offset[boot] > orig_diff)
					info[tid].sh_pvalue += 1.0;
				//double max_kh_here = max(max_kh[boot]-avg_lh[max_id], tree_lhs_offset[boot]-avg_lh[tid]);
				double max_kh_here = (max_kh[boot]-avg_lh[max_id]);
				if (max_kh_here - tree_lhs_offset[boot] > orig_diff)
					info[tid].kh_pvalue += 1.0;
			}
			info[tid].sh_pvalue /= params.topotest_replicates;
			info[tid].kh_pvalue /= params.topotest_replicates;
		}

		if (params.do_weighted_test) {

			cout << "Computing pairwise logl difference variance ..." << endl;
			/* computing lhdiff_weights as 1/sqrt(lhdiff_variance) */
			for (tid = 0; tid < ntrees; tid++) {
				double *pattern_lh1 = pattern_lhs + (tid * maxnptn);
				lhdiff_weights[tid*ntrees+tid] = 0.0;
				for (tid2 = tid+1; tid2 < ntrees; tid2++) {
					double lhdiff_variance = tree->computeLogLDiffVariance(pattern_lh1, pattern_lhs + (tid2*maxnptn));
					lhdiff_weights[tid*ntrees+tid2] = 1.0/sqrt(lhdiff_variance);
					lhdiff_weights[tid2*ntrees+tid] = lhdiff_weights[tid*ntrees+tid2];
				}
			}

			// Weighted KH and SH test
			cout << "Performing WKH and WSH test..." << endl;
			for (tid = 0; tid < ntrees; tid++) {
				double *tree_lhs_offset = tree_lhs + (tid * params.topotest_replicates);
				info[tid].wkh_pvalue = 0.0;
				info[tid].wsh_pvalue = 0.0;
				double worig_diff = -DBL_MAX;
				size_t max_id = -1;
				for (tid2 = 0; tid2 < ntrees; tid2++)
					if (tid2 != tid) {
						double wdiff = (orig_tree_lh[tid2] - orig_tree_lh[tid])*lhdiff_weights[tid*ntrees+tid2];
						if (wdiff > worig_diff) {
							worig_diff = wdiff;
							max_id = tid2;
						}
					}
				for (boot = 0; boot < params.topotest_replicates; boot++) {
					double wmax_diff = -DBL_MAX;
					for (tid2 = 0; tid2 < ntrees; tid2++)
						if (tid2 != tid)
							wmax_diff = max(wmax_diff,
									(tree_lhs[tid2*params.topotest_replicates+boot] - avg_lh[tid2] -
									tree_lhs_offset[boot] + avg_lh[tid]) * lhdiff_weights[tid*ntrees+tid2]);
					if (wmax_diff > worig_diff)
						info[tid].wsh_pvalue += 1.0;
					wmax_diff = (tree_lhs[max_id*params.topotest_replicates+boot] - avg_lh[max_id] -
							tree_lhs_offset[boot] + avg_lh[tid]);
					if (wmax_diff >  orig_tree_lh[max_id] - orig_tree_lh[tid])
						info[tid].wkh_pvalue += 1.0;
				}
				info[tid].wsh_pvalue /= params.topotest_replicates;
				info[tid].wkh_pvalue /= params.topotest_replicates;
			}
		}
        
        delete [] avg_lh;
        
		/* now to ELW - Expected Likelihood Weight method */
		cout << "Performing ELW test..." << endl;

		for (boot = 0; boot < params.topotest_replicates; boot++)
			max_lh[boot] = -DBL_MAX;
		for (tid = 0; tid < ntrees; tid++) {
			double *tree_lhs_offset = tree_lhs + (tid * params.topotest_replicates);
			for (boot = 0; boot < params.topotest_replicates; boot++)
				max_lh[boot] = max(max_lh[boot], tree_lhs_offset[boot]);
		}
		double *sumL = new double[params.topotest_replicates];
		memset(sumL, 0, sizeof(double) * params.topotest_replicates);
		for (tid = 0; tid < ntrees; tid++) {
			double *tree_lhs_offset = tree_lhs + (tid * params.topotest_replicates);
			for (boot = 0; boot < params.topotest_replicates; boot++) {
				tree_lhs_offset[boot] = exp(tree_lhs_offset[boot] - max_lh[boot]);
				sumL[boot] += tree_lhs_offset[boot];
			}
		}
		for (tid = 0; tid < ntrees; tid++) {
			double *tree_lhs_offset = tree_lhs + (tid * params.topotest_replicates);
			tree_probs[tid] = 0.0;
			for (boot = 0; boot < params.topotest_replicates; boot++) {
				tree_probs[tid] += (tree_lhs_offset[boot] / sumL[boot]);
			}
			tree_probs[tid] /= params.topotest_replicates;
			info[tid].elw_confident = false;
			info[tid].elw_value = tree_probs[tid];
		}

		sort_index(tree_probs, tree_probs + ntrees, tree_ranks);
		prob_sum = 0.0;
		// obtain the confidence set
		for (tid = ntrees-1; tid >= 0; tid--) {
			info[tree_ranks[tid]].elw_confident = true;
			prob_sum += tree_probs[tree_ranks[tid]];
			if (prob_sum > 0.95) break;
		}

		// sanity check
		for (tid = 0, prob_sum = 0.0; tid < ntrees; tid++)
			prob_sum += tree_probs[tid];
		if (fabs(prob_sum-1.0) > 0.01)
			outError("Internal error: Wrong ", __func__);
		delete [] sumL;

        if (params.do_au_test) {
            cout << "Performing approximately unbiased (AU) test..." << endl;
            performAUTest(params, tree, pattern_lhs, info);
        }

		delete [] tree_ranks;
		delete [] tree_probs;

	}
	if (max_lh)
		delete [] max_lh;
	if (orig_tree_lh)
		delete [] orig_tree_lh;
	if (pattern_lh)
        aligned_free(pattern_lh);
	if (pattern_lhs)
        aligned_free(pattern_lhs);
	if (lhdiff_weights)
		delete [] lhdiff_weights;
	if (tree_lhs)
		delete [] tree_lhs;
	//if (saved_tree_lhs)
	//	delete [] saved_tree_lhs;
	if (boot_samples)
		delete [] boot_samples;

	if (params.print_tree_lh) {
		scoreout.close();
	}

	treeout.close();
	in.close();

	cout << "Time for evaluating all trees: " << getRealTime() - time_start << " sec." << endl;

}


void evaluateTrees(Params &params, IQTree *tree) {
	vector<TreeInfo> info;
	IntVector distinct_ids;
	evaluateTrees(params, tree, info, distinct_ids);
}


<|MERGE_RESOLUTION|>--- conflicted
+++ resolved
@@ -1636,7 +1636,6 @@
     return(subst_model);
 }
 
-<<<<<<< HEAD
 string getSeqTypeName(SeqType seq_type) {
     switch (seq_type) {
     case SEQ_BINARY: return "binary";
@@ -1648,29 +1647,6 @@
     case SEQ_UNKNOWN: return "unknown";
     case SEQ_MULTISTATE: return "MultiState";
     }
-=======
-
-IQTree *initTreeForModel(string &model_name, Params &params, PhyloTree* in_tree,
-    Checkpoint *checkpoint, ModelsBlock *models_block, int num_threads)
-{
-    IQTree *tree;
-    if (model_name.find("+H") != string::npos || model_name.find("*H") != string::npos)
-        tree = new PhyloTreeMixlen(in_tree->aln, 0);
-    else
-        tree = new IQTree(in_tree->aln);
-    tree->setParams(&params);
-    tree->sse = params.SSE;
-    tree->optimize_by_newton = params.optimize_by_newton;
-    tree->num_threads = num_threads;
-
-    tree->setCheckpoint(checkpoint);
-    tree->restoreCheckpoint();
-    ASSERT(tree->root);
-    tree->initializeModel(params, model_name, models_block);
-    if (!tree->getModel()->isMixture() || in_tree->aln->seq_type == SEQ_POMO)
-        model_name = tree->getModelName();
-    return tree;
->>>>>>> d3dda870
 }
 
 string testModel(Params &params, PhyloTree* in_tree, ModelCheckpoint &model_info, ModelsBlock *models_block,
@@ -1876,7 +1852,6 @@
                 delete newCheckpoint;
 
             } else {
-<<<<<<< HEAD
                 //--- FIX TREE TOPOLOGY AND ESTIMATE MODEL PARAMETERS ----//
                 if (model_names[model].find("+H") != string::npos || model_names[model].find("*H") != string::npos)
                     tree = new PhyloTreeMixlen(in_tree->aln, 0);
@@ -1886,8 +1861,6 @@
                 tree->sse = params.SSE;
                 tree->optimize_by_newton = params.optimize_by_newton;
                 tree->num_threads = num_threads;
-=======
->>>>>>> d3dda870
 
                 tree = initTreeForModel(model_names[model], params, in_tree, checkpoint, models_block, num_threads);
                 info.name = model_names[model];
