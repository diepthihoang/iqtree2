--- conflicted
+++ resolved
@@ -137,7 +137,6 @@
         return;
     }
 
-<<<<<<< HEAD
 #if INSTRSET < 2
     //--- naive kernel for site-specific model ---
     if (model_factory && model_factory->model->isSiteSpecificModel()) {
@@ -159,495 +158,6 @@
     computePartialLikelihoodPointer = NULL;
     computeLikelihoodFromBufferPointer = NULL;
 #endif
-=======
-//    cout << "Likelihood kernel: ";
-        
-    // set likelihood kernel
-	switch(aln->num_states) {
-	case 4:
-		switch(sse) {
-//		case LK_SSE:
-//			computeLikelihoodBranchPointer = &PhyloTree::computeLikelihoodBranchSSE<4>;
-//			computeLikelihoodDervPointer = &PhyloTree::computeLikelihoodDervSSE<4>;
-//			computePartialLikelihoodPointer = &PhyloTree::computePartialLikelihoodSSE<4>;
-//	        computeLikelihoodFromBufferPointer = NULL;
-//			break;
-		case LK_EIGEN_SSE:
-			if (instruction_set >= 7) {
-				// CPU supports AVX
-				setLikelihoodKernelAVX();
-			} else {
-				// CPU does not support AVX
-				if (model_factory && model_factory->model->isMixture()) {
-					if (model_factory->fused_mix_rate) {
-						computeLikelihoodBranchPointer = &PhyloTree::computeMixrateLikelihoodBranchEigenSIMD<Vec2d, 2, 4>;
-						computeLikelihoodDervPointer = &PhyloTree::computeMixrateLikelihoodDervEigenSIMD<Vec2d, 2, 4>;
-						computePartialLikelihoodPointer = &PhyloTree::computeMixratePartialLikelihoodEigenSIMD<Vec2d, 2, 4>;
-						computeLikelihoodFromBufferPointer = &PhyloTree::computeMixrateLikelihoodFromBufferEigenSIMD<Vec2d, 2, 4>;
-					} else {
-						computeLikelihoodBranchPointer = &PhyloTree::computeMixtureLikelihoodBranchEigenSIMD<Vec2d, 2, 4>;
-						computeLikelihoodDervPointer = &PhyloTree::computeMixtureLikelihoodDervEigenSIMD<Vec2d, 2, 4>;
-						computePartialLikelihoodPointer = &PhyloTree::computeMixturePartialLikelihoodEigenSIMD<Vec2d, 2, 4>;
-						computeLikelihoodFromBufferPointer = &PhyloTree::computeMixtureLikelihoodFromBufferEigenSIMD<Vec2d, 2, 4>;
-					}
-				} else {
-					computeLikelihoodBranchPointer = &PhyloTree::computeLikelihoodBranchEigenSIMD<Vec2d, 2, 4>;
-					computeLikelihoodDervPointer = &PhyloTree::computeLikelihoodDervEigenSIMD<Vec2d, 2, 4>;
-					computePartialLikelihoodPointer = &PhyloTree::computePartialLikelihoodEigenSIMD<Vec2d, 2, 4>;
-					computeLikelihoodFromBufferPointer = &PhyloTree::computeLikelihoodFromBufferEigenSIMD<Vec2d, 2, 4>;
-				}
-			}
-			break;
-		default:
-			break;
-		}
-		break;
-        
-	case 20:
-		switch(sse) {
-//		case LK_SSE:
-//			computeLikelihoodBranchPointer = &PhyloTree::computeLikelihoodBranchSSE<20>;
-//			computeLikelihoodDervPointer = &PhyloTree::computeLikelihoodDervSSE<20>;
-//			computePartialLikelihoodPointer = &PhyloTree::computePartialLikelihoodSSE<20>;
-//	        computeLikelihoodFromBufferPointer = NULL;
-//			break;
-		case LK_EIGEN_SSE:
-			if (instruction_set >= 7) {
-				setLikelihoodKernelAVX();
-			} else {
-				if (model_factory && model_factory->model->isMixture()) {
-					if (model_factory->fused_mix_rate) {
-						computeLikelihoodBranchPointer = &PhyloTree::computeMixrateLikelihoodBranchEigenSIMD<Vec2d, 2, 20>;
-						computeLikelihoodDervPointer = &PhyloTree::computeMixrateLikelihoodDervEigenSIMD<Vec2d, 2, 20>;
-						computePartialLikelihoodPointer = &PhyloTree::computeMixratePartialLikelihoodEigenSIMD<Vec2d, 2, 20>;
-						computeLikelihoodFromBufferPointer = &PhyloTree::computeMixrateLikelihoodFromBufferEigenSIMD<Vec2d, 2, 20>;
-					} else {
-						computeLikelihoodBranchPointer = &PhyloTree::computeMixtureLikelihoodBranchEigenSIMD<Vec2d, 2, 20>;
-						computeLikelihoodDervPointer = &PhyloTree::computeMixtureLikelihoodDervEigenSIMD<Vec2d, 2, 20>;
-						computePartialLikelihoodPointer = &PhyloTree::computeMixturePartialLikelihoodEigenSIMD<Vec2d, 2, 20>;
-						computeLikelihoodFromBufferPointer = &PhyloTree::computeMixtureLikelihoodFromBufferEigenSIMD<Vec2d, 2, 20>;
-					}
-				} else {
-					computeLikelihoodBranchPointer = &PhyloTree::computeLikelihoodBranchEigenSIMD<Vec2d, 2, 20>;
-					computeLikelihoodDervPointer = &PhyloTree::computeLikelihoodDervEigenSIMD<Vec2d, 2, 20>;
-					computePartialLikelihoodPointer = &PhyloTree::computePartialLikelihoodEigenSIMD<Vec2d, 2, 20>;
-					computeLikelihoodFromBufferPointer = &PhyloTree::computeLikelihoodFromBufferEigenSIMD<Vec2d, 2, 20>;
-				}
-			}
-			break;
-		default:
-			break;
-		}
-		break;
-
-	case 64: // CODON or PoMo with N=11
-		switch(sse) {
-//		case LK_SSE:
-//			computeLikelihoodBranchPointer = &PhyloTree::computeLikelihoodBranchSSE<64>;
-//			computeLikelihoodDervPointer = &PhyloTree::computeLikelihoodDervSSE<64>;
-//			computePartialLikelihoodPointer = &PhyloTree::computePartialLikelihoodSSE<64>;
-//			computeLikelihoodFromBufferPointer = NULL;
-//			break;
-		case LK_EIGEN_SSE:
-			if (instruction_set >= 7) {
-				setLikelihoodKernelAVX();
-			} else {
-				if (model_factory && model_factory->model->isMixture()) {
-					if (model_factory->fused_mix_rate) {
-						computeLikelihoodBranchPointer = &PhyloTree::computeMixrateLikelihoodBranchEigenSIMD<Vec2d, 2, 64>;
-						computeLikelihoodDervPointer = &PhyloTree::computeMixrateLikelihoodDervEigenSIMD<Vec2d, 2, 64>;
-						computePartialLikelihoodPointer = &PhyloTree::computeMixratePartialLikelihoodEigenSIMD<Vec2d, 2, 64>;
-						computeLikelihoodFromBufferPointer = &PhyloTree::computeMixrateLikelihoodFromBufferEigenSIMD<Vec2d, 2, 64>;
-//						cout << "Fast-SSE-semi-mixture" << endl;
-					} else {
-						computeLikelihoodBranchPointer = &PhyloTree::computeMixtureLikelihoodBranchEigenSIMD<Vec2d, 2, 64>;
-						computeLikelihoodDervPointer = &PhyloTree::computeMixtureLikelihoodDervEigenSIMD<Vec2d, 2, 64>;
-						computePartialLikelihoodPointer = &PhyloTree::computeMixturePartialLikelihoodEigenSIMD<Vec2d, 2, 64>;
-						computeLikelihoodFromBufferPointer = &PhyloTree::computeMixtureLikelihoodFromBufferEigenSIMD<Vec2d, 2, 64>;
-//						cout << "Fast-SSE-mixture" << endl;
-					}
-				} else {
-					computeLikelihoodBranchPointer = &PhyloTree::computeLikelihoodBranchEigenSIMD<Vec2d, 2, 64>;
-					computeLikelihoodDervPointer = &PhyloTree::computeLikelihoodDervEigenSIMD<Vec2d, 2, 64>;
-					computePartialLikelihoodPointer = &PhyloTree::computePartialLikelihoodEigenSIMD<Vec2d, 2, 64>;
-					computeLikelihoodFromBufferPointer = &PhyloTree::computeLikelihoodFromBufferEigenSIMD<Vec2d, 2, 64>;
-//					cout << "Fast-SSE" << endl;
-				}
-			}
-			break;
-		default:
-			break;
-		}
-		break;
-
-	case 2:
-		switch(sse) {
-//		case LK_SSE:
-//			computeLikelihoodBranchPointer = &PhyloTree::computeLikelihoodBranchSSE<2>;
-//			computeLikelihoodDervPointer = &PhyloTree::computeLikelihoodDervSSE<2>;
-//			computePartialLikelihoodPointer = &PhyloTree::computePartialLikelihoodSSE<2>;
-//	        computeLikelihoodFromBufferPointer = NULL;
-//			break;
-		case LK_EIGEN_SSE:
-			computeLikelihoodBranchPointer = &PhyloTree::computeLikelihoodBranchEigenSIMD<Vec2d, 2, 2>;
-			computeLikelihoodDervPointer = &PhyloTree::computeLikelihoodDervEigenSIMD<Vec2d, 2, 2>;
-			computePartialLikelihoodPointer = &PhyloTree::computePartialLikelihoodEigenSIMD<Vec2d, 2, 2>;
-	        computeLikelihoodFromBufferPointer = &PhyloTree::computeLikelihoodFromBufferEigenSIMD<Vec2d, 2, 2>;
-			break;
-		default:
-			break;
-		}
-		break;
-
-    // PoMo has different state space size for a different virtual
-    // population size N.  The size is 4 + 6*(N-1).  We decided to
-    // hardcode the pointers for an improve of runtime (~ 10 to 20 per
-    // cent).
-    case 10: // N=2
-        switch(sse) {
-        case LK_EIGEN_SSE:
-            if (model_factory && model_factory->model->isMixture()) {
-                if (model_factory->fused_mix_rate) {
-                    computeLikelihoodBranchPointer = &PhyloTree::computeMixrateLikelihoodBranchEigenSIMD<Vec2d, 2, 10>;
-                    computeLikelihoodDervPointer = &PhyloTree::computeMixrateLikelihoodDervEigenSIMD<Vec2d, 2, 10>;
-                    computePartialLikelihoodPointer = &PhyloTree::computeMixratePartialLikelihoodEigenSIMD<Vec2d, 2, 10>;
-                    computeLikelihoodFromBufferPointer = &PhyloTree::computeMixrateLikelihoodFromBufferEigenSIMD<Vec2d, 2, 10>;
-                    // cout << "Fast-SSE-semi-mixture" << endl;
-                } else {
-                    computeLikelihoodBranchPointer = &PhyloTree::computeMixtureLikelihoodBranchEigenSIMD<Vec2d, 2, 10>;
-                    computeLikelihoodDervPointer = &PhyloTree::computeMixtureLikelihoodDervEigenSIMD<Vec2d, 2, 10>;
-                    computePartialLikelihoodPointer = &PhyloTree::computeMixturePartialLikelihoodEigenSIMD<Vec2d, 2, 10>;
-                    computeLikelihoodFromBufferPointer = &PhyloTree::computeMixtureLikelihoodFromBufferEigenSIMD<Vec2d, 2, 10>;
-                    // cout << "Fast-SSE-mixture" << endl;
-                }
-            } else {
-                computeLikelihoodBranchPointer = &PhyloTree::computeLikelihoodBranchEigenSIMD<Vec2d, 2, 10>;
-                computeLikelihoodDervPointer = &PhyloTree::computeLikelihoodDervEigenSIMD<Vec2d, 2, 10>;
-                computePartialLikelihoodPointer = &PhyloTree::computePartialLikelihoodEigenSIMD<Vec2d, 2, 10>;
-                computeLikelihoodFromBufferPointer = &PhyloTree::computeLikelihoodFromBufferEigenSIMD<Vec2d, 2, 10>;
-            }
-            break;
-        default:
-            break;
-        }
-        break;
-    case 16: // N=3
-        switch(sse) {
-        case LK_EIGEN_SSE:
-			if (instruction_set >= 7) {
-				setLikelihoodKernelAVX();
-			} else {
-                if (model_factory && model_factory->model->isMixture()) {
-                    if (model_factory->fused_mix_rate) {
-                        computeLikelihoodBranchPointer = &PhyloTree::computeMixrateLikelihoodBranchEigenSIMD<Vec2d, 2, 16>;
-                        computeLikelihoodDervPointer = &PhyloTree::computeMixrateLikelihoodDervEigenSIMD<Vec2d, 2, 16>;
-                        computePartialLikelihoodPointer = &PhyloTree::computeMixratePartialLikelihoodEigenSIMD<Vec2d, 2, 16>;
-                        computeLikelihoodFromBufferPointer = &PhyloTree::computeMixrateLikelihoodFromBufferEigenSIMD<Vec2d, 2, 16>;
-                        // cout << "Fast-SSE-semi-mixture" << endl;
-                    } else {
-                        computeLikelihoodBranchPointer = &PhyloTree::computeMixtureLikelihoodBranchEigenSIMD<Vec2d, 2, 16>;
-                        computeLikelihoodDervPointer = &PhyloTree::computeMixtureLikelihoodDervEigenSIMD<Vec2d, 2, 16>;
-                        computePartialLikelihoodPointer = &PhyloTree::computeMixturePartialLikelihoodEigenSIMD<Vec2d, 2, 16>;
-                        computeLikelihoodFromBufferPointer = &PhyloTree::computeMixtureLikelihoodFromBufferEigenSIMD<Vec2d, 2, 16>;
-                        // cout << "Fast-SSE-mixture" << endl;
-                    }
-                } else {
-                    computeLikelihoodBranchPointer = &PhyloTree::computeLikelihoodBranchEigenSIMD<Vec2d, 2, 16>;
-                    computeLikelihoodDervPointer = &PhyloTree::computeLikelihoodDervEigenSIMD<Vec2d, 2, 16>;
-                    computePartialLikelihoodPointer = &PhyloTree::computePartialLikelihoodEigenSIMD<Vec2d, 2, 16>;
-                    computeLikelihoodFromBufferPointer = &PhyloTree::computeLikelihoodFromBufferEigenSIMD<Vec2d, 2, 16>;
-                }
-            }
-            break;
-        default:
-            break;
-        }
-        break;
-    case 28: // N=5
-        switch(sse) {
-        case LK_EIGEN_SSE:
-			if (instruction_set >= 7) {
-				setLikelihoodKernelAVX();
-			} else {
-                if (model_factory && model_factory->model->isMixture()) {
-                    if (model_factory->fused_mix_rate) {
-                        computeLikelihoodBranchPointer = &PhyloTree::computeMixrateLikelihoodBranchEigenSIMD<Vec2d, 2, 28>;
-                        computeLikelihoodDervPointer = &PhyloTree::computeMixrateLikelihoodDervEigenSIMD<Vec2d, 2, 28>;
-                        computePartialLikelihoodPointer = &PhyloTree::computeMixratePartialLikelihoodEigenSIMD<Vec2d, 2, 28>;
-                        computeLikelihoodFromBufferPointer = &PhyloTree::computeMixrateLikelihoodFromBufferEigenSIMD<Vec2d, 2, 28>;
-                        // cout << "Fast-SSE-semi-mixture" << endl;
-                    } else {
-                        computeLikelihoodBranchPointer = &PhyloTree::computeMixtureLikelihoodBranchEigenSIMD<Vec2d, 2, 28>;
-                        computeLikelihoodDervPointer = &PhyloTree::computeMixtureLikelihoodDervEigenSIMD<Vec2d, 2, 28>;
-                        computePartialLikelihoodPointer = &PhyloTree::computeMixturePartialLikelihoodEigenSIMD<Vec2d, 2, 28>;
-                        computeLikelihoodFromBufferPointer = &PhyloTree::computeMixtureLikelihoodFromBufferEigenSIMD<Vec2d, 2, 28>;
-                        // cout << "Fast-SSE-mixture" << endl;
-                    }
-                } else {
-                    computeLikelihoodBranchPointer = &PhyloTree::computeLikelihoodBranchEigenSIMD<Vec2d, 2, 28>;
-                    computeLikelihoodDervPointer = &PhyloTree::computeLikelihoodDervEigenSIMD<Vec2d, 2, 28>;
-                    computePartialLikelihoodPointer = &PhyloTree::computePartialLikelihoodEigenSIMD<Vec2d, 2, 28>;
-                    computeLikelihoodFromBufferPointer = &PhyloTree::computeLikelihoodFromBufferEigenSIMD<Vec2d, 2, 28>;
-                }
-            }
-            break;
-        default:
-            break;
-        }
-        break;
-    case 40: // N=7
-        switch(sse) {
-        case LK_EIGEN_SSE:
-			if (instruction_set >= 7) {
-				setLikelihoodKernelAVX();
-			} else {
-                if (model_factory && model_factory->model->isMixture()) {
-                    if (model_factory->fused_mix_rate) {
-                        computeLikelihoodBranchPointer = &PhyloTree::computeMixrateLikelihoodBranchEigenSIMD<Vec2d, 2, 40>;
-                        computeLikelihoodDervPointer = &PhyloTree::computeMixrateLikelihoodDervEigenSIMD<Vec2d, 2, 40>;
-                        computePartialLikelihoodPointer = &PhyloTree::computeMixratePartialLikelihoodEigenSIMD<Vec2d, 2, 40>;
-                        computeLikelihoodFromBufferPointer = &PhyloTree::computeMixrateLikelihoodFromBufferEigenSIMD<Vec2d, 2, 40>;
-                        // cout << "Fast-SSE-semi-mixture" << endl;
-                    } else {
-                        computeLikelihoodBranchPointer = &PhyloTree::computeMixtureLikelihoodBranchEigenSIMD<Vec2d, 2, 40>;
-                        computeLikelihoodDervPointer = &PhyloTree::computeMixtureLikelihoodDervEigenSIMD<Vec2d, 2, 40>;
-                        computePartialLikelihoodPointer = &PhyloTree::computeMixturePartialLikelihoodEigenSIMD<Vec2d, 2, 40>;
-                        computeLikelihoodFromBufferPointer = &PhyloTree::computeMixtureLikelihoodFromBufferEigenSIMD<Vec2d, 2, 40>;
-                        // cout << "Fast-SSE-mixture" << endl;
-                    }
-                } else {
-                    computeLikelihoodBranchPointer = &PhyloTree::computeLikelihoodBranchEigenSIMD<Vec2d, 2, 40>;
-                    computeLikelihoodDervPointer = &PhyloTree::computeLikelihoodDervEigenSIMD<Vec2d, 2, 40>;
-                    computePartialLikelihoodPointer = &PhyloTree::computePartialLikelihoodEigenSIMD<Vec2d, 2, 40>;
-                    computeLikelihoodFromBufferPointer = &PhyloTree::computeLikelihoodFromBufferEigenSIMD<Vec2d, 2, 40>;
-                }
-            }
-            break;
-        default:
-            break;
-        }
-        break;
-    case 52: // N=9
-        switch(sse) {
-        case LK_EIGEN_SSE:
-			if (instruction_set >= 7) {
-				setLikelihoodKernelAVX();
-			} else {
-                if (model_factory && model_factory->model->isMixture()) {
-                    if (model_factory->fused_mix_rate) {
-                        computeLikelihoodBranchPointer = &PhyloTree::computeMixrateLikelihoodBranchEigenSIMD<Vec2d, 2, 52>;
-                        computeLikelihoodDervPointer = &PhyloTree::computeMixrateLikelihoodDervEigenSIMD<Vec2d, 2, 52>;
-                        computePartialLikelihoodPointer = &PhyloTree::computeMixratePartialLikelihoodEigenSIMD<Vec2d, 2, 52>;
-                        computeLikelihoodFromBufferPointer = &PhyloTree::computeMixrateLikelihoodFromBufferEigenSIMD<Vec2d, 2, 52>;
-                        // cout << "Fast-SSE-semi-mixture" << endl;
-                    } else {
-                        computeLikelihoodBranchPointer = &PhyloTree::computeMixtureLikelihoodBranchEigenSIMD<Vec2d, 2, 52>;
-                        computeLikelihoodDervPointer = &PhyloTree::computeMixtureLikelihoodDervEigenSIMD<Vec2d, 2, 52>;
-                        computePartialLikelihoodPointer = &PhyloTree::computeMixturePartialLikelihoodEigenSIMD<Vec2d, 2, 52>;
-                        computeLikelihoodFromBufferPointer = &PhyloTree::computeMixtureLikelihoodFromBufferEigenSIMD<Vec2d, 2, 52>;
-                        // cout << "Fast-SSE-mixture" << endl;
-                    }
-                } else {
-                    computeLikelihoodBranchPointer = &PhyloTree::computeLikelihoodBranchEigenSIMD<Vec2d, 2, 52>;
-                    computeLikelihoodDervPointer = &PhyloTree::computeLikelihoodDervEigenSIMD<Vec2d, 2, 52>;
-                    computePartialLikelihoodPointer = &PhyloTree::computePartialLikelihoodEigenSIMD<Vec2d, 2, 52>;
-                    computeLikelihoodFromBufferPointer = &PhyloTree::computeLikelihoodFromBufferEigenSIMD<Vec2d, 2, 52>;
-                }
-            }
-            break;
-        default:
-            break;
-        }
-        break;
-    case 58: // N=10
-        switch(sse) {
-        case LK_EIGEN_SSE:
-            if (model_factory && model_factory->model->isMixture()) {
-                if (model_factory->fused_mix_rate) {
-                    computeLikelihoodBranchPointer = &PhyloTree::computeMixrateLikelihoodBranchEigenSIMD<Vec2d, 2, 58>;
-                    computeLikelihoodDervPointer = &PhyloTree::computeMixrateLikelihoodDervEigenSIMD<Vec2d, 2, 58>;
-                    computePartialLikelihoodPointer = &PhyloTree::computeMixratePartialLikelihoodEigenSIMD<Vec2d, 2, 58>;
-                    computeLikelihoodFromBufferPointer = &PhyloTree::computeMixrateLikelihoodFromBufferEigenSIMD<Vec2d, 2, 58>;
-                    // cout << "Fast-SSE-semi-mixture" << endl;
-                } else {
-                    computeLikelihoodBranchPointer = &PhyloTree::computeMixtureLikelihoodBranchEigenSIMD<Vec2d, 2, 58>;
-                    computeLikelihoodDervPointer = &PhyloTree::computeMixtureLikelihoodDervEigenSIMD<Vec2d, 2, 58>;
-                    computePartialLikelihoodPointer = &PhyloTree::computeMixturePartialLikelihoodEigenSIMD<Vec2d, 2, 58>;
-                    computeLikelihoodFromBufferPointer = &PhyloTree::computeMixtureLikelihoodFromBufferEigenSIMD<Vec2d, 2, 58>;
-                    // cout << "Fast-SSE-mixture" << endl;
-                }
-            } else {
-                computeLikelihoodBranchPointer = &PhyloTree::computeLikelihoodBranchEigenSIMD<Vec2d, 2, 58>;
-                computeLikelihoodDervPointer = &PhyloTree::computeLikelihoodDervEigenSIMD<Vec2d, 2, 58>;
-                computePartialLikelihoodPointer = &PhyloTree::computePartialLikelihoodEigenSIMD<Vec2d, 2, 58>;
-                computeLikelihoodFromBufferPointer = &PhyloTree::computeLikelihoodFromBufferEigenSIMD<Vec2d, 2, 58>;
-            }
-            break;
-        default:
-            break;
-        }
-        break;
-    case 76: // PoMo model N=13
-        switch(sse) {
-        case LK_EIGEN_SSE:
-			if (instruction_set >= 7) {
-				setLikelihoodKernelAVX();
-			} else {
-                if (model_factory && model_factory->model->isMixture()) {
-                    if (model_factory->fused_mix_rate) {
-                        computeLikelihoodBranchPointer = &PhyloTree::computeMixrateLikelihoodBranchEigenSIMD<Vec2d, 2, 76>;
-                        computeLikelihoodDervPointer = &PhyloTree::computeMixrateLikelihoodDervEigenSIMD<Vec2d, 2, 76>;
-                        computePartialLikelihoodPointer = &PhyloTree::computeMixratePartialLikelihoodEigenSIMD<Vec2d, 2, 76>;
-                        computeLikelihoodFromBufferPointer = &PhyloTree::computeMixrateLikelihoodFromBufferEigenSIMD<Vec2d, 2, 76>;
-                        // cout << "Fast-SSE-semi-mixture" << endl;
-                    } else {
-                        computeLikelihoodBranchPointer = &PhyloTree::computeMixtureLikelihoodBranchEigenSIMD<Vec2d, 2, 76>;
-                        computeLikelihoodDervPointer = &PhyloTree::computeMixtureLikelihoodDervEigenSIMD<Vec2d, 2, 76>;
-                        computePartialLikelihoodPointer = &PhyloTree::computeMixturePartialLikelihoodEigenSIMD<Vec2d, 2, 76>;
-                        computeLikelihoodFromBufferPointer = &PhyloTree::computeMixtureLikelihoodFromBufferEigenSIMD<Vec2d, 2, 76>;
-                        // cout << "Fast-SSE-mixture" << endl;
-                    }
-                } else {
-                    computeLikelihoodBranchPointer = &PhyloTree::computeLikelihoodBranchEigenSIMD<Vec2d, 2, 76>;
-                    computeLikelihoodDervPointer = &PhyloTree::computeLikelihoodDervEigenSIMD<Vec2d, 2, 76>;
-                    computePartialLikelihoodPointer = &PhyloTree::computePartialLikelihoodEigenSIMD<Vec2d, 2, 76>;
-                    computeLikelihoodFromBufferPointer = &PhyloTree::computeLikelihoodFromBufferEigenSIMD<Vec2d, 2, 76>;
-                }
-            }
-            break;
-        default:
-            break;
-        }
-        break;
-    case 88: // PoMo model N=15
-        switch(sse) {
-        case LK_EIGEN_SSE:
-			if (instruction_set >= 7) {
-				setLikelihoodKernelAVX();
-			} else {
-                if (model_factory && model_factory->model->isMixture()) {
-                    if (model_factory->fused_mix_rate) {
-                        computeLikelihoodBranchPointer = &PhyloTree::computeMixrateLikelihoodBranchEigenSIMD<Vec2d, 2, 88>;
-                        computeLikelihoodDervPointer = &PhyloTree::computeMixrateLikelihoodDervEigenSIMD<Vec2d, 2, 88>;
-                        computePartialLikelihoodPointer = &PhyloTree::computeMixratePartialLikelihoodEigenSIMD<Vec2d, 2, 88>;
-                        computeLikelihoodFromBufferPointer = &PhyloTree::computeMixrateLikelihoodFromBufferEigenSIMD<Vec2d, 2, 88>;
-                        // cout << "Fast-SSE-semi-mixture" << endl;
-                    } else {
-                        computeLikelihoodBranchPointer = &PhyloTree::computeMixtureLikelihoodBranchEigenSIMD<Vec2d, 2, 88>;
-                        computeLikelihoodDervPointer = &PhyloTree::computeMixtureLikelihoodDervEigenSIMD<Vec2d, 2, 88>;
-                        computePartialLikelihoodPointer = &PhyloTree::computeMixturePartialLikelihoodEigenSIMD<Vec2d, 2, 88>;
-                        computeLikelihoodFromBufferPointer = &PhyloTree::computeMixtureLikelihoodFromBufferEigenSIMD<Vec2d, 2, 88>;
-                        // cout << "Fast-SSE-mixture" << endl;
-                    }
-                } else {
-                    computeLikelihoodBranchPointer = &PhyloTree::computeLikelihoodBranchEigenSIMD<Vec2d, 2, 88>;
-                    computeLikelihoodDervPointer = &PhyloTree::computeLikelihoodDervEigenSIMD<Vec2d, 2, 88>;
-                    computePartialLikelihoodPointer = &PhyloTree::computePartialLikelihoodEigenSIMD<Vec2d, 2, 88>;
-                    computeLikelihoodFromBufferPointer = &PhyloTree::computeLikelihoodFromBufferEigenSIMD<Vec2d, 2, 88>;
-                }
-            }
-            break;
-        default:
-            break;
-        }
-        break;
-    case 100: // PoMo model N=17; my favorite ;-).
-        switch(sse) {
-        case LK_EIGEN_SSE:
-			if (instruction_set >= 7) {
-				setLikelihoodKernelAVX();
-			} else {
-                if (model_factory && model_factory->model->isMixture()) {
-                    if (model_factory->fused_mix_rate) {
-                        computeLikelihoodBranchPointer = &PhyloTree::computeMixrateLikelihoodBranchEigenSIMD<Vec2d, 2, 100>;
-                        computeLikelihoodDervPointer = &PhyloTree::computeMixrateLikelihoodDervEigenSIMD<Vec2d, 2, 100>;
-                        computePartialLikelihoodPointer = &PhyloTree::computeMixratePartialLikelihoodEigenSIMD<Vec2d, 2, 100>;
-                        computeLikelihoodFromBufferPointer = &PhyloTree::computeMixrateLikelihoodFromBufferEigenSIMD<Vec2d, 2, 100>;
-                        // cout << "Fast-SSE-semi-mixture" << endl;
-                    } else {
-                        computeLikelihoodBranchPointer = &PhyloTree::computeMixtureLikelihoodBranchEigenSIMD<Vec2d, 2, 100>;
-                        computeLikelihoodDervPointer = &PhyloTree::computeMixtureLikelihoodDervEigenSIMD<Vec2d, 2, 100>;
-                        computePartialLikelihoodPointer = &PhyloTree::computeMixturePartialLikelihoodEigenSIMD<Vec2d, 2, 100>;
-                        computeLikelihoodFromBufferPointer = &PhyloTree::computeMixtureLikelihoodFromBufferEigenSIMD<Vec2d, 2, 100>;
-                        // cout << "Fast-SSE-mixture" << endl;
-                    }
-                } else {
-                    computeLikelihoodBranchPointer = &PhyloTree::computeLikelihoodBranchEigenSIMD<Vec2d, 2, 100>;
-                    computeLikelihoodDervPointer = &PhyloTree::computeLikelihoodDervEigenSIMD<Vec2d, 2, 100>;
-                    computePartialLikelihoodPointer = &PhyloTree::computePartialLikelihoodEigenSIMD<Vec2d, 2, 100>;
-                    computeLikelihoodFromBufferPointer = &PhyloTree::computeLikelihoodFromBufferEigenSIMD<Vec2d, 2, 100>;
-                }
-            }
-            break;
-        default:
-            break;
-        }
-        break;
-
-    case 112: // PoMo model N=19
-        switch(sse) {
-        case LK_EIGEN_SSE:
-			if (instruction_set >= 7) {
-				setLikelihoodKernelAVX();
-			} else {
-                if (model_factory && model_factory->model->isMixture()) {
-                    if (model_factory->fused_mix_rate) {
-                        computeLikelihoodBranchPointer = &PhyloTree::computeMixrateLikelihoodBranchEigenSIMD<Vec2d, 2, 112>;
-                        computeLikelihoodDervPointer = &PhyloTree::computeMixrateLikelihoodDervEigenSIMD<Vec2d, 2, 112>;
-                        computePartialLikelihoodPointer = &PhyloTree::computeMixratePartialLikelihoodEigenSIMD<Vec2d, 2, 112>;
-                        computeLikelihoodFromBufferPointer = &PhyloTree::computeMixrateLikelihoodFromBufferEigenSIMD<Vec2d, 2, 112>;
-                        // cout << "Fast-SSE-semi-mixture" << endl;
-                    } else {
-                        computeLikelihoodBranchPointer = &PhyloTree::computeMixtureLikelihoodBranchEigenSIMD<Vec2d, 2, 112>;
-                        computeLikelihoodDervPointer = &PhyloTree::computeMixtureLikelihoodDervEigenSIMD<Vec2d, 2, 112>;
-                        computePartialLikelihoodPointer = &PhyloTree::computeMixturePartialLikelihoodEigenSIMD<Vec2d, 2, 112>;
-                        computeLikelihoodFromBufferPointer = &PhyloTree::computeMixtureLikelihoodFromBufferEigenSIMD<Vec2d, 2, 112>;
-                        // cout << "Fast-SSE-mixture" << endl;
-                    }
-                } else {
-                    computeLikelihoodBranchPointer = &PhyloTree::computeLikelihoodBranchEigenSIMD<Vec2d, 2, 112>;
-                    computeLikelihoodDervPointer = &PhyloTree::computeLikelihoodDervEigenSIMD<Vec2d, 2, 112>;
-                    computePartialLikelihoodPointer = &PhyloTree::computePartialLikelihoodEigenSIMD<Vec2d, 2, 112>;
-                    computeLikelihoodFromBufferPointer = &PhyloTree::computeLikelihoodFromBufferEigenSIMD<Vec2d, 2, 112>;
-                }
-            }
-            break;
-        default:
-            break;
-        }
-        break;
-
-	default:
-        if (sse == LK_EIGEN_SSE) {
-            if (model_factory && model_factory->model->isMixture()) {
-                if (model_factory->fused_mix_rate) {
-                    computeLikelihoodBranchPointer = &PhyloTree::computeMixrateLikelihoodBranchEigen;
-                    computeLikelihoodDervPointer = &PhyloTree::computeMixrateLikelihoodDervEigen;
-                    computePartialLikelihoodPointer = &PhyloTree::computeMixratePartialLikelihoodEigen;
-                    computeLikelihoodFromBufferPointer = NULL;
-                } else {
-                    computeLikelihoodBranchPointer = &PhyloTree::computeMixtureLikelihoodBranchEigen;
-                    computeLikelihoodDervPointer = &PhyloTree::computeMixtureLikelihoodDervEigen;
-                    computePartialLikelihoodPointer = &PhyloTree::computeMixturePartialLikelihoodEigen;
-                    computeLikelihoodFromBufferPointer = NULL;
-                }
-            } else {
-                computeLikelihoodBranchPointer = &PhyloTree::computeLikelihoodBranchEigen;
-                computeLikelihoodDervPointer = &PhyloTree::computeLikelihoodDervEigen;
-                computePartialLikelihoodPointer = &PhyloTree::computePartialLikelihoodEigen;
-                computeLikelihoodFromBufferPointer = NULL;
-            }
-            sse = LK_EIGEN;
-//        } else {
-//            computeLikelihoodBranchPointer = &PhyloTree::computeLikelihoodBranchNaive;
-//            computeLikelihoodDervPointer = &PhyloTree::computeLikelihoodDervNaive;
-//            computePartialLikelihoodPointer = &PhyloTree::computePartialLikelihoodNaive;
-//            computeLikelihoodFromBufferPointer = NULL;
-//            sse = LK_NORMAL;
-        }
-		break;
-	}
->>>>>>> 52e10c52
 }
 
 void PhyloTree::changeLikelihoodKernel(LikelihoodKernel lk) {
@@ -2264,156 +1774,7 @@
                     this_C_node[0] = parent;
                 }
             }
-<<<<<<< HEAD
         }
-=======
-
-		}
-		dad_branch->lh_scale_factor += sum_scale;
-
-	}
-    
-    delete [] partial_lh_leaves;
-	delete [] echildren;
-}
-
-//template <const int nstates>
-void PhyloTree::computeMixtureLikelihoodDervEigen(PhyloNeighbor *dad_branch, PhyloNode *dad, double &df, double &ddf) {
-    PhyloNode *node = (PhyloNode*) dad_branch->node;
-    PhyloNeighbor *node_branch = (PhyloNeighbor*) node->findNeighbor(dad);
-    if (!central_partial_lh)
-        initializeAllPartialLh();
-    if (node->isLeaf()) {
-    	PhyloNode *tmp_node = dad;
-    	dad = node;
-    	node = tmp_node;
-    	PhyloNeighbor *tmp_nei = dad_branch;
-    	dad_branch = node_branch;
-    	node_branch = tmp_nei;
-    }
-    if ((dad_branch->partial_lh_computed & 1) == 0)
-        computeMixturePartialLikelihoodEigen(dad_branch, dad);
-    if ((node_branch->partial_lh_computed & 1) == 0)
-        computeMixturePartialLikelihoodEigen(node_branch, node);
-    size_t nstates = aln->num_states;
-    size_t ncat = site_rate->getNRate();
-    size_t nmixture = model->getNMixtures();
-
-    size_t block = ncat * nstates * nmixture;
-    size_t statemix = nstates * nmixture;
-    size_t statecat = nstates * ncat;
-    size_t ptn; // for big data size > 4GB memory required
-    size_t c, i, m;
-    size_t orig_nptn = aln->size();
-    size_t nptn = aln->size()+model_factory->unobserved_ptns.size();
-    double *eval = model->getEigenvalues();
-    assert(eval);
-
-	assert(theta_all);
-	if (!theta_computed) {
-		// precompute theta for fast branch length optimization
-
-	    if (dad->isLeaf()) {
-	    	// special treatment for TIP-INTERNAL NODE case
-#ifdef _OPENMP
-#pragma omp parallel for private(ptn, i, m)
-#endif
-	    	for (ptn = 0; ptn < nptn; ptn++) {
-				double *partial_lh_dad = dad_branch->partial_lh + ptn*block;
-				double *theta = theta_all + ptn*block;
-				double *lh_tip = tip_partial_lh +
-						((int)((ptn < orig_nptn) ? (aln->at(ptn))[dad->id] :  model_factory->unobserved_ptns[ptn-orig_nptn]))*statemix;
-				for (m = 0; m < nmixture; m++) {
-					for (i = 0; i < statecat; i++) {
-						theta[m*statecat+i] = lh_tip[m*nstates + i%nstates] * partial_lh_dad[m*statecat+i];
-					}
-				}
-
-			}
-			// ascertainment bias correction
-	    } else {
-	    	// both dad and node are internal nodes
-		    double *partial_lh_node = node_branch->partial_lh;
-		    double *partial_lh_dad = dad_branch->partial_lh;
-
-	    	size_t all_entries = nptn*block;
-#ifdef _OPENMP
-#pragma omp parallel for
-#endif
-	    	for (i = 0; i < all_entries; i++) {
-				theta_all[i] = partial_lh_node[i] * partial_lh_dad[i];
-			}
-	    }
-		theta_computed = true;
-	}
-
-    double *val0 = new double[block];
-    double *val1 = new double[block];
-    double *val2 = new double[block];
-	for (c = 0; c < ncat; c++) {
-		double prop = site_rate->getProp(c);
-		for (m = 0; m < nmixture; m++) {
-			for (i = 0; i < nstates; i++) {
-				double cof = eval[m*nstates+i]*site_rate->getRate(c);
-				double val = exp(cof*dad_branch->length) * prop * model->getMixtureWeight(m);
-				double val1_ = cof*val;
-				val0[(m*ncat+c)*nstates+i] = val;
-				val1[(m*ncat+c)*nstates+i] = val1_;
-				val2[(m*ncat+c)*nstates+i] = cof*val1_;
-			}
-		}
-	}
-
-
-    double my_df = 0.0, my_ddf = 0.0, prob_const = 0.0, df_const = 0.0, ddf_const = 0.0;
-
-#ifdef _OPENMP
-#pragma omp parallel for reduction(+: my_df, my_ddf, prob_const, df_const, ddf_const) private(ptn, i)
-#endif
-    for (ptn = 0; ptn < nptn; ptn++) {
-		double lh_ptn = ptn_invar[ptn], df_ptn = 0.0, ddf_ptn = 0.0;
-		double *theta = theta_all + ptn*block;
-		for (i = 0; i < block; i++) {
-			lh_ptn += val0[i] * theta[i];
-			df_ptn += val1[i] * theta[i];
-			ddf_ptn += val2[i] * theta[i];
-		}
-
-//        assert(lh_ptn > 0.0);
-        lh_ptn = fabs(lh_ptn);
-
-        if (ptn < orig_nptn) {
-			double df_frac = df_ptn / lh_ptn;
-			double ddf_frac = ddf_ptn / lh_ptn;
-			double freq = ptn_freq[ptn];
-			double tmp1 = df_frac * freq;
-			double tmp2 = ddf_frac * freq;
-			my_df += tmp1;
-			my_ddf += tmp2 - tmp1 * df_frac;
-		} else {
-			// ascertainment bias correction
-			prob_const += lh_ptn;
-			df_const += df_ptn;
-			ddf_const += ddf_ptn;
-		}
-    }
-	df = my_df;
-	ddf = my_ddf;
-    if (isnan(df) || isinf(df)) {
-        df = 0.0;
-        ddf = 0.0;
-//        outWarning("Numerical instability (some site-likelihood = 0)");
-    }
-
-	if (orig_nptn < nptn) {
-    	// ascertainment bias correction
-    	prob_const = 1.0 - prob_const;
-    	double df_frac = df_const / prob_const;
-    	double ddf_frac = ddf_const / prob_const;
-    	int nsites = aln->getNSite();
-    	df += nsites * df_frac;
-    	ddf += nsites *(ddf_frac + df_frac*df_frac);
->>>>>>> 52e10c52
     }
     
 
@@ -2422,55 +1783,6 @@
     delete[] trans_mat;
 }
 
-<<<<<<< HEAD
-=======
-//template <const int nstates>
-double PhyloTree::computeMixtureLikelihoodBranchEigen(PhyloNeighbor *dad_branch, PhyloNode *dad) {
-    PhyloNode *node = (PhyloNode*) dad_branch->node;
-    PhyloNeighbor *node_branch = (PhyloNeighbor*) node->findNeighbor(dad);
-    if (!central_partial_lh)
-        initializeAllPartialLh();
-    if (node->isLeaf()) {
-    	PhyloNode *tmp_node = dad;
-    	dad = node;
-    	node = tmp_node;
-    	PhyloNeighbor *tmp_nei = dad_branch;
-    	dad_branch = node_branch;
-    	node_branch = tmp_nei;
-    }
-    if ((dad_branch->partial_lh_computed & 1) == 0)
-//        computeMixturePartialLikelihoodEigen(dad_branch, dad);
-        computePartialLikelihood(dad_branch, dad);
-    if ((node_branch->partial_lh_computed & 1) == 0)
-        computePartialLikelihood(node_branch, node);
-    double tree_lh = node_branch->lh_scale_factor + dad_branch->lh_scale_factor;
-    size_t nstates = aln->num_states;
-    size_t ncat = site_rate->getNRate();
-    size_t nmixture = model->getNMixtures();
-
-    size_t block = ncat * nstates * nmixture;
-    size_t statemix = nstates * nmixture;
-    size_t catmix = ncat * nmixture;
-    size_t ptn; // for big data size > 4GB memory required
-    size_t c, i, m;
-    size_t orig_nptn = aln->size();
-    size_t nptn = aln->size()+model_factory->unobserved_ptns.size();
-    double *eval = model->getEigenvalues();
-    assert(eval);
-
-    double *val = new double[block];
-	for (c = 0; c < ncat; c++) {
-		double len = site_rate->getRate(c)*dad_branch->length;
-		double prop = site_rate->getProp(c);
-		for (m = 0; m < nmixture; m++)
-			for (i = 0; i < nstates; i++)
-				val[(m*ncat+c)*nstates+i] = exp(eval[m*nstates+i]*len) * prop * model->getMixtureWeight(m);
-	}
-
-	double prob_const = 0.0;
-    // 2015-11-30: _pattern_lh_cat now stores mixture and cat likelihoods
-	memset(_pattern_lh_cat, 0, nptn*catmix*sizeof(double));
->>>>>>> 52e10c52
 
 void PhyloTree::computeAncestralState(PhyloNeighbor *dad_branch, PhyloNode *dad, int *C, int *ancestral_seqs) {
     PhyloNode *node = (PhyloNode*)dad_branch->node;
