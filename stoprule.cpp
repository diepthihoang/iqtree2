/***************************************************************************
 *   Copyright (C) 2009 by BUI Quang Minh   *
 *   minh.bui@univie.ac.at   *
 *                                                                         *
 *   This program is free software; you can redistribute it and/or modify  *
 *   it under the terms of the GNU General Public License as published by  *
 *   the Free Software Foundation; either version 2 of the License, or     *
 *   (at your option) any later version.                                   *
 *                                                                         *
 *   This program is distributed in the hope that it will be useful,       *
 *   but WITHOUT ANY WARRANTY; without even the implied warranty of        *
 *   MERCHANTABILITY or FITNESS FOR A PARTICULAR PURPOSE.  See the         *
 *   GNU General Public License for more details.                          *
 *                                                                         *
 *   You should have received a copy of the GNU General Public License     *
 *   along with this program; if not, write to the                         *
 *   Free Software Foundation, Inc.,                                       *
 *   59 Temple Place - Suite 330, Boston, MA  02111-1307, USA.             *
 ***************************************************************************/
#include "stoprule.h"
#include "timeutil.h"

StopRule::StopRule()
{
//	nTime_ = 0;
	predicted_iteration = 0;

	stop_condition = SC_FIXED_ITERATION;
	confidence_value = 0.95;
	min_iteration = 0;
	max_iteration = 0;
	unsuccess_iteration = 100;
	min_correlation = 0.99;
	step_iteration = 100;
	start_real_time = -1.0;
	max_run_time = -1.0;
	curIteration = 0;
}

void StopRule::initialize(Params &params) {
	stop_condition = params.stop_condition;
	confidence_value = params.stop_confidence;
	min_iteration = params.min_iterations;
	max_iteration = params.max_iterations;
	unsuccess_iteration = params.unsuccess_iteration;
	min_correlation = params.min_correlation;
	step_iteration = params.step_iterations;
	start_real_time = getRealTime();
	max_run_time = params.maxtime * 60; // maxtime is in minutes
}

StopRule::~StopRule()
{
}
//
//int StopRule::getNumIterations() {
//	if (stop_condition == SC_FIXED_ITERATION || predicted_iteration == 0)
//		return min_iteration;
//	return predicted_iteration;
//}

//int StopRule::getPredictedIteration(int cur_iteration) {
//	double realtime_secs = getRealTime() - start_real_time;
//
//	switch (stop_condition) {
//	case SC_FIXED_ITERATION:
//		return min_iteration;
//	case SC_WEIBULL:
//		if (predicted_iteration == 0)
//			return min_iteration;
//		else
//			return predicted_iteration;
//	case SC_UNSUCCESS_ITERATION:
//		return getLastImprovedIteration() + unsuccess_iteration;
//	case SC_BOOTSTRAP_CORRELATION:
//		return ((cur_iteration+step_iteration-1)/step_iteration)*step_iteration;
//	case SC_REAL_TIME:
////		return ((max_run_time - realtime_secs)/max_run_time);
//		assert(0);
//		return 0;
//	}
//}

bool StopRule::meetStopCondition(int cur_iteration, double cur_correlation) {
	switch (stop_condition) {
		case SC_FIXED_ITERATION:
			return cur_iteration > min_iteration;
<<<<<<< HEAD
		else
			return cur_iteration > predicted_iteration;
	case SC_UNSUCCESS_ITERATION:
		return cur_iteration >= getLastImprovedIteration() + unsuccess_iteration;
	case SC_BOOTSTRAP_CORRELATION:
		return ((cur_correlation >= min_correlation) && (cur_iteration >= getLastImprovedIteration() + unsuccess_iteration))
				|| cur_iteration > max_iteration;
	case SC_REAL_TIME:
		return (getRealTime() - start_real_time >= max_run_time);
=======
		case SC_WEIBULL:
			if (predicted_iteration == 0)
				return cur_iteration > min_iteration;
			else
				return cur_iteration > predicted_iteration;
		case SC_UNSUCCESS_ITERATION:
			return cur_iteration > getLastImprovedIteration() + unsuccess_iteration;
		case SC_BOOTSTRAP_CORRELATION:
			return ((cur_correlation >= min_correlation) && (cur_iteration > getLastImprovedIteration() + unsuccess_iteration))
				   || cur_iteration > max_iteration;
		case SC_REAL_TIME:
			return (getRealTime() - start_real_time >= max_run_time);
>>>>>>> 897df897
	}
	return false;
}

double StopRule::getRemainingTime(int cur_iteration) {
	double realtime_secs = getRealTime() - start_real_time;
	int niterations;
	switch (stop_condition) {
	case SC_REAL_TIME:
		return max_run_time - realtime_secs;
	case SC_FIXED_ITERATION:
		niterations = min_iteration;
		break;
	case SC_WEIBULL:
		niterations = (predicted_iteration == 0) ? min_iteration : predicted_iteration;
		break;
	case SC_UNSUCCESS_ITERATION:
		niterations = getLastImprovedIteration() + unsuccess_iteration;
		break;
	case SC_BOOTSTRAP_CORRELATION:
		niterations = max(((cur_iteration+step_iteration-1)/step_iteration)*step_iteration, getLastImprovedIteration() + unsuccess_iteration);
//		if (cur_correlation >= min_correlation)
//			niterations = getLastImprovedIteration() + unsuccess_iteration;
		break;
	}
	return (niterations - cur_iteration) * realtime_secs / (cur_iteration - 1);
}

//void StopRule::setStopCondition(STOP_CONDITION sc) {
//	stop_condition = sc;
//}
//
//void StopRule::setIterationNum(int min_it, int max_it) {
//	min_iteration = min_it;
//	max_iteration = max_it;
//}
//
//void StopRule::setConfidenceValue(double confidence_val)
//{
//	confidence_value = confidence_val;
//	assert(confidence_value > 0 && confidence_value < 1);
//}
//
//void StopRule::setUnsuccessIteration(int unsuccess_iteration) {
//	this->unsuccess_iteration = unsuccess_iteration;
//}
//
//void StopRule::setMinCorrelation(double min_correlation, int step_iteration) {
//	this->min_correlation = min_correlation;
//	this->step_iteration = step_iteration;
//}
//
//void StopRule::setRealTime(double start_real_time, double max_un_time) {
//	this->start_real_time = start_real_time;
//	this->max_run_time = max_run_time;
//}


double StopRule::predict (double &upperTime) {
	if (time_vec.size() < 4) return 0;
	//readVector(time_vec);
	double predictedTime_ = cmpExtinctTime (time_vec.size());
	upperTime = cmpUpperTime (time_vec.size(), 1.0 - confidence_value);
	return predictedTime_;
}

void StopRule::addImprovedIteration(int iteration) {
	time_vec.insert(time_vec.begin(), iteration);
//	nTime_++;
	if (stop_condition != SC_WEIBULL) return;
	double upperTime;
	if (predict(upperTime) == 0) return;
	predicted_iteration = upperTime;
	if (stop_condition == SC_WEIBULL && predicted_iteration > max_iteration)
		predicted_iteration = max_iteration;
	if (predicted_iteration < min_iteration)
			predicted_iteration = min_iteration;
	//cout << "Stopping rule suggests " << predicted_iteration << " iterations ("
	//	<< (predicted_iteration - iteration) << " more iterations)" << endl;
}

int StopRule::getLastImprovedIteration() {
	if (time_vec.empty())
		return 0;
	return time_vec[0];
}

void StopRule::cmpInvMat (DoubleMatrix &oriMat, DoubleMatrix &invMat, int size) {
	//invMat.setLimit (size, size);
	double eps = 1.0e-20; /* ! */
	int i, j, k, l, maxi=0, idx, ix, jx;
	double sum, tmp, maxb, aw;

	invMat.resize(size);
	for (i = 0; i < size; i++) invMat[i].resize(size);

	IntVector index (size);
	double *wk;
	DoubleMatrix omtrx (size);
	for (i = 0; i < size; i++) omtrx[i].resize(size);



	/* copy oriMat to omtrx */
	for (i = 0; i < size; i++)
		for (j = 0; j < size; j++)
			omtrx[i][j] = oriMat[i][j];

	wk = (double *) calloc((size_t)size, sizeof(double));
	aw = 1.0;
	for (i = 0; i < size; i++) {
		maxb = 0.0;
		for (j = 0; j < size; j++) {
			if (fabs(omtrx[i][j]) > maxb)
				maxb = fabs(omtrx[i][j]);
		}
		if (maxb == 0.0) {
			/* Singular matrix */
			cout << "\n\n\nHALT: PLEASE REPORT ERROR D TO DEVELOPERS\n\n\n";
			//OutStream::write(oriMat, cout);
			exit(1);
		}
		wk[i] = 1.0 / maxb;
	}
	for (j = 0; j < size; j++) {
		for (i = 0; i < j; i++) {
			sum = omtrx[i][j];
			for (k = 0; k < i; k++)
				sum -= omtrx[i][k] * omtrx[k][j];
			omtrx[i][j] = sum;
		}
		maxb = 0.0;
		for (i = j; i < size; i++) {
			sum = omtrx[i][j];
			for (k = 0; k < j; k++)
				sum -= omtrx[i][k] * omtrx[k][j];
			omtrx[i][j] = sum;
			tmp = wk[i] * fabs(sum);
			if (tmp >= maxb) {
				maxb = tmp;
				maxi = i;
			}
		}
		if (j != maxi) {
			for (k = 0; k < size; k++) {
				tmp = omtrx[maxi][k];
				omtrx[maxi][k] = omtrx[j][k];
				omtrx[j][k] = tmp;
			}
			aw = -aw;
			wk[maxi] = wk[j];
		}
		index[j] = maxi;
		if (omtrx[j][j] == 0.0)
			omtrx[j][j] = eps;
		if (j != size - 1) {
			tmp = 1.0 / omtrx[j][j];
			for (i = j + 1; i < size; i++)
				omtrx[i][j] *= tmp;
		}
	}
	for (jx = 0; jx < size; jx++) {
		for (ix = 0; ix < size; ix++)
			wk[ix] = 0.0;
		wk[jx] = 1.0;
		l = -1;
		for (i = 0; i < size; i++) {
			idx = index[i];
			sum = wk[idx];
			wk[idx] = wk[i];
			if (l != -1) {
				for (j = l; j < i; j++)
					sum -= omtrx[i][j] * wk[j];
			} else if (sum != 0.0)
				l = i;
			wk[i] = sum;
		}
		for (i = size - 1; i >= 0; i--) {
			sum = wk[i];
			for (j = i + 1; j < size; j++)
				sum -= omtrx[i][j] * wk[j];
			wk[i] = sum / omtrx[i][i];
		}
		for (ix = 0; ix < size; ix++)
			invMat[ix][jx] = wk[ix];
	}
	free((char *)wk);
	wk = NULL;
} /* luinverse */

void StopRule::readMat (char *fileName, DoubleMatrix &oriMat, int &size) {
	std::ifstream inFile_;
	inFile_.open(fileName);
	inFile_ >> size;
	oriMat.resize(size);
	for (int i = 0; i < size; i++) oriMat[i].resize(size);
	for (int row_ = 0; row_ < size; row_ ++)
		for (int col_ = 0; col_ < size; col_ ++)
			inFile_ >> oriMat[row_][col_];
	inFile_.close ();

}

void StopRule::multiple (DoubleMatrix &mat1, DoubleMatrix &mat2, DoubleMatrix &proMat) {
	int row_, col_;
	//proMat.setLimit (mat1.getNRow (), mat2.getNCol ());
	proMat.resize(mat1.size());
	int nrow_ = proMat.size();
	int ncol_ = mat2[0].size();
	for (row_ = 0; row_ < proMat.size(); row_++)   proMat[row_].resize(ncol_);
	for (row_ = 0; row_ < nrow_; row_ ++)
		for (col_ = 0; col_ < ncol_; col_ ++) {
			proMat[row_][col_] = 0.0;
			for (int count_ = 0; count_ < mat1[0].size(); count_ ++) {
				proMat[row_][col_] += mat1[row_][count_] * mat2[count_][col_];
				//         std::cout << mat1[row_][count_] << " --> " << mat2[count_][col_] << endl;
			}
		}
}

void StopRule::multiple (DoubleMatrix &mat1, DoubleVector &vec2, DoubleVector &proVec) {
	int row_, col_;
	proVec.resize(mat1.size());

	for (row_ = 0; row_ < mat1.size (); row_ ++) {
		proVec[row_] = 0.0;
		for (col_ = 0; col_ < mat1[0].size(); col_ ++)
			proVec[row_] += mat1[row_][col_] * vec2[col_];
	}
}

void StopRule::multiple (DoubleVector &vec1, DoubleMatrix &mat2, DoubleVector &proVec) {
	int row_, col_;
	proVec.resize(mat2[0].size());
	for (col_ = 0; col_ < mat2[0].size(); col_ ++) {
		proVec[col_] = 0.0;
		for (row_ = 0; row_ < mat2.size(); row_ ++)
			proVec[col_] += vec1[row_] * mat2[row_][col_];
	}
}

void StopRule::multiple (DoubleVector &vec1, DoubleVector &vec2, DoubleMatrix &proMat) {
	int row_, col_;
	proMat.resize(vec1.size());
	for (row_ = 0; row_ < vec1.size(); row_++)
		proMat[row_].resize(vec2.size());

	for (row_ = 0; row_ < vec1.size(); row_ ++)
		for (col_ = 0; col_ < vec2.size(); col_ ++)
			proMat[row_][col_] = vec1[row_] * vec2[col_];
}

double StopRule::multiple (DoubleVector &vec1, DoubleVector &vec2) {
	double sum_ = 0.0;
	for (int count_ = 0; count_ < vec1.size(); count_ ++)
		sum_ += vec1[count_] * vec2[count_];
	return sum_;
}

/* THE FOLLOWING CODE COMES FROM tools.c in Yang's PAML package */
//----------------------------------------------------------------------------------------
double StopRule::cmpLnGamma (double alpha) {
	/* returns ln(gamma(alpha)) for alpha>0, accurate to 10 decimal places.
	   Stirling's formula is used for the central polynomial part of the procedure.
	   Pike MC & Hill ID (1966) Algorithm 291: Logarithm of the gamma function.
	   Communications of the Association for Computing Machinery, 9:684
	*/
	double x=alpha, f=0, z;

	if (x<7) {
		f=1;  z=x-1;
		while (++z<7)  f*=z;
		x=z;   f=-log(f);
	}
	z = 1/(x*x);
	return  f + (x-0.5)*log(x) - x + .918938533204673
	        + (((-.000595238095238*z+.000793650793651)*z-.002777777777778)*z
	           +.083333333333333)/x;
} //end of function cmpLnGamma


void StopRule::readVector(DoubleVector &tmpTimeVec_) {
//	nTime_ = tmpTimeVec_.size();
	time_vec.resize(tmpTimeVec_.size());
	for (int count_ = 0; count_ < tmpTimeVec_.size(); count_ ++)
		time_vec[count_] = tmpTimeVec_[tmpTimeVec_.size() - count_ - 1];
}

void StopRule::readFile (const char *fileName) {
	std::ifstream inFile_;
	inFile_.open (fileName);

//	int nTime_ = 0;


	DoubleVector tmpTimeVec_;// (MAX_ITERATION, MAX_ITERATION);

	double old_time = -1.0;
	while (inFile_.eof () == 0) {
		double tmpTime_ = -1.0;
		inFile_ >> tmpTime_;
		if (tmpTime_ > old_time) {
			tmpTimeVec_.push_back(tmpTime_);
//			nTime_ ++;
			old_time = tmpTime_;
		}
	}
	inFile_.close ();

	time_vec.resize(tmpTimeVec_.size());
	for (int count_ = 0; count_ < tmpTimeVec_.size(); count_ ++)
		time_vec[count_] = tmpTimeVec_[tmpTimeVec_.size() - count_ - 1];
}

double StopRule::cmpMuy (int k) {
	double sum_ = 0.0;

	for (int i = 0; i < k - 2; i ++)
		sum_ += log ( (time_vec[0] - time_vec[ k - 1]) / (time_vec[0] - time_vec[i + 1]) );

	double lamda_;
	lamda_ = (1.0 / (k - 1.0) ) * sum_;
	return lamda_;
}


void StopRule::cmpLamdaMat (int k, DoubleMatrix &lamdaMat) {
	int i, j;
	lamdaMat.resize(k);
	for (i = 0; i < k; i ++)
		lamdaMat[i].resize(k);
	double muy_ = cmpMuy (k);
	for (i = 0; i < k; i ++)
		for (j = 0; j <= i; j ++) {
			/*
			lamdaMat[i][j] = (cmpGamma (2*muy_ + i + 1) * cmpGamma (muy_ + j + 1) ) /
			                 ( cmpGamma (muy_ + i + 1) * cmpGamma (j + 1) );*/

			// to fix divide by zero PROBLEM!
			lamdaMat[i][j] = cmpLnGamma (2*muy_ + i + 1) + cmpLnGamma (muy_ + j + 1) -
			                 cmpLnGamma (muy_ + i + 1) - cmpLnGamma (j + 1);

			//if (i == 98 && j == 97)
			 //     std::cout << i << "," << j << " -> " << lamdaMat[i][j] << endl;
			lamdaMat[i][j] = exp(lamdaMat[i][j]);
			lamdaMat[j][i] = lamdaMat[i][j];
		}
}

void StopRule::cmpVecA (int k, DoubleVector &aVec) {
	DoubleVector eVec_ (k, k);
	int count_;
	for (count_ = 0; count_ < k; count_ ++)
		eVec_[count_] = 1.0;

	DoubleMatrix lamdaMat_;
	cmpLamdaMat (k, lamdaMat_);
	 // OutStream::write (lamdaMat_, std::cout);

	DoubleMatrix invLamdaMat_;
	cmpInvMat (lamdaMat_, invLamdaMat_, k);

	//  OutStream::write (invLamdaMat_, std::cout);

	DoubleMatrix proMat_;
	multiple (lamdaMat_, invLamdaMat_, proMat_);
	//OutStream::write (proMat_, std::cout);


	DoubleVector tmp1Vec_;
	multiple (eVec_, invLamdaMat_, tmp1Vec_);
	//OutStream::write (tmp1Vec_, std::cout);
	double tmp2_ = multiple (tmp1Vec_, eVec_);
	double invTmp2_ = 1.0 / tmp2_;

	for (int row_ = 0; row_ < k; row_ ++)
		for (int col_ = 0; col_ < k; col_ ++)
			invLamdaMat_[row_][col_] *= invTmp2_;


	DoubleVector tmp3Vec_;
	multiple (invLamdaMat_, eVec_, aVec);
}

double StopRule::cmpExtinctTime (int k) {
	DoubleVector a;
	cmpVecA (k, a);
	double extinctTime_ = 0.0;
	for (int count_ = 0; count_ < k; count_ ++)
		extinctTime_ += a[count_] * time_vec[count_];
	return extinctTime_;
}



double StopRule::cmpUpperTime (int k, double alpha) {
	double muy_ = cmpMuy (k);
	double priSu_ = -log (alpha) / k ;
	double su_ = pow (priSu_, -muy_);
	return time_vec[0] + (time_vec[0] - time_vec[k - 1]) / (su_ - 1.0);
}
<|MERGE_RESOLUTION|>--- conflicted
+++ resolved
@@ -85,7 +85,6 @@
 	switch (stop_condition) {
 		case SC_FIXED_ITERATION:
 			return cur_iteration > min_iteration;
-<<<<<<< HEAD
 		else
 			return cur_iteration > predicted_iteration;
 	case SC_UNSUCCESS_ITERATION:
@@ -95,20 +94,6 @@
 				|| cur_iteration > max_iteration;
 	case SC_REAL_TIME:
 		return (getRealTime() - start_real_time >= max_run_time);
-=======
-		case SC_WEIBULL:
-			if (predicted_iteration == 0)
-				return cur_iteration > min_iteration;
-			else
-				return cur_iteration > predicted_iteration;
-		case SC_UNSUCCESS_ITERATION:
-			return cur_iteration > getLastImprovedIteration() + unsuccess_iteration;
-		case SC_BOOTSTRAP_CORRELATION:
-			return ((cur_correlation >= min_correlation) && (cur_iteration > getLastImprovedIteration() + unsuccess_iteration))
-				   || cur_iteration > max_iteration;
-		case SC_REAL_TIME:
-			return (getRealTime() - start_real_time >= max_run_time);
->>>>>>> 897df897
 	}
 	return false;
 }
