--- conflicted
+++ resolved
@@ -2062,17 +2062,6 @@
     cout << "--------------------------------------------------------------------" << endl;
     cout << "|             INITIALIZING CANDIDATE TREE SET                      |" << endl;
     cout << "--------------------------------------------------------------------" << endl;
-<<<<<<< HEAD
-=======
-    // PLEASE PRINT TREE HERE!
-    printResultTree();
-    string treels_name = params->out_prefix;
-    treels_name += ".treels";
-    string out_lh_file = params->out_prefix;
-    out_lh_file += ".treelh";
-    string site_lh_file = params->out_prefix;
-    site_lh_file += ".sitelh";
->>>>>>> e8b52ff1
 
     double initCPUTime = getRealTime();
     int treesPerProc;
