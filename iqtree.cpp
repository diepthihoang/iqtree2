/***************************************************************************
 *   Copyright (C) 2009 by BUI Quang Minh   *
 *   minh.bui@univie.ac.at   *
 *                                                                         *
 *   This program is free software; you can redistribute it and/or modify  *
 *   it under the terms of the GNU General Public License as published by  *
 *   the Free Software Foundation; either version 2 of the License, or     *
 *   (at your option) any later version.                                   *
 *                                                                         *
 *   This program is distributed in the hope that it will be useful,       *
 *   but WITHOUT ANY WARRANTY; without even the implied warranty of        *
 *   MERCHANTABILITY or FITNESS FOR A PARTICULAR PURPOSE.  See the         *
 *   GNU General Public License for more details.                          *
 *                                                                         *
 *   You should have received a copy of the GNU General Public License     *
 *   along with this program; if not, write to the                         *
 *   Free Software Foundation, Inc.,                                       *
 *   59 Temple Place - Suite 330, Boston, MA  02111-1307, USA.             *
 ***************************************************************************/
#include "iqtree.h"
#include "phylosupertree.h"
#include "phylosupertreeplen.h"
#include "mexttree.h"
#include "timeutil.h"
#include "model/modelgtr.h"
#include "model/rategamma.h"
#include <numeric>
#include "tools.h"
#ifdef _IQTREE_MPI
#include <mpi.h>
#include "mpiHelper.h"
#endif

Params *globalParams;
Alignment *globalAlignment;
extern StringIntMap pllTreeCounter;

IQTree::IQTree() : PhyloTree() {
    IQTree::init();
}

void IQTree::init() {
//	PhyloTree::init();
    k_represent = 0;
    k_delete = k_delete_min = k_delete_max = k_delete_stay = 0;
    dist_matrix = NULL;
    var_matrix = NULL;
//    curScore = 0.0; // Current score of the tree
    numIterations = 1;
    cur_pars_score = -1;
//    enable_parsimony = false;
    estimate_nni_cutoff = false;
    nni_cutoff = -1e6;
    nni_sort = false;
    testNNI = false;
    print_tree_lh = false;
    write_intermediate_trees = 0;
    max_candidate_trees = 0;
    logl_cutoff = 0.0;
    len_scale = 10000;
    save_all_br_lens = false;
    duplication_counter = 0;
    //boot_splits = new SplitGraph;
    pll2iqtree_pattern_index = NULL;
}

IQTree::IQTree(Alignment *aln) : PhyloTree(aln) {
    IQTree::init();
}

void IQTree::initSettings(Params &params) {

    searchinfo.nni_type = params.nni_type;
    optimize_by_newton = params.optimize_by_newton;
    setLikelihoodKernel(params.SSE);
    candidateTrees.init(this->aln, &params);
    allTrees.init(this->aln, &params);

    if (params.min_iterations == -1) {
        if (!params.gbo_replicates) {
            if (params.stop_condition == SC_UNSUCCESS_ITERATION) {
                params.min_iterations = aln->getNSeq() * 100;
            } else if (aln->getNSeq() < 100) {
                params.min_iterations = 200;
            } else {
                params.min_iterations = aln->getNSeq() * 2;
            }
            if (params.iteration_multiple > 1)
                params.min_iterations = aln->getNSeq() * params.iteration_multiple;
        } else {
            params.min_iterations = 100;
        }
    }
    if (params.treeset_file && params.min_iterations == -1) {
        params.min_iterations = 1;
		params.stop_condition = SC_FIXED_ITERATION;
		params.numInitTrees = 1;
    }
    if (params.gbo_replicates)
        params.max_iterations = max(params.max_iterations, max(params.min_iterations, 1000));

    k_represent = params.k_representative;

    if (params.p_delete == -1.0) {
        if (aln->getNSeq() < 4)
            params.p_delete = 0.0; // delete nothing
        else if (aln->getNSeq() == 4)
            params.p_delete = 0.25; // just delete 1 leaf
        else if (aln->getNSeq() == 5)
            params.p_delete = 0.4; // just delete 2 leaves
        else if (aln->getNSeq() < 51)
            params.p_delete = 0.5;
        else if (aln->getNSeq() < 100)
            params.p_delete = 0.3;
        else if (aln->getNSeq() < 200)
            params.p_delete = 0.2;
        else if (aln->getNSeq() < 400)
            params.p_delete = 0.1;
        else
            params.p_delete = 0.05;
    }
    //tree.setProbDelete(params.p_delete);
    if (params.p_delete != -1.0) {
        k_delete = k_delete_min = k_delete_max = ceil(params.p_delete * leafNum);
    } else {
        k_delete = k_delete_min = 10;
        k_delete_max = leafNum / 2;
        if (k_delete_max > 100)
            k_delete_max = 100;
        if (k_delete_max < 20)
            k_delete_max = 20;
        k_delete_stay = ceil(leafNum / k_delete);
    }

    //tree.setIQPIterations(params.stop_condition, params.stop_confidence, params.min_iterations, params.max_iterations);

    stop_rule.initialize(params);

    //tree.setIQPAssessQuartet(params.iqp_assess_quartet);
    iqp_assess_quartet = params.iqp_assess_quartet;
    estimate_nni_cutoff = params.estimate_nni_cutoff;
    nni_cutoff = params.nni_cutoff;
    nni_sort = params.nni_sort;
    testNNI = params.testNNI;

	globalParams = &params;
    globalAlignment = aln;

    write_intermediate_trees = params.write_intermediate_trees;

    if (write_intermediate_trees > 2 || params.gbo_replicates > 0) {
        save_all_trees = 1;
    }
    if (params.gbo_replicates > 0) {
        if (params.iqp_assess_quartet != IQP_BOOTSTRAP) {
            save_all_trees = 2;
        }
    }
    if (params.gbo_replicates > 0 && params.do_compression)
        save_all_br_lens = true;
    print_tree_lh = params.print_tree_lh;
    max_candidate_trees = params.max_candidate_trees;
    if (max_candidate_trees == 0)
        max_candidate_trees = aln->getNSeq() * params.step_iterations;
    setRootNode(params.root);

    string bootaln_name = params.out_prefix;
    bootaln_name += ".bootaln";
    if (params.print_bootaln) {
        ofstream bootalnout;
    	bootalnout.open(bootaln_name.c_str());
    	bootalnout.close();
    }
    size_t i;

    if (params.online_bootstrap && params.gbo_replicates > 0) {
        cout << "Generating " << params.gbo_replicates << " samples for ultrafast bootstrap..." << endl;
        // allocate memory for boot_samples
        boot_samples.resize(params.gbo_replicates);
        size_t orig_nptn = getAlnNPattern();
#ifdef BOOT_VAL_FLOAT
        size_t nptn = get_safe_upper_limit_float(orig_nptn);
#else
        size_t nptn = get_safe_upper_limit(orig_nptn);
#endif
        BootValType *mem = aligned_alloc<BootValType>(nptn * (size_t)(params.gbo_replicates));
        memset(mem, 0, nptn * (size_t)(params.gbo_replicates) * sizeof(BootValType));
        for (i = 0; i < params.gbo_replicates; i++)
        	boot_samples[i] = mem + i*nptn;

        boot_logl.resize(params.gbo_replicates, -DBL_MAX);
        boot_trees.resize(params.gbo_replicates, -1);
        boot_counts.resize(params.gbo_replicates, 0);
        VerboseMode saved_mode = verbose_mode;
        verbose_mode = VB_QUIET;
        for (i = 0; i < params.gbo_replicates; i++) {
        	if (params.print_bootaln) {
    			Alignment* bootstrap_alignment;
    			if (aln->isSuperAlignment())
    				bootstrap_alignment = new SuperAlignment;
    			else
    				bootstrap_alignment = new Alignment;
    			IntVector this_sample;
    			bootstrap_alignment->createBootstrapAlignment(aln, &this_sample, params.bootstrap_spec);
    			for (size_t j = 0; j < orig_nptn; j++)
    				boot_samples[i][j] = this_sample[j];
				bootstrap_alignment->printPhylip(bootaln_name.c_str(), true);
				delete bootstrap_alignment;
        	} else {
    			IntVector this_sample;
        		aln->createBootstrapAlignment(this_sample, params.bootstrap_spec);
    			for (size_t j = 0; j < orig_nptn; j++)
    				boot_samples[i][j] = this_sample[j];
        	}
        }
        verbose_mode = saved_mode;
        if (params.print_bootaln) {
        	cout << "Bootstrap alignments printed to " << bootaln_name << endl;
        }

        cout << "Max candidate trees (tau): " << max_candidate_trees << endl;
    }

    if (params.root_state) {
        if (strlen(params.root_state) != 1)
            outError("Root state must have exactly 1 character");
        root_state = aln->convertState(params.root_state[0]);
        if (root_state < 0 || root_state >= aln->num_states)
            outError("Invalid root state");
    }
}

void myPartitionsDestroy(partitionList *pl) {
	int i;
	for (i = 0; i < pl->numberOfPartitions; i++) {
		rax_free(pl->partitionData[i]->partitionName);
		rax_free(pl->partitionData[i]);
	}
	rax_free(pl->partitionData);
	rax_free(pl);
}

IQTree::~IQTree() {
    //if (bonus_values)
    //delete bonus_values;
    //bonus_values = NULL;
    if (dist_matrix)
        delete[] dist_matrix;
    dist_matrix = NULL;

    if (var_matrix)
        delete[] var_matrix;
    var_matrix = NULL;

    for (vector<double*>::reverse_iterator it = treels_ptnlh.rbegin(); it != treels_ptnlh.rend(); it++)
        delete[] (*it);
    treels_ptnlh.clear();
    for (vector<SplitGraph*>::reverse_iterator it2 = boot_splits.rbegin(); it2 != boot_splits.rend(); it2++)
        delete (*it2);
    //if (boot_splits) delete boot_splits;
    if (pllPartitions)
    	myPartitionsDestroy(pllPartitions);
    if (pllAlignment)
    	pllAlignmentDataDestroy(pllAlignment);
    if (pllInst)
        pllDestroyInstance(pllInst);

    if (!boot_samples.empty())
    	aligned_free(boot_samples[0]); // free memory
}

extern const char *aa_model_names_rax[];

void IQTree::createPLLPartition(Params &params, ostream &pllPartitionFileHandle) {
    if (isSuperTree()) {
        PhyloSuperTree *siqtree = (PhyloSuperTree*) this;
        // additional check for PLL hard limit
        if (siqtree->size() > PLL_NUM_BRANCHES)
        	outError("Number of partitions exceeds PLL limit, please increase PLL_NUM_BRANCHES constant in pll.h");
        int i = 0;
        int startPos = 1;
        for (PhyloSuperTree::iterator it = siqtree->begin(); it != siqtree->end(); it++) {
            i++;
            int curLen = ((*it))->getAlnNSite();
            if ((*it)->aln->seq_type == SEQ_DNA) {
                pllPartitionFileHandle << "DNA";
            } else if ((*it)->aln->seq_type == SEQ_PROTEIN) {
            	if (siqtree->part_info[i-1].model_name != "" && siqtree->part_info[i-1].model_name.substr(0, 4) != "TEST") {
                    string modelStr = siqtree->part_info[i - 1].model_name.
                            substr(0, siqtree->part_info[i - 1].model_name.find_first_of("+{"));
                    if (modelStr == "LG4")
                        modelStr = "LG4M";
                    bool name_ok = false;
                    for (int j = 0; j < 18; j++)
                        if (modelStr == aa_model_names_rax[j]) {
                            name_ok = true;
                            break;
                        }
                    if (name_ok)
                        pllPartitionFileHandle << modelStr;
                    else
                        pllPartitionFileHandle << "WAG";                    
                } else {
                    pllPartitionFileHandle << "WAG";
                }
            } else
            	outError("PLL only works with DNA/protein alignments");
            pllPartitionFileHandle << ", p" << i << " = " << startPos << "-" << startPos + curLen - 1 << endl;
            startPos = startPos + curLen;
        }
    } else {
        /* create a partition file */
        string model;
        if (aln->seq_type == SEQ_DNA) {
            model = "DNA";
        } else if (aln->seq_type == SEQ_PROTEIN) {
        	if (params.pll && params.model_name != "" && params.model_name.substr(0, 4) != "TEST") {
        		model = params.model_name.substr(0, params.model_name.find_first_of("+{"));
        	} else {
        		model = "WAG";
        	}
        } else {
        	model = "WAG";
        	//outError("PLL currently only supports DNA/protein alignments");
        }
        pllPartitionFileHandle << model << ", p1 = " << "1-" << getAlnNSite() << endl;
    }
}

void IQTree::computeInitialTree(string &dist_file, LikelihoodKernel kernel) {
<<<<<<< HEAD
    double start = getCPUTime();
=======
    double start = getRealTime();
    string initTree;
>>>>>>> 5969a142
    string out_file = params->out_prefix;
    int score;
    if (params->stop_condition == SC_FIXED_ITERATION && params->numNNITrees > params->min_iterations)
    	params->numNNITrees = params->min_iterations;
    int fixed_number = 0;
    setParsimonyKernel(kernel);
    
    if (params->user_file) {
        // start the search with user-defined tree
        cout << "Reading input tree file " << params->user_file << " ..." << endl;
        bool myrooted = params->is_rooted;
        readTree(params->user_file, myrooted);
        setAlignment(aln);
        if (isSuperTree())
        	wrapperFixNegativeBranch(!params->fixed_branch_length);
        else
        	fixed_number = wrapperFixNegativeBranch(false);
        params->numInitTrees = 1;
        params->numNNITrees = 1;
        // change to old kernel if tree is multifurcating
		if ((params->SSE == LK_EIGEN || params->SSE == LK_EIGEN_SSE) && !isBifurcating()) {
			cout << "NOTE: Changing to old kernel as input tree is multifurcating" << endl;
			params->SSE = LK_SSE;
		}
		if (params->pll)
			pllReadNewick(getTreeString());
    } else switch (params->start_tree) {
    case STT_PARSIMONY:
        // Create parsimony tree using IQ-Tree kernel
        if (kernel == LK_EIGEN_SSE)
            cout << "Creating fast SIMD initial parsimony tree by random order stepwise addition..." << endl;
        else if (kernel == LK_EIGEN)
            cout << "Creating fast initial parsimony tree by random order stepwise addition..." << endl;
        else
            cout << "Creating initial parsimony tree by random order stepwise addition..." << endl;
//        aln->orderPatternByNumChars();
        start = getRealTime();
        score = computeParsimonyTree(params->out_prefix, aln);
        cout << getRealTime() - start << " seconds, parsimony score: " << score
        	<< " (based on " << aln->num_informative_sites << " informative sites)"<< endl;
//		if (params->pll)
//			pllReadNewick(getTreeString());
	    wrapperFixNegativeBranch(false);

        break;
    case STT_PLL_PARSIMONY:
        cout << endl;
        cout << "Create initial parsimony tree by phylogenetic likelihood library (PLL)... ";
        pllInst->randomNumberSeed = params->ran_seed;
        pllComputeRandomizedStepwiseAdditionParsimonyTree(pllInst, pllPartitions, params->sprDist);
        resetBranches(pllInst);
        pllTreeToNewick(pllInst->tree_string, pllInst, pllPartitions, pllInst->start->back,
                PLL_FALSE, PLL_TRUE, PLL_FALSE, PLL_FALSE, PLL_FALSE, PLL_SUMMARIZE_LH, PLL_FALSE, PLL_FALSE);
        PhyloTree::readTreeString(string(pllInst->tree_string));
        cout << getRealTime() - start << " seconds" << endl;
	    wrapperFixNegativeBranch(true);
        break;
    case STT_BIONJ:
        // This is the old default option: using BIONJ as starting tree
        computeBioNJ(*params, aln, dist_file);
        cout << getRealTime() - start << " seconds" << endl;
        params->numInitTrees = 1;
//		if (params->pll)
//			pllReadNewick(getTreeString());
        if (isSuperTree())
        	wrapperFixNegativeBranch(true);
        else
        	fixed_number = wrapperFixNegativeBranch(false);
		break;
    }

    if (fixed_number) {
        cout << "WARNING: " << fixed_number << " undefined/negative branch lengths are initialized with parsimony" << endl;
    }

    if (params->root) {
        string str = params->root;
        if (!findNodeName(str)) {
            str = "Specified root name " + str + "not found";
            outError(str);
        }
    }
    if (params->write_init_tree) {
        out_file += ".init_tree";
        printTree(out_file.c_str(), WT_NEWLINE);
//        printTree(getTreeString().c_str(), WT_NEWLINE);
    }
}

void IQTree::addCurTreeToCandidateSet() {
    string candidateTree = getTreeString();
    if (curScore > candidateTrees.getBestScore()) {
        if (!candidateTrees.treeExist(candidateTree)) {
            stop_rule.addImprovedIteration(numIterations);
            cout << "BETTER TREE FOUND at iteration " << numIterations << ": " << curScore;
        } else {
            if (curScore > candidateTrees.getBestScore() + params->modelEps)
                cout << "UPDATE BEST LOG-LIKELIHOOD: " << curScore;
        }
        //cout << endl;
        //cout << " / CPU time: " << (int) round(getCPUTime() - params->startCPUTime) << "s" << endl;
        printResultTree();
    }
    candidateTrees.update(candidateTree, curScore);
}

void IQTree::initCandidateTreeSet(int nParTrees, int nNNITrees) {
    int numTrees;
#ifdef _IQTREE_MPI
    numTrees =  (int) nParTrees / MPIHelper::instance()->getNumProcesses();
    int rest = nParTrees % MPIHelper::instance()->getNumProcesses();
    if (MPIHelper::instance()->getNumProcesses() < rest)
        numTrees = numTrees + 1;
#else
    numTrees = nParTrees;
#endif
    cout << "--------------------------------------------------------------------" << endl;
<<<<<<< HEAD
    cout << "|                        STARTING TREE SEARCH                      |" << endl;
    cout << "--------------------------------------------------------------------" << endl;
    cout << "                         DIVERSIFICATION PHASE" << endl;
    cout << "Generating " << nParTrees << " parsimony trees (max. SPR dist = " << params->sprDist << ") ... ";
=======
    cout << "|             INITIALIZING CANDIDATE TREE SET                      |" << endl;
    cout << "--------------------------------------------------------------------" << endl;

    cout << "Generating " << nParTrees  << " parsimony trees... ";
>>>>>>> 5969a142
    cout.flush();

    double startTime = getRealTime();
    candidateTrees.update(getTreeString(), getCurScore());

    for (int treeNr = 1; treeNr < numTrees; treeNr++) {
        int numDupPars = 0;
#ifdef _OPENMP
    StrVector pars_trees;
    if (params->start_tree == STT_PARSIMONY && nParTrees > 1) {
        pars_trees.resize(nParTrees-1);
        #pragma omp parallel
        {
            PhyloTree tree;
            tree.setParams(params);
            tree.setParsimonyKernel(params->SSE);
            #pragma omp for
            for (int i = 1; i < nParTrees; i++) {
                tree.computeParsimonyTree(NULL, aln);
                pars_trees[i-1] = tree.getTreeString();
            }
        }
    }
#endif
        string curParsTree;
        curParsTree = generateParsimonyTree(params->ran_seed + treeNr);
        candidateTrees.update(curParsTree, -DBL_MAX);
    }

#ifdef _IQTREE_MPI
    // Send parsimony trees to all other processes
    if (MPIHelper::instance()->getProcessID() != MASTER) {
        vector<string> parTreeStrings = parsimonyTrees.getBestTreeStrings();
        MPIHelper::instance()->sendStringsToSource(MASTER, parTreeStrings);
#ifdef _MPI_DEBUG
        printf("Process %d: parsimony sent!\n", MPIHelper::instance()->getProcessID());
#endif
    } else {
        //RECEIVE PARSIMONY TREE FROM WORKER
        int numMsg = 0;
#ifdef _MPI_DEBUG
        printf("MASTER: %d parsimony trees generated\n", parsimonyTrees.size());
        cout << "Number of messages expected: " << MPIHelper::instance()->getNumProcesses() - 1 << endl;
        /********* Create parsimony tree using PLL *********/
        if (params->start_tree == STT_PLL_PARSIMONY) {
			pllInst->randomNumberSeed = params->ran_seed + treeNr * 12345;
	        pllComputeRandomizedStepwiseAdditionParsimonyTree(pllInst, pllPartitions, params->sprDist);
	        resetBranches(pllInst);
			pllTreeToNewick(pllInst->tree_string, pllInst, pllPartitions,
					pllInst->start->back, PLL_FALSE, PLL_TRUE, PLL_FALSE,
					PLL_FALSE, PLL_FALSE, PLL_SUMMARIZE_LH, PLL_FALSE, PLL_FALSE);
			curParsTree = string(pllInst->tree_string);
			PhyloTree::readTreeString(curParsTree);
			wrapperFixNegativeBranch(true);
			curParsTree = getTreeString();
        } else {
            /********* Create parsimony tree using IQ-TREE *********/
#ifdef _OPENMP
            curParsTree = pars_trees[treeNr-1];
#else
            computeParsimonyTree(NULL, aln);
            curParsTree = getTreeString();
#endif
        }

#endif
        while (numMsg < MPIHelper::instance()->getNumProcesses() - 1)  {
            int processID;
            vector<string> treeStrings;
            MPIHelper::instance()->recvStringsFromAnySource(processID, treeStrings);
#ifdef _MPI_DEBUG
            cout << "Received " << treeStrings.size() << " parsimony trees from process " << processID << endl;
#endif
            for (int i = 0; i < treeStrings.size(); i++) {
                parsimonyTrees.update(treeStrings[i], -DBL_MAX);
            }
            numMsg++;
        }
    }
<<<<<<< HEAD

    MPI_Barrier(MPI_COMM_WORLD);
#endif
    cout << getRealTime() - startTime << " seconds" << endl;
    cout << candidateTrees.size() << " distinct parsimony trees have been generated" << endl;
=======
    double parsTime = getRealTime() - startTime;
    cout << parsTime << " seconds ";
    cout << candidateTrees.size() << " distinct starting trees" << endl;
>>>>>>> 5969a142


    /****************************************************************************************
                          Compute logl of all parsimony trees
    *****************************************************************************************/

<<<<<<< HEAD
#ifdef _IQTREE_MPI
    int numParTrees = parsimonyTrees.size();
    vector<string> allTrees = parsimonyTrees.getBestTreeStrings();

    /* Distribute parsimony trees to all process for likelihood computation */
    numParTreePerWorker =  (int) numParTrees / MPIHelper::instance()->getNumProcesses();
    int remainingJobs = numParTrees % MPIHelper::instance()->getNumProcesses();
    if (MPIHelper::instance()->getProcessID() == MASTER) {
        int treeIndex = 0;
        for (int worker = 0; worker < MPIHelper::instance()->getNumProcesses(); worker++) {
            int numTreeForYou;
            if (worker <= remainingJobs)
                numTreeForYou = numParTreePerWorker + 1;
            vector<string> yourTrees;
            while (treeIndex < numParTrees && yourTrees.size() < numTreeForYou) {
                yourTrees.push_back(allTrees[treeIndex]);
            }
            if (worker == MASTER) {
                parsimonyTrees.clear();
                for (int i = 0; i < yourTrees.size(); i++) {
                    parsimonyTrees.update(yourTrees[i], -DBL_MAX);
                }
            } else {
                MPIHelper::instance()->sendStringsToSource(worker, yourTrees);
            }
        }
    } else {
        parsimonyTrees.clear();
        vector<string> myTrees;
        MPIHelper::instance()->recvStringsFromSource(MASTER, myTrees);
        for (int i = 0; i < myTrees.size(); i++) {
            parsimonyTrees.update(myTrees[i], -DBL_MAX);
        }
    }
    MPI_Finalize();
#endif
    //CandidateSet parsimonyTreesWithLogl;
    //.init(this->aln, this->params);
    cout << "Computing logl of parsimony trees ... ";
    startTime = getRealTime();
    for (CandidateSet::iterator it = candidateTrees.begin(); it != candidateTrees.end(); ++it) {
=======
    cout << "Computing log-likelihood of parsimony trees ... ";
    startTime = getRealTime();
//    CandidateSet candTrees = candidateTrees.getBestCandidateTrees(candidateTrees.size());
    CandidateSet candTrees = candidateTrees;

    for (CandidateSet::iterator it = candTrees.begin(); it != candTrees.end(); ++it) {
>>>>>>> 5969a142
        string treeString;
        double score;
        if (it->first == -DBL_MAX) {
            readTreeString(it->second.tree);
            wrapperFixNegativeBranch(true);
            treeString = optimizeBranches(2);
            score = getCurScore();
        } else {
            treeString = it->second.tree;
            score = it->first;
        }
        candidateTrees.update(treeString, score);
    }
<<<<<<< HEAD
    cout << getRealTime() - startTime << " seconds" << endl;
=======
    
    if (verbose_mode >= VB_MED) {
        vector<double> bestScores = candidateTrees.getBestScores(candidateTrees.size());
        for (vector<double>::iterator it = bestScores.begin(); it != bestScores.end(); it++)
            cout << (*it) << " ";
        cout << endl;
    }

>>>>>>> 5969a142

    // Select the best parsimony trees for doing NNI search
    vector <CandidateTree> bestParsimonyTrees;
    candidateTrees.getBestCandidateTrees(nNNITrees, bestParsimonyTrees);

    /****************************************************************************************
                          Do NNI search on the best parsimony trees
    *****************************************************************************************/

    cout << endl;
    cout << "Optimizing top " << bestParsimonyTrees.size() << " parsimony trees with NNI ..." << endl;
    setCurIt(1);
    vector<CandidateTree>::iterator it;
    for (it = bestParsimonyTrees.begin(); it != bestParsimonyTrees.end(); ++it, setCurIt(getCurIt() + 1)) {
        readTreeString(it->tree);
        pair <int, int> numStepsNNIs = doNNISearch();
        addCurTreeToCandidateSet();
        cout << "Iteration " << getCurIt() << " / LogL: " << getCurScore();
        if (verbose_mode >= VB_MED) {
            cout << " / " << numStepsNNIs.first << " rounds, " << numStepsNNIs.second << " NNIs ";
            cout << " / Time: " << convert_time(getRealTime() - params->start_real_time) << endl;
        } else {
            cout << endl;
        }
    }

    if (params->fixStableSplits) {
        candidateTrees.buildTopSplits(params->stableSplitThreshold);
    }
}


string IQTree::generateParsimonyTree(int randomSeed) {
    string parsimonyTreeString;
    if (params->start_tree == STT_PLL_PARSIMONY) {
			pllInst->randomNumberSeed = randomSeed;
	        pllComputeRandomizedStepwiseAdditionParsimonyTree(pllInst,
                                                              pllPartitions, params->sprDist);
	        resetBranches(pllInst);
			pllTreeToNewick(pllInst->tree_string, pllInst, pllPartitions,
					pllInst->start->back, PLL_FALSE, PLL_TRUE, PLL_FALSE,
					PLL_FALSE, PLL_FALSE, PLL_SUMMARIZE_LH, PLL_FALSE, PLL_FALSE);
			parsimonyTreeString = string(pllInst->tree_string);

        } else {
        /******* Create parsimony tree using IQ-TREE *********/
            computeParsimonyTree(NULL, aln);
            parsimonyTreeString = getTreeString();
        }
    return parsimonyTreeString;
}

void IQTree::initializePLL(Params &params) {
    pllAttr.rateHetModel = PLL_GAMMA;
    pllAttr.fastScaling = PLL_FALSE;
    pllAttr.saveMemory = PLL_FALSE;
    pllAttr.useRecom = PLL_FALSE;
    pllAttr.randomNumberSeed = params.ran_seed;
    pllAttr.numberOfThreads = params.num_threads; /* This only affects the pthreads version */
    if (pllInst != NULL) {
        pllDestroyInstance(pllInst);
    }
    /* Create a PLL instance */
    pllInst = pllCreateInstance(&pllAttr);

    /* Read in the alignment file */
    stringstream pllAln;
    if (aln->isSuperAlignment()) {
        ((SuperAlignment *) aln)->printCombinedAlignment(pllAln);
    } else {
        aln->printPhylip(pllAln);
    }
    string pllAlnStr = pllAln.str();
    pllAlignment = pllParsePHYLIPString(pllAlnStr.c_str(), pllAlnStr.length());

    /* Read in the partition information */
    // BQM: to avoid printing file
    stringstream pllPartitionFileHandle;
    createPLLPartition(params, pllPartitionFileHandle);
    pllQueue *partitionInfo = pllPartitionParseString(pllPartitionFileHandle.str().c_str());

    /* Validate the partitions */
    if (!pllPartitionsValidate(partitionInfo, pllAlignment)) {
        outError("pllPartitionsValidate");
    }

    /* Commit the partitions and build a partitions structure */
    pllPartitions = pllPartitionsCommit(partitionInfo, pllAlignment);

    /* We don't need the the intermediate partition queue structure anymore */
    pllQueuePartitionsDestroy(&partitionInfo);

    /* eliminate duplicate sites from the alignment and update weights vector */
    pllAlignmentRemoveDups(pllAlignment, pllPartitions);

    pllTreeInitTopologyForAlignment(pllInst, pllAlignment);

    /* Connect the alignment and partition structure with the tree structure */
    if (!pllLoadAlignment(pllInst, pllAlignment, pllPartitions)) {
        outError("Incompatible tree/alignment combination");
    }
}


void IQTree::initializeModel(Params &params) {
	ModelsBlock *models_block = readModelsDefinition(params);
    try {
        if (!getModelFactory()) {
            if (isSuperTree()) {
                if (params.partition_type) {
                    setModelFactory(new PartitionModelPlen(params, (PhyloSuperTreePlen*) this, models_block));
                } else
                    setModelFactory(new PartitionModel(params, (PhyloSuperTree*) this, models_block));
            } else {
                setModelFactory(new ModelFactory(params, this, models_block));
            }
        }
    } catch (string & str) {
        outError(str);
    }
    setModel(getModelFactory()->model);
    setRate(getModelFactory()->site_rate);

    if (params.pll) {
        if (getRate()->getNDiscreteRate() == 1) {
        	outError("Non-Gamma model is not yet supported by PLL.");
            // TODO: change rateHetModel to PLL_CAT in case of non-Gamma model
        }
        if (getRate()->name.substr(0,2) == "+I")
        	outError("+Invar model is not yet supported by PLL.");
        if (aln->seq_type == SEQ_DNA && getModel()->name != "GTR")
        	outError("non GTR model for DNA is not yet supported by PLL.");
        pllInitModel(pllInst, pllPartitions);
    }
    delete models_block;
}
double IQTree::getProbDelete() {
    return (double) k_delete / leafNum;
}

void IQTree::resetKDelete() {
    k_delete = k_delete_min;
    k_delete_stay = ceil(leafNum / k_delete);
}

void IQTree::increaseKDelete() {
    if (k_delete >= k_delete_max)
        return;
    k_delete_stay--;
    if (k_delete_stay > 0)
        return;
    k_delete++;
    k_delete_stay = ceil(leafNum / k_delete);
    if (verbose_mode >= VB_MED)
        cout << "Increase k_delete to " << k_delete << endl;
}

//void IQTree::setIQPIterations(STOP_CONDITION stop_condition, double stop_confidence, int min_iterations,
//        int max_iterations) {
//    stop_rule.setStopCondition(stop_condition);
//    stop_rule.setConfidenceValue(stop_confidence);
//    stop_rule.setIterationNum(min_iterations, max_iterations);
//}

RepresentLeafSet* IQTree::findRepresentLeaves(vector<RepresentLeafSet*> &leaves_vec, int nei_id, PhyloNode *dad) {
    PhyloNode *node = (PhyloNode*) (dad->neighbors[nei_id]->node);
    int set_id = dad->id * 3 + nei_id;
    if (leaves_vec[set_id])
        return leaves_vec[set_id];
    RepresentLeafSet *leaves = new RepresentLeafSet;
    RepresentLeafSet * leaves_it[2] = { NULL, NULL };
    leaves_vec[set_id] = leaves;
    RepresentLeafSet::iterator last;
    RepresentLeafSet::iterator cur_it;
    int i, j;
    //double admit_height = 1000000;

    leaves->clear();
    if (node->isLeaf()) {
        // set the depth to zero
        //node->height = 0.0;
        leaves->insert(new RepLeaf(node, 0));
    } else {
        for (i = 0, j = 0; i < node->neighbors.size(); i++)
            if (node->neighbors[i]->node != dad) {
                leaves_it[j++] = findRepresentLeaves(leaves_vec, i, node);
            }
        assert(j == 2 && leaves_it[0] && leaves_it[1]);
        if (leaves_it[0]->empty() && leaves_it[1]->empty()) {
            cout << "wrong";
        }
        RepresentLeafSet::iterator lit[2] = { leaves_it[0]->begin(), leaves_it[1]->begin() };
        while (leaves->size() < k_represent) {
            int id = -1;
            if (lit[0] != leaves_it[0]->end() && lit[1] != leaves_it[1]->end()) {
                if ((*lit[0])->height < (*lit[1])->height)
                    id = 0;
                else if ((*lit[0])->height > (*lit[1])->height)
                    id = 1;
                else { // tie, choose at random
                    id = random_int(2);
                }
            } else if (lit[0] != leaves_it[0]->end())
                id = 0;
            else if (lit[1] != leaves_it[1]->end())
                id = 1;
            else
                break;
            assert(id < 2 && id >= 0);
            leaves->insert(new RepLeaf((*lit[id])->leaf, (*lit[id])->height + 1));
            lit[id]++;
        }
    }
    assert(!leaves->empty());
    /*
     if (verbose_mode >= VB_MAX) {
     for (cur_it = leaves->begin(); cur_it != leaves->end(); cur_it++)
     cout << (*cur_it)->leaf->name << " ";
     cout << endl;
     }*/
    return leaves;
}

/*
 void IQPTree::clearRepresentLeaves(vector<RepresentLeafSet*> &leaves_vec, Node *node, Node *dad) {
 int nei_id;
 for (nei_id = 0; nei_id < node->neighbors.size(); nei_id++)
 if (node->neighbors[nei_id]->node == dad) break;
 assert(nei_id < node->neighbors.size());
 int set_id = node->id * 3 + nei_id;
 if (leaves_vec[set_id]) {
 for (RepresentLeafSet::iterator rlit = leaves_vec[set_id]->begin(); rlit != leaves_vec[set_id]->end(); rlit++)
 delete (*rlit);
 delete leaves_vec[set_id];
 leaves_vec[set_id] = NULL;
 }
 FOR_NEIGHBOR_IT(node, dad, it) {
 clearRepresentLeaves(leaves_vec, (*it)->node, node);
 }
 }*/

void IQTree::deleteNonCherryLeaves(PhyloNodeVector &del_leaves) {
    NodeVector cherry_taxa;
    NodeVector noncherry_taxa;
    // get the vector of non cherry taxa
    getNonCherryLeaves(noncherry_taxa, cherry_taxa);
    root = NULL;
    int num_taxa = aln->getNSeq();
    int num_delete = k_delete;
    if (num_delete > num_taxa - 4)
        num_delete = num_taxa - 4;
    if (verbose_mode >= VB_DEBUG) {
        cout << "Deleting " << num_delete << " leaves" << endl;
    }
    vector<unsigned int> indices_noncherry(noncherry_taxa.size());
    //iota(indices_noncherry.begin(), indices_noncherry.end(), 0);
    unsigned int startValue = 0;
    for (vector<unsigned int>::iterator it = indices_noncherry.begin(); it != indices_noncherry.end(); ++it) {
        (*it) = startValue;
        ++startValue;
    }
    my_random_shuffle(indices_noncherry.begin(), indices_noncherry.end());
    int i;
    for (i = 0; i < num_delete && i < noncherry_taxa.size(); i++) {
        PhyloNode *taxon = (PhyloNode*) noncherry_taxa[indices_noncherry[i]];
        del_leaves.push_back(taxon);
        deleteLeaf(taxon);
        //cout << taxon->id << ", ";
    }
    int j = 0;
    if (i < num_delete) {
        vector<unsigned int> indices_cherry(cherry_taxa.size());
        //iota(indices_cherry.begin(), indices_cherry.end(), 0);
        startValue = 0;
        for (vector<unsigned int>::iterator it = indices_cherry.begin(); it != indices_cherry.end(); ++it) {
            (*it) = startValue;
            ++startValue;
        }
        my_random_shuffle(indices_cherry.begin(), indices_cherry.end());
        while (i < num_delete) {
            PhyloNode *taxon = (PhyloNode*) cherry_taxa[indices_cherry[j]];
            del_leaves.push_back(taxon);
            deleteLeaf(taxon);
            i++;
            j++;
        }
    }
    root = cherry_taxa[j];
}

void IQTree::deleteLeaves(PhyloNodeVector &del_leaves) {
    NodeVector taxa;
    // get the vector of taxa
    getTaxa(taxa);
    root = NULL;
    //int num_delete = floor(p_delete * taxa.size());
    int num_delete = k_delete;
    int i;
    if (num_delete > taxa.size() - 4)
        num_delete = taxa.size() - 4;
    if (verbose_mode >= VB_DEBUG) {
        cout << "Deleting " << num_delete << " leaves" << endl;
    }
    // now try to randomly delete some taxa of the probability of p_delete
    for (i = 0; i < num_delete;) {
        int id = random_int(taxa.size());
        if (!taxa[id])
            continue;
        else
            i++;
        PhyloNode *taxon = (PhyloNode*) taxa[id];
        del_leaves.push_back(taxon);
        deleteLeaf(taxon);
        taxa[id] = NULL;
    }
    // set root to the first taxon which was not deleted
    for (i = 0; i < taxa.size(); i++)
        if (taxa[i]) {
            root = taxa[i];
            break;
        }
}

int IQTree::assessQuartet(Node *leaf0, Node *leaf1, Node *leaf2, Node *del_leaf) {
    assert(dist_matrix);
    int nseq = aln->getNSeq();
    //int id0 = leaf0->id, id1 = leaf1->id, id2 = leaf2->id;
    double dist0 = dist_matrix[leaf0->id * nseq + del_leaf->id] + dist_matrix[leaf1->id * nseq + leaf2->id];
    double dist1 = dist_matrix[leaf1->id * nseq + del_leaf->id] + dist_matrix[leaf0->id * nseq + leaf2->id];
    double dist2 = dist_matrix[leaf2->id * nseq + del_leaf->id] + dist_matrix[leaf0->id * nseq + leaf1->id];
    if (dist0 < dist1 && dist0 < dist2)
        return 0;
    if (dist1 < dist2)
        return 1;
    return 2;
}

int IQTree::assessQuartetParsimony(Node *leaf0, Node *leaf1, Node *leaf2, Node *del_leaf) {
    int score[3] = { 0, 0, 0 };
    for (Alignment::iterator it = aln->begin(); it != aln->end(); it++) {
        char ch0 = (*it)[leaf0->id];
        char ch1 = (*it)[leaf1->id];
        char ch2 = (*it)[leaf2->id];
        char chd = (*it)[del_leaf->id];
        if (ch0 >= aln->num_states || ch1 >= aln->num_states || ch2 >= aln->num_states || chd >= aln->num_states)
            continue;
        if (chd == ch0 && ch1 == ch2)
            score[0] += (*it).frequency;
        if (chd == ch1 && ch0 == ch2)
            score[1] += (*it).frequency;
        if (chd == ch2 && ch0 == ch1)
            score[2] += (*it).frequency;
    }
    if (score[0] == score[1] && score[0] == score[2]) {
        int id = random_int(3);
        return id;
    }
    if (score[0] > score[1] && score[0] > score[2])
        return 0;
    if (score[1] < score[2])
        return 2;
    return 1;
}

void IQTree::initializeBonus(PhyloNode *node, PhyloNode *dad) {
    if (!node)
        node = (PhyloNode*) root;
    if (dad) {
        PhyloNeighbor *node_nei = (PhyloNeighbor*) node->findNeighbor(dad);
        PhyloNeighbor *dad_nei = (PhyloNeighbor*) dad->findNeighbor(node);
        node_nei->lh_scale_factor = 0.0;
        node_nei->partial_lh_computed = 0;
        dad_nei->lh_scale_factor = 0.0;
        dad_nei->partial_lh_computed = 0;
    }

    FOR_NEIGHBOR_IT(node, dad, it){
    initializeBonus((PhyloNode*) ((*it)->node), node);
}
}

void IQTree::raiseBonus(Neighbor *nei, Node *dad, double bonus) {
    ((PhyloNeighbor*) nei)->lh_scale_factor += bonus;
    if (verbose_mode >= VB_DEBUG)
        cout << dad->id << " - " << nei->node->id << " : " << bonus << endl;

    //  FOR_NEIGHBOR_IT(nei->node, dad, it)
    //	raiseBonus((*it), nei->node, bonus);
}

double IQTree::computePartialBonus(Node *node, Node* dad) {
    PhyloNeighbor *node_nei = (PhyloNeighbor*) node->findNeighbor(dad);
    if (node_nei->partial_lh_computed)
        return node_nei->lh_scale_factor;

    FOR_NEIGHBOR_IT(node, dad, it){
    node_nei->lh_scale_factor += computePartialBonus((*it)->node, node);
}
    node_nei->partial_lh_computed = 1;
    return node_nei->lh_scale_factor;
}

void IQTree::findBestBonus(double &best_score, NodeVector &best_nodes, NodeVector &best_dads, Node *node, Node *dad) {
    double score;
    if (!node)
        node = root;
    if (!dad) {
        best_score = 0;
    } else {
        score = computePartialBonus(node, dad) + computePartialBonus(dad, node);
        if (score >= best_score) {
            if (score > best_score) {
                best_score = score;
                best_nodes.clear();
                best_dads.clear();
            }
            best_nodes.push_back(node);
            best_dads.push_back(dad);
        }
        //cout << node->id << " - " << dad->id << " : " << best_score << endl;
    }

    FOR_NEIGHBOR_IT(node, dad, it){
    findBestBonus(best_score, best_nodes, best_dads, (*it)->node, node);
}
}

void IQTree::assessQuartets(vector<RepresentLeafSet*> &leaves_vec, PhyloNode *cur_root, PhyloNode *del_leaf) {
    const int MAX_DEGREE = 3;
    RepresentLeafSet * leaves[MAX_DEGREE];
    double bonus[MAX_DEGREE];
    memset(bonus, 0, MAX_DEGREE * sizeof(double));
    int cnt = 0;

    // only work for birfucating tree
    assert(cur_root->degree() == MAX_DEGREE);

    // find the representative leaf set for three subtrees

    FOR_NEIGHBOR_IT(cur_root, NULL, it){
    leaves[cnt] = findRepresentLeaves(leaves_vec, cnt, cur_root);
    cnt++;
}
    for (RepresentLeafSet::iterator i0 = leaves[0]->begin(); i0 != leaves[0]->end(); i0++)
        for (RepresentLeafSet::iterator i1 = leaves[1]->begin(); i1 != leaves[1]->end(); i1++)
            for (RepresentLeafSet::iterator i2 = leaves[2]->begin(); i2 != leaves[2]->end(); i2++) {
                int best_id;
                if (iqp_assess_quartet == IQP_DISTANCE)
                    best_id = assessQuartet((*i0)->leaf, (*i1)->leaf, (*i2)->leaf, del_leaf);
                else
                    best_id = assessQuartetParsimony((*i0)->leaf, (*i1)->leaf, (*i2)->leaf, del_leaf);
                bonus[best_id] += 1.0;
            }
    for (cnt = 0; cnt < MAX_DEGREE; cnt++)
        if (bonus[cnt] > 0.0)
            raiseBonus(cur_root->neighbors[cnt], cur_root, bonus[cnt]);

}

void IQTree::reinsertLeavesByParsimony(PhyloNodeVector &del_leaves) {
    assert(0 && "this function is obsolete");
    PhyloNodeVector::iterator it_leaf;
    assert(root->isLeaf());
    for (it_leaf = del_leaves.begin(); it_leaf != del_leaves.end(); it_leaf++) {
        //cout << "Add leaf " << (*it_leaf)->id << " to the tree" << endl;
        initializeAllPartialPars();
        clearAllPartialLH();
        Node *target_node = NULL;
        Node *target_dad = NULL;
        Node *added_node = (*it_leaf)->neighbors[0]->node;
        Node *node1 = NULL;
        Node *node2 = NULL;
        //Node *leaf;
        for (int i = 0; i < 3; i++) {
            if (added_node->neighbors[i]->node->id == (*it_leaf)->id) {
                //leaf = added_node->neighbors[i]->node;
            } else if (!node1) {
                node1 = added_node->neighbors[i]->node;
            } else {
                node2 = added_node->neighbors[i]->node;
            }
        }

        //cout << "(" << node1->id << ", " << node2->id << ")" << "----" << "(" << added_node->id << "," << leaf->id << ")" << endl;
        added_node->updateNeighbor(node1, (Node*) 1);
        added_node->updateNeighbor(node2, (Node*) 2);

        best_pars_score = INT_MAX;
        // TODO: this needs to be adapted
//        addTaxonMPFast(added_node, target_node, target_dad, NULL, root->neighbors[0]->node, root);
        target_node->updateNeighbor(target_dad, added_node, -1.0);
        target_dad->updateNeighbor(target_node, added_node, -1.0);
        added_node->updateNeighbor((Node*) 1, target_node, -1.0);
        added_node->updateNeighbor((Node*) 2, target_dad, -1.0);

    }

}

void IQTree::reinsertLeaves(PhyloNodeVector &del_leaves) {
    PhyloNodeVector::iterator it_leaf;

    //int num_del_leaves = del_leaves.size();
    assert(root->isLeaf());

    for (it_leaf = del_leaves.begin(); it_leaf != del_leaves.end(); it_leaf++) {
        if (verbose_mode >= VB_DEBUG)
            cout << "Reinserting " << (*it_leaf)->name << " (" << (*it_leaf)->id << ")" << endl;
        vector<RepresentLeafSet*> leaves_vec;
        leaves_vec.resize(nodeNum * 3, NULL);
        initializeBonus();
        NodeVector nodes;
        getInternalNodes(nodes);
        if (verbose_mode >= VB_DEBUG)
            drawTree(cout, WT_BR_SCALE | WT_INT_NODE | WT_TAXON_ID | WT_NEWLINE | WT_BR_ID);
        //printTree(cout, WT_BR_LEN | WT_INT_NODE | WT_TAXON_ID | WT_NEWLINE);
        for (NodeVector::iterator it = nodes.begin(); it != nodes.end(); it++) {
            assessQuartets(leaves_vec, (PhyloNode*) (*it), (*it_leaf));
        }
        NodeVector best_nodes, best_dads;
        double best_bonus;
        findBestBonus(best_bonus, best_nodes, best_dads);
        if (verbose_mode >= VB_DEBUG)
            cout << "Best bonus " << best_bonus << " " << best_nodes[0]->id << " " << best_dads[0]->id << endl;
        assert(best_nodes.size() == best_dads.size());
        int node_id = random_int(best_nodes.size());
        if (best_nodes.size() > 1 && verbose_mode >= VB_DEBUG)
            cout << best_nodes.size() << " branches show the same best bonus, branch nr. " << node_id << " is chosen"
                    << endl;

        reinsertLeaf(*it_leaf, best_nodes[node_id], best_dads[node_id]);
        //clearRepresentLeaves(leaves_vec, *it_node, *it_leaf);
        /*if (verbose_mode >= VB_DEBUG) {
         printTree(cout);
         cout << endl;
         }*/
        for (vector<RepresentLeafSet*>::iterator rit = leaves_vec.begin(); rit != leaves_vec.end(); rit++)
            if ((*rit)) {
                RepresentLeafSet *tit = (*rit);
                for (RepresentLeafSet::iterator rlit = tit->begin(); rlit != tit->end(); rlit++)
                    delete (*rlit);
                delete (*rit);
            }
    }
    initializeTree(); // BQM: re-index nodes and branches s.t. ping-pong neighbors have the same ID

    if (verbose_mode >= VB_DEBUG)
        drawTree(cout, WT_BR_SCALE | WT_INT_NODE | WT_TAXON_ID | WT_NEWLINE | WT_BR_ID);
}

void IQTree::doParsimonyReinsertion() {
    PhyloNodeVector del_leaves;

    deleteLeaves(del_leaves);

    reinsertLeavesByParsimony(del_leaves);
    fixNegativeBranch(false);
}

void IQTree::getNonTabuBranches(Branches& allBranches, SplitGraph& tabuSplits, Branches& nonTabuBranches, Branches* tabuBranches) {
    if (tabuSplits.size() == 0) {
    	return;
    }
	for (Branches::iterator it = allBranches.begin(); it != allBranches.end(); it++) {
		if (isInnerBranch(it->first, it->second)) {
			Split* sp = getSplit(it->first, it->second);
			if (!tabuSplits.containSplit(*sp)) {
			    nonTabuBranches.push_back(make_pair(it->first, it->second));
			} else {
				if (tabuBranches != NULL) {
					tabuBranches->push_back(make_pair(it->first, it->second));
				}
			}
			delete sp;
		}

	}
}

void IQTree::getSplitBranches(Branches &branches, SplitIntMap &splits, Node *node, Node *dad) {
    if (!node) {
        node = root;
    }
    FOR_NEIGHBOR_IT(node, dad, it) {
            if (isInnerBranch((*it)->node, node)) {
                Branch curBranch;
                curBranch.first = (*it)->node;
                curBranch.second = node;
                Split* curSplit;
                Split *sp = (*it)->split;
                assert(sp != NULL);
                curSplit = new Split(*sp);
                if (curSplit->shouldInvert())
                    curSplit->invert();
                if (splits.findSplit(curSplit) != NULL) {
                    //curSplit->report(cout);
                    branches.push_back(curBranch);
                }
                delete curSplit;
            }
            getSplitBranches(branches, splits, (*it)->node, node);
        }
}


void IQTree::getNNIBranches(Branches &nniBranches, Branches &tabuBranches, SplitIntMap &tabuSplits,
                            SplitIntMap &candidateSplitHash, Node *node, Node *dad) {
    if (!node) {
        node = root;
    }
    FOR_NEIGHBOR_IT(node, dad, it) {
            if (isInnerBranch((*it)->node, node)) {
                Branch curBranch;
                curBranch.first = (*it)->node;
                curBranch.second = node;

                if (params->fixStableSplits) {
                    Split* curSplit;
                    Split *sp = (*it)->split;
                    assert(sp != NULL);
                    curSplit = new Split(*sp);
                    if (curSplit->shouldInvert())
                        curSplit->invert();

                    /******************** CHECK TABU SPLIT **************************/
                    if (tabuSplits.findSplit(curSplit) != NULL) {
                        tabuBranches.push_back(curBranch);
                    } else if (!candidateSplitHash.empty()) {
                        Split* _curSplit;
                        /******************** CHECK STABLE SPLIT **************************/
                        int value;
                        _curSplit = candidateSplitHash.findSplit(curSplit, value);
                        if (_curSplit == NULL || _curSplit->getWeight() <= params->stableSplitThreshold) {
                            nniBranches.push_back(curBranch);
                        } else { // add a stable branch with a certain probability
                            double rndDbl = random_double();
                            if (rndDbl > params->stableSplitThreshold) {
                                nniBranches.push_back(curBranch);
//                                if (_curSplit->getWeight() != 1.0)
//                                    cout << "Split support: " << _curSplit->getWeight() << endl;
                            }
                        }
                    } else {
                        nniBranches.push_back(curBranch);
                    }
                    delete curSplit;
                } else {
                    nniBranches.push_back(curBranch);
                }
            }
            getNNIBranches(nniBranches, tabuBranches, tabuSplits, candidateSplitHash, (*it)->node, node);
        }
}



string IQTree::doRandomNNIs(int numNNI) {
    int cntNNI = 0;
    unsigned int totalBranches = aln->getNSeq() - 3;
    Branches nniBranches;
    Branches tabuNNIBranches;
    nniBranches.reserve(totalBranches);
    tabuNNIBranches.reserve(totalBranches);
    initTabuSplits.clear();
    while (cntNNI < numNNI) {
        nniBranches.clear();
        tabuNNIBranches.clear();
        getNNIBranches(nniBranches, tabuNNIBranches, initTabuSplits, candidateTrees.getCandidateSplitHash());
        if (nniBranches.size() == 0) break;
        int randInt = random_int(nniBranches.size());
        NNIMove randNNI = getRandomNNI(nniBranches[randInt]);
        doNNI(randNNI, true);
        if (params->tabu) {
            Split *sp = getSplit(randNNI.node1, randNNI.node2);
            Split *tabuSplit = new Split(*sp);
            if (tabuSplit->shouldInvert()) {
                tabuSplit->invert();
            }
            initTabuSplits.insertSplit(tabuSplit, 1);
        }
        cntNNI++;
    }
	//cout << "Number of random NNI performed: " << cntNNI << endl;
    setAlignment(aln);
    setRootNode(params->root);

    if (isSuperTree()) {
        ((PhyloSuperTree*) this)->mapTrees();
    }
    if (params->pll) {
    	pllReadNewick(getTreeString());
    }

    resetCurScore();

    return getTreeString();
}


void IQTree::doIQP() {
    if (verbose_mode >= VB_DEBUG)
        drawTree(cout, WT_BR_SCALE | WT_INT_NODE | WT_TAXON_ID | WT_NEWLINE | WT_BR_ID);
    //double time_begin = getCPUTime();
    PhyloNodeVector del_leaves;
    deleteLeaves(del_leaves);
    reinsertLeaves(del_leaves);

    // just to make sure IQP does it right
    setAlignment(aln);
    if (params->pll) {
    	pllReadNewick(getTreeString());
    }

    resetCurScore();
//    lhComputed = false;

    if (isSuperTree()) {
        ((PhyloSuperTree*) this)->mapTrees();
    }

//    if (enable_parsimony) {
//        cur_pars_score = computeParsimony();
//        if (verbose_mode >= VB_MAX) {
//            cout << "IQP Likelihood = " << curScore << "  Parsimony = " << cur_pars_score << endl;
//        }
//    }
}

double IQTree::inputTree2PLL(string treestring, bool computeLH) {
    double res = 0.0;
    // read in the tree string from IQTree kernel
    pllNewickTree *newick = pllNewickParseString(treestring.c_str());
    pllTreeInitTopologyNewick(pllInst, newick, PLL_FALSE);
    pllNewickParseDestroy(&newick);
    if (computeLH) {
        pllEvaluateLikelihood(pllInst, pllPartitions, pllInst->start, PLL_TRUE, PLL_FALSE);
        res = pllInst->likelihood;
    }
    return res;
}

double* IQTree::getModelRatesFromPLL() {
    assert(aln->num_states == 4);
    int numberOfRates = (pllPartitions->partitionData[0]->states * pllPartitions->partitionData[0]->states
            - pllPartitions->partitionData[0]->states) / 2;
    double* rate_params = new double[numberOfRates];
    for (int i = 0; i < numberOfRates; i++) {
        rate_params[i] = pllPartitions->partitionData[0]->substRates[i];
    }
    return rate_params;
}

void IQTree::pllPrintModelParams() {
    cout.precision(6);
    cout << fixed;
    for (int part = 0; part < pllPartitions->numberOfPartitions; part++) {
        cout << "Alpha[" << part << "]" << ": " << pllPartitions->partitionData[part]->alpha << endl;
        if (aln->num_states == 4) {
            int states, rates;
            states = pllPartitions->partitionData[part]->states;
            rates = ((states * states - states) / 2);
            cout << "Rates[" << part << "]: " << " ac ag at cg ct gt: ";
            for (int i = 0; i < rates; i++) {
                cout << pllPartitions->partitionData[part]->substRates[i] << " ";
            }
            cout << endl;
            cout <<  "Frequencies: ";
            for (int i = 0; i < 4; i++) {
                cout << pllPartitions->partitionData[part]->empiricalFrequencies[i] << " ";
            }
            cout << endl;
        }
    }
    cout.precision(3);
    cout << fixed;
}

double IQTree::getAlphaFromPLL() {
    return pllPartitions->partitionData[0]->alpha;
}

void IQTree::inputModelPLL2IQTree() {
    // TODO add support for partitioned model
    dynamic_cast<RateGamma*>(getRate())->setGammaShape(pllPartitions->partitionData[0]->alpha);
    if (aln->num_states == 4) {
        ((ModelGTR*) getModel())->setRateMatrix(pllPartitions->partitionData[0]->substRates);
        getModel()->decomposeRateMatrix();
    }
    ((ModelGTR*) getModel())->setStateFrequency(pllPartitions->partitionData[0]->empiricalFrequencies);
}

void IQTree::inputModelIQTree2PLL() {
    // get the alpha parameter
    double alpha = getRate()->getGammaShape();
    if (alpha == 0.0)
        alpha = PLL_ALPHA_MAX;
    if (aln->num_states == 4) {
        // get the rate parameters
        double *rate_param = new double[6];
        getModel()->getRateMatrix(rate_param);
        // get the state frequencies
        double *state_freqs = new double[aln->num_states];
        getModel()->getStateFrequency(state_freqs);

        /* put them into PLL */
        stringstream linkagePattern;
        int partNr;
        for (partNr = 0; partNr < pllPartitions->numberOfPartitions - 1; partNr++) {
            linkagePattern << partNr << ",";
        }
        linkagePattern << partNr;
        char *pattern = new char[linkagePattern.str().length() + 1];
        strcpy(pattern, linkagePattern.str().c_str());
        pllLinkAlphaParameters(pattern, pllPartitions);
        pllLinkFrequencies(pattern, pllPartitions);
        pllLinkRates(pattern, pllPartitions);
        delete[] pattern;

        for (partNr = 0; partNr < pllPartitions->numberOfPartitions; partNr++) {
            pllSetFixedAlpha(alpha, partNr, pllPartitions, pllInst);
            pllSetFixedBaseFrequencies(state_freqs, 4, partNr, pllPartitions, pllInst);
            pllSetFixedSubstitutionMatrix(rate_param, 6, partNr, pllPartitions, pllInst);
        }
        delete[] rate_param;
        delete[] state_freqs;
    } else if (aln->num_states == 20) {
        double *state_freqs = new double[aln->num_states];
        getModel()->getStateFrequency(state_freqs);
        int partNr;
        for (partNr = 0; partNr < pllPartitions->numberOfPartitions; partNr++) {
            pllSetFixedAlpha(alpha, partNr, pllPartitions, pllInst);
            pllSetFixedBaseFrequencies(state_freqs, 20, partNr, pllPartitions, pllInst);
        }
        delete[] state_freqs;
    } else {
        if (params->pll) {
            outError("Phylogenetic likelihood library current does not support data type other than DNA or Protein");
        }
    }
}

void IQTree::pllBuildIQTreePatternIndex(){
    pll2iqtree_pattern_index = new int[pllAlignment->sequenceLength];
    char ** pll_aln = new char *[pllAlignment->sequenceCount];
    for(int i = 0; i < pllAlignment->sequenceCount; i++)
        pll_aln[i] = new char[pllAlignment->sequenceLength];

    int pos;
    for(int i = 0; i < pllAlignment->sequenceCount; i++){
        pos = 0;
        for(int model = 0; model < pllPartitions->numberOfPartitions; model++){
            memcpy(&pll_aln[i][pos],
                    &pllAlignment->sequenceData[i + 1][pllPartitions->partitionData[model]->lower],
                    pllPartitions->partitionData[model]->width);
            pos += pllPartitions->partitionData[model]->width;
        }
    }

	char * pll_site = new char[pllAlignment->sequenceCount + 1];
	char * site = new char[pllAlignment->sequenceCount + 1];
    for(int i = 0; i < pllAlignment->sequenceLength; i++){
        for(int j = 0; j < pllAlignment->sequenceCount; j++)
            pll_site[j]= pll_aln[j][i];
        pll_site[pllAlignment->sequenceCount] = '\0';

        site[pllAlignment->sequenceCount] = '\0';
        for(int k = 0; k < aln->size(); k++){
            for(int p = 0; p < pllAlignment->sequenceCount; p++)
                site[p] = aln->convertStateBack(aln->at(k)[p]);
            pllBaseSubstitute(site, pllPartitions->partitionData[0]->dataType);
            if(memcmp(pll_site,site, pllAlignment->sequenceCount) == 0){
                pll2iqtree_pattern_index[i] = k;
            }
        }
    }

    delete [] pll_site;
    delete [] site;
    for(int i = 0; i < pllAlignment->sequenceCount; i++)
        delete [] pll_aln[i];
    delete [] pll_aln;
}


/**
 * DTH:
 * Substitute bases in seq according to PLL's rules
 * This function should be updated if PLL's rules change.
 * @param seq: data of some sequence to be substituted
 * @param dataType: PLL_DNA_DATA or PLL_AA_DATA
 */
void IQTree::pllBaseSubstitute (char *seq, int dataType)
{
    char meaningDNA[256];
    char  meaningAA[256];
    char * d;

    for (int i = 0; i < 256; ++ i)
    {
        meaningDNA[i] = -1;
        meaningAA[i]  = -1;
    }

    /* DNA data */

    meaningDNA[(int)'A'] =  1;
    meaningDNA[(int)'B'] = 14;
    meaningDNA[(int)'C'] =  2;
    meaningDNA[(int)'D'] = 13;
    meaningDNA[(int)'G'] =  4;
    meaningDNA[(int)'H'] = 11;
    meaningDNA[(int)'K'] = 12;
    meaningDNA[(int)'M'] =  3;
    meaningDNA[(int)'R'] =  5;
    meaningDNA[(int)'S'] =  6;
    meaningDNA[(int)'T'] =  8;
    meaningDNA[(int)'U'] =  8;
    meaningDNA[(int)'V'] =  7;
    meaningDNA[(int)'W'] =  9;
    meaningDNA[(int)'Y'] = 10;
    meaningDNA[(int)'a'] =  1;
    meaningDNA[(int)'b'] = 14;
    meaningDNA[(int)'c'] =  2;
    meaningDNA[(int)'d'] = 13;
    meaningDNA[(int)'g'] =  4;
    meaningDNA[(int)'h'] = 11;
    meaningDNA[(int)'k'] = 12;
    meaningDNA[(int)'m'] =  3;
    meaningDNA[(int)'r'] =  5;
    meaningDNA[(int)'s'] =  6;
    meaningDNA[(int)'t'] =  8;
    meaningDNA[(int)'u'] =  8;
    meaningDNA[(int)'v'] =  7;
    meaningDNA[(int)'w'] =  9;
    meaningDNA[(int)'y'] = 10;

    meaningDNA[(int)'N'] =
    meaningDNA[(int)'n'] =
    meaningDNA[(int)'O'] =
    meaningDNA[(int)'o'] =
    meaningDNA[(int)'X'] =
    meaningDNA[(int)'x'] =
    meaningDNA[(int)'-'] =
    meaningDNA[(int)'?'] = 15;

    /* AA data */

    meaningAA[(int)'A'] =  0;  /* alanine */
    meaningAA[(int)'R'] =  1;  /* arginine */
    meaningAA[(int)'N'] =  2;  /*  asparagine*/
    meaningAA[(int)'D'] =  3;  /* aspartic */
    meaningAA[(int)'C'] =  4;  /* cysteine */
    meaningAA[(int)'Q'] =  5;  /* glutamine */
    meaningAA[(int)'E'] =  6;  /* glutamic */
    meaningAA[(int)'G'] =  7;  /* glycine */
    meaningAA[(int)'H'] =  8;  /* histidine */
    meaningAA[(int)'I'] =  9;  /* isoleucine */
    meaningAA[(int)'L'] =  10; /* leucine */
    meaningAA[(int)'K'] =  11; /* lysine */
    meaningAA[(int)'M'] =  12; /* methionine */
    meaningAA[(int)'F'] =  13; /* phenylalanine */
    meaningAA[(int)'P'] =  14; /* proline */
    meaningAA[(int)'S'] =  15; /* serine */
    meaningAA[(int)'T'] =  16; /* threonine */
    meaningAA[(int)'W'] =  17; /* tryptophan */
    meaningAA[(int)'Y'] =  18; /* tyrosine */
    meaningAA[(int)'V'] =  19; /* valine */
    meaningAA[(int)'B'] =  20; /* asparagine, aspartic 2 and 3*/
    meaningAA[(int)'Z'] =  21; /*21 glutamine glutamic 5 and 6*/
    meaningAA[(int)'a'] =  0;  /* alanine */
    meaningAA[(int)'r'] =  1;  /* arginine */
    meaningAA[(int)'n'] =  2;  /*  asparagine*/
    meaningAA[(int)'d'] =  3;  /* aspartic */
    meaningAA[(int)'c'] =  4;  /* cysteine */
    meaningAA[(int)'q'] =  5;  /* glutamine */
    meaningAA[(int)'e'] =  6;  /* glutamic */
    meaningAA[(int)'g'] =  7;  /* glycine */
    meaningAA[(int)'h'] =  8;  /* histidine */
    meaningAA[(int)'i'] =  9;  /* isoleucine */
    meaningAA[(int)'l'] =  10; /* leucine */
    meaningAA[(int)'k'] =  11; /* lysine */
    meaningAA[(int)'m'] =  12; /* methionine */
    meaningAA[(int)'f'] =  13; /* phenylalanine */
    meaningAA[(int)'p'] =  14; /* proline */
    meaningAA[(int)'s'] =  15; /* serine */
    meaningAA[(int)'t'] =  16; /* threonine */
    meaningAA[(int)'w'] =  17; /* tryptophan */
    meaningAA[(int)'y'] =  18; /* tyrosine */
    meaningAA[(int)'v'] =  19; /* valine */
    meaningAA[(int)'b'] =  20; /* asparagine, aspartic 2 and 3*/
    meaningAA[(int)'z'] =  21; /*21 glutamine glutamic 5 and 6*/

    meaningAA[(int)'X'] =
    meaningAA[(int)'x'] =
    meaningAA[(int)'?'] =
    meaningAA[(int)'*'] =
    meaningAA[(int)'-'] = 22;

    d = (dataType == PLL_DNA_DATA) ? meaningDNA : meaningAA;
    int seq_len = strlen(seq);
    for (int i = 0; i < seq_len; ++ i)
    {
        seq[i] = d[(int)seq[i]];
    }
}

double IQTree::swapTaxa(PhyloNode *node1, PhyloNode *node2) {
    assert(node1->isLeaf());
    assert(node2->isLeaf());

    PhyloNeighbor *node1nei = (PhyloNeighbor*) *(node1->neighbors.begin());
    PhyloNeighbor *node2nei = (PhyloNeighbor*) *(node2->neighbors.begin());

    node2nei->node->updateNeighbor(node2, node1);
    node1nei->node->updateNeighbor(node1, node2);

    // Update the new neightbors of the 2 nodes
    node1->updateNeighbor(node1->neighbors.begin(), node2nei);
    node2->updateNeighbor(node2->neighbors.begin(), node1nei);

    PhyloNeighbor *node1NewNei = (PhyloNeighbor*) *(node1->neighbors.begin());
    PhyloNeighbor *node2NewNei = (PhyloNeighbor*) *(node2->neighbors.begin());

    // Reoptimize the branch lengths
    optimizeOneBranch(node1, (PhyloNode*) node1NewNei->node);
//    this->curScore = optimizeOneBranch(node2, (PhyloNode*) node2NewNei->node);
    optimizeOneBranch(node2, (PhyloNode*) node2NewNei->node);
    //drawTree(cout, WT_BR_SCALE | WT_INT_NODE | WT_TAXON_ID | WT_NEWLINE);
    this->curScore = computeLikelihoodFromBuffer();
    return this->curScore;
}

double IQTree::perturb(int times) {
    while (times > 0) {
        NodeVector taxa;
        // get the vector of taxa
        getTaxa(taxa);
        int taxonid1 = random_int(taxa.size());
        PhyloNode *taxon1 = (PhyloNode*) taxa[taxonid1];
        PhyloNode *taxon2;
        int *dists = new int[taxa.size()];
        int minDist = 1000000;
        for (int i = 0; i < taxa.size(); i++) {
            if (i == taxonid1)
                continue;
            taxon2 = (PhyloNode*) taxa[i];
            int dist = taxon1->calDist(taxon2);
            dists[i] = dist;
            if (dist >= 7 && dist < minDist)
                minDist = dist;
        }

        int taxonid2 = -1;
        for (int i = 0; i < taxa.size(); i++) {
            if (dists[i] == minDist)
                taxonid2 = i;
        }

        taxon2 = (PhyloNode*) taxa[taxonid2];

        cout << "Swapping node " << taxon1->id << " and node " << taxon2->id << endl;
        cout << "Distance " << minDist << endl;
        curScore = swapTaxa(taxon1, taxon2);
        //taxa.erase( taxa.begin() + taxaID1 );
        //taxa.erase( taxa.begin() + taxaID2 -1 );

        times--;
        delete[] dists;
    }
    curScore = optimizeAllBranches(1);
    return curScore;
}

//extern "C" pllUFBootData * pllUFBootDataPtr;
extern pllUFBootData * pllUFBootDataPtr;

string IQTree::optimizeModelParameters(bool printInfo, double logl_epsilon) {
	if (logl_epsilon == -1)
<<<<<<< HEAD
		logl_epsilon = params->modelEps;
=======
		logl_epsilon = params->modeps;
    cout << "Estimate model parameters (epsilon = " << logl_epsilon << ")" << endl;
>>>>>>> 5969a142
	double stime = getRealTime();
	string newTree;
	if (params->pll) {
        if (curScore == -DBL_MAX) {
			pllEvaluateLikelihood(pllInst, pllPartitions, pllInst->start, PLL_TRUE, PLL_FALSE);
		} else {
			pllEvaluateLikelihood(pllInst, pllPartitions, pllInst->start, PLL_FALSE, PLL_FALSE);
		}
		pllOptimizeModelParameters(pllInst, pllPartitions, logl_epsilon);
		curScore = pllInst->likelihood;
		pllTreeToNewick(pllInst->tree_string, pllInst, pllPartitions,
				pllInst->start->back, PLL_TRUE,
				PLL_TRUE, PLL_FALSE, PLL_FALSE, PLL_FALSE, PLL_SUMMARIZE_LH,
				PLL_FALSE, PLL_FALSE);
		if (printInfo) {
			pllPrintModelParams();
		}
		newTree = string(pllInst->tree_string);
        double etime = getRealTime();
        if (printInfo)
            cout << etime - stime << " seconds (logl: " << curScore << ")" << endl;
	} else {
		double modOptScore =
                getModelFactory()->optimizeParameters(params->fixed_branch_length, printInfo, logl_epsilon);
		if (isSuperTree()) {
			((PhyloSuperTree*) this)->computeBranchLengths();
		}
		if (getModelFactory()->isUnstableParameters() && aln->seq_type != SEQ_CODON) {
			cout << endl;
			outWarning("Estimated model parameters are at boundary that can cause numerical instability!");
			cout << endl;
		}

		if (modOptScore < curScore - 1.0) {
			cout << "  BUG: Tree logl gets worse after model optimization!" << endl;
			cout << "  Old logl: " << curScore << " / " << "new logl: " << modOptScore << endl;
			printTree("debug.tree");
			abort();
		} else {
			curScore = modOptScore;
			newTree = getTreeString();
		}
        if (params->print_site_posterior)
            computePatternCategories();
	}

	return newTree;
}

void IQTree::printBestScores() {
	vector<double> bestScores = candidateTrees.getBestScores(params->popSize);
	for (vector<double>::iterator it = bestScores.begin(); it != bestScores.end(); it++)
		cout << (*it) << " ";
	cout << endl;
}

double IQTree::computeLogL() {
	if (params->pll) {
		if (curScore == -DBL_MAX) {
			pllEvaluateLikelihood(pllInst, pllPartitions, pllInst->start, PLL_TRUE, PLL_FALSE);
		} else {
			pllEvaluateLikelihood(pllInst, pllPartitions, pllInst->start, PLL_FALSE, PLL_FALSE);
		}
        curScore = pllInst->likelihood;
	} else {
//		if (!lhComputed) {
//	        initializeAllPartialLh();
//	        clearAllPartialLH();
//		}
		curScore = computeLikelihood();
	}
	return curScore;
}

string IQTree::optimizeBranches(int maxTraversal) {
	string tree;
    if (params->pll) {
    	if (curScore == -DBL_MAX) {
    		pllEvaluateLikelihood(pllInst, pllPartitions, pllInst->start, PLL_TRUE, PLL_FALSE);
//            lhComputed = true;
    	}
        pllOptimizeBranchLengths(pllInst, pllPartitions, maxTraversal);
        curScore = pllInst->likelihood;
        pllTreeToNewick(pllInst->tree_string, pllInst, pllPartitions, pllInst->start->back, PLL_TRUE, PLL_TRUE, PLL_FALSE, PLL_FALSE, PLL_FALSE,
                PLL_SUMMARIZE_LH, PLL_FALSE, PLL_FALSE);
        tree = string(pllInst->tree_string);
    } else {
//    	if (!lhComputed) {
//            initializeAllPartialLh();
//            clearAllPartialLH();
//            lhComputed = true;
//    	}
    	curScore = optimizeAllBranches(maxTraversal);
        tree = getTreeString();
    }
    return tree;
}

double IQTree::doTreeSearch() {
<<<<<<< HEAD
    double initCPUTime = getCPUTime();

    /********************************** INITIALIZE THE CANDIDATE TREE SET ***************************************/

    if (!params->user_file && (params->start_tree == STT_PARSIMONY || params->start_tree == STT_PLL_PARSIMONY)) {
#ifdef _IQTREE_MPI
        initCandidateTreeSet(params->numInitTrees - MPIHelper::instance()->getNumProcesses(),
                                 params->numNNITrees);
#else
        initCandidateTreeSet(params->numInitTrees - 1, params->numNNITrees);
#endif
        assert(candidateTrees.size() != 0);
        cout << "Finish initializing candidate tree set (" << candidateTrees.size() << ")" << endl;
    } else {
        cout << "Doing NNI on the user-input tree ... " << endl;
        doNNISearch();
        candidateTrees.update(getTreeString(), getCurScore());
    }

    cout << "Current best tree score: " << candidateTrees.getBestScore() << " / CPU time: " <<
    getCPUTime() - initCPUTime << endl;
    cout << endl;

    cout << "                        INTENSIFICATION PHASE" << endl;

=======
    cout << "--------------------------------------------------------------------" << endl;
    cout << "|               OPTIMIZING CANDIDATE TREE SET                      |" << endl;
    cout << "--------------------------------------------------------------------" << endl;
    string tree_file_name = params->out_prefix;
    tree_file_name += ".treefile";
    // PLEASE PRINT TREE HERE!
    printResultTree();
>>>>>>> 5969a142
    string treels_name = params->out_prefix;
    treels_name += ".treels";
    string out_lh_file = params->out_prefix;
    out_lh_file += ".treelh";
    string site_lh_file = params->out_prefix;
    site_lh_file += ".sitelh";

    if (params->print_tree_lh) {
        out_treelh.open(out_lh_file.c_str());
        out_sitelh.open(site_lh_file.c_str());
    }

    if (params->write_intermediate_trees)
        out_treels.open(treels_name.c_str());

    if (params->write_intermediate_trees && save_all_trees != 2) {
        printIntermediateTree(WT_NEWLINE | WT_APPEND | WT_SORT_TAXA | WT_BR_LEN);
    }

    setRootNode(params->root);

    stop_rule.addImprovedIteration(1);
    searchinfo.curPerStrength = params->initPS;

    double cur_correlation = 0.0;

    /*==============================================================================================================
	                                       MAIN LOOP OF THE IQ-TREE ALGORITHM
	 *=============================================================================================================*/
    for (; !stop_rule.meetStopCondition(stop_rule.getCurIt(), cur_correlation); stop_rule.setCurIt(
            stop_rule.getCurIt() + 1)) {
        searchinfo.curIter = stop_rule.getCurIt();
        // estimate logl_cutoff for bootstrap
        if (params->avoid_duplicated_trees && max_candidate_trees > 0 && treels_logl.size() > 1000) {
            int predicted_iteration;
            predicted_iteration = ((stop_rule.getCurIt() + params->step_iterations - 1) / params->step_iterations)
                                                  * params->step_iterations;
            int num_entries = floor(max_candidate_trees * ((double) stop_rule.getCurIt() / predicted_iteration));
            if (num_entries < treels_logl.size() * 0.9) {
                DoubleVector logl = treels_logl;
                nth_element(logl.begin(), logl.begin() + (treels_logl.size() - num_entries), logl.end());
                logl_cutoff = logl[treels_logl.size() - num_entries] - 1.0;
            } else
                logl_cutoff = 0.0;
            if (verbose_mode >= VB_MED) {
                if (stop_rule.getCurIt() % 10 == 0) {
                    cout << treels.size() << " trees, " << treels_logl.size() << " logls, logl_cutoff= " << logl_cutoff;
                    if (params->store_candidate_trees)
                        cout << " duplicates= " << duplication_counter << " ("
                        << (int) round(100 * ((double) duplication_counter / treels_logl.size())) << "%)" << endl;
                    else
                        cout << endl;
                }
            }
        }

        if (estimate_nni_cutoff && nni_info.size() >= 500) {
            estimate_nni_cutoff = false;
            estimateNNICutoff(params);
        }

        Alignment *saved_aln = aln;

        /*----------------------------------------
    	 * Perturb the tree
    	 *---------------------------------------*/
        double initScore;
        if (iqp_assess_quartet == IQP_BOOTSTRAP) {
            // create bootstrap sample
            Alignment *bootstrap_alignment;
            if (aln->isSuperAlignment())
                bootstrap_alignment = new SuperAlignment;
            else
                bootstrap_alignment = new Alignment;
            bootstrap_alignment->createBootstrapAlignment(aln, NULL, params->bootstrap_spec);
            setAlignment(bootstrap_alignment);
            initializeAllPartialLh();
            clearAllPartialLH();
            curScore = optimizeAllBranches();
        } else {
            if (params->snni) {

                int numNonStableBranches =
                        aln->getNSeq() - 3 - floor(candidateTrees.getNumStableSplits() * params->stableSplitThreshold);
                int numNNI = ceil(searchinfo.curPerStrength * numNonStableBranches);

                if (params->five_plus_five) {
                    readTreeString(candidateTrees.getNextCandTree());
                } else {
                    readTreeString(candidateTrees.getRandCandTree());
                }

                if (params->iqp) {
                    doIQP();
                } else {
                    string curTopo = getTopologyString();
                    doRandomNNIs(numNNI);
                    string pertTopo = getTopologyString();
                    if (curTopo == pertTopo) {
                        continue;
                    }
                }
            } else {
                // Using the IQPNNI algorithm (best tree is selected)
                readTreeString(candidateTrees.getBestTrees()[0]);
                doIQP();
            }
            if (params->count_trees) {
                string perturb_tree_topo = getTopologyString();
                if (pllTreeCounter.find(perturb_tree_topo) == pllTreeCounter.end()) {
                    // not found in hash_map
                    pllTreeCounter[perturb_tree_topo] = 1;
                } else {
                    // found in hash_map
                    pllTreeCounter[perturb_tree_topo]++;
                }
            }
            computeLogL();
        }

        initScore = getCurScore();

        /*----------------------------------------
    	 * Optimize tree with NNI
    	 *---------------------------------------*/

        pair<int, int> nniInfos; // <num_NNIs, num_steps>
        nniInfos = doNNISearch();
        addCurTreeToCandidateSet();

        if (iqp_assess_quartet == IQP_BOOTSTRAP) {
            // restore alignment
            delete aln;
            setAlignment(saved_aln);
            initializeAllPartialLh();
            clearAllPartialLH();
        }

        if (isSuperTree()) {
            ((PhyloSuperTree *) this)->computeBranchLengths();
        }

        /*----------------------------------------
    	 * Print information
    	 *---------------------------------------*/
        double realtime_remaining = stop_rule.getRemainingTime(stop_rule.getCurIt(), cur_correlation);
        cout.setf(ios::fixed, ios::floatfield);

        // only print every 10th iteration or high verbose mode
        if (stop_rule.getCurIt() % 10 == 0 || verbose_mode >= VB_MED) {
            cout << ((iqp_assess_quartet == IQP_BOOTSTRAP) ? "Bootstrap " : "Iteration ") << stop_rule.getCurIt() <<
            " / LogL: ";
            if (verbose_mode >= VB_MED)
                cout << initScore << " -> ";
            cout << curScore;
            if (verbose_mode >= VB_MED)
                cout << " / (Steps, NNIs): (" << nniInfos.first << "," << nniInfos.second << ")";
            cout << " / Time: " << convert_time(getRealTime() - params->start_real_time);

            if (stop_rule.getCurIt() > 10) {
                cout << " (" << convert_time(realtime_remaining) << " left)";
            }
            cout << endl;
        }

        if (params->write_intermediate_trees && save_all_trees != 2) {
            printIntermediateTree(WT_NEWLINE | WT_APPEND | WT_SORT_TAXA | WT_BR_LEN);
        }

<<<<<<< HEAD
        if (params->snni && verbose_mode >= VB_DEBUG) {
            printBestScores();
=======
    	/*----------------------------------------
    	 * Update if better tree is found
    	 *---------------------------------------*/
        if (curScore > candidateTrees.getBestScore() + params->modeps) {
        	if (params->snni) {
        		imd_tree = optimizeModelParameters();
        	}
            if (!candidateTrees.treeExist(imd_tree)) {
                stop_rule.addImprovedIteration(stop_rule.getCurIt());
                cout << "BETTER TREE FOUND at iteration " << stop_rule.getCurIt() << ": " << curScore << endl;
            } else {
                cout << "UPDATE BEST LOG-LIKELIHOOD: " << curScore << endl;
            }
            printResultTree();
>>>>>>> 5969a142
        }

        // DTH: make pllUFBootData usable in summarizeBootstrap
        if (params->pll && params->online_bootstrap && (params->gbo_replicates > 0))
            pllConvertUFBootData2IQTree();
        // DTH: Carefully watch the -pll case here


        /*----------------------------------------
    	 *---------------------------------------*/
        if ((numIterations) % (params->step_iterations / 2) == 0 &&
            params->stop_condition == SC_BOOTSTRAP_CORRELATION) {
            if ((stop_rule.getCurIt()) % (params->step_iterations / 2) == 0 &&
                params->stop_condition == SC_BOOTSTRAP_CORRELATION) {
                // compute split support every half step
                SplitGraph *sg = new SplitGraph;
                summarizeBootstrap(*sg);
                boot_splits.push_back(sg);
                if (params->max_candidate_trees == 0)
                    max_candidate_trees = treels_logl.size() * (numIterations + (params->step_iterations / 2)) /
                                                               numIterations;
                max_candidate_trees = treels_logl.size() * (stop_rule.getCurIt() + (params->step_iterations / 2)) /
                                                           stop_rule.getCurIt();
                cout << "NOTE: " << treels_logl.size() << " bootstrap candidate trees evaluated (logl-cutoff: " <<
                logl_cutoff << ")" << endl;

                // check convergence every full step
                if (numIterations % params->step_iterations == 0) {
                    if (stop_rule.getCurIt() % params->step_iterations == 0) {
                        cur_correlation = computeBootstrapCorrelation();
                        cout << "NOTE: Bootstrap correlation coefficient of split occurrence frequencies: " <<
                        cur_correlation << endl;
                        if (!stop_rule.meetStopCondition(numIterations, cur_correlation)) {
                            if (!stop_rule.meetStopCondition(stop_rule.getCurIt(), cur_correlation)) {
                                if (params->max_candidate_trees == 0) {
                                    max_candidate_trees =
                                            treels_logl.size() * (numIterations + params->step_iterations) /
                                            numIterations;
                                    max_candidate_trees =
                                            treels_logl.size() * (stop_rule.getCurIt() + params->step_iterations) /
                                            stop_rule.getCurIt();
                                }
//	                cout << "INFO: UFBoot does not converge, continue " << params->step_iterations << " more iterations" << endl;
                            }
                        }
                    } // end of bootstrap convergence test

                    // print UFBoot trees every 10 iterations
                    if (params->gbo_replicates && params->online_bootstrap && params->print_ufboot_trees &&
                                                                              stop_rule.getCurIt() % 10 == 0)
                        writeUFBootTrees(*params);

                    //if (params->partition_type)
                    // 	((PhyloSuperTreePlen*)this)->printNNIcasesNUM();
                }

                readTreeString(candidateTrees.getTopTrees()[0]);

                if (testNNI)
                    outNNI.close();
                if (params->write_intermediate_trees)
                    out_treels.close();
                if (params->print_tree_lh) {
                    out_treelh.close();
                    out_sitelh.close();
                }

                // DTH: pllUFBoot deallocation
                if (params->pll) {
                    pllDestroyUFBootData();
                }

                return candidateTrees.getBestScore();
            }
        }
    }
}

/****************************************************************************
 Fast Nearest Neighbor Interchange by maximum likelihood
 ****************************************************************************/
pair<int, int> IQTree::doNNISearch() {
    computeLogL();
    pair<int, int> nniInfos; // Number of NNIs and number of steps
    if (params->pll) {
    	if (params->partition_file)
    		outError("Unsupported -pll -sp combination!");
        curScore = pllOptimizeNNI(nniInfos.first, nniInfos.second, searchinfo);
        pllTreeToNewick(pllInst->tree_string, pllInst, pllPartitions, pllInst->start->back, PLL_TRUE,
                PLL_TRUE, 0, 0, 0, PLL_SUMMARIZE_LH, 0, 0);
        readTreeString(string(pllInst->tree_string));
    } else {
        nniInfos = optimizeNNI();
        if (isSuperTree()) {
            ((PhyloSuperTree*) this)->computeBranchLengths();
        }
        if (params->print_site_posterior)
            computePatternCategories();
    }
    return nniInfos;
}

pair<int, int> IQTree::optimizeNNI() {

    unsigned int numNNIs = 0;
    unsigned int numSteps = 0;
    const int MAXSTEPS = leafNum;
    unsigned int numInnerBranches = leafNum - 3;

    Branches nniBranches;
    Branches tabuNNIBranches;
    vector<NNIMove> positiveNNIs;
    nniBranches.reserve(numInnerBranches);
    tabuNNIBranches.reserve(numInnerBranches);
    positiveNNIs.reserve(numInnerBranches);
    string candidateTree = "";
    bool betterScore = false;
    SplitIntMap tabuSplits;
    if (!initTabuSplits.empty()) {
        tabuSplits.insert(initTabuSplits.begin(), initTabuSplits.end());
    }
    // New splits created by NNIs in each step
    SplitIntMap nniSplits;

    for (numSteps = 1; numSteps <= MAXSTEPS; numSteps++) {
        if (params->write_all_trees) {
            allTrees.update(getTopologyString(), curScore);
        }

        double oldScore = curScore;
        if (save_all_trees == 2) {
            saveCurrentTree(curScore); // BQM: for new bootstrap
        }
        if (verbose_mode >= VB_DEBUG) {
            cout << "Doing NNI round " << numSteps << endl;
            if (isSuperTree()) {
                ((PhyloSuperTree*) this)->printMapInfo();
            }
        }

        // save all current branch lengths
        DoubleVector lenvec;
    	saveBranchLengths(lenvec);

        // for super tree
        initPartitionInfo();

        nniBranches.clear();
        tabuNNIBranches.clear();
        positiveNNIs.clear();

        getNNIBranches(nniBranches, tabuNNIBranches, tabuSplits, candidateTrees.getCandidateSplitHash());
        if (!tabuSplits.empty()) {
            tabuSplits.clear();
            initTabuSplits.clear();
        }

        // evaluate NNIs
        evaluateNNIs(nniBranches, positiveNNIs);

        if (positiveNNIs.size() == 0) {
            if (!tabuNNIBranches.empty()) {
                evaluateNNIs(tabuNNIBranches, positiveNNIs);
                if (positiveNNIs.size() == 0) {
                    break;
                }
            } else {
                break;
            }
        }

        /* sort all positive NNI moves (descending) */
        sort(positiveNNIs.begin(), positiveNNIs.end());

        /* remove conflicting NNIs */
        vector<NNIMove> compatibleNNIs;
        compatibleNNIs.reserve(numInnerBranches);
        getCompatibleNNIs(positiveNNIs, compatibleNNIs);
        int curNumNNIs = (int) compatibleNNIs.size();

        // do non-conflicting positive NNIs
        doNNIs(curNumNNIs, compatibleNNIs);

        if (params->fastBran && curNumNNIs == 1) {
            curScore = computeLikelihood();
        } else {
            curScore = optimizeAllBranches(1, params->loglh_epsilon, PLL_NEWZPERCYCLE);
        }


        // curScore should be larger than score of the best NNI
        if (curScore < compatibleNNIs.at(0).newloglh - params->loglh_epsilon) {
            // tree cannot be worse if only 1 NNI is applied
            assert(curNumNNIs != 1);
            //cout << "Roll back ... " << endl;
            // restore the tree by reverting all NNIs
            for (int i = 0; i < curNumNNIs; i++)
                doNNI(compatibleNNIs.at(i));
            restoreBranchLengths(lenvec);
            clearAllPartialLH();
            // only do the best NNI
            curNumNNIs = 1;
            doNNIs(curNumNNIs, compatibleNNIs);
            if (params->fastBran)
                curScore = computeLikelihood();
            else
                curScore = optimizeAllBranches(1, params->loglh_epsilon, PLL_NEWZPERCYCLE);
            assert(curScore > compatibleNNIs.at(0).newloglh - params->loglh_epsilon);
        }

        numNNIs += curNumNNIs;

        if (curScore > candidateTrees.getBestScore() + params->modelEps) {
            if (params->snni) {
                optimizeModelParameters(false, params->modelEps);
            }
        }

        if (curScore - oldScore <  params->loglh_epsilon)
            break;

        if (params->strictTabu) {
            // add tabu splits
            for (int i = 0; i < curNumNNIs; i++) {
                Split* sp = getSplit(compatibleNNIs.at(i).node1, compatibleNNIs.at(i).node2);
                Split* tabuSplit = new Split(*sp);
                if (tabuSplit->shouldInvert()) {
                    tabuSplit->invert();
                }
                tabuSplits.insertSplit(tabuSplit, 1);
            }
        }
    }

    if (numNNIs == 0) {
        cout << "NOTE: Input tree is already NNI-local optimal" << endl;
    }
    if (numSteps == MAXSTEPS) {
        cout << "WARNING: NNI search needs unusual large number of steps (" << numInnerBranches << ") to converge!" << endl;
    }
    return make_pair(numSteps, numNNIs);
}

void IQTree::generateNNIBranches(NodeVector& nodes1, NodeVector& nodes2,
		unordered_map<string, NNIMove>& nnis) {
	nodes1.clear();
	nodes2.clear();
	assert(nodes1.size() == nodes2.size());
	for (unordered_map<string, NNIMove>::iterator it = nnis.begin();
			it != nnis.end(); it++) {
		if (!branchExist(it->second.node1, it->second.node1, nodes1, nodes2)) {
			assert(isInnerBranch(it->second.node1, it->second.node2));
			nodes1.push_back(it->second.node1);
			nodes2.push_back(it->second.node2);
    }
		getSurroundingInnerBranches(nodes1, nodes2, 2, it->second.node1,
				it->second.node2);
		getSurroundingInnerBranches(nodes1, nodes2, 2, it->second.node2,
				it->second.node1);
}

}

double IQTree::pllOptimizeNNI(int &totalNNICount, int &nniSteps, SearchInfo &searchinfo) {
    if((globalParams->online_bootstrap == PLL_TRUE) && (globalParams->gbo_replicates > 0)) {
        pllInitUFBootData();
    }
    searchinfo.numAppliedNNIs = 0;
    searchinfo.curLogl = curScore;
    //cout << "curLogl: " << searchinfo.curLogl << endl;
    const int MAX_NNI_STEPS = aln->getNSeq();
    totalNNICount = 0;
    for (nniSteps = 1; nniSteps <= MAX_NNI_STEPS; nniSteps++) {
        searchinfo.curNumNNISteps = nniSteps;
        searchinfo.posNNIList.clear();
        double newLH = pllDoNNISearch(pllInst, pllPartitions, searchinfo);
        if (searchinfo.curNumAppliedNNIs == 0) { // no positive NNI was found
            searchinfo.curLogl = newLH;
            break;
        } else {
            searchinfo.curLogl = newLH;
            searchinfo.numAppliedNNIs += searchinfo.curNumAppliedNNIs;
        }
    }

    if (nniSteps == (MAX_NNI_STEPS + 1)) {
    	cout << "WARNING: NNI search needs unusual large number of steps (" << MAX_NNI_STEPS << ") to converge!" << endl;
    }

    if (searchinfo.numAppliedNNIs == 0) {
        cout << "NOTE: Tree is already NNI-optimized" << endl;
    }

    totalNNICount = searchinfo.numAppliedNNIs;
    pllInst->likelihood = searchinfo.curLogl;
    return searchinfo.curLogl;
}

void IQTree::pllLogBootSamples(int** pll_boot_samples, int nsamples, int npatterns){
    ofstream bfile("boot_samples.log");
    bfile << "Original freq:" << endl;
    int sum = 0;
    for(int i = 0; i < pllAlignment->sequenceLength; i++){
        bfile << setw(4) << pllInst->aliaswgt[i];
        sum += pllInst->aliaswgt[i];
    }
    bfile << endl << "sum = " << sum << endl;

    bfile << "Bootstrap freq:" << endl;

    for(int i = 0; i < nsamples; i++){
        sum = 0;
        for(int j = 0; j < npatterns; j++){
            bfile << setw(4) << pll_boot_samples[i][j];
            sum += pll_boot_samples[i][j];
        }
        bfile << endl << "sum = "  << sum << endl;
    }
    bfile.close();

}

void IQTree::pllInitUFBootData(){
    if(pllUFBootDataPtr == NULL){
        pllUFBootDataPtr = (pllUFBootData *) malloc(sizeof(pllUFBootData));
        pllUFBootDataPtr->boot_samples = NULL;
        pllUFBootDataPtr->candidate_trees_count = 0;

        if(params->online_bootstrap && params->gbo_replicates > 0){
        	if(!pll2iqtree_pattern_index) pllBuildIQTreePatternIndex();

            pllUFBootDataPtr->treels = pllHashInit(max_candidate_trees);
            pllUFBootDataPtr->treels_size = max_candidate_trees; // track size of treels_logl, treels_newick, treels_ptnlh

            pllUFBootDataPtr->treels_logl =
                (double *) malloc(max_candidate_trees * (sizeof(double)));
            if(!pllUFBootDataPtr->treels_logl) outError("Not enough dynamic memory!");
            //memset(pllUFBootDataPtr->treels_logl, 0, max_candidate_trees * (sizeof(double)));

            pllUFBootDataPtr->treels_newick =
                (char **) malloc(max_candidate_trees * (sizeof(char *)));
            if(!pllUFBootDataPtr->treels_newick) outError("Not enough dynamic memory!");
            memset(pllUFBootDataPtr->treels_newick, 0, max_candidate_trees * (sizeof(char *)));


            pllUFBootDataPtr->treels_ptnlh =
                (double **) malloc(max_candidate_trees * (sizeof(double *)));
            if(!pllUFBootDataPtr->treels_ptnlh) outError("Not enough dynamic memory!");
            memset(pllUFBootDataPtr->treels_ptnlh, 0, max_candidate_trees * (sizeof(double *)));

            // aln->createBootstrapAlignment() must be called before this fragment
            pllUFBootDataPtr->boot_samples =
                (int **) malloc(params->gbo_replicates * sizeof(int *));
            if(!pllUFBootDataPtr->boot_samples) outError("Not enough dynamic memory!");
            for(int i = 0; i < params->gbo_replicates; i++){
                pllUFBootDataPtr->boot_samples[i] =
                    (int *) malloc(pllAlignment->sequenceLength * sizeof(int));
                if(!pllUFBootDataPtr->boot_samples[i]) outError("Not enough dynamic memory!");
                for(int j = 0; j < pllAlignment->sequenceLength; j++){
                    pllUFBootDataPtr->boot_samples[i][j] =
                        boot_samples[i][pll2iqtree_pattern_index[j]];
                }
            }

//            pllLogBootSamples(pllUFBootDataPtr->boot_samples,
//                    params->gbo_replicates, pllAlignment->sequenceLength);

            pllUFBootDataPtr->boot_logl =
                (double *) malloc(params->gbo_replicates * (sizeof(double)));
            if(!pllUFBootDataPtr->boot_logl) outError("Not enough dynamic memory!");
            for(int i = 0; i < params->gbo_replicates; i++)
                pllUFBootDataPtr->boot_logl[i] = -DBL_MAX;

            pllUFBootDataPtr->boot_counts =
                (int *) malloc(params->gbo_replicates * (sizeof(int)));
            if(!pllUFBootDataPtr->boot_counts) outError("Not enough dynamic memory!");
            memset(pllUFBootDataPtr->boot_counts, 0, params->gbo_replicates * (sizeof(int)));

            pllUFBootDataPtr->boot_trees =
                (int *) malloc(params->gbo_replicates * (sizeof(int)));
            if(!pllUFBootDataPtr->boot_trees) outError("Not enough dynamic memory!");

            pllUFBootDataPtr->duplication_counter = 0;
        }
    }
    pllUFBootDataPtr->max_candidate_trees = max_candidate_trees;
    pllUFBootDataPtr->save_all_trees = save_all_trees;
    pllUFBootDataPtr->save_all_br_lens = save_all_br_lens;
    pllUFBootDataPtr->logl_cutoff = logl_cutoff;
    pllUFBootDataPtr->n_patterns = pllAlignment->sequenceLength;
}

void IQTree::pllDestroyUFBootData(){
    if(pll2iqtree_pattern_index){
        delete [] pll2iqtree_pattern_index;
        pll2iqtree_pattern_index = NULL;
    }

    if(params->online_bootstrap && params->gbo_replicates > 0){
        pllHashDestroy(&(pllUFBootDataPtr->treels), rax_free);

        free(pllUFBootDataPtr->treels_logl);

        for(int i = 0; i < pllUFBootDataPtr->candidate_trees_count; i++)
            if(pllUFBootDataPtr->treels_newick[i])
                free(pllUFBootDataPtr->treels_newick[i]);
        free(pllUFBootDataPtr->treels_newick);

        for(int i = 0; i < pllUFBootDataPtr->treels_size; i++)
            if(pllUFBootDataPtr->treels_ptnlh[i])
                free(pllUFBootDataPtr->treels_ptnlh[i]);
        free(pllUFBootDataPtr->treels_ptnlh);

        for(int i = 0; i < params->gbo_replicates; i++)
            free(pllUFBootDataPtr->boot_samples[i]);
        free(pllUFBootDataPtr->boot_samples);

        free(pllUFBootDataPtr->boot_logl);

        free(pllUFBootDataPtr->boot_counts);

        free(pllUFBootDataPtr->boot_trees);
    }
    free(pllUFBootDataPtr);
    pllUFBootDataPtr = NULL;
}


void IQTree::doNNIs(int nni2apply, vector<NNIMove> compatibleNNIs, bool changeBran) {
    for (int i = nni2apply - 1; i >= 0; i--) {
		doNNI(compatibleNNIs.at(i));
        if (!params->leastSquareNNI && changeBran) {
            // apply new branch lengths
			changeNNIBrans(compatibleNNIs.at(i));
        }
    }
//    if (params->lh_mem_save == LM_PER_NODE) {
//        initializeAllPartialLh();
//    }
}


void IQTree::getCompatibleNNIs(vector<NNIMove> &positiveNNIs, vector<NNIMove> &compatibleNNIs) {
	for (vector<NNIMove>::iterator iterMove = positiveNNIs.begin();
			iterMove != positiveNNIs.end(); iterMove++) {
		bool select = true;
		for (vector<NNIMove>::iterator iterNextMove = compatibleNNIs.begin();
				iterNextMove != compatibleNNIs.end(); iterNextMove++) {
			if ((*iterMove).node1 == (*(iterNextMove)).node1
					|| (*iterMove).node2 == (*(iterNextMove)).node1
					|| (*iterMove).node1 == (*(iterNextMove)).node2
					|| (*iterMove).node2 == (*(iterNextMove)).node2) {
				select = false;
                break;
            }
        }
		if (select) {
			compatibleNNIs.push_back(*iterMove);
        }
    }
}

//double IQTree::estN95() {
//    if (vecNumNNI.size() == 0) {
//        return 0;
//    } else {
//        sort(vecNumNNI.begin(), vecNumNNI.end());
//        int index = floor(vecNumNNI.size() * speed_conf);
//        return vecNumNNI[index];
//    }
//}

double IQTree::getAvgNumNNI() {
    if (vecNumNNI.size() == 0) {
        return 0;
    } else {
        double median;
        size_t size = vecNumNNI.size();
        sort(vecNumNNI.begin(), vecNumNNI.end());
        if (size % 2 == 0) {
            median = (vecNumNNI[size / 2 + 1] + vecNumNNI[size / 2]) / 2;
        } else {
            median = vecNumNNI[size / 2];
        }
        return median;
    }
}

double IQTree::estDeltaMedian() {
    if (vecImpProNNI.size() == 0) {
        return 0;
    } else {
        double median;
        size_t size = vecImpProNNI.size();
        sort(vecImpProNNI.begin(), vecImpProNNI.end());
        if (size % 2 == 0) {
            median = (vecImpProNNI[size / 2 + 1] + vecImpProNNI[size / 2]) / 2;
        } else {
            median = vecImpProNNI[size / 2];
        }
        return median;
    }
}

//inline double IQTree::estDelta95() {
//    if (vecImpProNNI.size() == 0) {
//        return 0;
//    } else {
//        sort(vecImpProNNI.begin(), vecImpProNNI.end());
//        int index = floor(vecImpProNNI.size() * speed_conf);
//        return vecImpProNNI[index];
//    }
//}

int IQTree::getDelete() const {
    return k_delete;
}

void IQTree::setDelete(int _delete) {
    k_delete = _delete;
}

void IQTree::changeBranLen(PhyloNode *node1, PhyloNode *node2, double newlen) {
    node1->findNeighbor(node2)->length = newlen;
    node2->findNeighbor(node1)->length = newlen;
    node1->clearReversePartialLh(node2);
    node2->clearReversePartialLh(node1);
}

double IQTree::getBranLen(PhyloNode *node1, PhyloNode *node2) {
	return node1->findNeighbor(node2)->length;
}

void IQTree::saveBranches(map<string, double>& branchLengths, PhyloNode *node, PhyloNode *dad) {
    if (!node) {
        node = (PhyloNode*) root;
    }
    if (dad) {
        double len = getBranLen(node, dad);
        string key = getBranchID(node, dad);
		branchLengths.insert(map<string, double>::value_type(key, len));
    }

	FOR_NEIGHBOR_IT(node, dad, it)
	    saveBranches(branchLengths, (PhyloNode*) (*it)->node, node);
}

//void IQTree::restoreAllBrans(map<string, double>& branchLengths, PhyloNode *node, PhyloNode *dad) {
//    if (!node) {
//        node = (PhyloNode*) root;
//    }
//    if (dad) {
//        string key = getBranchID(node, dad);
//        Neighbor* bran_it = node->findNeighbor(dad);
//        assert(bran_it);
//        Neighbor* bran_it_back = dad->findNeighbor(node);
//        assert(bran_it_back);
//		assert(branchLengths.count(key));
//		bran_it->length = branchLengths[key];
//		bran_it_back->length = branchLengths[key];
//    }
//
//    FOR_NEIGHBOR_IT(node, dad, it){
//	    restoreAllBrans(branchLengths, (PhyloNode*) (*it)->node, node);
//}
//}


//void IQTree::evalNNIs(PhyloNode *node, PhyloNode *dad) {
//	if (!node) {
//		node = (PhyloNode*) root;
//	}
//	// internal branch
//	if (!node->isLeaf() && dad && !dad->isLeaf()) {
//		NNIMove myMove = getBestNNIForBran(node, dad, NULL);
//		if (myMove.newloglh > curScore + params->loglh_epsilon) {
//			addPositiveNNIMove(myMove);
//		}
//	}
//
//	FOR_NEIGHBOR_IT(node, dad, it){
//	evalNNIs((PhyloNode*) (*it)->node, node);
//}
//}

void IQTree::evaluateNNIs(Branches &nniBranches, vector<NNIMove> &positiveNNIs) {
    for (Branches::iterator it = nniBranches.begin(); it != nniBranches.end(); it++) {
        NNIMove nni = getBestNNIForBran((PhyloNode*) it->first, (PhyloNode*) it->second, NULL);
        if (nni.newloglh > curScore) {
            positiveNNIs.push_back(nni);
        }
    }
}

double IQTree::optimizeNNIBranches(Branches &nniBranches) {
    for (Branches::iterator it = nniBranches.begin(); it != nniBranches.end(); it++) {
        optimizeOneBranch((PhyloNode*) it->first, (PhyloNode*) it->second, true, PLL_NEWZPERCYCLE);
    }
    curScore = computeLikelihoodFromBuffer();
    return curScore;
}

/**
 *  Currently not used, commented out to simplify the interface of getBestNNIForBran
void IQTree::evalNNIsSort(bool approx_nni) {
        if (myMove.newloglh > curScore + params->loglh_epsilon) {
        if (myMove.newloglh > curScore + params->loglh_epsilon) {
            addPositiveNNIMove(myMove);
        }
            addPositiveNNIMove(myMove);
        }
    NodeVector nodes1, nodes2;
    int i;
    double cur_lh = curScore;
    vector<IntBranchInfo> int_branches;

    getInternalBranches(nodes1, nodes2);
    assert(nodes1.size() == leafNum - 3 && nodes2.size() == leafNum - 3);

    for (i = 0; i < leafNum - 3; i++) {
        IntBranchInfo int_branch;
        PhyloNeighbor *node12_it = (PhyloNeighbor*) nodes1[i]->findNeighbor(nodes2[i]);
        //PhyloNeighbor *node21_it = (PhyloNeighbor*) nodes2[i]->findNeighbor(nodes1[i]);
        int_branch.lh_contribution = cur_lh - computeLikelihoodZeroBranch(node12_it, (PhyloNode*) nodes1[i]);
        if (int_branch.lh_contribution < 0.0)
            int_branch.lh_contribution = 0.0;
        if (int_branch.lh_contribution < fabs(nni_cutoff)) {
            int_branch.node1 = (PhyloNode*) nodes1[i];
            int_branch.node2 = (PhyloNode*) nodes2[i];
            int_branches.push_back(int_branch);
        }
    }
    std::sort(int_branches.begin(), int_branches.end(), int_branch_cmp);
    for (vector<IntBranchInfo>::iterator it = int_branches.begin(); it != int_branches.end(); it++)
        if (it->lh_contribution >= 0.0) // evaluate NNI if branch contribution is big enough
                {
            NNIMove myMove = getBestNNIForBran(it->node1, it->node2, NULL, approx_nni, it->lh_contribution);
            if (myMove.newloglh > curScore) {
                addPositiveNNIMove(myMove);
                if (!estimate_nni_cutoff)
                    for (vector<IntBranchInfo>::iterator it2 = it + 1; it2 != int_branches.end(); it2++) {
                        if (it2->node1 == it->node1 || it2->node2 == it->node1 || it2->node1 == it->node2
                                || it2->node2 == it->node2)
                            it2->lh_contribution = -1.0; // do not evaluate this branch later on
                    }
            }
        } else { // otherwise, only optimize the branch length
            PhyloNode *node1 = it->node1;
            PhyloNode *node2 = it->node2;
            PhyloNeighbor *node12_it = (PhyloNeighbor*) node1->findNeighbor(node2);
            PhyloNeighbor *node21_it = (PhyloNeighbor*) node2->findNeighbor(node1);
            double stored_len = node12_it->length;
            curScore = optimizeOneBranch(node1, node2, false);
            string key("");
            if (node1->id < node2->id) {
                key += convertIntToString(node1->id) + "->" + convertIntToString(node2->id);
            } else {
                key += convertIntToString(node2->id) + "->" + convertIntToString(node1->id);
            }

            optBrans.insert(mapString2Double::value_type(key, node12_it->length));
            node12_it->length = stored_len;
            node21_it->length = stored_len;
        }
}
*/

void IQTree::estimateNNICutoff(Params* params) {
    double *delta = new double[nni_info.size()];
    int i;
    for (i = 0; i < nni_info.size(); i++) {
        double lh_score[4];
        memmove(lh_score, nni_info[i].lh_score, 4 * sizeof(double));
        std::sort(lh_score + 1, lh_score + 4); // sort in ascending order
        delta[i] = lh_score[0] - lh_score[2];
        if (verbose_mode >= VB_MED)
            cout << i << ": " << lh_score[0] << " " << lh_score[1] << " " << lh_score[2] << " " << lh_score[3] << endl;
    }
    std::sort(delta, delta + nni_info.size());
    nni_cutoff = delta[nni_info.size() / 20];
    cout << endl << "Estimated NNI cutoff: " << nni_cutoff << endl;
    string file_name = params->out_prefix;
    file_name += ".nnidelta";
    try {
        ofstream out;
        out.exceptions(ios::failbit | ios::badbit);
        out.open(file_name.c_str());
        for (i = 0; i < nni_info.size(); i++) {
            out << delta[i] << endl;
        }
        out.close();
        cout << "NNI delta printed to " << file_name << endl;
    } catch (ios::failure) {
        outError(ERR_WRITE_OUTPUT, file_name);
    }
    delete[] delta;
}

void IQTree::saveCurrentTree(double cur_logl) {
    ostringstream ostr;
    string tree_str;
    StringIntMap::iterator it = treels.end();
    if (params->store_candidate_trees) {
        printTree(ostr, WT_TAXON_ID | WT_SORT_TAXA);
        tree_str = ostr.str();
        it = treels.find(tree_str);
    }
    int tree_index = -1;
    if (it != treels.end()) { // already in treels
        duplication_counter++;
        tree_index = it->second;
        if (cur_logl <= treels_logl[it->second] + 1e-4) {
            if (cur_logl < treels_logl[it->second] - 5.0)
                if (verbose_mode >= VB_MED)
                    cout << "Current lh " << cur_logl << " is much worse than expected " << treels_logl[it->second]
                            << endl;
            return;
        }
        if (verbose_mode >= VB_MAX)
            cout << "Updated logl " << treels_logl[it->second] << " to " << cur_logl << endl;
        treels_logl[it->second] = cur_logl;
        if (save_all_br_lens) {
            ostr.seekp(ios::beg);
            printTree(ostr, WT_TAXON_ID | WT_SORT_TAXA | WT_BR_LEN | WT_BR_SCALE | WT_BR_LEN_ROUNDING);
            treels_newick[it->second] = ostr.str();
        }
        if (boot_samples.empty()) {
            computePatternLikelihood(treels_ptnlh[it->second], &cur_logl);
            return;
        }
        if (verbose_mode >= VB_MAX)
            cout << "Update treels_logl[" << tree_index << "] := " << cur_logl << endl;
    } else {
        if (logl_cutoff != 0.0 && cur_logl <= logl_cutoff + 1e-4)
            return;
        tree_index = treels_logl.size();
        if (params->store_candidate_trees)
            treels[tree_str] = tree_index;
        treels_logl.push_back(cur_logl);
        if (verbose_mode >= VB_MAX)
            cout << "Add    treels_logl[" << tree_index << "] := " << cur_logl << endl;
    }

    if (write_intermediate_trees)
        printTree(out_treels, WT_NEWLINE | WT_BR_LEN);

    int nptn = getAlnNPattern();

#ifdef BOOT_VAL_FLOAT
    int maxnptn = get_safe_upper_limit_float(nptn);
    BootValType *pattern_lh = aligned_alloc<BootValType>(maxnptn);
    memset(pattern_lh, 0, maxnptn*sizeof(BootValType));
    double *pattern_lh_orig = aligned_alloc<double>(nptn);
    computePatternLikelihood(pattern_lh_orig, &cur_logl);
    for (int i = 0; i < nptn; i++)
    	pattern_lh[i] = (float)pattern_lh_orig[i];
#else
    int maxnptn = get_safe_upper_limit(nptn);
    BootValType *pattern_lh = aligned_alloc<BootValType>(maxnptn);
    memset(pattern_lh, 0, maxnptn*sizeof(BootValType));
    computePatternLikelihood(pattern_lh, &cur_logl);
#endif


    if (boot_samples.empty()) {
        // for runGuidedBootstrap
#ifdef BOOT_VAL_FLOAT
        treels_ptnlh.push_back(pattern_lh_orig);
#else
        treels_ptnlh.push_back(pattern_lh);
#endif
    } else {
        // online bootstrap
        int ptn;
//        int updated = 0;
        int nsamples = boot_samples.size();

        #ifdef _OPENMP
        #pragma omp parallel for
        #endif
        for (int sample = 0; sample < nsamples; sample++) {
            double rell = 0.0;

            if (false) {
            	BootValType *boot_sample = boot_samples[sample];
            	BootValType rellll = 0.0;
				for (ptn = 0; ptn < nptn; ptn++)
					rellll += pattern_lh[ptn] * boot_sample[ptn];
				rell = (double)rellll;
            } else {
            	// SSE optimized version of the above loop
				BootValType *boot_sample = boot_samples[sample];

				BootValType res = (this->*dotProduct)(pattern_lh, boot_sample, nptn);

				rell = res;
            }

            bool better = rell > boot_logl[sample] + params->ufboot_epsilon;
            if (!better && rell > boot_logl[sample] - params->ufboot_epsilon) {
                #ifdef _OPENMP
                #pragma omp critical
                #endif
                better = random_double() <= 1.0 / (boot_counts[sample] + 1);
            }
            if (better) {
                if (tree_str == "") 
                #ifdef _OPENMP
                #pragma omp critical
                #endif
                {
                    printTree(ostr, WT_TAXON_ID | WT_SORT_TAXA);
                    tree_str = ostr.str();
                    it = treels.find(tree_str);
                    if (it != treels.end()) {
                        tree_index = it->second;
                    } else {
                        tree_index = treels.size();
                        treels[tree_str] = tree_index;
                    }
                }
                if (rell <= boot_logl[sample] + params->ufboot_epsilon) {
                    boot_counts[sample]++;
                } else {
                    boot_counts[sample] = 1;
                }
                boot_logl[sample] = max(boot_logl[sample], rell);
                boot_trees[sample] = tree_index;
//                updated++;
            } /*else if (verbose_mode >= VB_MED && rell > boot_logl[sample] - 0.01) {
             cout << "Info: multiple RELL score trees detected" << endl;
             }*/
        }
//        if (updated && verbose_mode >= VB_MAX)
//            cout << updated << " boot trees updated" << endl;
        /*
         if (tree_index >= max_candidate_trees/2 && boot_splits->empty()) {
         // summarize split support half way for stopping criterion
         cout << "Summarizing current bootstrap supports..." << endl;
         summarizeBootstrap(*boot_splits);
         }*/
    }
    if (save_all_br_lens) {
        ostr.seekp(ios::beg);
        printTree(ostr, WT_TAXON_ID | WT_SORT_TAXA | WT_BR_LEN | WT_BR_SCALE | WT_BR_LEN_ROUNDING);
        treels_newick.push_back(ostr.str());
    }
    if (print_tree_lh) {
        out_treelh << cur_logl;
        double prob;
#ifdef BOOT_VAL_FLOAT
        aln->multinomialProb(pattern_lh_orig, prob);
#else
        aln->multinomialProb(pattern_lh, prob);
#endif
        out_treelh << "\t" << prob << endl;

        IntVector pattern_index;
        aln->getSitePatternIndex(pattern_index);
        out_sitelh << "Site_Lh   ";
        for (int i = 0; i < getAlnNSite(); i++)
            out_sitelh << " " << pattern_lh[pattern_index[i]];
        out_sitelh << endl;
    }

    if (!boot_samples.empty()) {
#ifdef BOOT_VAL_FLOAT
    	aligned_free(pattern_lh_orig);
#endif
    	aligned_free(pattern_lh);
    } else {
#ifdef BOOT_VAL_FLOAT
    	aligned_free(pattern_lh);
#endif
    }

}

void IQTree::saveNNITrees(PhyloNode *node, PhyloNode *dad) {
    if (!node) {
        node = (PhyloNode*) root;
    }
    if (dad && !node->isLeaf() && !dad->isLeaf()) {
        double *pat_lh1 = new double[aln->getNPattern()];
        double *pat_lh2 = new double[aln->getNPattern()];
        double lh1, lh2;
        computeNNIPatternLh(curScore, lh1, pat_lh1, lh2, pat_lh2, node, dad);
        delete[] pat_lh2;
        delete[] pat_lh1;
    }
    FOR_NEIGHBOR_IT(node, dad, it)saveNNITrees((PhyloNode*) (*it)->node, node);
}

void IQTree::summarizeBootstrap(Params &params, MTreeSet &trees) {
    int sum_weights = trees.sumTreeWeights();
    int i;
    if (verbose_mode >= VB_MAX) {
        for (i = 0; i < trees.size(); i++)
            if (trees.tree_weights[i] > 0)
                cout << "Tree " << i + 1 << " weight= " << (double) trees.tree_weights[i] * 100 / sum_weights << endl;
    }
    int max_tree_id = max_element(trees.tree_weights.begin(), trees.tree_weights.end()) - trees.tree_weights.begin();
    if (verbose_mode >= VB_MED) {
		cout << "max_tree_id = " << max_tree_id + 1 << "   max_weight = " << trees.tree_weights[max_tree_id];
		cout << " (" << (double) trees.tree_weights[max_tree_id] * 100 / sum_weights << "%)" << endl;
    }
    // assign bootstrap support
    SplitGraph sg;
    SplitIntMap hash_ss;
    // make the taxa name
    vector<string> taxname;
    taxname.resize(leafNum);
    if (boot_splits.empty()) {
        getTaxaName(taxname);
    } else {
        boot_splits.back()->getTaxaName(taxname);
    }
    /*if (!tree.save_all_trees)
     trees.convertSplits(taxname, sg, hash_ss, SW_COUNT, -1);
     else
     trees.convertSplits(taxname, sg, hash_ss, SW_COUNT, -1, false);
     */
    trees.convertSplits(taxname, sg, hash_ss, SW_COUNT, -1, false); // do not sort taxa

    if (verbose_mode >= VB_MED)
    	cout << sg.size() << " splits found" << endl;

    if (!boot_splits.empty()) {
        // check the stopping criterion for ultra-fast bootstrap
        if (computeBootstrapCorrelation() < params.min_correlation)
            cout << "WARNING: bootstrap analysis did not converge. You should rerun with higher number of iterations (-nm option)" << endl;

    }

    sg.scaleWeight(1.0 / trees.sumTreeWeights(), false, 4);
    string out_file;
    out_file = params.out_prefix;
    out_file += ".splits";
    if (params.print_splits_file) {
		sg.saveFile(out_file.c_str(), IN_OTHER, true);
		cout << "Split supports printed to star-dot file " << out_file << endl;
    }
    // compute the percentage of appearance
    sg.scaleWeight(100.0, true);
    //	printSplitSet(sg, hash_ss);
    //sg.report(cout);
    cout << "Creating bootstrap support values..." << endl;
    stringstream tree_stream;
    printTree(tree_stream, WT_TAXON_ID | WT_BR_LEN);
    MExtTree mytree;
    mytree.readTree(tree_stream, rooted);
    mytree.assignLeafID();
    mytree.createBootstrapSupport(taxname, trees, sg, hash_ss);

    // now write resulting tree with supports
    tree_stream.seekp(0, ios::beg);
    mytree.printTree(tree_stream);

    // now read resulting tree
    tree_stream.seekg(0, ios::beg);
    freeNode();
    // RARE BUG FIX: to avoid cases that identical seqs were removed and leaf name happens to be IDs
    MTree::readTree(tree_stream, rooted);
    
    assignLeafNames();
    if (isSuperTree()) {
        ((PhyloSuperTree*) this)->mapTrees();
    } else {
		initializeAllPartialLh();
		clearAllPartialLH();
    }

    if (!save_all_trees) {
        out_file = params.out_prefix;
        out_file += ".suptree";

        printTree(out_file.c_str());
        cout << "Tree with assigned bootstrap support written to " << out_file << endl;
    }

    out_file = params.out_prefix;
    out_file += ".splits.nex";
    sg.saveFile(out_file.c_str(), IN_NEXUS, false);
    cout << "Split supports printed to NEXUS file " << out_file << endl;

    /*
     out_file = params.out_prefix;
     out_file += ".supval";
     writeInternalNodeNames(out_file);

     cout << "Support values written to " << out_file << endl;
     */

//    if (params.print_ufboot_trees) {
//        string filename = params.out_prefix;
//        filename += ".ufboot";
//        ofstream out(filename.c_str());
//        for (i = 0; i < trees.size(); i++) {
//            NodeVector taxa;
//            // change the taxa name from ID to real name
//            trees[i]->getOrderedTaxa(taxa);
//            for (j = 0; j < taxa.size(); j++)
//                taxa[j]->name = aln->getSeqName(taxa[j]->id);
//            // now print to file
//            for (j = 0; j < trees.tree_weights[i]; j++)
//                trees[i]->printTree(out, WT_NEWLINE);
//        }
//        out.close();
//        cout << "UFBoot trees printed to " << filename << endl;
//    }
//
}

void IQTree::writeUFBootTrees(Params &params) {
    MTreeSet trees;
    IntVector tree_weights;
    int sample, i, j;
    tree_weights.resize(treels_logl.size(), 0);
    for (sample = 0; sample < boot_trees.size(); sample++)
        tree_weights[boot_trees[sample]]++;
    trees.init(treels, rooted, tree_weights);
	string filename = params.out_prefix;
	filename += ".ufboot";
	ofstream out(filename.c_str());
	for (i = 0; i < trees.size(); i++) {
		NodeVector taxa;
		// change the taxa name from ID to real name
		trees[i]->getOrderedTaxa(taxa);
		for (j = 0; j < taxa.size(); j++)
			taxa[j]->name = aln->getSeqName(taxa[j]->id);
		if (removed_seqs.size() > 0) {
			// reinsert removed seqs into each tree
			trees[i]->insertTaxa(removed_seqs, twin_seqs);
		}
		// now print to file
		for (j = 0; j < trees.tree_weights[i]; j++)
			trees[i]->printTree(out, WT_NEWLINE);
	}
	out.close();
	cout << "UFBoot trees printed to " << filename << endl;
}

void IQTree::summarizeBootstrap(Params &params) {
	setRootNode(params.root);
	if (verbose_mode >= VB_MED)
		cout << "Summarizing from " << treels.size() << " candidate trees..." << endl;
    MTreeSet trees;
    IntVector tree_weights;
    int sample;
    tree_weights.resize(treels_logl.size(), 0);
    for (sample = 0; sample < boot_trees.size(); sample++)
        tree_weights[boot_trees[sample]]++;
    trees.init(treels, rooted, tree_weights);
    summarizeBootstrap(params, trees);
}

void IQTree::summarizeBootstrap(SplitGraph &sg) {
    MTreeSet trees;
    IntVector tree_weights;
    tree_weights.resize(treels_logl.size(), 0);
    for (int sample = 0; sample < boot_trees.size(); sample++)
        tree_weights[boot_trees[sample]]++;
    trees.init(treels, rooted, tree_weights);
    //SplitGraph sg;
    SplitIntMap hash_ss;
    // make the taxa name
    vector<string> taxname;
    taxname.resize(leafNum);
    getTaxaName(taxname);

    /*if (!tree.save_all_trees)
     trees.convertSplits(taxname, sg, hash_ss, SW_COUNT, -1);
     else
     trees.convertSplits(taxname, sg, hash_ss, SW_COUNT, -1, false);
     */
    trees.convertSplits(taxname, sg, hash_ss, SW_COUNT, -1, false); // do not sort taxa
}

void IQTree::pllConvertUFBootData2IQTree(){
    // duplication_counter
    duplication_counter = pllUFBootDataPtr->duplication_counter;
    //treels_logl
    treels_logl.clear();
    for(int i = 0; i < pllUFBootDataPtr->candidate_trees_count; i++)
        treels_logl.push_back(pllUFBootDataPtr->treels_logl[i]);

    //boot_trees
    boot_trees.clear();
    for(int i = 0; i < params->gbo_replicates; i++)
        boot_trees.push_back(pllUFBootDataPtr->boot_trees[i]);

    //treels
    treels.clear();
    if(pllUFBootDataPtr->candidate_trees_count > 0){
        struct pllHashItem * hItem;
        struct pllHashTable * hTable = pllUFBootDataPtr->treels;
        for (int i = 0; i < hTable->size; ++ i){
            hItem = hTable->Items[i];
            while (hItem){
                string k(hItem->str);
                treels[k] = *((int *)hItem->data);
                hItem = hItem->next;
            }
        }
    }
}

double computeCorrelation(IntVector &ix, IntVector &iy) {

    assert(ix.size() == iy.size());
    DoubleVector x;
    DoubleVector y;

    double mx = 0.0, my = 0.0; // mean value
    int i;
    x.resize(ix.size());
    y.resize(iy.size());
    for (i = 0; i < x.size(); i++) {
        x[i] = ix[i];
        y[i] = iy[i];
        mx += x[i];
        my += y[i];
    }
    mx /= x.size();
    my /= y.size();
    for (i = 0; i < x.size(); i++) {
        x[i] = x[i] / mx - 1.0;
        y[i] = y[i] / my - 1.0;
    }

    double f1 = 0.0, f2 = 0.0, f3 = 0.0;
    for (i = 0; i < x.size(); i++) {
        f1 += (x[i]) * (y[i]);
        f2 += (x[i]) * (x[i]);
        f3 += (y[i]) * (y[i]);
    }
    if (f2 == 0.0 || f3 == 0.0)
        return 1.0;
    return f1 / (sqrt(f2) * sqrt(f3));
}

double IQTree::computeBootstrapCorrelation() {
    if (boot_splits.size() < 2)
        return 0.0;
    IntVector split_supports;
    SplitIntMap split_map;
    int i;
    // collect split supports
    SplitGraph *sg = boot_splits.back();
    SplitGraph *half = boot_splits[(boot_splits.size() - 1) / 2];
    for (i = 0; i < half->size(); i++)
        if (half->at(i)->trivial() == -1) {
            split_map.insertSplit(half->at(i), split_supports.size());
            split_supports.push_back((int) (half->at(i)->getWeight()));
        }

    // collect split supports for new tree collection
    IntVector split_supports_new;
    split_supports_new.resize(split_supports.size(), 0);
    for (i = 0; i < sg->size(); i++)
        if ((*sg)[i]->trivial() == -1) {
            int index;
            Split *sp = split_map.findSplit((*sg)[i], index);
            if (sp) {
                // split found
                split_supports_new[index] = (int) ((*sg)[i]->getWeight());
            } else {
                // new split
                split_supports_new.push_back((int) ((*sg)[i]->getWeight()));
            }
        }
    if (verbose_mode >= VB_MED)
    	cout << split_supports_new.size() - split_supports.size() << " new splits compared to old boot_splits" << endl;
    if (split_supports_new.size() > split_supports.size())
        split_supports.resize(split_supports_new.size(), 0);

    // now compute correlation coefficient
    double corr = computeCorrelation(split_supports, split_supports_new);
    // printing supports into file
    /*
     string outfile = params->out_prefix;
     outfile += ".splitsup";
     try {
     ofstream out;
     out.exceptions(ios::failbit | ios::badbit);
     out.open(outfile.c_str());
     out << "tau=" << max_candidate_trees / 2 << "\ttau="
     << treels_logl.size() << endl;
     for (int i = 0; i < split_supports.size(); i++)
     out << split_supports[i] << "\t" << split_supports_new[i] << endl;
     out.close();
     cout << "Split support values printed to " << outfile << endl;
     } catch (ios::failure) {
     outError(ERR_WRITE_OUTPUT, outfile);
     }
     */
    return corr;
}

//void IQTree::addPositiveNNIMove(NNIMove myMove) {
//    plusNNIs.push_back(myMove);
//}

void IQTree::printResultTree(string suffix) {
    setRootNode(params->root);
    string tree_file_name = params->out_prefix;
    tree_file_name += ".treefile";
    if (suffix.compare("") != 0) {
        string iter_tree_name = tree_file_name + "." + suffix;
        printTree(iter_tree_name.c_str(), WT_BR_LEN | WT_BR_LEN_FIXED_WIDTH | WT_SORT_TAXA | WT_NEWLINE);
    } else {
        printTree(tree_file_name.c_str(), WT_BR_LEN | WT_BR_LEN_FIXED_WIDTH | WT_SORT_TAXA | WT_NEWLINE);
    }
    //printTree(tree_file_name.c_str(), WT_BR_LEN | WT_BR_LEN_FIXED_WIDTH);
}

void IQTree::printResultTree(ostream &out) {
    setRootNode(params->root);
    printTree(out, WT_BR_LEN | WT_BR_LEN_FIXED_WIDTH | WT_SORT_TAXA | WT_NEWLINE);
}

/*
void IQTree::printPhylolibModelParams(const char* suffix) {
    char phyloliModelFile[1024];
    strcpy(phyloliModelFile, params->out_prefix);
    strcat(phyloliModelFile, suffix);
    ofstream modelfile;
    modelfile.open(phyloliModelFile);
    for (int model = 0; model < pllInst->NumberOfModels; model++) {
        cout << "Rate parameters: ";
        for (int i = 0; i < 6; i++) {
            cout << pllInst->partitionData[model].substRates[i] << " ";
            modelfile << pllInst->partitionData[model].substRates[i] << " ";
        }
        cout << endl;
        modelfile << endl;
        cout << "Base frequencies: ";
        for (int i = 0; i < aln->num_states; i++) {
            cout << pll_tree->partitionData[model].frequencies[i] << " ";
            modelfile << pll_tree->partitionData[model].frequencies[i] << " ";
        }
        cout << endl;
        modelfile << endl;
        cout << "Gamma shape :" << pll_tree->partitionData[model].alpha << endl;
        modelfile << pll_tree->partitionData[model].alpha << endl;
    }
}
*/

void IQTree::printPhylolibTree(const char* suffix) {
    pllTreeToNewick(pllInst->tree_string, pllInst, pllPartitions, pllInst->start->back, PLL_TRUE, 1, 0, 0, 0,
            PLL_SUMMARIZE_LH, 0, 0);
    char phylolibTree[1024];
    strcpy(phylolibTree, params->out_prefix);
    strcat(phylolibTree, suffix);
    FILE *phylolib_tree = fopen(phylolibTree, "w");
    fprintf(phylolib_tree, "%s", pllInst->tree_string);
    cout << "Tree optimized by Phylolib was written to " << phylolibTree << endl;
}

void IQTree::printIntermediateTree(int brtype) {
    setRootNode(params->root);
    bool duplicated_tree = false;
    double *pattern_lh = NULL;
    double logl = curScore;
    if (params->avoid_duplicated_trees) {
        // estimate logl_cutoff
        stringstream ostr;
        printTree(ostr, WT_TAXON_ID | WT_SORT_TAXA);
        string tree_str = ostr.str();
        StringIntMap::iterator it = treels.find(tree_str);
        if (it != treels.end()) { // already in treels
            duplicated_tree = true;
            if (curScore > treels_logl[it->second] + 1e-4) {
                if (verbose_mode >= VB_MAX)
                    cout << "Updated logl " << treels_logl[it->second] << " to " << curScore << endl;
                treels_logl[it->second] = curScore;
                computeLikelihood(treels_ptnlh[it->second]);
                if (save_all_br_lens) {
                    ostr.seekp(ios::beg);
                    printTree(ostr, WT_TAXON_ID | WT_SORT_TAXA | WT_BR_LEN | WT_BR_SCALE | WT_BR_LEN_ROUNDING);
                    treels_newick[it->second] = ostr.str();
                }
            }
            //pattern_lh = treels_ptnlh[treels[tree_str]];
        } else {
            //cout << __func__ << ": new tree" << endl;
            if (logl_cutoff != 0.0 && curScore <= logl_cutoff + 1e-4)
                duplicated_tree = true;
            else {
                treels[tree_str] = treels_ptnlh.size();
                pattern_lh = new double[getAlnNPattern()];
//                computePatternLikelihood(pattern_lh, &logl);
                computePatternLikelihood(pattern_lh);
                treels_ptnlh.push_back(pattern_lh);
                treels_logl.push_back(logl);
                if (save_all_br_lens) {
                    ostr.seekp(ios::beg);
                    printTree(ostr, WT_TAXON_ID | WT_SORT_TAXA | WT_BR_LEN | WT_BR_SCALE | WT_BR_LEN_ROUNDING);
                    treels_newick.push_back(ostr.str());
                }
            }
        }
        //cout << tree_str << endl;
    } else {
        if (params->print_tree_lh) {
            pattern_lh = new double[getAlnNPattern()];
            computePatternLikelihood(pattern_lh, &logl);
        }
    }

    if (!duplicated_tree) {
        if (write_intermediate_trees)
            printTree(out_treels, brtype);
        if (params->print_tree_lh) {
            out_treelh.precision(10);
            out_treelh << logl;
            double prob;
            aln->multinomialProb(pattern_lh, prob);
            out_treelh << "\t" << prob << endl;
            if (!(brtype & WT_APPEND))
                out_sitelh << aln->getNSite() << endl;
            out_sitelh << "Site_Lh   ";
            for (int i = 0; i < aln->getNSite(); i++)
                out_sitelh << "\t" << pattern_lh[aln->getPatternID(i)];
            out_sitelh << endl;
            if (!params->avoid_duplicated_trees)
                delete[] pattern_lh;
        }
    }
    if (params->write_intermediate_trees == 1 && save_all_trees != 1) {
        return;
    }
    int x = save_all_trees;
    save_all_trees = 2;
	// TODO Why is evalNNI() is called in this function?
	//evalNNIs();
	Branches innerBranches;
    vector<NNIMove> positiveNNIs;
	getInnerBranches(innerBranches);
    evaluateNNIs(innerBranches, positiveNNIs);
    save_all_trees = x;
}


void IQTree::convertNNI2Splits(SplitIntMap &nniSplits, int numNNIs, vector<NNIMove> &compatibleNNIs) {
    for (int i = 0; i < numNNIs; i++) {
        Split *sp = new Split(*getSplit(compatibleNNIs[i].node1, compatibleNNIs[i].node2));
        if (sp->shouldInvert()) {
            sp->invert();
        }
        nniSplits.insertSplit(sp, 1);
    }
}<|MERGE_RESOLUTION|>--- conflicted
+++ resolved
@@ -328,12 +328,9 @@
 }
 
 void IQTree::computeInitialTree(string &dist_file, LikelihoodKernel kernel) {
-<<<<<<< HEAD
     double start = getCPUTime();
-=======
     double start = getRealTime();
     string initTree;
->>>>>>> 5969a142
     string out_file = params->out_prefix;
     int score;
     if (params->stop_condition == SC_FIXED_ITERATION && params->numNNITrees > params->min_iterations)
@@ -451,17 +448,10 @@
     numTrees = nParTrees;
 #endif
     cout << "--------------------------------------------------------------------" << endl;
-<<<<<<< HEAD
-    cout << "|                        STARTING TREE SEARCH                      |" << endl;
-    cout << "--------------------------------------------------------------------" << endl;
-    cout << "                         DIVERSIFICATION PHASE" << endl;
-    cout << "Generating " << nParTrees << " parsimony trees (max. SPR dist = " << params->sprDist << ") ... ";
-=======
     cout << "|             INITIALIZING CANDIDATE TREE SET                      |" << endl;
     cout << "--------------------------------------------------------------------" << endl;
 
     cout << "Generating " << nParTrees  << " parsimony trees... ";
->>>>>>> 5969a142
     cout.flush();
 
     double startTime = getRealTime();
@@ -541,24 +531,20 @@
             numMsg++;
         }
     }
-<<<<<<< HEAD
 
     MPI_Barrier(MPI_COMM_WORLD);
 #endif
     cout << getRealTime() - startTime << " seconds" << endl;
     cout << candidateTrees.size() << " distinct parsimony trees have been generated" << endl;
-=======
     double parsTime = getRealTime() - startTime;
     cout << parsTime << " seconds ";
     cout << candidateTrees.size() << " distinct starting trees" << endl;
->>>>>>> 5969a142
 
 
     /****************************************************************************************
                           Compute logl of all parsimony trees
     *****************************************************************************************/
 
-<<<<<<< HEAD
 #ifdef _IQTREE_MPI
     int numParTrees = parsimonyTrees.size();
     vector<string> allTrees = parsimonyTrees.getBestTreeStrings();
@@ -597,22 +583,16 @@
 #endif
     //CandidateSet parsimonyTreesWithLogl;
     //.init(this->aln, this->params);
-    cout << "Computing logl of parsimony trees ... ";
-    startTime = getRealTime();
-    for (CandidateSet::iterator it = candidateTrees.begin(); it != candidateTrees.end(); ++it) {
-=======
     cout << "Computing log-likelihood of parsimony trees ... ";
     startTime = getRealTime();
 //    CandidateSet candTrees = candidateTrees.getBestCandidateTrees(candidateTrees.size());
     CandidateSet candTrees = candidateTrees;
 
     for (CandidateSet::iterator it = candTrees.begin(); it != candTrees.end(); ++it) {
->>>>>>> 5969a142
         string treeString;
         double score;
         if (it->first == -DBL_MAX) {
             readTreeString(it->second.tree);
-            wrapperFixNegativeBranch(true);
             treeString = optimizeBranches(2);
             score = getCurScore();
         } else {
@@ -621,9 +601,6 @@
         }
         candidateTrees.update(treeString, score);
     }
-<<<<<<< HEAD
-    cout << getRealTime() - startTime << " seconds" << endl;
-=======
     
     if (verbose_mode >= VB_MED) {
         vector<double> bestScores = candidateTrees.getBestScores(candidateTrees.size());
@@ -631,33 +608,46 @@
             cout << (*it) << " ";
         cout << endl;
     }
-
->>>>>>> 5969a142
-
+    cout << getRealTime() - startTime << " seconds" << endl;
+
+
+    double loglTime = getRealTime() - startTime;
+    cout << loglTime << " seconds" << endl;
     // Select the best parsimony trees for doing NNI search
     vector <CandidateTree> bestParsimonyTrees;
     candidateTrees.getBestCandidateTrees(nNNITrees, bestParsimonyTrees);
 
-    /****************************************************************************************
-                          Do NNI search on the best parsimony trees
-    *****************************************************************************************/
-
-    cout << endl;
-    cout << "Optimizing top " << bestParsimonyTrees.size() << " parsimony trees with NNI ..." << endl;
-    setCurIt(1);
-    vector<CandidateTree>::iterator it;
-    for (it = bestParsimonyTrees.begin(); it != bestParsimonyTrees.end(); ++it, setCurIt(getCurIt() + 1)) {
-        readTreeString(it->tree);
-        pair <int, int> numStepsNNIs = doNNISearch();
-        addCurTreeToCandidateSet();
-        cout << "Iteration " << getCurIt() << " / LogL: " << getCurScore();
+    // Only select the best nNNITrees for doing NNI search
+    CandidateSet initParsimonyTrees = candidateTrees.getBestCandidateTrees(nNNITrees);
+    candidateTrees.clear();
+
+    cout << "Optimizing top parsimony trees with NNI..." << endl;
+    startTime = getCPUTime();
+    /*********** START: Do NNI on the best parsimony trees ************************************/
+    CandidateSet::reverse_iterator rit;
+    stop_rule.setCurIt(1);
+    for (rit = initParsimonyTrees.rbegin(); rit != initParsimonyTrees.rend(); ++rit, stop_rule.setCurIt(
+            stop_rule.getCurIt() + 1)) {
+    	int nniCount, nniStep;
+        double initLogl, nniLogl;
+        string tree;
+        readTreeString(rit->second.tree);
+        computeLogL();
+//         THIS HAPPEN WHENEVER USING FULL PARTITION MODEL
+//        if (isSuperTree() && params->partition_type == 0) {
+//        	if (verbose_mode >= VB_MED)
+//        		cout << "curScore: " << getCurScore() << " expected score: " << rit->first << endl;
+//        	optimizeBranches(2);
+//        }
+        initLogl = getCurScore();
+        tree = doNNISearch(nniCount, nniStep);
+        nniLogl = getCurScore();
+        cout << "Iteration " << stop_rule.getCurIt() << " / LogL: " << getCurScore();
         if (verbose_mode >= VB_MED) {
-            cout << " / " << numStepsNNIs.first << " rounds, " << numStepsNNIs.second << " NNIs ";
-            cout << " / Time: " << convert_time(getRealTime() - params->start_real_time) << endl;
-        } else {
-            cout << endl;
-        }
-    }
+        	cout << " / NNI count, steps: " << nniCount << "," << nniStep;
+        	cout << " / Parsimony logl " << initLogl << " / NNI logl: " << nniLogl;
+        }
+        cout << " / Time: " << convert_time(getRealTime() - params->start_real_time) << endl;
 
     if (params->fixStableSplits) {
         candidateTrees.buildTopSplits(params->stableSplitThreshold);
@@ -1711,12 +1701,8 @@
 
 string IQTree::optimizeModelParameters(bool printInfo, double logl_epsilon) {
 	if (logl_epsilon == -1)
-<<<<<<< HEAD
 		logl_epsilon = params->modelEps;
-=======
-		logl_epsilon = params->modeps;
     cout << "Estimate model parameters (epsilon = " << logl_epsilon << ")" << endl;
->>>>>>> 5969a142
 	double stime = getRealTime();
 	string newTree;
 	if (params->pll) {
@@ -1816,7 +1802,6 @@
 }
 
 double IQTree::doTreeSearch() {
-<<<<<<< HEAD
     double initCPUTime = getCPUTime();
 
     /********************************** INITIALIZE THE CANDIDATE TREE SET ***************************************/
@@ -1839,10 +1824,7 @@
     cout << "Current best tree score: " << candidateTrees.getBestScore() << " / CPU time: " <<
     getCPUTime() - initCPUTime << endl;
     cout << endl;
-
-    cout << "                        INTENSIFICATION PHASE" << endl;
-
-=======
+    
     cout << "--------------------------------------------------------------------" << endl;
     cout << "|               OPTIMIZING CANDIDATE TREE SET                      |" << endl;
     cout << "--------------------------------------------------------------------" << endl;
@@ -1850,7 +1832,6 @@
     tree_file_name += ".treefile";
     // PLEASE PRINT TREE HERE!
     printResultTree();
->>>>>>> 5969a142
     string treels_name = params->out_prefix;
     treels_name += ".treels";
     string out_lh_file = params->out_prefix;
@@ -2020,25 +2001,8 @@
             printIntermediateTree(WT_NEWLINE | WT_APPEND | WT_SORT_TAXA | WT_BR_LEN);
         }
 
-<<<<<<< HEAD
         if (params->snni && verbose_mode >= VB_DEBUG) {
             printBestScores();
-=======
-    	/*----------------------------------------
-    	 * Update if better tree is found
-    	 *---------------------------------------*/
-        if (curScore > candidateTrees.getBestScore() + params->modeps) {
-        	if (params->snni) {
-        		imd_tree = optimizeModelParameters();
-        	}
-            if (!candidateTrees.treeExist(imd_tree)) {
-                stop_rule.addImprovedIteration(stop_rule.getCurIt());
-                cout << "BETTER TREE FOUND at iteration " << stop_rule.getCurIt() << ": " << curScore << endl;
-            } else {
-                cout << "UPDATE BEST LOG-LIKELIHOOD: " << curScore << endl;
-            }
-            printResultTree();
->>>>>>> 5969a142
         }
 
         // DTH: make pllUFBootData usable in summarizeBootstrap
