--- conflicted
+++ resolved
@@ -1363,13 +1363,9 @@
 	/*====================================================
 	 * MAIN LOOP OF THE IQ-TREE ALGORITHM
 	 *====================================================*/
-<<<<<<< HEAD
-    for (curIt = params->numNNITrees + 1; !stop_rule.meetStopCondition(curIt, cur_correlation); curIt++) {
+
+    for ( ; !stop_rule.meetStopCondition(curIt, cur_correlation); curIt++) {
         pllInfo.curIter = curIt;
-=======
-    for ( ; !stop_rule.meetStopCondition(curIt, cur_correlation); curIt++) {
-        searchinfo.curIter = curIt;
->>>>>>> 3595a795
         // estimate logl_cutoff for bootstrap
         if (params->avoid_duplicated_trees && max_candidate_trees > 0 && treels_logl.size() > 1000) {
         	int predicted_iteration = ((curIt+params->step_iterations-1)/params->step_iterations)*params->step_iterations;
