--- conflicted
+++ resolved
@@ -404,6 +404,7 @@
     int numDupPars = 0;
     for (int treeNr = 1; treeNr < nParTrees; treeNr++) {
         string curParsTree;
+
         /********* Create parsimony tree using PLL *********/
         if (params->start_tree == STT_PLL_PARSIMONY) {
 			pllInst->randomNumberSeed = params->ran_seed + treeNr * 12345;
@@ -458,20 +459,14 @@
 		candidateTrees.update(tree, getCurScore());
     }
     double loglTime = getCPUTime() - startTime;
-<<<<<<< HEAD
 	cout << "CPU time: " << loglTime << endl;
-=======
-    if (unOptParTrees.size() > 1) {
-    	cout << "Average CPU time for computing logl of 1 parsimony tree: " << loglTime / (unOptParTrees.size()-1)<< endl;
-    }
->>>>>>> 4c54c18f
 
     // Only select the best nNNITrees for doing NNI search
     vector<string> initParsimonyTrees = candidateTrees.getBestCandidateTrees(nNNITrees);
+
     cout << endl;
     cout << "Optimizing top parsimony trees with NNI..." << endl;
     startTime = getCPUTime();
-
     /**********************************************************
       			Do NNI search on the best parsimony trees
     ***********************************************************/
@@ -488,6 +483,7 @@
         cout << "Iteration " << getCurIt() << " / LogL: " << initLogl << " -> " << getCurScore();
         cout << " / " << nniStep << " rounds, " << nniCount << " NNIs ";
         cout << " / Time: " << convert_time(getRealTime() - params->start_real_time) << endl;
+
     }
     double nniTime = getCPUTime() - startTime;
     cout << "CPU time: " << nniTime << endl;
@@ -1702,7 +1698,7 @@
                 if (params->five_plus_five) {
                     readTreeString(candidateTrees.getNextCandTree());
                 } else {
-                    readTreeString(candidateTrees.getRandCandTree());
+                readTreeString(candidateTrees.getRandCandTree());
                 }
                 if (params->iqp) {
                     doIQP();
@@ -1724,6 +1720,7 @@
                     pllTreeCounter[perturb_tree_topo]++;
                 }
             }
+
            perturbScore = computeLogL();
         }
 
@@ -1770,21 +1767,21 @@
     	/*----------------------------------------
     	 * Update if better tree is found
     	 *---------------------------------------*/
-//        if (curScore > candidateTrees.getBestScore()) {
-//        	if (params->snni) {
-//        		imd_tree = optimizeModelParameters();
-//        	}
-//            if (!candidateTrees.treeExist(imd_tree)) {
-//                stop_rule.addImprovedIteration(curIt);
-//                cout << "BETTER TREE FOUND at iteration " << curIt << ": " << curScore;
-//            } else {
-//                cout << "UPDATE BEST LOG-LIKELIHOOD: " << curScore;
-//            }
-//            cout << " / CPU time: " << (int) round(getCPUTime() - params->startCPUTime) << "s" << endl;
-//            printResultTree();
-//        }
-//
-//    	candidateTrees.update(imd_tree, curScore);
+        if (curScore > candidateTrees.getBestScore()) {
+        	if (params->snni) {
+        		imd_tree = optimizeModelParameters();
+        	}
+            if (!candidateTrees.treeExist(imd_tree)) {
+                stop_rule.addImprovedIteration(curIt);
+                cout << "BETTER TREE FOUND at iteration " << curIt << ": " << curScore;
+            } else {
+                cout << "UPDATE BEST LOG-LIKELIHOOD: " << curScore;
+            }
+            cout << " / CPU time: " << (int) round(getCPUTime() - params->startCPUTime) << "s" << endl;
+            printResultTree();
+        }
+
+    	candidateTrees.update(imd_tree, curScore);
     	if (params->snni && verbose_mode >= VB_MED) {
         	printBestScores(params->popSize);
     	}
@@ -1898,9 +1895,9 @@
         Branches* tabuBranches = new Branches;
 		if (tabuSplits.size() > 0) {
 			getNonTabuBranches(allInnerBranches, tabuSplits, nniBranches, tabuBranches);
-		} else {
+            } else {
 			nniBranches = allInnerBranches;
-		}
+            }
 
         // evaluate NNIs
         vector<NNIMove> positiveNNIs = evaluateNNIs(nniBranches);
@@ -1916,20 +1913,20 @@
 //			} else {
 //				break;
 //			}
-		}
+            }
 
         /* sort all positive NNI moves (descending) */
         sort(positiveNNIs.begin(), positiveNNIs.end());
 
-        /* remove conflicting NNIs */
+            /* remove conflicting NNIs */
         vector<NNIMove> compatibleNNIs = getCompatibleNNIs(positiveNNIs);
         numNNIs = compatibleNNIs.size();
 
         // do non-conflicting positive NNIs
         doNNIs(numNNIs, compatibleNNIs);
 
-        // Re-estimate branch lengths of the new tree
-        curScore = optimizeAllBranches(1, params->loglh_epsilon, PLL_NEWZPERCYCLE);
+            // Re-estimate branch lengths of the new tree
+            curScore = optimizeAllBranches(1, params->loglh_epsilon, PLL_NEWZPERCYCLE);
 
         // curScore should be larger than score of the best NNI
         if (curScore < compatibleNNIs.at(0).newloglh - params->loglh_epsilon) {
@@ -1948,8 +1945,7 @@
             assert(curScore > compatibleNNIs.at(0).newloglh - params->loglh_epsilon);
         }
 
-        nni_count += numNNIs;
-
+            nni_count += numNNIs;
 		if (params->fixStableSplits) {
 			// add NNI splits to the tabu list
 			for (int i = 0; i < numNNIs; i++) {
@@ -1960,15 +1956,14 @@
 			// update the list of intermediate trees
 			string topology = getTopology();
 			if (candidateTrees.treeTopologyExist(topology))
-				break;
+            		break;
 			if (intermediateTrees.find(topology) == intermediateTrees.end()) {
 				string treeString = getTreeString();
 				intermediateTrees.insert(make_pair(topology, make_pair(treeString, curScore)));
-			} else {
+            	} else {
 				break;
-			}
-		}
-
+            	}
+        	}
 		if (curScore - oldScore <  params->loglh_epsilon)
 			break;
 	}
@@ -1987,16 +1982,16 @@
     	if (newTree) {
 			cout << "BETTER TREE FOUND at iteration " << getCurIt() << ": " << getCurScore() << endl;
 			stop_rule.addImprovedIteration(curIt);
-    	} else {
+        } else {
     		cout << "BETTER SCORE FOUND at iteration " << getCurIt() << ": " << getCurScore() << endl;
-    	}
-    }
+            }
+            }
 
     if (params->fixStableSplits) {
     	unordered_map<string, pair<string, double> >::iterator it;
     	for (it = intermediateTrees.begin(); it != intermediateTrees.end(); it++) {
     		candidateTrees.update((it->second).first, (it->second).second);
-    	}
+        }
     	tabuSplits.clear();
     }
 
