/***************************************************************************
 *   Copyright (C) 2009 by BUI Quang Minh   *
 *   minh.bui@univie.ac.at   *
 *                                                                         *
 *   This program is free software; you can redistribute it and/or modify  *
 *   it under the terms of the GNU General Public License as published by  *
 *   the Free Software Foundation; either version 2 of the License, or     *
 *   (at your option) any later version.                                   *
 *                                                                         *
 *   This program is distributed in the hope that it will be useful,       *
 *   but WITHOUT ANY WARRANTY; without even the implied warranty of        *
 *   MERCHANTABILITY or FITNESS FOR A PARTICULAR PURPOSE.  See the         *
 *   GNU General Public License for more details.                          *
 *                                                                         *
 *   You should have received a copy of the GNU General Public License     *
 *   along with this program; if not, write to the                         *
 *   Free Software Foundation, Inc.,                                       *
 *   59 Temple Place - Suite 330, Boston, MA  02111-1307, USA.             *
 ***************************************************************************/
#include "iqtree.h"
#include "phylosupertree.h"
#include "phylosupertreeplen.h"
#include "mexttree.h"
#include "timeutil.h"
#include "gtrmodel.h"
#include "rategamma.h"
#include <numeric>
#include "pll/pllInternal.h"
#include "nnisearch.h"
#include "vectorclass/vectorclass.h"
#include "vectorclass/vectormath_exp.h"


Params *globalParam;
Alignment *globalAlignment;
extern StringIntMap pllTreeCounter;


IQTree::IQTree() : PhyloTree() {
    init();
}

void IQTree::init() {
    k_represent = 0;
    k_delete = k_delete_min = k_delete_max = k_delete_stay = 0;
    dist_matrix = NULL;
    var_matrix = NULL;
    nni_count_est = 0.0;
    nni_delta_est = 0;
    curScore = 0.0; // Current score of the tree
    bestScore = -DBL_MAX; // Best score found so far
    curIt = 1;
    cur_pars_score = -1;
    enable_parsimony = false;
    estimate_nni_cutoff = false;
    nni_cutoff = -1e6;
    nni_sort = false;
    testNNI = false;
    print_tree_lh = false;
    write_intermediate_trees = 0;
    max_candidate_trees = 0;
    logl_cutoff = 0.0;
    len_scale = 10000;
    save_all_br_lens = false;
    duplication_counter = 0;
    pllInst = NULL;
    pllAlignment = NULL;
    pllPartitions = NULL;
    //boot_splits = new SplitGraph;
    pll2iqtree_pattern_index = NULL;
    fastNNI = true;
}

IQTree::IQTree(Alignment *aln) : PhyloTree(aln) {
    init();
}
void IQTree::setParams(Params &params) {
    searchinfo.speednni = params.speednni;
    searchinfo.nni_type = params.nni_type;
    optimize_by_newton = params.optimize_by_newton;
    candidateTrees.aln = aln;
    candidateTrees.max_candidates = params.popSize;
    candidateTrees.limit = params.limitPopSize;

    sse = params.SSE;
    if (params.maxtime != 1000000) {
        params.autostop = false;
    }
    if (params.min_iterations == -1) {
        if (!params.gbo_replicates) {
            if (params.autostop) {
                params.min_iterations = aln->getNSeq() * 100;
            } else if (aln->getNSeq() < 100) {
                params.min_iterations = 200;
            } else {
                params.min_iterations = aln->getNSeq() * 2;
            }
            if (params.iteration_multiple > 1)
                params.min_iterations = aln->getNSeq() * params.iteration_multiple;
        } else {
            params.min_iterations = 100;
        }
    }
    if (params.gbo_replicates)
        params.max_iterations = max(params.max_iterations, max(params.min_iterations, 1000));

    k_represent = params.k_representative;

    if (params.p_delete == -1.0) {
        if (aln->getNSeq() < 4)
            params.p_delete = 0.0; // delete nothing
        else if (aln->getNSeq() == 4)
            params.p_delete = 0.25; // just delete 1 leaf
        else if (aln->getNSeq() == 5)
            params.p_delete = 0.4; // just delete 2 leaves
        else if (aln->getNSeq() < 51)
            params.p_delete = 0.5;
        else if (aln->getNSeq() < 100)
            params.p_delete = 0.3;
        else if (aln->getNSeq() < 200)
            params.p_delete = 0.2;
        else if (aln->getNSeq() < 400)
            params.p_delete = 0.1;
        else
            params.p_delete = 0.05;
    }
    //tree.setProbDelete(params.p_delete);
    if (params.p_delete != -1.0) {
        k_delete = k_delete_min = k_delete_max = ceil(params.p_delete * leafNum);
    } else {
        k_delete = k_delete_min = 10;
        k_delete_max = leafNum / 2;
        if (k_delete_max > 100)
            k_delete_max = 100;
        if (k_delete_max < 20)
            k_delete_max = 20;
        k_delete_stay = ceil(leafNum / k_delete);
    }

    //tree.setIQPIterations(params.stop_condition, params.stop_confidence, params.min_iterations, params.max_iterations);

    stop_rule.setStopCondition(params.stop_condition);
    stop_rule.setConfidenceValue(params.stop_confidence);
    stop_rule.setIterationNum(params.min_iterations, params.max_iterations);

    //tree.setIQPAssessQuartet(params.iqp_assess_quartet);
    iqp_assess_quartet = params.iqp_assess_quartet;
    estimate_nni_cutoff = params.estimate_nni_cutoff;
    nni_cutoff = params.nni_cutoff;
    nni_sort = params.nni_sort;
    testNNI = params.testNNI;

    this->params = &params;
    globalParam = &params;
    globalAlignment = aln;

    write_intermediate_trees = params.write_intermediate_trees;

    if (write_intermediate_trees > 2 || params.gbo_replicates > 0) {
        save_all_trees = 1;
    }
    if (params.gbo_replicates > 0) {
        if (params.iqp_assess_quartet != IQP_BOOTSTRAP) {
            save_all_trees = 2;
        }
    }
    if (params.gbo_replicates > 0 && params.do_compression)
        save_all_br_lens = true;
    print_tree_lh = params.print_tree_lh;
    max_candidate_trees = params.max_candidate_trees;
    if (max_candidate_trees == 0)
        max_candidate_trees = aln->getNSeq() * stop_rule.getNumIterations();
    setRootNode(params.root);

    string bootaln_name = params.out_prefix;
    bootaln_name += ".bootaln";
    if (params.print_bootaln) {
        ofstream bootalnout;
    	bootalnout.open(bootaln_name.c_str());
    	bootalnout.close();
    }
    size_t i;

    if (params.online_bootstrap && params.gbo_replicates > 0) {
        cout << "Generating " << params.gbo_replicates << " samples for ultrafast bootstrap..." << endl;
        // allocate memory for boot_samples
        boot_samples.resize(params.gbo_replicates);
#ifdef BOOT_VAL_FLOAT
        size_t nptn = get_safe_upper_limit_float(getAlnNPattern());
#else
        size_t nptn = get_safe_upper_limit(getAlnNPattern());
#endif
        BootValType *mem = aligned_alloc<BootValType>(nptn * (size_t)(params.gbo_replicates));
        memset(mem, 0, nptn * (size_t)(params.gbo_replicates) * sizeof(BootValType));
        for (i = 0; i < params.gbo_replicates; i++)
        	boot_samples[i] = mem + i*nptn;

        boot_logl.resize(params.gbo_replicates, -DBL_MAX);
        boot_trees.resize(params.gbo_replicates, -1);
        boot_counts.resize(params.gbo_replicates, 0);
        VerboseMode saved_mode = verbose_mode;
        verbose_mode = VB_QUIET;
        for (i = 0; i < params.gbo_replicates; i++) {
        	if (params.print_bootaln) {
    			Alignment* bootstrap_alignment;
    			if (aln->isSuperAlignment())
    				bootstrap_alignment = new SuperAlignment;
    			else
    				bootstrap_alignment = new Alignment;
    			IntVector this_sample;
    			bootstrap_alignment->createBootstrapAlignment(aln, &this_sample, params.bootstrap_spec);
    			for (size_t j = 0; j < nptn; j++)
    				boot_samples[i][j] = this_sample[j];
				bootstrap_alignment->printPhylip(bootaln_name.c_str(), true);
				delete bootstrap_alignment;
        	} else {
    			IntVector this_sample;
        		aln->createBootstrapAlignment(this_sample, params.bootstrap_spec);
    			for (size_t j = 0; j < nptn; j++)
    				boot_samples[i][j] = this_sample[j];
        	}
        }
        verbose_mode = saved_mode;
        if (params.print_bootaln) {
        	cout << "Bootstrap alignments printed to " << bootaln_name << endl;
        }

        cout << "Max candidate trees (tau): " << max_candidate_trees << endl;
    }

    if (params.root_state) {
        if (strlen(params.root_state) != 1)
            outError("Root state must have exactly 1 character");
        root_state = aln->convertState(params.root_state[0]);
        if (root_state < 0 || root_state >= aln->num_states)
            outError("Invalid root state");
    }
}

IQTree::~IQTree() {
    //if (bonus_values)
    //delete bonus_values;
    //bonus_values = NULL;
    if (dist_matrix)
        delete[] dist_matrix;
    dist_matrix = NULL;

    if (var_matrix)
        delete[] var_matrix;
    var_matrix = NULL;

    for (vector<double*>::reverse_iterator it = treels_ptnlh.rbegin(); it != treels_ptnlh.rend(); it++)
        delete[] (*it);
    treels_ptnlh.clear();
    for (vector<SplitGraph*>::reverse_iterator it2 = boot_splits.rbegin(); it2 != boot_splits.rend(); it2++)
        delete (*it2);
    //if (boot_splits) delete boot_splits;
    if (pllInst)
        pllDestroyInstance(pllInst);

    if (!boot_samples.empty())
    	aligned_free(boot_samples[0]); // free memory
}

double IQTree::getProbDelete() {
    return (double) k_delete / leafNum;
}

void IQTree::resetKDelete() {
    k_delete = k_delete_min;
    k_delete_stay = ceil(leafNum / k_delete);
}

void IQTree::increaseKDelete() {
    if (k_delete >= k_delete_max)
        return;
    k_delete_stay--;
    if (k_delete_stay > 0)
        return;
    k_delete++;
    k_delete_stay = ceil(leafNum / k_delete);
    if (verbose_mode >= VB_MED)
        cout << "Increase k_delete to " << k_delete << endl;
}

void IQTree::setIQPIterations(STOP_CONDITION stop_condition, double stop_confidence, int min_iterations,
        int max_iterations) {
    stop_rule.setStopCondition(stop_condition);
    stop_rule.setConfidenceValue(stop_confidence);
    stop_rule.setIterationNum(min_iterations, max_iterations);
}

RepresentLeafSet* IQTree::findRepresentLeaves(vector<RepresentLeafSet*> &leaves_vec, int nei_id, PhyloNode *dad) {
    PhyloNode *node = (PhyloNode*) (dad->neighbors[nei_id]->node);
    int set_id = dad->id * 3 + nei_id;
    if (leaves_vec[set_id])
        return leaves_vec[set_id];
    RepresentLeafSet *leaves = new RepresentLeafSet;
    RepresentLeafSet * leaves_it[2] = { NULL, NULL };
    leaves_vec[set_id] = leaves;
    RepresentLeafSet::iterator last;
    RepresentLeafSet::iterator cur_it;
    int i, j;
    //double admit_height = 1000000;

    leaves->clear();
    if (node->isLeaf()) {
        // set the depth to zero
        //node->height = 0.0;
        leaves->insert(new RepLeaf(node, 0));
    } else {
        for (i = 0, j = 0; i < node->neighbors.size(); i++)
            if (node->neighbors[i]->node != dad) {
                leaves_it[j++] = findRepresentLeaves(leaves_vec, i, node);
            }
        assert(j == 2 && leaves_it[0] && leaves_it[1]);
        if (leaves_it[0]->empty() && leaves_it[1]->empty()) {
            cout << "wrong";
        }
        RepresentLeafSet::iterator lit[2] = { leaves_it[0]->begin(), leaves_it[1]->begin() };
        while (leaves->size() < k_represent) {
            int id = -1;
            if (lit[0] != leaves_it[0]->end() && lit[1] != leaves_it[1]->end()) {
                if ((*lit[0])->height < (*lit[1])->height)
                    id = 0;
                else if ((*lit[0])->height > (*lit[1])->height)
                    id = 1;
                else { // tie, choose at random
                    id = random_int(2);
                }
            } else if (lit[0] != leaves_it[0]->end())
                id = 0;
            else if (lit[1] != leaves_it[1]->end())
                id = 1;
            else
                break;
            assert(id < 2 && id >= 0);
            leaves->insert(new RepLeaf((*lit[id])->leaf, (*lit[id])->height + 1));
            lit[id]++;
        }
    }
    assert(!leaves->empty());
    /*
     if (verbose_mode >= VB_MAX) {
     for (cur_it = leaves->begin(); cur_it != leaves->end(); cur_it++)
     cout << (*cur_it)->leaf->name << " ";
     cout << endl;
     }*/
    return leaves;
}

/*
 void IQPTree::clearRepresentLeaves(vector<RepresentLeafSet*> &leaves_vec, Node *node, Node *dad) {
 int nei_id;
 for (nei_id = 0; nei_id < node->neighbors.size(); nei_id++)
 if (node->neighbors[nei_id]->node == dad) break;
 assert(nei_id < node->neighbors.size());
 int set_id = node->id * 3 + nei_id;
 if (leaves_vec[set_id]) {
 for (RepresentLeafSet::iterator rlit = leaves_vec[set_id]->begin(); rlit != leaves_vec[set_id]->end(); rlit++)
 delete (*rlit);
 delete leaves_vec[set_id];
 leaves_vec[set_id] = NULL;
 }
 FOR_NEIGHBOR_IT(node, dad, it) {
 clearRepresentLeaves(leaves_vec, (*it)->node, node);
 }
 }*/

void IQTree::deleteNonCherryLeaves(PhyloNodeVector &del_leaves) {
    NodeVector cherry_taxa;
    NodeVector noncherry_taxa;
    // get the vector of non cherry taxa
    getNonCherryLeaves(noncherry_taxa, cherry_taxa);
    root = NULL;
    int num_taxa = aln->getNSeq();
    int num_delete = k_delete;
    if (num_delete > num_taxa - 4)
        num_delete = num_taxa - 4;
    if (verbose_mode >= VB_DEBUG) {
        cout << "Deleting " << num_delete << " leaves" << endl;
    }
    vector<unsigned int> indices_noncherry(noncherry_taxa.size());
    //iota(indices_noncherry.begin(), indices_noncherry.end(), 0);
    unsigned int startValue = 0;
    for (vector<unsigned int>::iterator it = indices_noncherry.begin(); it != indices_noncherry.end(); ++it) {
        (*it) = startValue;
        ++startValue;
    }
    random_shuffle(indices_noncherry.begin(), indices_noncherry.end());
    int i;
    for (i = 0; i < num_delete && i < noncherry_taxa.size(); i++) {
        PhyloNode *taxon = (PhyloNode*) noncherry_taxa[indices_noncherry[i]];
        del_leaves.push_back(taxon);
        deleteLeaf(taxon);
        //cout << taxon->id << ", ";
    }
    int j = 0;
    if (i < num_delete) {
        vector<unsigned int> indices_cherry(cherry_taxa.size());
        //iota(indices_cherry.begin(), indices_cherry.end(), 0);
        startValue = 0;
        for (vector<unsigned int>::iterator it = indices_cherry.begin(); it != indices_cherry.end(); ++it) {
            (*it) = startValue;
            ++startValue;
        }
        random_shuffle(indices_cherry.begin(), indices_cherry.end());
        while (i < num_delete) {
            PhyloNode *taxon = (PhyloNode*) cherry_taxa[indices_cherry[j]];
            del_leaves.push_back(taxon);
            deleteLeaf(taxon);
            i++;
            j++;
        }
    }
    root = cherry_taxa[j];
}

void IQTree::deleteLeaves(PhyloNodeVector &del_leaves) {
    NodeVector taxa;
    // get the vector of taxa
    getTaxa(taxa);
    root = NULL;
    //int num_delete = floor(p_delete * taxa.size());
    int num_delete = k_delete;
    int i;
    if (num_delete > taxa.size() - 4)
        num_delete = taxa.size() - 4;
    if (verbose_mode >= VB_DEBUG) {
        cout << "Deleting " << num_delete << " leaves" << endl;
    }
    // now try to randomly delete some taxa of the probability of p_delete
    for (i = 0; i < num_delete;) {
        int id = random_int(taxa.size());
        if (!taxa[id])
            continue;
        else
            i++;
        PhyloNode *taxon = (PhyloNode*) taxa[id];
        del_leaves.push_back(taxon);
        deleteLeaf(taxon);
        taxa[id] = NULL;
    }
    // set root to the first taxon which was not deleted
    for (i = 0; i < taxa.size(); i++)
        if (taxa[i]) {
            root = taxa[i];
            break;
        }
}

int IQTree::assessQuartet(Node *leaf0, Node *leaf1, Node *leaf2, Node *del_leaf) {
    assert(dist_matrix);
    int nseq = aln->getNSeq();
    //int id0 = leaf0->id, id1 = leaf1->id, id2 = leaf2->id;
    double dist0 = dist_matrix[leaf0->id * nseq + del_leaf->id] + dist_matrix[leaf1->id * nseq + leaf2->id];
    double dist1 = dist_matrix[leaf1->id * nseq + del_leaf->id] + dist_matrix[leaf0->id * nseq + leaf2->id];
    double dist2 = dist_matrix[leaf2->id * nseq + del_leaf->id] + dist_matrix[leaf0->id * nseq + leaf1->id];
    if (dist0 < dist1 && dist0 < dist2)
        return 0;
    if (dist1 < dist2)
        return 1;
    return 2;
}

int IQTree::assessQuartetParsimony(Node *leaf0, Node *leaf1, Node *leaf2, Node *del_leaf) {
    int score[3] = { 0, 0, 0 };
    for (Alignment::iterator it = aln->begin(); it != aln->end(); it++) {
        char ch0 = (*it)[leaf0->id];
        char ch1 = (*it)[leaf1->id];
        char ch2 = (*it)[leaf2->id];
        char chd = (*it)[del_leaf->id];
        if (ch0 >= aln->num_states || ch1 >= aln->num_states || ch2 >= aln->num_states || chd >= aln->num_states)
            continue;
        if (chd == ch0 && ch1 == ch2)
            score[0] += (*it).frequency;
        if (chd == ch1 && ch0 == ch2)
            score[1] += (*it).frequency;
        if (chd == ch2 && ch0 == ch1)
            score[2] += (*it).frequency;
    }
    if (score[0] == score[1] && score[0] == score[2]) {
        int id = random_int(3);
        return id;
    }
    if (score[0] > score[1] && score[0] > score[2])
        return 0;
    if (score[1] < score[2])
        return 2;
    return 1;
}

void IQTree::initializeBonus(PhyloNode *node, PhyloNode *dad) {
    if (!node)
        node = (PhyloNode*) root;
    if (dad) {
        PhyloNeighbor *node_nei = (PhyloNeighbor*) node->findNeighbor(dad);
        PhyloNeighbor *dad_nei = (PhyloNeighbor*) dad->findNeighbor(node);
        node_nei->lh_scale_factor = 0.0;
        node_nei->partial_lh_computed = 0;
        dad_nei->lh_scale_factor = 0.0;
        dad_nei->partial_lh_computed = 0;
    }

    FOR_NEIGHBOR_IT(node, dad, it){
    initializeBonus((PhyloNode*) ((*it)->node), node);
}
}

void IQTree::raiseBonus(Neighbor *nei, Node *dad, double bonus) {
    ((PhyloNeighbor*) nei)->lh_scale_factor += bonus;
    if (verbose_mode >= VB_DEBUG)
        cout << dad->id << " - " << nei->node->id << " : " << bonus << endl;

    //  FOR_NEIGHBOR_IT(nei->node, dad, it)
    //	raiseBonus((*it), nei->node, bonus);
}

double IQTree::computePartialBonus(Node *node, Node* dad) {
    PhyloNeighbor *node_nei = (PhyloNeighbor*) node->findNeighbor(dad);
    if (node_nei->partial_lh_computed)
        return node_nei->lh_scale_factor;

    FOR_NEIGHBOR_IT(node, dad, it){
    node_nei->lh_scale_factor += computePartialBonus((*it)->node, node);
}
    node_nei->partial_lh_computed = 1;
    return node_nei->lh_scale_factor;
}


/*
 bool IQTree::containPosNNI(vector<NNIMove> posNNIs) {
 for (vector<NNIMove>::iterator iter = posNNIs.begin(); iter != posNNIs.end(); iter++) {
 if (iter->newloglh > iter->oldloglh)
 return true;
 }
 return false;
 }
 */

void IQTree::findBestBonus(double &best_score, NodeVector &best_nodes, NodeVector &best_dads, Node *node, Node *dad) {
    double score;
    if (!node)
        node = root;
    if (!dad) {
        best_score = 0;
    } else {
        score = computePartialBonus(node, dad) + computePartialBonus(dad, node);
        if (score >= best_score) {
            if (score > best_score) {
                best_score = score;
                best_nodes.clear();
                best_dads.clear();
            }
            best_nodes.push_back(node);
            best_dads.push_back(dad);
        }
        //cout << node->id << " - " << dad->id << " : " << best_score << endl;
    }

    FOR_NEIGHBOR_IT(node, dad, it){
    findBestBonus(best_score, best_nodes, best_dads, (*it)->node, node);
}
}

void IQTree::assessQuartets(vector<RepresentLeafSet*> &leaves_vec, PhyloNode *cur_root, PhyloNode *del_leaf) {
    const int MAX_DEGREE = 3;
    RepresentLeafSet * leaves[MAX_DEGREE];
    double bonus[MAX_DEGREE];
    memset(bonus, 0, MAX_DEGREE * sizeof(double));
    int cnt = 0;

    // only work for birfucating tree
    assert(cur_root->degree() == MAX_DEGREE);

    // find the representative leaf set for three subtrees

    FOR_NEIGHBOR_IT(cur_root, NULL, it){
    leaves[cnt] = findRepresentLeaves(leaves_vec, cnt, cur_root);
    cnt++;
}
    for (RepresentLeafSet::iterator i0 = leaves[0]->begin(); i0 != leaves[0]->end(); i0++)
        for (RepresentLeafSet::iterator i1 = leaves[1]->begin(); i1 != leaves[1]->end(); i1++)
            for (RepresentLeafSet::iterator i2 = leaves[2]->begin(); i2 != leaves[2]->end(); i2++) {
                int best_id;
                if (iqp_assess_quartet == IQP_DISTANCE)
                    best_id = assessQuartet((*i0)->leaf, (*i1)->leaf, (*i2)->leaf, del_leaf);
                else
                    best_id = assessQuartetParsimony((*i0)->leaf, (*i1)->leaf, (*i2)->leaf, del_leaf);
                bonus[best_id] += 1.0;
            }
    for (cnt = 0; cnt < MAX_DEGREE; cnt++)
        if (bonus[cnt] > 0.0)
            raiseBonus(cur_root->neighbors[cnt], cur_root, bonus[cnt]);

}

void IQTree::reinsertLeavesByParsimony(PhyloNodeVector &del_leaves) {
    PhyloNodeVector::iterator it_leaf;
    assert(root->isLeaf());
    for (it_leaf = del_leaves.begin(); it_leaf != del_leaves.end(); it_leaf++) {
        //cout << "Add leaf " << (*it_leaf)->id << " to the tree" << endl;
        initializeAllPartialPars();
        clearAllPartialLH();
        Node *target_node = NULL;
        Node *target_dad = NULL;
        Node *added_node = (*it_leaf)->neighbors[0]->node;
        Node *node1 = NULL;
        Node *node2 = NULL;
        //Node *leaf;
        for (int i = 0; i < 3; i++) {
            if (added_node->neighbors[i]->node->id == (*it_leaf)->id) {
                //leaf = added_node->neighbors[i]->node;
            } else if (!node1) {
                node1 = added_node->neighbors[i]->node;
            } else {
                node2 = added_node->neighbors[i]->node;
            }
        }

        //cout << "(" << node1->id << ", " << node2->id << ")" << "----" << "(" << added_node->id << "," << leaf->id << ")" << endl;
        added_node->updateNeighbor(node1, (Node*) 1);
        added_node->updateNeighbor(node2, (Node*) 2);

        addTaxonMPFast(added_node, target_node, target_dad, root->neighbors[0]->node, root);
        target_node->updateNeighbor(target_dad, added_node, -1.0);
        target_dad->updateNeighbor(target_node, added_node, -1.0);
        added_node->updateNeighbor((Node*) 1, target_node, -1.0);
        added_node->updateNeighbor((Node*) 2, target_dad, -1.0);

    }

}

void IQTree::reinsertLeaves(PhyloNodeVector &del_leaves) {
    PhyloNodeVector::iterator it_leaf;

    //int num_del_leaves = del_leaves.size();
    assert(root->isLeaf());

    for (it_leaf = del_leaves.begin(); it_leaf != del_leaves.end(); it_leaf++) {
        if (verbose_mode >= VB_DEBUG)
            cout << "Reinserting " << (*it_leaf)->name << " (" << (*it_leaf)->id << ")" << endl;
        vector<RepresentLeafSet*> leaves_vec;
        leaves_vec.resize(nodeNum * 3, NULL);
        initializeBonus();
        NodeVector nodes;
        getInternalNodes(nodes);
        if (verbose_mode >= VB_DEBUG)
            drawTree(cout, WT_BR_SCALE | WT_INT_NODE | WT_TAXON_ID | WT_NEWLINE | WT_BR_ID);
        //printTree(cout, WT_BR_LEN | WT_INT_NODE | WT_TAXON_ID | WT_NEWLINE);
        for (NodeVector::iterator it = nodes.begin(); it != nodes.end(); it++) {
            assessQuartets(leaves_vec, (PhyloNode*) (*it), (*it_leaf));
        }
        NodeVector best_nodes, best_dads;
        double best_bonus;
        findBestBonus(best_bonus, best_nodes, best_dads);
        if (verbose_mode >= VB_DEBUG)
            cout << "Best bonus " << best_bonus << " " << best_nodes[0]->id << " " << best_dads[0]->id << endl;
        assert(best_nodes.size() == best_dads.size());
        int node_id = random_int(best_nodes.size());
        if (best_nodes.size() > 1 && verbose_mode >= VB_DEBUG)
            cout << best_nodes.size() << " branches show the same best bonus, branch nr. " << node_id << " is chosen"
                    << endl;

        reinsertLeaf(*it_leaf, best_nodes[node_id], best_dads[node_id]);
        //clearRepresentLeaves(leaves_vec, *it_node, *it_leaf);
        /*if (verbose_mode >= VB_DEBUG) {
         printTree(cout);
         cout << endl;
         }*/
        for (vector<RepresentLeafSet*>::iterator rit = leaves_vec.begin(); rit != leaves_vec.end(); rit++)
            if ((*rit)) {
                RepresentLeafSet *tit = (*rit);
                for (RepresentLeafSet::iterator rlit = tit->begin(); rlit != tit->end(); rlit++)
                    delete (*rlit);
                delete (*rit);
            }
    }
    initializeTree(); // BQM: re-index nodes and branches s.t. ping-pong neighbors have the same ID

    if (verbose_mode >= VB_DEBUG)
        drawTree(cout, WT_BR_SCALE | WT_INT_NODE | WT_TAXON_ID | WT_NEWLINE | WT_BR_ID);
}

void IQTree::doParsimonyReinsertion() {
    PhyloNodeVector del_leaves;

    deleteLeaves(del_leaves);

    reinsertLeavesByParsimony(del_leaves);
    fixNegativeBranch(false);
}

void IQTree::setBestTree(string treeString, double treeLogl) {
    bestTreeString = treeString;
    bestScore = treeLogl;
}

void IQTree::doRandomNNIs(int numNNI) {
    map<int, Node*> usedNodes;
    NodeVector nodeList1, nodeList2;
    getInternalBranches(nodeList1, nodeList2);
    int numInBran = nodeList1.size();
    assert(numInBran == aln->getNSeq() - 3);
    for (int i = 0; i < numNNI; i++) {
        int index = random_int(numInBran);
        if (usedNodes.find(nodeList1[index]->id) == usedNodes.end()
                && usedNodes.find(nodeList2[index]->id) == usedNodes.end()) {
            doOneRandomNNI(nodeList1[index], nodeList2[index]);
            usedNodes.insert(map<int, Node*>::value_type(nodeList1[index]->id, nodeList1[index]));
            usedNodes.insert(map<int, Node*>::value_type(nodeList2[index]->id, nodeList2[index]));
        } else {
            usedNodes.clear();
            nodeList1.clear();
            nodeList2.clear();
            getInternalBranches(nodeList1, nodeList2);
            doOneRandomNNI(nodeList1[index], nodeList2[index]);
            usedNodes.insert(map<int, Node*>::value_type(nodeList1[index]->id, nodeList1[index]));
            usedNodes.insert(map<int, Node*>::value_type(nodeList2[index]->id, nodeList2[index]));
        }
    }
}

void IQTree::doIQP() {
    if (verbose_mode >= VB_DEBUG)
        drawTree(cout, WT_BR_SCALE | WT_INT_NODE | WT_TAXON_ID | WT_NEWLINE | WT_BR_ID);
    //double time_begin = getCPUTime();
    PhyloNodeVector del_leaves;
    deleteLeaves(del_leaves);
    reinsertLeaves(del_leaves);

    // just to make sure IQP does it right
    setAlignment(aln);

    if (enable_parsimony) {
        cur_pars_score = computeParsimony();
        if (verbose_mode >= VB_MAX) {
            cout << "IQP Likelihood = " << curScore << "  Parsimony = " << cur_pars_score << endl;
        }
    }
}

double IQTree::inputTree2PLL(string treestring, bool computeLH) {
    double res = 0.0;
    // read in the tree string from IQTree kernel
    pllNewickTree *newick = pllNewickParseString(treestring.c_str());
    pllTreeInitTopologyNewick(pllInst, newick, PLL_FALSE);
    pllNewickParseDestroy(&newick);
    if (computeLH) {
        pllEvaluateLikelihood(pllInst, pllPartitions, pllInst->start, PLL_TRUE, PLL_FALSE);
        res = pllInst->likelihood;
    }
    return res;
}

double* IQTree::getModelRatesFromPLL() {
    assert(aln->num_states == 4);
    int numberOfRates = (pllPartitions->partitionData[0]->states * pllPartitions->partitionData[0]->states
            - pllPartitions->partitionData[0]->states) / 2;
    double* rate_params = new double[numberOfRates];
    for (int i = 0; i < numberOfRates; i++) {
        rate_params[i] = pllPartitions->partitionData[0]->substRates[i];
    }
    return rate_params;
}

void IQTree::pllPrintModelParams() {
    cout.precision(6);
    cout << fixed;
    for (int part = 0; part < pllPartitions->numberOfPartitions; part++) {
        cout << "Alpha[" << part << "]" << ": " << pllPartitions->partitionData[part]->alpha << endl;
        if (aln->num_states == 4) {
            int states, rates;
            states = pllPartitions->partitionData[part]->states;
            rates = ((states * states - states) / 2);
            cout << "Rates[" << part << "]: " << " ac ag at cg ct gt: ";
            for (int i = 0; i < rates; i++) {
                cout << pllPartitions->partitionData[part]->substRates[i] << " ";
            }
            cout << endl;
            cout <<  "Frequencies: ";
            for (int i = 0; i < 4; i++) {
                cout << pllPartitions->partitionData[part]->empiricalFrequencies[i] << " ";
            }
            cout << endl;
        }
    }
    cout.precision(3);
    cout << fixed;
}

double IQTree::getAlphaFromPLL() {
    return pllPartitions->partitionData[0]->alpha;
}

void IQTree::inputModelPLL2IQTree() {
    // TODO add support for partitioned model
    dynamic_cast<RateGamma*>(getRate())->setGammaShape(pllPartitions->partitionData[0]->alpha);
    if (aln->num_states == 4) {
        ((GTRModel*) getModel())->setRateMatrix(pllPartitions->partitionData[0]->substRates);
        getModel()->decomposeRateMatrix();
    }
    ((GTRModel*) getModel())->setStateFrequency(pllPartitions->partitionData[0]->empiricalFrequencies);
}

void IQTree::inputModelIQTree2PLL() {
    // get the alpha parameter
    double alpha = getRate()->getGammaShape();
    if (alpha == 0.0)
        alpha = PLL_ALPHA_MAX;
    if (aln->num_states == 4) {
        // get the rate parameters
        double *rate_param = new double[6];
        getModel()->getRateMatrix(rate_param);
        // get the state frequencies
        double *state_freqs = new double[aln->num_states];
        getModel()->getStateFrequency(state_freqs);

        /* put them into PLL */
        stringstream linkagePattern;
        int partNr;
        for (partNr = 0; partNr < pllPartitions->numberOfPartitions - 1; partNr++) {
            linkagePattern << partNr << ",";
        }
        linkagePattern << partNr;
        char *pattern = new char[linkagePattern.str().length() + 1];
        strcpy(pattern, linkagePattern.str().c_str());
        pllLinkAlphaParameters(pattern, pllPartitions);
        pllLinkFrequencies(pattern, pllPartitions);
        pllLinkRates(pattern, pllPartitions);
        delete[] pattern;

        for (partNr = 0; partNr < pllPartitions->numberOfPartitions; partNr++) {
            pllSetFixedAlpha(alpha, partNr, pllPartitions, pllInst);
            pllSetFixedBaseFrequencies(state_freqs, 4, partNr, pllPartitions, pllInst);
            pllSetFixedSubstitutionMatrix(rate_param, 6, partNr, pllPartitions, pllInst);
        }
        delete[] rate_param;
        delete[] state_freqs;
    } else if (aln->num_states == 20) {
        double *state_freqs = new double[aln->num_states];
        getModel()->getStateFrequency(state_freqs);
        int partNr;
        for (partNr = 0; partNr < pllPartitions->numberOfPartitions; partNr++) {
            pllSetFixedAlpha(alpha, partNr, pllPartitions, pllInst);
            pllSetFixedBaseFrequencies(state_freqs, 20, partNr, pllPartitions, pllInst);
        }
        delete[] state_freqs;
    } else {
        if (params->pll) {
            outError("Phylogenetic likelihood library current does not support data type other than DNA or Protein");
        }
    }
}

void IQTree::pllBuildIQTreePatternIndex(){
    pll2iqtree_pattern_index = new int[pllAlignment->sequenceLength];
    char ** pll_aln = new char *[pllAlignment->sequenceCount];
    for(int i = 0; i < pllAlignment->sequenceCount; i++)
        pll_aln[i] = new char[pllAlignment->sequenceLength];

    int pos;
    for(int i = 0; i < pllAlignment->sequenceCount; i++){
        pos = 0;
        for(int model = 0; model < pllPartitions->numberOfPartitions; model++){
            memcpy(&pll_aln[i][pos],
                    &pllAlignment->sequenceData[i + 1][pllPartitions->partitionData[model]->lower],
                    pllPartitions->partitionData[model]->width);
            pos += pllPartitions->partitionData[model]->width;
        }
    }

	char * pll_site = new char[pllAlignment->sequenceCount + 1];
	char * site = new char[pllAlignment->sequenceCount + 1];
    for(int i = 0; i < pllAlignment->sequenceLength; i++){
        for(int j = 0; j < pllAlignment->sequenceCount; j++)
            pll_site[j]= pll_aln[j][i];
        pll_site[pllAlignment->sequenceCount] = '\0';

        site[pllAlignment->sequenceCount] = '\0';
        for(int k = 0; k < aln->size(); k++){
            for(int p = 0; p < pllAlignment->sequenceCount; p++)
                site[p] = aln->convertStateBack(aln->at(k)[p]);
            pllBaseSubstitute(site, pllPartitions->partitionData[0]->dataType);
            if(memcmp(pll_site,site, pllAlignment->sequenceCount) == 0){
                pll2iqtree_pattern_index[i] = k;
            }
        }
    }

    delete [] pll_site;
    delete [] site;
    for(int i = 0; i < pllAlignment->sequenceCount; i++)
        delete [] pll_aln[i];
    delete [] pll_aln;
}


/**
 * DTH:
 * Substitute bases in seq according to PLL's rules
 * This function should be updated if PLL's rules change.
 * @param seq: data of some sequence to be substituted
 * @param dataType: PLL_DNA_DATA or PLL_AA_DATA
 */
void IQTree::pllBaseSubstitute (char *seq, int dataType)
{
    char meaningDNA[256];
    char  meaningAA[256];
    char * d;

    for (int i = 0; i < 256; ++ i)
    {
        meaningDNA[i] = -1;
        meaningAA[i]  = -1;
    }

    /* DNA data */

    meaningDNA['A'] =  1;
    meaningDNA['B'] = 14;
    meaningDNA['C'] =  2;
    meaningDNA['D'] = 13;
    meaningDNA['G'] =  4;
    meaningDNA['H'] = 11;
    meaningDNA['K'] = 12;
    meaningDNA['M'] =  3;
    meaningDNA['R'] =  5;
    meaningDNA['S'] =  6;
    meaningDNA['T'] =  8;
    meaningDNA['U'] =  8;
    meaningDNA['V'] =  7;
    meaningDNA['W'] =  9;
    meaningDNA['Y'] = 10;
    meaningDNA['a'] =  1;
    meaningDNA['b'] = 14;
    meaningDNA['c'] =  2;
    meaningDNA['d'] = 13;
    meaningDNA['g'] =  4;
    meaningDNA['h'] = 11;
    meaningDNA['k'] = 12;
    meaningDNA['m'] =  3;
    meaningDNA['r'] =  5;
    meaningDNA['s'] =  6;
    meaningDNA['t'] =  8;
    meaningDNA['u'] =  8;
    meaningDNA['v'] =  7;
    meaningDNA['w'] =  9;
    meaningDNA['y'] = 10;

    meaningDNA['N'] =
    meaningDNA['n'] =
    meaningDNA['O'] =
    meaningDNA['o'] =
    meaningDNA['X'] =
    meaningDNA['x'] =
    meaningDNA['-'] =
    meaningDNA['?'] = 15;

    /* AA data */

    meaningAA['A'] =  0;  /* alanine */
    meaningAA['R'] =  1;  /* arginine */
    meaningAA['N'] =  2;  /*  asparagine*/
    meaningAA['D'] =  3;  /* aspartic */
    meaningAA['C'] =  4;  /* cysteine */
    meaningAA['Q'] =  5;  /* glutamine */
    meaningAA['E'] =  6;  /* glutamic */
    meaningAA['G'] =  7;  /* glycine */
    meaningAA['H'] =  8;  /* histidine */
    meaningAA['I'] =  9;  /* isoleucine */
    meaningAA['L'] =  10; /* leucine */
    meaningAA['K'] =  11; /* lysine */
    meaningAA['M'] =  12; /* methionine */
    meaningAA['F'] =  13; /* phenylalanine */
    meaningAA['P'] =  14; /* proline */
    meaningAA['S'] =  15; /* serine */
    meaningAA['T'] =  16; /* threonine */
    meaningAA['W'] =  17; /* tryptophan */
    meaningAA['Y'] =  18; /* tyrosine */
    meaningAA['V'] =  19; /* valine */
    meaningAA['B'] =  20; /* asparagine, aspartic 2 and 3*/
    meaningAA['Z'] =  21; /*21 glutamine glutamic 5 and 6*/
    meaningAA['a'] =  0;  /* alanine */
    meaningAA['r'] =  1;  /* arginine */
    meaningAA['n'] =  2;  /*  asparagine*/
    meaningAA['d'] =  3;  /* aspartic */
    meaningAA['c'] =  4;  /* cysteine */
    meaningAA['q'] =  5;  /* glutamine */
    meaningAA['e'] =  6;  /* glutamic */
    meaningAA['g'] =  7;  /* glycine */
    meaningAA['h'] =  8;  /* histidine */
    meaningAA['i'] =  9;  /* isoleucine */
    meaningAA['l'] =  10; /* leucine */
    meaningAA['k'] =  11; /* lysine */
    meaningAA['m'] =  12; /* methionine */
    meaningAA['f'] =  13; /* phenylalanine */
    meaningAA['p'] =  14; /* proline */
    meaningAA['s'] =  15; /* serine */
    meaningAA['t'] =  16; /* threonine */
    meaningAA['w'] =  17; /* tryptophan */
    meaningAA['y'] =  18; /* tyrosine */
    meaningAA['v'] =  19; /* valine */
    meaningAA['b'] =  20; /* asparagine, aspartic 2 and 3*/
    meaningAA['z'] =  21; /*21 glutamine glutamic 5 and 6*/

    meaningAA['X'] =
    meaningAA['x'] =
    meaningAA['?'] =
    meaningAA['*'] =
    meaningAA['-'] = 22;

    d = (dataType == PLL_DNA_DATA) ? meaningDNA : meaningAA;
    int seq_len = strlen(seq);
    for (int i = 0; i < seq_len; ++ i)
    {
        seq[i] = d[(int)seq[i]];
    }
}

double IQTree::swapTaxa(PhyloNode *node1, PhyloNode *node2) {
    assert(node1->isLeaf());
    assert(node2->isLeaf());

    PhyloNeighbor *node1nei = (PhyloNeighbor*) *(node1->neighbors.begin());
    PhyloNeighbor *node2nei = (PhyloNeighbor*) *(node2->neighbors.begin());

    node2nei->node->updateNeighbor(node2, node1);
    node1nei->node->updateNeighbor(node1, node2);

    // Update the new neightbors of the 2 nodes
    node1->updateNeighbor(node1->neighbors.begin(), node2nei);
    node2->updateNeighbor(node2->neighbors.begin(), node1nei);

    PhyloNeighbor *node1NewNei = (PhyloNeighbor*) *(node1->neighbors.begin());
    PhyloNeighbor *node2NewNei = (PhyloNeighbor*) *(node2->neighbors.begin());

    // Reoptimize the branch lengths
    optimizeOneBranch(node1, (PhyloNode*) node1NewNei->node);
    this->curScore = optimizeOneBranch(node2, (PhyloNode*) node2NewNei->node);
    //drawTree(cout, WT_BR_SCALE | WT_INT_NODE | WT_TAXON_ID | WT_NEWLINE);
    return this->curScore;
}

double IQTree::perturb(int times) {
    while (times > 0) {
        NodeVector taxa;
        // get the vector of taxa
        getTaxa(taxa);
        int taxonid1 = random_int(taxa.size());
        PhyloNode *taxon1 = (PhyloNode*) taxa[taxonid1];
        PhyloNode *taxon2;
        int *dists = new int[taxa.size()];
        int minDist = 1000000;
        for (int i = 0; i < taxa.size(); i++) {
            if (i == taxonid1)
                continue;
            taxon2 = (PhyloNode*) taxa[i];
            int dist = taxon1->calDist(taxon2);
            dists[i] = dist;
            if (dist >= 7 && dist < minDist)
                minDist = dist;
        }

        int taxonid2 = -1;
        for (int i = 0; i < taxa.size(); i++) {
            if (dists[i] == minDist)
                taxonid2 = i;
        }

        taxon2 = (PhyloNode*) taxa[taxonid2];

        cout << "Swapping node " << taxon1->id << " and node " << taxon2->id << endl;
        cout << "Distance " << minDist << endl;
        curScore = swapTaxa(taxon1, taxon2);
        //taxa.erase( taxa.begin() + taxaID1 );
        //taxa.erase( taxa.begin() + taxaID2 -1 );

        times--;
        delete[] dists;
    }
    curScore = optimizeAllBranches(1);
    return curScore;
}

extern "C" pllUFBootData * pllUFBootDataPtr;

string IQTree::optimizeModelParameters(bool printInfo) {
	string newTree;
	if (params->pll) {
		cout << "Estimate model parameters (epsilon = " << params->modeps << ")" << endl;
		double stime = getCPUTime();
		pllEvaluateLikelihood(pllInst, pllPartitions, pllInst->start, PLL_FALSE,
				PLL_FALSE);
		pllOptimizeModelParameters(pllInst, pllPartitions, params->modeps);
		curScore = pllInst->likelihood;
		double etime = getCPUTime();
		cout << etime - stime << " seconds (logl: " << curScore << ")" << endl;
		pllTreeToNewick(pllInst->tree_string, pllInst, pllPartitions,
				pllInst->start->back, PLL_TRUE,
				PLL_TRUE, PLL_FALSE, PLL_FALSE, PLL_FALSE, PLL_SUMMARIZE_LH,
				PLL_FALSE, PLL_FALSE);
		if (printInfo) {
			pllPrintModelParams();
		}
		newTree = string(pllInst->tree_string);
	} else {
		string curTree = getTreeString();
		double *rate_param_bk = NULL;
		if (aln->num_states == 4) {
			rate_param_bk = new double[6];
			getModel()->getRateMatrix(rate_param_bk);
		}
		double alpha_bk = getRate()->getGammaShape();
		cout << "Estimate model parameters (epsilon = " << params->modeps << ")"
				<< endl;
		double modOptScore = getModelFactory()->optimizeParameters(params->fixed_branch_length, printInfo, params->modeps);
		if (isSuperTree()) {
			((PhyloSuperTree*) this)->computeBranchLengths();
		}

		if (modOptScore < curScore) {
			cout << "  BUG: Tree logl gets worse after model optimization!"
					<< endl;
			cout << "  Old logl: " << curScore << " / " << "new logl: "
					<< modOptScore << endl;
			readTreeString(curTree);
			initializeAllPartialLh();
			newTree = curTree;
			clearAllPartialLH();
			if (aln->num_states == 4) {
				assert(rate_param_bk != NULL);
				((GTRModel*) getModel())->setRateMatrix(rate_param_bk);
			}
			dynamic_cast<RateGamma*>(getRate())->setGammaShape(alpha_bk);
			getModel()->decomposeRateMatrix();
			cout << "Reset rate parameters!" << endl;
		} else {
			curScore = modOptScore;
			newTree = getTreeString();
		}
	}
	return newTree;
}

double IQTree::doTreeSearch() {
    double begin_real_time, cur_real_time;
    begin_real_time = getRealTime();
    string tree_file_name = params->out_prefix;
    tree_file_name += ".treefile";
    //printResultTree(params);
    // PLEASE PRINT TREE HERE!
    printResultTree();
    string treels_name = params->out_prefix;
    treels_name += ".treels";
    string out_lh_file = params->out_prefix;
    out_lh_file += ".treelh";
    string site_lh_file = params->out_prefix;
    site_lh_file += ".sitelh";

    if (params->print_tree_lh) {
        out_treelh.open(out_lh_file.c_str());
        out_sitelh.open(site_lh_file.c_str());
    }

    if (params->write_intermediate_trees)
        out_treels.open(treels_name.c_str());

    if (params->write_intermediate_trees && save_all_trees != 2) {
        printIntermediateTree(WT_NEWLINE | WT_APPEND | WT_SORT_TAXA | WT_BR_LEN);
    }

    setRootNode(params->root);
    // keep the best tree into a string
    stringstream bestTreeStream;
    stringstream bestTopoStream;
    string perturb_tree_string;
    string imd_tree;
    printTree(bestTreeStream, WT_TAXON_ID + WT_BR_LEN);
    printTree(bestTopoStream, WT_TAXON_ID + WT_SORT_TAXA);
    string best_tree_topo = bestTopoStream.str();

    stop_rule.addImprovedIteration(1);
    searchinfo.curPerStrength = params->initPerStrength;
	if (params->autostop && !params->gbo_replicates) {
		stop_rule.setIterationNum(params->stopCond, params->stopCond);
		cout << "INFO: #iterations set to " << stop_rule.getNumIterations() << endl;
	}

    for (curIt = 2; !stop_rule.meetStopCondition(curIt); curIt++) {
        searchinfo.curIter = curIt;
        double min_elapsed = (getCPUTime() - params->startTime) / 60;
        if (min_elapsed > params->maxtime) {
            cout << endl;
            cout << "Maximum running time of " << params->maxtime << " minutes reached" << endl;
            break;
        }
        // estimate logl_cutoff
        if (params->avoid_duplicated_trees && max_candidate_trees > 0 && treels_logl.size() > 1000) {
            int num_entries = floor(max_candidate_trees * ((double) curIt / stop_rule.getNumIterations()));
            if (num_entries < treels_logl.size() * 0.9) {
                DoubleVector logl = treels_logl;
                nth_element(logl.begin(), logl.begin() + (treels_logl.size() - num_entries), logl.end());
                logl_cutoff = logl[treels_logl.size() - num_entries] - 1.0;
            } else
                logl_cutoff = 0.0;
            if (verbose_mode >= VB_MED) {
                if (curIt % 10 == 0) {
                    cout << treels.size() << " trees, " << treels_logl.size() << " logls, logl_cutoff= " << logl_cutoff;
                    if (params->store_candidate_trees)
                        cout << " duplicates= " << duplication_counter << " ("
                                << (int) round(100 * ((double) duplication_counter / treels_logl.size())) << "%)"
                                << endl;
                    else
                        cout << endl;
                }
            }
        }

        if (estimate_nni_cutoff && nni_info.size() >= 500) {
            estimate_nni_cutoff = false;
            estimateNNICutoff(params);
        }

        Alignment *saved_aln = aln;

        double perturbScore;
        if (iqp_assess_quartet == IQP_BOOTSTRAP) {
            // create bootstrap sample
            Alignment* bootstrap_alignment;
            if (aln->isSuperAlignment())
                bootstrap_alignment = new SuperAlignment;
            else
                bootstrap_alignment = new Alignment;
            bootstrap_alignment->createBootstrapAlignment(aln, NULL, params->bootstrap_spec);
            setAlignment(bootstrap_alignment);
            initializeAllPartialLh();
            clearAllPartialLH();
            curScore = optimizeAllBranches();
        } else {
            if (params->snni) {
                int numNNI = floor(searchinfo.curPerStrength * (aln->getNSeq() - 3));
                //cout << "candidateTrees.size() = " << candidateTrees.size() << endl;
                string candidateTree = candidateTrees.getRandCandTree();
                readTreeString(candidateTree);
                if (params->iqp) {
                    doIQP();
                } else {
                    doRandomNNIs(numNNI);
                }
            } else {
                doIQP();
            }
            setAlignment(aln);
            setRootNode(params->root);
            perturb_tree_string = getTreeString();
            if (params->count_trees) {
                string perturb_tree_topo = getTopology();
                if (pllTreeCounter.find(perturb_tree_topo) == pllTreeCounter.end()) {
                    // not found in hash_map
                    pllTreeCounter[perturb_tree_topo] = 1;
                } else {
                    // found in hash_map
                    pllTreeCounter[perturb_tree_topo]++;
                }
            }

            if (params->pll) {
                pllNewickTree *perturbTree = pllNewickParseString(perturb_tree_string.c_str());
                assert(perturbTree != NULL);
                pllTreeInitTopologyNewick(pllInst, perturbTree, PLL_FALSE);
                pllEvaluateLikelihood(pllInst, pllPartitions, pllInst->start, PLL_TRUE, PLL_FALSE);
                if (params->numSmoothTree >= 1) {
                    pllOptimizeBranchLengths(pllInst, pllPartitions, params->numSmoothTree);
                }
                pllNewickParseDestroy(&perturbTree);
                curScore = pllInst->likelihood;
                perturbScore = curScore;
            } else {
                initializeAllPartialLh();
                clearAllPartialLH();
                if (isSuperTree()) {
                    ((PhyloSuperTree*) this)->mapTrees();
                }
                curScore = optimizeAllBranches(1, TOL_LIKELIHOOD, PLL_NEWZPERCYCLE);
                perturbScore = curScore;
            }
        }

        int nni_count = 0;
        int nni_steps = 0;

        if (params->pll) {
        	if (params->partition_file)
        		outError("Unsupported -pll -sp combination!");
            curScore = pllOptimizeNNI(nni_count, nni_steps, searchinfo);
            pllTreeToNewick(pllInst->tree_string, pllInst, pllPartitions, pllInst->start->back, PLL_TRUE,
                    PLL_TRUE, 0, 0, 0, PLL_SUMMARIZE_LH, 0, 0);
            imd_tree = string(pllInst->tree_string);
            readTreeString(imd_tree);
        } else {
            curScore = optimizeNNI(nni_count, nni_steps);
            //imd_tree = getTreeString();
            if (isSuperTree()) {
                ((PhyloSuperTree*) this)->computeBranchLengths();
            }
            imd_tree = getTreeString();
        }

        if (iqp_assess_quartet == IQP_BOOTSTRAP) {
            // restore alignment
            delete aln;
            setAlignment(saved_aln);
            initializeAllPartialLh();
            clearAllPartialLH();
        }

        if (isSuperTree()) {
            ((PhyloSuperTree*) this)->computeBranchLengths();
        }

        cur_real_time = getRealTime();
        double realtime_secs = cur_real_time - begin_real_time;
        double realtime_remaining;
        if (params->maxtime < 1000000) {
            realtime_remaining = params->maxtime * 60 - realtime_secs;
        } else {
        	realtime_remaining = (stop_rule.getNumIterations() - curIt) * realtime_secs / (curIt - 1);
        }
        cout.setf(ios::fixed, ios::floatfield);

        cout << ((iqp_assess_quartet == IQP_BOOTSTRAP) ? "Bootstrap " : "Iteration ") << curIt
                << " / LogL: ";
        if (verbose_mode >= VB_MED)
        	cout << perturbScore << " -> ";
        cout << curScore;
        if (verbose_mode >= VB_MED)
        	cout << " / NNIs: " << nni_count << "," << nni_steps;
        cout << " / Time: " << convert_time(cur_real_time - params->start_real_time);

        if (curIt > 10 && realtime_secs > 10) {
			cout << " (" << convert_time(realtime_remaining) << " left)";
        }

        cout << endl;

        if (params->write_intermediate_trees && save_all_trees != 2) {
            printIntermediateTree(WT_NEWLINE | WT_APPEND | WT_SORT_TAXA | WT_BR_LEN);
        }

        if (curScore > bestScore) {
            stringstream cur_tree_topo_ss;
            setRootNode(params->root);
            printTree(cur_tree_topo_ss, WT_TAXON_ID | WT_SORT_TAXA);
            if (cur_tree_topo_ss.str() != best_tree_topo) {
                best_tree_topo = cur_tree_topo_ss.str();
                imd_tree = optimizeModelParameters();
                stop_rule.addImprovedIteration(curIt);
                cout << "BETTER TREE FOUND at iteration " << curIt << ": " << curScore;
                cout << " / CPU time: " << (int) round(getCPUTime() - params->startTime) << "s" << endl << endl;
                if (curScore > bestScore) {
                    //searchinfo.curFailedIterNum = 0;
                	if (params->autostop && !params->gbo_replicates) {
                		stop_rule.setIterationNum(curIt + params->stopCond, curIt + params->stopCond);
                		cout << "INFO: #iterations increased to " << stop_rule.getNumIterations() << endl;
                	}
                    searchinfo.curPerStrength = params->initPerStrength;
                }
            } else {
                cout << "UPDATE BEST LOG-LIKELIHOOD: " << curScore << endl;
                //searchinfo.curFailedIterNum++;
            }
            setBestTree(imd_tree, curScore);
            if (params->write_best_trees) {
                ostringstream iter_string;
                iter_string << curIt;
                printResultTree(iter_string.str());
            }
            printResultTree();
        } else {
            //searchinfo.curFailedIterNum++;
        }

        // check whether the tree can be put into the reference set
        if (params->snni) {
        	candidateTrees.update(imd_tree, curScore);
        	if (verbose_mode >= VB_MED) {
        		candidateTrees.printBestScores();
        		cout << endl;
        	}
        } else {
            // The IQPNNI algorithm
            readTreeString(bestTreeString);
        }

        // DTH: make pllUFBootData usable in summarizeBootstrap
        if(params->pll && params->online_bootstrap && (params->gbo_replicates > 0))
            pllConvertUFBootData2IQTree();
        // DTH: Carefully watch the -pll case here


        if ((curIt) % (params->step_iterations / 2) == 0 && params->gbo_replicates) {
            SplitGraph *sg = new SplitGraph;
            summarizeBootstrap(*sg);
            boot_splits.push_back(sg);
            if (params->max_candidate_trees == 0)
                max_candidate_trees = treels_logl.size() * (stop_rule.getNumIterations()) / curIt;
			if (verbose_mode >= VB_MED)
				cout << "INFO: Increasing number of bootstrap candidate trees to " << max_candidate_trees << endl;
        }

        if (curIt == stop_rule.getNumIterations() && params->gbo_replicates && !boot_splits.empty()
                && stop_rule.getNumIterations() + params->step_iterations <= params->max_iterations) {
            //SplitGraph *sg = new SplitGraph;
            //summarizeBootstrap(*sg);
        	cout << "Checking UFBoot stopping rule..." << endl;
            if (!checkBootstrapStopping()) {
                if (params->max_candidate_trees == 0) {
                    max_candidate_trees = treels_logl.size() * (stop_rule.getNumIterations() + params->step_iterations)
                            / stop_rule.getNumIterations();
                }
                stop_rule.setIterationNum(stop_rule.getNumIterations() + params->step_iterations,
                        params->max_iterations);
                cout << "INFO: UFBoot did not converge, increasing #iterations to " << stop_rule.getNumIterations() << endl;
                //delete boot_splits;
                //boot_splits = sg;
            } //else delete sg;
        }
        //cout << endl;
    }

    readTreeString(bestTreeString);

    // DTH: Carefully watch the -pll case here
    if (!params->autostop) {
    	if (params->snni) {
			int predicted_iteration = stop_rule.getLastImprovedIteration() + params->stopCond;
			if (predicted_iteration > curIt) {
				cout << endl << "WARNING: " << predicted_iteration <<
					" iterations are needed by the default stopping rule" << endl;
			}
    	} else {
			int predicted_iteration = stop_rule.getPredictedIteration();
			if (predicted_iteration > curIt) {
				cout << endl << "WARNING: " << predicted_iteration << " iterations are needed to ensure "
						<< int(floor(params->stop_confidence * 100)) << "% confidence that "
						<< "         the IQPNNI search will not find a better tree" << endl;
			}
    	}
    }

    if (testNNI)
        outNNI.close();
    if (params->write_intermediate_trees)
        out_treels.close();
    if (params->print_tree_lh) {
        out_treelh.close();
        out_sitelh.close();
    }

    // DTH: pllUFBoot deallocation
    if(params->pll) {
        pllDestroyUFBootData();
    }

    return bestScore;
}

/****************************************************************************
 Fast Nearest Neighbor Interchange by maximum likelihood
 ****************************************************************************/
double IQTree::optimizeNNI(int &nni_count, int &nni_steps) {
    bool rollBack = false;
    nni_count = 0;
    int numNNIs = 0; // number of NNI to be applied in each step
    int MAXSTEPS = 50; // maximum number of NNI steps
    for (nni_steps = 1; nni_steps <= MAXSTEPS; nni_steps++) {
        double oldScore = curScore;
        if (!rollBack) { // tree get improved and was not rollbacked
            if (save_all_trees == 2) {
                saveCurrentTree(curScore); // BQM: for new bootstrap
            }
            if (verbose_mode >= VB_DEBUG) {
                cout << "Doing NNI round " << nni_steps << endl;
                if (isSuperTree()) {
                    ((PhyloSuperTree*) this)->printMapInfo();
                }
            }

            nonConfNNIs.clear(); // Vector containing non-conflicting positive NNIs
            optBrans.clear(); // Vector containing branch length of the positive NNIs
            orgBrans.clear(); // Vector containing all current branch of the tree
            plusNNIs.clear(); // Vector containing all positive NNIs
<<<<<<< HEAD
            saveBranches(); // save all current branch lengths
            initPartitionInfo(); // for super tree
            if (searchinfo.speednni && !brans2Eval.empty())
              evalNNIs(brans2Eval);
            else
              evalNNIs();

//            if (!nni_sort) {
//                evalNNIs(); // generate all positive NNI moves
//            } else {
//                evalNNIsSort(params->approximate_nni);
//            }
=======
            saveBranLens(); // save all current branch lengths
            initPartitionInfo(); // for super tree
            if (!nni_sort) {
                evalNNIs(); // generate all positive NNI moves
            } else {
                evalNNIsSort(params->approximate_nni);
            }
>>>>>>> f0ef529a

            /* sort all positive NNI moves (descending) */
            sort(plusNNIs.begin(), plusNNIs.end());
            if (verbose_mode >= VB_DEBUG) {
                cout << "curScore: " << curScore << endl;
                for (int i = 0; i < plusNNIs.size(); i++) {
                    cout << "Logl of positive NNI " << i << " : " << plusNNIs[i].newloglh << endl;
                }
            }

            if (plusNNIs.size() == 0) {
                break;
            }

            /* remove conflicting NNIs */
            genNonconfNNIs();
            numNNIs = nonConfNNIs.size();
            if (verbose_mode >= VB_DEBUG) {
                for (int i = 0; i < nonConfNNIs.size(); i++) {
                    cout << "Log-likelihood of non-conflicting NNI " << i << " : " << nonConfNNIs[i].newloglh << endl;
                }
            }
        }
        // Apply all non-conflicting positive NNIs
<<<<<<< HEAD
        doNNIs(numNNIs);

        if (searchinfo.speednni) {
            brans2Eval.clear();
            updateBrans2Eval(appliedNNIs);
//            for (map<string, Branch>::iterator it = brans2Eval.begin(); it != brans2Eval.end(); it++) {
//            	cout << it->first << ", ";
//            }
//            cout << endl;
            //cout << "brans2Eval / appliedNNIs " << brans2Eval.size() << " / " << appliedNNIs.size() << endl;
            appliedNNIs.clear();
        }
=======
        applyNNIs(numNNIs);
>>>>>>> f0ef529a

        // Re-estimate branch lengths of the new tree
        curScore = optimizeAllBranches(1, TOL_LIKELIHOOD, PLL_NEWZPERCYCLE);

		// curScore should be larger than score of the best NNI
        if (curScore > nonConfNNIs.at(0).newloglh ) {
            // if the improvement is minimal, stop doing NNI
        	if (fabs(curScore - oldScore) < 0.1) {
        		break;
        	}
            nni_count += numNNIs;
            rollBack = false;
        } else {
            /* tree cannot be worse if only 1 NNI is applied */
            if (numNNIs == 1) {
                cout << "ERROR / POSSIBLE BUG: current logl=" << curScore << " < " << nonConfNNIs.at(0).newloglh
                        << "(best NNI)" << endl;
                exit(1);
            }
            if (verbose_mode >= VB_MED) {
                cout << "New score = " << curScore << " after applying " << numNNIs <<
                        " is worse than score = " << nonConfNNIs.at(0).newloglh
                        << " of the best NNI. Roll back tree ..." << endl;
            }

            // restore the tree by reverting all NNIs
<<<<<<< HEAD
            for (int i = 0; i < numNNIs; i++)
                doNNI(nonConfNNIs.at(i));
=======
            applyNNIs(numNNIs, false);
>>>>>>> f0ef529a
            // restore the branch lengths
            restoreAllBrans();
            // This is important because after restoring the branch lengths, all partial
            // likelihood need to be cleared.
            clearAllPartialLH();
            rollBack = true;
            // only apply the best NNI
            numNNIs = 1;
            curScore = oldScore;
        }
    }

    if (nni_count == 0) {
        cout << "NNI search could not find any better tree for this iteration!" << endl;
    }
<<<<<<< HEAD
    brans2Eval.clear();
=======
>>>>>>> f0ef529a
    return curScore;
}

void IQTree::updateBrans2Eval(vector<NNIMove> nnis) {
    for (vector<NNIMove>::iterator it = nnis.begin(); it != nnis.end(); it++) {
        Branch bran((*it).node1, (*it).node2);
        brans2Eval.insert(pair<string, Branch>(bran.getKey(), bran));
        getInBranches(brans2Eval, 1, (*it).node1, (*it).node2);
        getInBranches(brans2Eval, 1, (*it).node2, (*it).node1);
    }
}


double IQTree::pllOptimizeNNI(int &totalNNICount, int &nniSteps, SearchInfo &searchinfo) {
    if((globalParam->online_bootstrap == PLL_TRUE) && (globalParam->gbo_replicates > 0)) {
        pllInitUFBootData();
    }
    searchinfo.numAppliedNNIs = 0;
    searchinfo.curLogl = curScore;
    //cout << "curLogl: " << searchinfo.curLogl << endl;
    const int MAX_NNI_STEPS = 50;
    totalNNICount = 0;
    for (nniSteps = 1; nniSteps <= MAX_NNI_STEPS; nniSteps++) {
        searchinfo.curNumNNISteps = nniSteps;
        searchinfo.posNNIList.clear();
        double newLH = pllDoNNISearch(pllInst, pllPartitions, searchinfo);
        if (searchinfo.curNumAppliedNNIs == 0) { // no positive NNI was found
            searchinfo.curLogl = newLH;
            break;
        } else {
            searchinfo.curLogl = newLH;
            searchinfo.numAppliedNNIs += searchinfo.curNumAppliedNNIs;
        }
    }

    if (nniSteps == (MAX_NNI_STEPS + 1)) {
        cout << "WARNING: NNI search seems to run unusually too long and thus it was stopped!" << endl;
    }

    totalNNICount = searchinfo.numAppliedNNIs;
    pllInst->likelihood = searchinfo.curLogl;
    return searchinfo.curLogl;
}

void IQTree::pllLogBootSamples(int** pll_boot_samples, int nsamples, int npatterns){
    ofstream bfile("boot_samples.log");
    bfile << "Original freq:" << endl;
    int sum = 0;
    for(int i = 0; i < pllAlignment->sequenceLength; i++){
        bfile << setw(4) << pllInst->aliaswgt[i];
        sum += pllInst->aliaswgt[i];
    }
    bfile << endl << "sum = " << sum << endl;

    bfile << "Bootstrap freq:" << endl;

    for(int i = 0; i < nsamples; i++){
        sum = 0;
        for(int j = 0; j < npatterns; j++){
            bfile << setw(4) << pll_boot_samples[i][j];
            sum += pll_boot_samples[i][j];
        }
        bfile << endl << "sum = "  << sum << endl;
    }
    bfile.close();

}

void IQTree::pllInitUFBootData(){
    if(pllUFBootDataPtr == NULL){
        pllUFBootDataPtr = (pllUFBootData *) malloc(sizeof(pllUFBootData));
        pllUFBootDataPtr->boot_samples = NULL;
        pllUFBootDataPtr->candidate_trees_count = 0;

        if(params->online_bootstrap && params->gbo_replicates > 0){
        	if(!pll2iqtree_pattern_index) pllBuildIQTreePatternIndex();

            pllUFBootDataPtr->treels = pllHashInit(max_candidate_trees);
            pllUFBootDataPtr->treels_size = max_candidate_trees; // track size of treels_logl, treels_newick, treels_ptnlh

            pllUFBootDataPtr->treels_logl =
                (double *) malloc(max_candidate_trees * (sizeof(double)));
            if(!pllUFBootDataPtr->treels_logl) outError("Not enough dynamic memory!");
            //memset(pllUFBootDataPtr->treels_logl, 0, max_candidate_trees * (sizeof(double)));

            pllUFBootDataPtr->treels_newick =
                (char **) malloc(max_candidate_trees * (sizeof(char *)));
            if(!pllUFBootDataPtr->treels_newick) outError("Not enough dynamic memory!");
            memset(pllUFBootDataPtr->treels_newick, 0, max_candidate_trees * (sizeof(char *)));


            pllUFBootDataPtr->treels_ptnlh =
                (double **) malloc(max_candidate_trees * (sizeof(double *)));
            if(!pllUFBootDataPtr->treels_ptnlh) outError("Not enough dynamic memory!");
            memset(pllUFBootDataPtr->treels_ptnlh, 0, max_candidate_trees * (sizeof(double *)));

            // aln->createBootstrapAlignment() must be called before this fragment
            pllUFBootDataPtr->boot_samples =
                (int **) malloc(params->gbo_replicates * sizeof(int *));
            if(!pllUFBootDataPtr->boot_samples) outError("Not enough dynamic memory!");
            for(int i = 0; i < params->gbo_replicates; i++){
                pllUFBootDataPtr->boot_samples[i] =
                    (int *) malloc(pllAlignment->sequenceLength * sizeof(int));
                if(!pllUFBootDataPtr->boot_samples[i]) outError("Not enough dynamic memory!");
                for(int j = 0; j < pllAlignment->sequenceLength; j++){
                    pllUFBootDataPtr->boot_samples[i][j] =
                        boot_samples[i][pll2iqtree_pattern_index[j]];
                }
            }

//            pllLogBootSamples(pllUFBootDataPtr->boot_samples,
//                    params->gbo_replicates, pllAlignment->sequenceLength);

            pllUFBootDataPtr->boot_logl =
                (double *) malloc(params->gbo_replicates * (sizeof(double)));
            if(!pllUFBootDataPtr->boot_logl) outError("Not enough dynamic memory!");
            for(int i = 0; i < params->gbo_replicates; i++)
                pllUFBootDataPtr->boot_logl[i] = -DBL_MAX;

            pllUFBootDataPtr->boot_counts =
                (int *) malloc(params->gbo_replicates * (sizeof(int)));
            if(!pllUFBootDataPtr->boot_counts) outError("Not enough dynamic memory!");
            memset(pllUFBootDataPtr->boot_counts, 0, params->gbo_replicates * (sizeof(int)));

            pllUFBootDataPtr->boot_trees =
                (int *) malloc(params->gbo_replicates * (sizeof(int)));
            if(!pllUFBootDataPtr->boot_trees) outError("Not enough dynamic memory!");

            pllUFBootDataPtr->duplication_counter = 0;
        }
    }
    pllUFBootDataPtr->max_candidate_trees = max_candidate_trees;
    pllUFBootDataPtr->save_all_trees = save_all_trees;
    pllUFBootDataPtr->save_all_br_lens = save_all_br_lens;
    pllUFBootDataPtr->logl_cutoff = logl_cutoff;
    pllUFBootDataPtr->n_patterns = pllAlignment->sequenceLength;
}

void IQTree::pllDestroyUFBootData(){
    if(pll2iqtree_pattern_index){
        delete [] pll2iqtree_pattern_index;
        pll2iqtree_pattern_index = NULL;
    }

    if(params->online_bootstrap && params->gbo_replicates > 0){
        pllHashDestroy(&(pllUFBootDataPtr->treels), PLL_TRUE);

        free(pllUFBootDataPtr->treels_logl);

        for(int i = 0; i < pllUFBootDataPtr->candidate_trees_count; i++)
            if(pllUFBootDataPtr->treels_newick[i])
                free(pllUFBootDataPtr->treels_newick[i]);
        free(pllUFBootDataPtr->treels_newick);

        for(int i = 0; i < pllUFBootDataPtr->treels_size; i++)
            if(pllUFBootDataPtr->treels_ptnlh[i])
                free(pllUFBootDataPtr->treels_ptnlh[i]);
        free(pllUFBootDataPtr->treels_ptnlh);

        for(int i = 0; i < params->gbo_replicates; i++)
            free(pllUFBootDataPtr->boot_samples[i]);
        free(pllUFBootDataPtr->boot_samples);

        free(pllUFBootDataPtr->boot_logl);

        free(pllUFBootDataPtr->boot_counts);

        free(pllUFBootDataPtr->boot_trees);
    }
    free(pllUFBootDataPtr);
    pllUFBootDataPtr = NULL;
}


void IQTree::doNNIs(int nni2apply, bool changeBran) {
    for (int i = 0; i < nni2apply; i++) {
        doNNI(nonConfNNIs.at(i));
<<<<<<< HEAD
        appliedNNIs.push_back(nonConfNNIs.at(i));
        if (!params->leastSquareNNI && changeBran) {
            // apply new branch lengths
            changeNNIBrans(nonConfNNIs.at(i));
=======
        if (!params->leastSquareNNI && changeBran) {
            // apply new branch lengths
            applyNNIBranches(nonConfNNIs.at(i));
>>>>>>> f0ef529a
        }
    }
}


void IQTree::genNonconfNNIs() {
    for (vector<NNIMove>::iterator iterMove = plusNNIs.begin(); iterMove != plusNNIs.end(); iterMove++) {
        bool choosen = true;
        for (vector<NNIMove>::iterator iterNextMove = nonConfNNIs.begin(); iterNextMove != nonConfNNIs.end();
                iterNextMove++) {
            if ((*iterMove).node1 == (*(iterNextMove)).node1 || (*iterMove).node2 == (*(iterNextMove)).node1
                    || (*iterMove).node1 == (*(iterNextMove)).node2 || (*iterMove).node2 == (*(iterNextMove)).node2) {
                choosen = false;
                break;
            }
        }
        if (choosen) {
            nonConfNNIs.push_back(*iterMove);
        }
    }
}

//double IQTree::estN95() {
//    if (vecNumNNI.size() == 0) {
//        return 0;
//    } else {
//        sort(vecNumNNI.begin(), vecNumNNI.end());
//        int index = floor(vecNumNNI.size() * speed_conf);
//        return vecNumNNI[index];
//    }
//}

double IQTree::getAvgNumNNI() {
    if (vecNumNNI.size() == 0) {
        return 0;
    } else {
        double median;
        size_t size = vecNumNNI.size();
        sort(vecNumNNI.begin(), vecNumNNI.end());
        if (size % 2 == 0) {
            median = (vecNumNNI[size / 2 + 1] + vecNumNNI[size / 2]) / 2;
        } else {
            median = vecNumNNI[size / 2];
        }
        return median;
    }
}

double IQTree::estDeltaMedian() {
    if (vecImpProNNI.size() == 0) {
        return 0;
    } else {
        double median;
        size_t size = vecImpProNNI.size();
        sort(vecImpProNNI.begin(), vecImpProNNI.end());
        if (size % 2 == 0) {
            median = (vecImpProNNI[size / 2 + 1] + vecImpProNNI[size / 2]) / 2;
        } else {
            median = vecImpProNNI[size / 2];
        }
        return median;
    }
}

//inline double IQTree::estDelta95() {
//    if (vecImpProNNI.size() == 0) {
//        return 0;
//    } else {
//        sort(vecImpProNNI.begin(), vecImpProNNI.end());
//        int index = floor(vecImpProNNI.size() * speed_conf);
//        return vecImpProNNI[index];
//    }
//}

int IQTree::getDelete() const {
    return k_delete;
}

void IQTree::setDelete(int _delete) {
    k_delete = _delete;
}

void IQTree::changeBranLen(PhyloNode *node1, PhyloNode *node2, double newlen) {
    node1->findNeighbor(node2)->length = newlen;
    node2->findNeighbor(node1)->length = newlen;
    node1->clearReversePartialLh(node2);
    node2->clearReversePartialLh(node1);
}

double IQTree::getBranLen(PhyloNode *node1, PhyloNode *node2) {
    return  node1->findNeighbor(node2)->length;
}

void IQTree::saveBranches(PhyloNode *node, PhyloNode *dad) {
    if (!node) {
        node = (PhyloNode*) root;
    }
    if (dad) {
        double len = getBranLen(node, dad);
        string key = nodePair2String(node, dad);
        orgBrans.insert(mapString2Double::value_type(key, len));
    }

    FOR_NEIGHBOR_IT(node, dad, it){
    saveBranches((PhyloNode*) (*it)->node, node);
}
}

void IQTree::restoreAllBrans(PhyloNode *node, PhyloNode *dad) {
    if (!node) {
        node = (PhyloNode*) root;
    }
    if (dad) {
        string key = nodePair2String(node, dad);
        Neighbor* bran_it = node->findNeighbor(dad);
        assert(bran_it);
        Neighbor* bran_it_back = dad->findNeighbor(node);
        assert(bran_it_back);
        assert(orgBrans.count(key));
        bran_it->length = orgBrans[key];
        bran_it_back->length = orgBrans[key];
    }

    FOR_NEIGHBOR_IT(node, dad, it){
    restoreAllBrans((PhyloNode*) (*it)->node, node);
}
}


<<<<<<< HEAD
void IQTree::evalNNIs(PhyloNode *node, PhyloNode *dad) {
=======
void IQTree::evalNNIs(PhyloNode *node, PhyloNode *dad, bool approx_nni) {
>>>>>>> f0ef529a
    if (!node) {
        node = (PhyloNode*) root;
    }
    // internal branch
    if (!node->isLeaf() && dad && !dad->isLeaf()) {
        NNIMove myMove = getBestNNIForBran(node, dad, NULL);
        if (myMove.newloglh > curScore + params->loglh_epsilon) {
            addPositiveNNIMove(myMove);
        }
    }

    FOR_NEIGHBOR_IT(node, dad, it){
<<<<<<< HEAD
        evalNNIs((PhyloNode*) (*it)->node, node);
    }
}

void IQTree::evalNNIs(map<string, Branch> brans) {
    for (map<string, Branch>::iterator it = brans.begin(); it != brans.end(); it++) {
        NNIMove myMove = getBestNNIForBran((PhyloNode*)it->second.node1, (PhyloNode*) it->second.node2, NULL);
        if (myMove.newloglh > curScore + params->loglh_epsilon) {
            addPositiveNNIMove(myMove);
        }
    }
}

/**
 *  Currently not used, commented out to simplify the interface of getBestNNIForBran
void IQTree::evalNNIsSort(bool approx_nni) {
        if (myMove.newloglh > curScore + params->loglh_epsilon) {
        if (myMove.newloglh > curScore + params->loglh_epsilon) {
            addPositiveNNIMove(myMove);
        }
            addPositiveNNIMove(myMove);
        }
=======
        evalNNIs((PhyloNode*) (*it)->node, node, approx_nni);
    }
}

void IQTree::evalNNIsSort(bool approx_nni) {
>>>>>>> f0ef529a
    NodeVector nodes1, nodes2;
    int i;
    double cur_lh = curScore;
    vector<IntBranchInfo> int_branches;

    getInternalBranches(nodes1, nodes2);
    assert(nodes1.size() == leafNum - 3 && nodes2.size() == leafNum - 3);

    for (i = 0; i < leafNum - 3; i++) {
        IntBranchInfo int_branch;
        PhyloNeighbor *node12_it = (PhyloNeighbor*) nodes1[i]->findNeighbor(nodes2[i]);
        //PhyloNeighbor *node21_it = (PhyloNeighbor*) nodes2[i]->findNeighbor(nodes1[i]);
        int_branch.lh_contribution = cur_lh - computeLikelihoodZeroBranch(node12_it, (PhyloNode*) nodes1[i]);
        if (int_branch.lh_contribution < 0.0)
            int_branch.lh_contribution = 0.0;
        if (int_branch.lh_contribution < fabs(nni_cutoff)) {
            int_branch.node1 = (PhyloNode*) nodes1[i];
            int_branch.node2 = (PhyloNode*) nodes2[i];
            int_branches.push_back(int_branch);
        }
    }
    std::sort(int_branches.begin(), int_branches.end(), int_branch_cmp);
    for (vector<IntBranchInfo>::iterator it = int_branches.begin(); it != int_branches.end(); it++)
        if (it->lh_contribution >= 0.0) // evaluate NNI if branch contribution is big enough
                {
            NNIMove myMove = getBestNNIForBran(it->node1, it->node2, NULL, approx_nni, it->lh_contribution);
            if (myMove.newloglh > curScore) {
                addPositiveNNIMove(myMove);
                if (!estimate_nni_cutoff)
                    for (vector<IntBranchInfo>::iterator it2 = it + 1; it2 != int_branches.end(); it2++) {
                        if (it2->node1 == it->node1 || it2->node2 == it->node1 || it2->node1 == it->node2
                                || it2->node2 == it->node2)
                            it2->lh_contribution = -1.0; // do not evaluate this branch later on
                    }
            }
        } else { // otherwise, only optimize the branch length
            PhyloNode *node1 = it->node1;
            PhyloNode *node2 = it->node2;
            PhyloNeighbor *node12_it = (PhyloNeighbor*) node1->findNeighbor(node2);
            PhyloNeighbor *node21_it = (PhyloNeighbor*) node2->findNeighbor(node1);
            double stored_len = node12_it->length;
            curScore = optimizeOneBranch(node1, node2, false);
            string key("");
            if (node1->id < node2->id) {
                key += convertIntToString(node1->id) + "->" + convertIntToString(node2->id);
            } else {
                key += convertIntToString(node2->id) + "->" + convertIntToString(node1->id);
            }

            optBrans.insert(mapString2Double::value_type(key, node12_it->length));
            node12_it->length = stored_len;
            node21_it->length = stored_len;
        }
}
*/

void IQTree::estimateNNICutoff(Params* params) {
    double *delta = new double[nni_info.size()];
    int i;
    for (i = 0; i < nni_info.size(); i++) {
        double lh_score[4];
        memmove(lh_score, nni_info[i].lh_score, 4 * sizeof(double));
        std::sort(lh_score + 1, lh_score + 4); // sort in ascending order
        delta[i] = lh_score[0] - lh_score[2];
        if (verbose_mode >= VB_MED)
            cout << i << ": " << lh_score[0] << " " << lh_score[1] << " " << lh_score[2] << " " << lh_score[3] << endl;
    }
    std::sort(delta, delta + nni_info.size());
    nni_cutoff = delta[nni_info.size() / 20];
    cout << endl << "Estimated NNI cutoff: " << nni_cutoff << endl;
    string file_name = params->out_prefix;
    file_name += ".nnidelta";
    try {
        ofstream out;
        out.exceptions(ios::failbit | ios::badbit);
        out.open(file_name.c_str());
        for (i = 0; i < nni_info.size(); i++) {
            out << delta[i] << endl;
        }
        out.close();
        cout << "NNI delta printed to " << file_name << endl;
    } catch (ios::failure) {
        outError(ERR_WRITE_OUTPUT, file_name);
    }
    delete[] delta;
}

void IQTree::saveCurrentTree(double cur_logl) {
    ostringstream ostr;
    string tree_str;
    StringIntMap::iterator it = treels.end();
    if (params->store_candidate_trees) {
        printTree(ostr, WT_TAXON_ID | WT_SORT_TAXA);
        tree_str = ostr.str();
        it = treels.find(tree_str);
    }
    int tree_index = -1;
    if (it != treels.end()) { // already in treels
        duplication_counter++;
        tree_index = it->second;
        if (cur_logl <= treels_logl[it->second] + 1e-4) {
            if (cur_logl < treels_logl[it->second] - 5.0)
                if (verbose_mode >= VB_MED)
                    cout << "Current lh " << cur_logl << " is much worse than expected " << treels_logl[it->second]
                            << endl;
            return;
        }
        if (verbose_mode >= VB_MAX)
            cout << "Updated logl " << treels_logl[it->second] << " to " << cur_logl << endl;
        treels_logl[it->second] = cur_logl;
        if (save_all_br_lens) {
            ostr.seekp(ios::beg);
            printTree(ostr, WT_TAXON_ID | WT_SORT_TAXA | WT_BR_LEN | WT_BR_SCALE | WT_BR_LEN_ROUNDING);
            treels_newick[it->second] = ostr.str();
        }
        if (boot_samples.empty()) {
            computePatternLikelihood(treels_ptnlh[it->second], &cur_logl);
            return;
        }
        if (verbose_mode >= VB_MAX)
            cout << "Update treels_logl[" << tree_index << "] := " << cur_logl << endl;
    } else {
        if (logl_cutoff != 0.0 && cur_logl <= logl_cutoff + 1e-4)
            return;
        tree_index = treels_logl.size();
        if (params->store_candidate_trees)
            treels[tree_str] = tree_index;
        treels_logl.push_back(cur_logl);
        if (verbose_mode >= VB_MAX)
            cout << "Add    treels_logl[" << tree_index << "] := " << cur_logl << endl;
    }

    if (write_intermediate_trees)
        printTree(out_treels, WT_NEWLINE | WT_BR_LEN);

    int nptn = getAlnNPattern();
    BootValType *pattern_lh = aligned_alloc<BootValType>(nptn);

#ifdef BOOT_VAL_FLOAT
    double *pattern_lh_orig = aligned_alloc_double(nptn);
    computePatternLikelihood(pattern_lh_orig, &cur_logl);
    for (int i = 0; i < nptn; i++)
    	pattern_lh[i] = pattern_lh_orig[i];
#else
    computePatternLikelihood(pattern_lh, &cur_logl);
#endif


    if (boot_samples.empty()) {
        // for runGuidedBootstrap
#ifdef BOOT_VAL_FLOAT
        treels_ptnlh.push_back(pattern_lh_orig);
#else
        treels_ptnlh.push_back(pattern_lh);
#endif
    } else {
        // online bootstrap
        int ptn, nptn = getAlnNPattern();
        int updated = 0;
        int nsamples = boot_samples.size();

        for (int sample = 0; sample < nsamples; sample++) {
            double rell = 0.0;

            // TODO: The following parallel is not very efficient, should wrap the above loop
//#ifdef _OPENMP
//#pragma omp parallel for reduction(+: rell)
//#endif
            if (sse == LK_NORMAL || sse == LK_EIGEN) {
            	BootValType *boot_sample = boot_samples[sample];
				for (ptn = 0; ptn < nptn; ptn++)
					rell += pattern_lh[ptn] * boot_sample[ptn];
            } else {
            	// SSE optimized version of the above loop
				BootValType *boot_sample = boot_samples[sample];
#ifdef BOOT_VAL_FLOAT
				VectorClassFloat vc_rell = 0.0;
				int maxptn = nptn - VCSIZE_FLOAT;
				for (ptn = 0; ptn < maxptn; ptn+=VCSIZE_FLOAT)
					vc_rell = mul_add(VectorClassFloat().load_a(&pattern_lh[ptn]), VectorClassFloat().load_a(&boot_sample[ptn]), vc_rell);
#else
				VectorClassMaster vc_rell = 0.0;
				int maxptn = nptn - VCSIZE_MASTER;
				for (ptn = 0; ptn < maxptn; ptn+=VCSIZE_MASTER)
					vc_rell = mul_add(VectorClassMaster().load_a(&pattern_lh[ptn]), VectorClassMaster().load_a(&boot_sample[ptn]), vc_rell);
#endif

				BootValType res = horizontal_add(vc_rell);
				// add the remaining ptn
				for (; ptn < nptn; ptn++)
					res += pattern_lh[ptn] * boot_sample[ptn];
				rell = res;
            }

            if (rell > boot_logl[sample] + params->ufboot_epsilon
                    || (rell > boot_logl[sample] - params->ufboot_epsilon
                            && random_double() <= 1.0 / (boot_counts[sample] + 1))) {
                if (tree_str == "") {
                    printTree(ostr, WT_TAXON_ID | WT_SORT_TAXA);
                    tree_str = ostr.str();
                    it = treels.find(tree_str);
                    if (it != treels.end()) {
                        tree_index = it->second;
                    } else {
                        tree_index = treels.size();
                        treels[tree_str] = tree_index;
                    }
                }
                if (rell <= boot_logl[sample] + params->ufboot_epsilon) {
                    boot_counts[sample]++;
                } else {
                    boot_counts[sample] = 1;
                }
                boot_logl[sample] = max(boot_logl[sample], rell);
                boot_trees[sample] = tree_index;
                updated++;
            } /*else if (verbose_mode >= VB_MED && rell > boot_logl[sample] - 0.01) {
             cout << "Info: multiple RELL score trees detected" << endl;
             }*/
        }
        if (updated && verbose_mode >= VB_MAX)
            cout << updated << " boot trees updated" << endl;
        /*
         if (tree_index >= max_candidate_trees/2 && boot_splits->empty()) {
         // summarize split support half way for stopping criterion
         cout << "Summarizing current bootstrap supports..." << endl;
         summarizeBootstrap(*boot_splits);
         }*/
    }
    if (save_all_br_lens) {
        ostr.seekp(ios::beg);
        printTree(ostr, WT_TAXON_ID | WT_SORT_TAXA | WT_BR_LEN | WT_BR_SCALE | WT_BR_LEN_ROUNDING);
        treels_newick.push_back(ostr.str());
    }
    if (print_tree_lh) {
        out_treelh << cur_logl;
        double prob;
#ifdef BOOT_VAL_FLOAT
        aln->multinomialProb(pattern_lh_orig, prob);
#else
        aln->multinomialProb(pattern_lh, prob);
#endif
        out_treelh << "\t" << prob << endl;

        IntVector pattern_index;
        aln->getSitePatternIndex(pattern_index);
        out_sitelh << "Site_Lh   ";
        for (int i = 0; i < getAlnNSite(); i++)
            out_sitelh << " " << pattern_lh[pattern_index[i]];
        out_sitelh << endl;
    }

    if (!boot_samples.empty()) {
#ifdef BOOT_VAL_FLOAT
    	aligned_free(pattern_lh_orig);
#endif
    	aligned_free(pattern_lh);
    } else {
#ifdef BOOT_VAL_FLOAT
    	aligned_free(pattern_lh);
#endif
    }

}

void IQTree::saveNNITrees(PhyloNode *node, PhyloNode *dad) {
    if (!node) {
        node = (PhyloNode*) root;
    }
    if (dad && !node->isLeaf() && !dad->isLeaf()) {
        double *pat_lh1 = new double[aln->getNPattern()];
        double *pat_lh2 = new double[aln->getNPattern()];
        double lh1, lh2;
        computeNNIPatternLh(curScore, lh1, pat_lh1, lh2, pat_lh2, node, dad);
        delete[] pat_lh2;
        delete[] pat_lh1;
    }
    FOR_NEIGHBOR_IT(node, dad, it)saveNNITrees((PhyloNode*) (*it)->node, node);
}

void IQTree::summarizeBootstrap(Params &params, MTreeSet &trees) {
    int sum_weights = trees.sumTreeWeights();
    int i, j;
    if (verbose_mode >= VB_MAX) {
        for (i = 0; i < trees.size(); i++)
            if (trees.tree_weights[i] > 0)
                cout << "Tree " << i + 1 << " weight= " << (double) trees.tree_weights[i] * 100 / sum_weights << endl;
    }
    int max_tree_id = max_element(trees.tree_weights.begin(), trees.tree_weights.end()) - trees.tree_weights.begin();
    if (verbose_mode >= VB_MED) {
		cout << "max_tree_id = " << max_tree_id + 1 << "   max_weight = " << trees.tree_weights[max_tree_id];
		cout << " (" << (double) trees.tree_weights[max_tree_id] * 100 / sum_weights << "%)" << endl;
    }
    // assign bootstrap support
    SplitGraph sg;
    SplitIntMap hash_ss;
    // make the taxa name
    vector<string> taxname;
    taxname.resize(leafNum);
    if (boot_splits.empty()) {
        getTaxaName(taxname);
    } else {
        boot_splits.back()->getTaxaName(taxname);
    }
    /*if (!tree.save_all_trees)
     trees.convertSplits(taxname, sg, hash_ss, SW_COUNT, -1);
     else
     trees.convertSplits(taxname, sg, hash_ss, SW_COUNT, -1, false);
     */
    trees.convertSplits(taxname, sg, hash_ss, SW_COUNT, -1, false); // do not sort taxa

    if (verbose_mode >= VB_MED)
    	cout << sg.size() << " splits found" << endl;

    if (!boot_splits.empty()) {
        // check the stopping criterion for ultra-fast bootstrap
        if (!checkBootstrapStopping())
            cout << "WARNING: bootstrap analysis did not converge, rerun with higher number of iterations" << endl;

    }

    sg.scaleWeight(1.0 / trees.sumTreeWeights(), false, 4);
    string out_file;
    out_file = params.out_prefix;
    out_file += ".splits";
    if (verbose_mode >= VB_MED) {
		sg.saveFile(out_file.c_str(), IN_OTHER, true);
		cout << "Split supports printed to star-dot file " << out_file << endl;
    }
    // compute the percentage of appearance
    sg.scaleWeight(100.0, true);
    //	printSplitSet(sg, hash_ss);
    //sg.report(cout);
    cout << "Creating bootstrap support values..." << endl;
    stringstream tree_stream;
    printTree(tree_stream, WT_TAXON_ID | WT_BR_LEN);
    MExtTree mytree;
    mytree.readTree(tree_stream, rooted);
    mytree.assignLeafID();
    mytree.createBootstrapSupport(taxname, trees, sg, hash_ss);

    // now write resulting tree with supports
    tree_stream.seekp(0, ios::beg);
    mytree.printTree(tree_stream);

    // now read resulting tree
    tree_stream.seekg(0, ios::beg);
    freeNode();
    readTree(tree_stream, rooted);
    assignLeafNames();
    if (isSuperTree()) {
        ((PhyloSuperTree*) this)->mapTrees();
    } else {
		initializeAllPartialLh();
		clearAllPartialLH();
    }

    if (!save_all_trees) {
        out_file = params.out_prefix;
        out_file += ".suptree";

        printTree(out_file.c_str());
        cout << "Tree with assigned bootstrap support written to " << out_file << endl;
    }

    out_file = params.out_prefix;
    out_file += ".splits.nex";
    sg.saveFile(out_file.c_str(), IN_NEXUS, false);
    cout << "Split supports printed to NEXUS file " << out_file << endl;

    /*
     out_file = params.out_prefix;
     out_file += ".supval";
     writeInternalNodeNames(out_file);

     cout << "Support values written to " << out_file << endl;
     */

    if (params.print_ufboot_trees) {
        string filename = params.out_prefix;
        filename += ".ufboot";
        ofstream out(filename.c_str());
        for (i = 0; i < trees.size(); i++) {
            NodeVector taxa;
            // change the taxa name from ID to real name
            trees[i]->getOrderedTaxa(taxa);
            for (j = 0; j < taxa.size(); j++)
                taxa[j]->name = aln->getSeqName(taxa[j]->id);
            // now print to file
            for (j = 0; j < trees.tree_weights[i]; j++)
                trees[i]->printTree(out, WT_NEWLINE);
        }
        out.close();
        cout << "UFBoot trees printed to " << filename << endl;
    }

}

void IQTree::summarizeBootstrap(Params &params) {
	if (verbose_mode >= VB_MED)
		cout << "Summarizing from " << treels.size() << " candidate trees..." << endl;
    MTreeSet trees;
    IntVector tree_weights;
    int sample;
    tree_weights.resize(treels_logl.size(), 0);
    for (sample = 0; sample < boot_trees.size(); sample++)
        tree_weights[boot_trees[sample]]++;
    trees.init(treels, rooted, tree_weights);
    summarizeBootstrap(params, trees);
}

void IQTree::summarizeBootstrap(SplitGraph &sg) {
    MTreeSet trees;
    IntVector tree_weights;
    tree_weights.resize(treels_logl.size(), 0);
    for (int sample = 0; sample < boot_trees.size(); sample++)
        tree_weights[boot_trees[sample]]++;
    trees.init(treels, rooted, tree_weights);
    //SplitGraph sg;
    SplitIntMap hash_ss;
    // make the taxa name
    vector<string> taxname;
    taxname.resize(leafNum);
    getTaxaName(taxname);

    /*if (!tree.save_all_trees)
     trees.convertSplits(taxname, sg, hash_ss, SW_COUNT, -1);
     else
     trees.convertSplits(taxname, sg, hash_ss, SW_COUNT, -1, false);
     */
    trees.convertSplits(taxname, sg, hash_ss, SW_COUNT, -1, false); // do not sort taxa
}

void IQTree::pllConvertUFBootData2IQTree(){
    // duplication_counter
    duplication_counter = pllUFBootDataPtr->duplication_counter;
    //treels_logl
    treels_logl.clear();
    for(int i = 0; i < pllUFBootDataPtr->candidate_trees_count; i++)
        treels_logl.push_back(pllUFBootDataPtr->treels_logl[i]);

    //boot_trees
    boot_trees.clear();
    for(int i = 0; i < params->gbo_replicates; i++)
        boot_trees.push_back(pllUFBootDataPtr->boot_trees[i]);

    //treels
    treels.clear();
    if(pllUFBootDataPtr->candidate_trees_count > 0){
        struct pllHashItem * hItem;
        struct pllHashTable * hTable = pllUFBootDataPtr->treels;
        for (int i = 0; i < hTable->size; ++ i){
            hItem = hTable->Items[i];
            while (hItem){
                string k(hItem->str);
                treels[k] = *((int *)hItem->data);
                hItem = hItem->next;
            }
        }
    }
}

double computeCorrelation(IntVector &ix, IntVector &iy) {

    assert(ix.size() == iy.size());
    DoubleVector x;
    DoubleVector y;

    double mx = 0.0, my = 0.0; // mean value
    int i;
    x.resize(ix.size());
    y.resize(iy.size());
    for (i = 0; i < x.size(); i++) {
        x[i] = ix[i];
        y[i] = iy[i];
        mx += x[i];
        my += y[i];
    }
    mx /= x.size();
    my /= y.size();
    for (i = 0; i < x.size(); i++) {
        x[i] = x[i] / mx - 1.0;
        y[i] = y[i] / my - 1.0;
    }

    double f1 = 0.0, f2 = 0.0, f3 = 0.0;
    for (i = 0; i < x.size(); i++) {
        f1 += (x[i]) * (y[i]);
        f2 += (x[i]) * (x[i]);
        f3 += (y[i]) * (y[i]);
    }
    if (f2 == 0.0 || f3 == 0.0)
        return 1.0;
    return f1 / (sqrt(f2) * sqrt(f3));
}

bool IQTree::checkBootstrapStopping() {
    if (boot_splits.size() < 2)
        return false;
    IntVector split_supports;
    SplitIntMap split_map;
    int i;
    // collect split supports
    SplitGraph *sg = boot_splits.back();
    SplitGraph *half = boot_splits[(boot_splits.size() - 1) / 2];
    for (i = 0; i < half->size(); i++)
        if (half->at(i)->trivial() == -1) {
            split_map.insertSplit(half->at(i), split_supports.size());
            split_supports.push_back((int) (half->at(i)->getWeight()));
        }

    // collect split supports for new tree collection
    IntVector split_supports_new;
    split_supports_new.resize(split_supports.size(), 0);
    for (i = 0; i < sg->size(); i++)
        if ((*sg)[i]->trivial() == -1) {
            int index;
            Split *sp = split_map.findSplit((*sg)[i], index);
            if (sp) {
                // split found
                split_supports_new[index] = (int) ((*sg)[i]->getWeight());
            } else {
                // new split
                split_supports_new.push_back((int) ((*sg)[i]->getWeight()));
            }
        }
    if (verbose_mode >= VB_MED)
    	cout << split_supports_new.size() - split_supports.size() << " new splits compared to old boot_splits" << endl;
    if (split_supports_new.size() > split_supports.size())
        split_supports.resize(split_supports_new.size(), 0);

    // now compute correlation coefficient
    double corr = computeCorrelation(split_supports, split_supports_new);
    cout << "Bootstrap correlation coefficient of split occurrence frequencies: " << corr << endl;
    // printing supports into file
    /*
     string outfile = params->out_prefix;
     outfile += ".splitsup";
     try {
     ofstream out;
     out.exceptions(ios::failbit | ios::badbit);
     out.open(outfile.c_str());
     out << "tau=" << max_candidate_trees / 2 << "\ttau="
     << treels_logl.size() << endl;
     for (int i = 0; i < split_supports.size(); i++)
     out << split_supports[i] << "\t" << split_supports_new[i] << endl;
     out.close();
     cout << "Split support values printed to " << outfile << endl;
     } catch (ios::failure) {
     outError(ERR_WRITE_OUTPUT, outfile);
     }
     */
    return (corr >= params->min_correlation);
}

void IQTree::addPositiveNNIMove(NNIMove myMove) {
    plusNNIs.push_back(myMove);
}

void IQTree::printResultTree(string suffix) {
    setRootNode(params->root);
    string tree_file_name = params->out_prefix;
    tree_file_name += ".treefile";
    if (suffix.compare("") != 0) {
        string iter_tree_name = tree_file_name + "." + suffix;
        printTree(iter_tree_name.c_str(), WT_BR_LEN | WT_BR_LEN_FIXED_WIDTH | WT_SORT_TAXA | WT_NEWLINE);
    } else {
        printTree(tree_file_name.c_str(), WT_BR_LEN | WT_BR_LEN_FIXED_WIDTH | WT_SORT_TAXA | WT_NEWLINE);
    }
    //printTree(tree_file_name.c_str(), WT_BR_LEN | WT_BR_LEN_FIXED_WIDTH);
}

void IQTree::printResultTree(ostream &out) {
    setRootNode(params->root);
    printTree(out, WT_BR_LEN | WT_BR_LEN_FIXED_WIDTH | WT_SORT_TAXA | WT_NEWLINE);
}

/*
void IQTree::printPhylolibModelParams(const char* suffix) {
    char phyloliModelFile[1024];
    strcpy(phyloliModelFile, params->out_prefix);
    strcat(phyloliModelFile, suffix);
    ofstream modelfile;
    modelfile.open(phyloliModelFile);
    for (int model = 0; model < pllInst->NumberOfModels; model++) {
        cout << "Rate parameters: ";
        for (int i = 0; i < 6; i++) {
            cout << pllInst->partitionData[model].substRates[i] << " ";
            modelfile << pllInst->partitionData[model].substRates[i] << " ";
        }
        cout << endl;
        modelfile << endl;
        cout << "Base frequencies: ";
        for (int i = 0; i < aln->num_states; i++) {
            cout << pll_tree->partitionData[model].frequencies[i] << " ";
            modelfile << pll_tree->partitionData[model].frequencies[i] << " ";
        }
        cout << endl;
        modelfile << endl;
        cout << "Gamma shape :" << pll_tree->partitionData[model].alpha << endl;
        modelfile << pll_tree->partitionData[model].alpha << endl;
    }
}
*/

void IQTree::printPhylolibTree(const char* suffix) {
    pllTreeToNewick(pllInst->tree_string, pllInst, pllPartitions, pllInst->start->back, PLL_TRUE, 1, 0, 0, 0,
            PLL_SUMMARIZE_LH, 0, 0);
    char phylolibTree[1024];
    strcpy(phylolibTree, params->out_prefix);
    strcat(phylolibTree, suffix);
    FILE *phylolib_tree = fopen(phylolibTree, "w");
    fprintf(phylolib_tree, "%s", pllInst->tree_string);
    cout << "Tree optimized by Phylolib was written to " << phylolibTree << endl;
}

void IQTree::printIntermediateTree(int brtype) {
    setRootNode(params->root);
    bool duplicated_tree = false;
    double *pattern_lh = NULL;
    double logl = curScore;
    if (params->avoid_duplicated_trees) {
        // estimate logl_cutoff
        stringstream ostr;
        printTree(ostr, WT_TAXON_ID | WT_SORT_TAXA);
        string tree_str = ostr.str();
        StringIntMap::iterator it = treels.find(tree_str);
        if (it != treels.end()) { // already in treels
            duplicated_tree = true;
            if (curScore > treels_logl[it->second] + 1e-4) {
                if (verbose_mode >= VB_MAX)
                    cout << "Updated logl " << treels_logl[it->second] << " to " << curScore << endl;
                treels_logl[it->second] = curScore;
                computeLikelihood(treels_ptnlh[it->second]);
                if (save_all_br_lens) {
                    ostr.seekp(ios::beg);
                    printTree(ostr, WT_TAXON_ID | WT_SORT_TAXA | WT_BR_LEN | WT_BR_SCALE | WT_BR_LEN_ROUNDING);
                    treels_newick[it->second] = ostr.str();
                }
            }
            //pattern_lh = treels_ptnlh[treels[tree_str]];
        } else {
            //cout << __func__ << ": new tree" << endl;
            if (logl_cutoff != 0.0 && curScore <= logl_cutoff + 1e-4)
                duplicated_tree = true;
            else {
                treels[tree_str] = treels_ptnlh.size();
                pattern_lh = new double[aln->getNPattern()];
                computePatternLikelihood(pattern_lh, &logl);
                treels_ptnlh.push_back(pattern_lh);
                treels_logl.push_back(logl);
                if (save_all_br_lens) {
                    ostr.seekp(ios::beg);
                    printTree(ostr, WT_TAXON_ID | WT_SORT_TAXA | WT_BR_LEN | WT_BR_SCALE | WT_BR_LEN_ROUNDING);
                    treels_newick.push_back(ostr.str());
                }
            }
        }
        //cout << tree_str << endl;
    } else {
        if (params->print_tree_lh) {
            pattern_lh = new double[aln->getNPattern()];
            computePatternLikelihood(pattern_lh, &logl);
        }
    }

    if (!duplicated_tree) {
        if (write_intermediate_trees)
            printTree(out_treels, brtype);
        if (params->print_tree_lh) {
            out_treelh.precision(10);
            out_treelh << logl;
            double prob;
            aln->multinomialProb(pattern_lh, prob);
            out_treelh << "\t" << prob << endl;
            if (!(brtype & WT_APPEND))
                out_sitelh << aln->getNSite() << endl;
            out_sitelh << "Site_Lh   ";
            for (int i = 0; i < aln->getNSite(); i++)
                out_sitelh << "\t" << pattern_lh[aln->getPatternID(i)];
            out_sitelh << endl;
            if (!params->avoid_duplicated_trees)
                delete[] pattern_lh;
        }
    }
    if (params->write_intermediate_trees == 1 && save_all_trees != 1) {
        return;
    }
    int x = save_all_trees;
    save_all_trees = 2;
    evalNNIs();
    save_all_trees = x;
}
<|MERGE_RESOLUTION|>--- conflicted
+++ resolved
@@ -1493,7 +1493,6 @@
             optBrans.clear(); // Vector containing branch length of the positive NNIs
             orgBrans.clear(); // Vector containing all current branch of the tree
             plusNNIs.clear(); // Vector containing all positive NNIs
-<<<<<<< HEAD
             saveBranches(); // save all current branch lengths
             initPartitionInfo(); // for super tree
             if (searchinfo.speednni && !brans2Eval.empty())
@@ -1506,15 +1505,6 @@
 //            } else {
 //                evalNNIsSort(params->approximate_nni);
 //            }
-=======
-            saveBranLens(); // save all current branch lengths
-            initPartitionInfo(); // for super tree
-            if (!nni_sort) {
-                evalNNIs(); // generate all positive NNI moves
-            } else {
-                evalNNIsSort(params->approximate_nni);
-            }
->>>>>>> f0ef529a
 
             /* sort all positive NNI moves (descending) */
             sort(plusNNIs.begin(), plusNNIs.end());
@@ -1539,7 +1529,6 @@
             }
         }
         // Apply all non-conflicting positive NNIs
-<<<<<<< HEAD
         doNNIs(numNNIs);
 
         if (searchinfo.speednni) {
@@ -1552,9 +1541,6 @@
             //cout << "brans2Eval / appliedNNIs " << brans2Eval.size() << " / " << appliedNNIs.size() << endl;
             appliedNNIs.clear();
         }
-=======
-        applyNNIs(numNNIs);
->>>>>>> f0ef529a
 
         // Re-estimate branch lengths of the new tree
         curScore = optimizeAllBranches(1, TOL_LIKELIHOOD, PLL_NEWZPERCYCLE);
@@ -1581,12 +1567,8 @@
             }
 
             // restore the tree by reverting all NNIs
-<<<<<<< HEAD
             for (int i = 0; i < numNNIs; i++)
                 doNNI(nonConfNNIs.at(i));
-=======
-            applyNNIs(numNNIs, false);
->>>>>>> f0ef529a
             // restore the branch lengths
             restoreAllBrans();
             // This is important because after restoring the branch lengths, all partial
@@ -1602,10 +1584,7 @@
     if (nni_count == 0) {
         cout << "NNI search could not find any better tree for this iteration!" << endl;
     }
-<<<<<<< HEAD
     brans2Eval.clear();
-=======
->>>>>>> f0ef529a
     return curScore;
 }
 
@@ -1783,16 +1762,10 @@
 void IQTree::doNNIs(int nni2apply, bool changeBran) {
     for (int i = 0; i < nni2apply; i++) {
         doNNI(nonConfNNIs.at(i));
-<<<<<<< HEAD
         appliedNNIs.push_back(nonConfNNIs.at(i));
         if (!params->leastSquareNNI && changeBran) {
             // apply new branch lengths
             changeNNIBrans(nonConfNNIs.at(i));
-=======
-        if (!params->leastSquareNNI && changeBran) {
-            // apply new branch lengths
-            applyNNIBranches(nonConfNNIs.at(i));
->>>>>>> f0ef529a
         }
     }
 }
@@ -1922,11 +1895,7 @@
 }
 
 
-<<<<<<< HEAD
 void IQTree::evalNNIs(PhyloNode *node, PhyloNode *dad) {
-=======
-void IQTree::evalNNIs(PhyloNode *node, PhyloNode *dad, bool approx_nni) {
->>>>>>> f0ef529a
     if (!node) {
         node = (PhyloNode*) root;
     }
@@ -1939,7 +1908,6 @@
     }
 
     FOR_NEIGHBOR_IT(node, dad, it){
-<<<<<<< HEAD
         evalNNIs((PhyloNode*) (*it)->node, node);
     }
 }
@@ -1962,13 +1930,6 @@
         }
             addPositiveNNIMove(myMove);
         }
-=======
-        evalNNIs((PhyloNode*) (*it)->node, node, approx_nni);
-    }
-}
-
-void IQTree::evalNNIsSort(bool approx_nni) {
->>>>>>> f0ef529a
     NodeVector nodes1, nodes2;
     int i;
     double cur_lh = curScore;
