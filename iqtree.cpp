--- conflicted
+++ resolved
@@ -1958,13 +1958,7 @@
 
 string IQTree::optimizeModelParameters(bool printInfo, double logl_epsilon) {
 	if (logl_epsilon == -1)
-<<<<<<< HEAD
 		logl_epsilon = params->modelEps;
-=======
-		logl_epsilon = params->modeps;
-//    if (params->opt_gammai)
-//        logl_epsilon = 0.1;
->>>>>>> 7c673136
     cout << "Estimate model parameters (epsilon = " << logl_epsilon << ")" << endl;
 	double stime = getRealTime();
 	string newTree;
@@ -2175,7 +2169,6 @@
         /*----------------------------------------
     	 * Perturb the tree
     	 *---------------------------------------*/
-<<<<<<< HEAD
         double initScore = doTreePerturbation();
 
         /*----------------------------------------
@@ -2195,71 +2188,6 @@
             MPIHelper::getInstance().sendTreeToOthers(string("notree"), curScore, NOTREE_TAG);
         }
 #endif
-=======
-        double perturbScore = 0.0;
-        int numStableBranches = aln->getNSeq() - 3 - candidateTrees.getStableSplits().size();
-        // Change from floor to ceil to make sure perturbing at least 1 branch
-        int numPerturb = ceil(searchinfo.curPerStrength * numStableBranches);
-        bool treechanged = false;
-        if (iqp_assess_quartet == IQP_BOOTSTRAP) {
-            // create bootstrap sample
-            Alignment* bootstrap_alignment;
-            if (aln->isSuperAlignment())
-                bootstrap_alignment = new SuperAlignment;
-            else
-                bootstrap_alignment = new Alignment;
-            bootstrap_alignment->createBootstrapAlignment(aln, NULL, params->bootstrap_spec);
-            setAlignment(bootstrap_alignment);
-            initializeAllPartialLh();
-            clearAllPartialLH();
-            curScore = optimizeAllBranches();
-        } else {
-            if (params->snni) {
-//                string candidateTree = candidateTrees.getRandCandTree();
-//                readTreeString(candidateTree);
-                readTreeString(candidateTrees.getRandCandTree());
-//                if (params->fix_stable_splits)
-//                	assert(containsSplits(candidateTrees.getStableSplits()));
-                if (params->iqp) {
-                    doIQP();
-                } else {
-                    doRandomNNIs(numPerturb);
-                }
-            } else {
-            	readTreeString(candidateTrees.getBestTrees()[0]);
-                doIQP();
-            }
-//            perturb_tree_string = getTreeString();
-            if (params->count_trees) {
-                string perturb_tree_topo = getTopology();
-                if (pllTreeCounter.find(perturb_tree_topo) == pllTreeCounter.end()) {
-                    // not found in hash_map
-                    pllTreeCounter[perturb_tree_topo] = 1;
-                } else {
-                    // found in hash_map
-                    pllTreeCounter[perturb_tree_topo]++;
-                }
-            }
-
-            double oldScore = curScore;
-            computeLogL();
-            perturbScore = curScore;
-            if (perturbScore < oldScore - 0.01)
-                treechanged = true;
-        }
-
-    	/*----------------------------------------
-    	 * Optimize tree with NNI
-    	 *---------------------------------------*/
-        int nni_count = 0;
-        int nni_steps = 0;
-
-        imd_tree = doNNISearch(nni_count, nni_steps);
-        
-        if (nni_count == 0 && params->snni && numPerturb > 0 && treechanged) {
-            assert(0 && "BUG: NNI could not improved perturbed tree");
-        }
->>>>>>> 7c673136
 
         if (iqp_assess_quartet == IQP_BOOTSTRAP) {
             // restore alignment
@@ -2653,13 +2581,6 @@
         } else {
             totalNNIApplied += appliedNNIs.size();
         }
-<<<<<<< HEAD
-=======
-        // BUG in following line, causing premature break by rollBack! that's why commented out 
-//        if (curScore - oldScore < 0.1)
-//        	break;
-    }
->>>>>>> 7c673136
 
 
         if (curScore - oldScore <  params->loglh_epsilon)
