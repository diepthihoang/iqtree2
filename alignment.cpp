--- conflicted
+++ resolved
@@ -2996,14 +2996,8 @@
             if ((*it)[seq1] != (*it)[seq2] )
                 diff_pos += (*it).frequency;
         }
-<<<<<<< HEAD
     }
     if (!total_pos)
-=======
-    if (!total_pos) {
-        if (verbose_mode >= VB_MED)
-            outWarning("No overlapping characters between " + getSeqName(seq1) + " and " + getSeqName(seq2));
->>>>>>> a4ba713b
         return MAX_GENETIC_DIST; // return +INF if no overlap between two sequences
     }
     return ((double)diff_pos) / total_pos;
